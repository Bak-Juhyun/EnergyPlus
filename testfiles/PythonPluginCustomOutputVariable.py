--- conflicted
+++ resolved
@@ -13,29 +13,11 @@
 
     def main(self) -> int:
         if self.one_time:
-<<<<<<< HEAD
             zone_names = ["perimeter_zn_" + str(i) for i in range(1, 5)] + ["core_zn"]
             for zone_name in zone_names:
-                handle = self.exchange.get_zone_index(zone_name)
+                handle = self.exchange.get_internal_variable_handle("Zone Floor Area", zone_name)
                 self.zone_volumes.append(self.exchange.get_zone_volume(handle))
                 self.t_handles.append(self.exchange.get_variable_handle("Zone Mean Air Temperature", zone_name))
-=======
-            perimeter_zone_1_handle = self.exchange.get_internal_variable_handle("Zone Floor Area", "perimeter_zn_1")
-            self.zone_volumes.append(self.exchange.get_zone_volume(perimeter_zone_1_handle))
-            perimeter_zone_2_handle = self.exchange.get_zone_index("perimeter_zn_2")
-            self.zone_volumes.append(self.exchange.get_zone_volume(perimeter_zone_2_handle))
-            perimeter_zone_3_handle = self.exchange.get_zone_index("perimeter_zn_3")
-            self.zone_volumes.append(self.exchange.get_zone_volume(perimeter_zone_3_handle))
-            perimeter_zone_4_handle = self.exchange.get_zone_index("perimeter_zn_4")
-            self.zone_volumes.append(self.exchange.get_zone_volume(perimeter_zone_4_handle))
-            core_zone = self.exchange.get_zone_index("core_zn")
-            self.zone_volumes.append(self.exchange.get_zone_volume(core_zone))
-            self.t_handles.append(self.exchange.get_variable_handle("Zone Mean Air Temperature", "Perimeter_zn_1"))
-            self.t_handles.append(self.exchange.get_variable_handle("Zone Mean Air Temperature", "Perimeter_zn_2"))
-            self.t_handles.append(self.exchange.get_variable_handle("Zone Mean Air Temperature", "Perimeter_zn_3"))
-            self.t_handles.append(self.exchange.get_variable_handle("Zone Mean Air Temperature", "Perimeter_zn_4"))
-            self.t_handles.append(self.exchange.get_variable_handle("Zone Mean Air Temperature", "Core_Zn"))
->>>>>>> 42eed0bb
             self.avg_temp_variable_handle = self.helpers.get_global_handle("AverageBuildingTemp")
             self.one_time = False
         zone_temps = list()
