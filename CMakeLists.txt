# Use ccache if available, has to be before "project()"
find_program(CCACHE_PROGRAM ccache)
if(CCACHE_PROGRAM)
  # Support both Unix Makefiles and Ninja
  set_property(GLOBAL PROPERTY RULE_LAUNCH_COMPILE "${CCACHE_PROGRAM}")
endif()

Project(EnergyPlus)

cmake_minimum_required(VERSION 3.5.1)

if(${CMAKE_MAJOR_VERSION}.${CMAKE_MINOR_VERSION} VERSION_GREATER "3.0")
  CMAKE_POLICY(SET CMP0054 NEW) # CMake 3.1 added this policy
endif()

set( CMAKE_MODULE_PATH "${CMAKE_CURRENT_SOURCE_DIR}/cmake" ${CMAKE_MODULE_PATH} )

set( CMAKE_POSITION_INDEPENDENT_CODE ON )

include(cmake/Version.cmake)

set( OPENGL_REQUIRED ON CACHE BOOL "Require OpenGL in order to build" )
if(OPENGL_REQUIRED)
  find_package(OpenGL)
  if(NOT OPENGL_FOUND)
    set(CMAKE_VERSION_BUILD "${CMAKE_VERSION_BUILD} (No OpenGL)" CACHE STRING "Build number" FORCE) # git sha
    message(WARNING "OpenGL libraries were not found. EnergyPlus will be compiled without GPU acceleration capabilities.")
  endif()
<<<<<<< HEAD
endif()

if(GIT_FOUND)
  execute_process(COMMAND "${GIT_EXECUTABLE}" "rev-parse" "--short=10" "HEAD"
                  WORKING_DIRECTORY "${PROJECT_SOURCE_DIR}"
                  TIMEOUT 10
                  RESULT_VARIABLE RESULT
                  OUTPUT_VARIABLE GIT_VERSION
                  ERROR_QUIET
                  OUTPUT_STRIP_TRAILING_WHITESPACE)
  if(${RESULT} EQUAL 0 AND NOT "${GIT_VERSION}" EQUAL "${CMAKE_VERSION_BUILD}")
    set(CMAKE_VERSION_BUILD ${GIT_VERSION} CACHE STRING "Build number" FORCE) # git sha
  endif()

  get_filename_component(GIT_DIR "${GIT_EXECUTABLE}" PATH)
=======
>>>>>>> baff0899
else()
  set( OPENGL_FOUND FALSE )
endif()

option( BUILD_PACKAGE "Build package" OFF )
option( BUILD_TESTING "Build testing targets" OFF )
option( BUILD_FORTRAN "Build Fortran stuff" OFF )
option( BUILD_DOCS "Build LaTeX-pdf documentation" OFF )

# Turning ENABLE_GTEST_DEBUG_MODE ON will cause assertions and exceptions to halt the test case and unwind.
# Turn this option OFF for automated testing.
option( ENABLE_GTEST_DEBUG_MODE "Enable options to help debug test failures" ON )
option( ENABLE_GTEST_SHUFFLE "Enable shuffle to eliminate order dependency" ON )
option( ENABLE_INSTALL_REMOTE "Enable install_remote and install_remote_plist commands to install files from remote resources on the internet" ON )

mark_as_advanced( ENABLE_INSTALL_REMOTE )

# Set a default build type if none was specified
if(NOT CMAKE_BUILD_TYPE AND NOT CMAKE_CONFIGURATION_TYPES)
  message(STATUS "Setting build type to 'Release' as none was specified.")
  set(CMAKE_BUILD_TYPE Release CACHE STRING "Choose the type of build." FORCE)
  # Set the possible values of build type for cmake-gui
  set_property(CACHE CMAKE_BUILD_TYPE PROPERTY STRINGS "Debug" "Release"
    "MinSizeRel" "RelWithDebInfo")
endif()

# we are making *a Python 3 Interpreter* a required dependency, so find it here
find_package(PythonInterp 3 REQUIRED)

if( BUILD_TESTING )
  option( ENABLE_REGRESSION_TESTING "Enable Regression Tests" OFF )
  option( BUILD_WCE_TESTING "Build testing targets for Windows Calculation Engine" OFF )
  if( ENABLE_REGRESSION_TESTING )
    if ( CMAKE_CL_64 )
      set( ARCH_FLAG "-64bit" )
    else()
      set( ARCH_FLAG "" )
    endif()
    set( REGRESSION_BASELINE_SHA "" CACHE STRING "SHA of baseline comparison" )
    set( COMMIT_SHA "" CACHE STRING "Commit sha of this build" )
    set( REGRESSION_SCRIPT_PATH "" CACHE PATH "Path to regression scripts" )
    set( REGRESSION_BASELINE_PATH "" CACHE PATH "Path to energyplus baseline folder to compare against" )
    set( DEVICE_ID "${CMAKE_SYSTEM_NAME}-${CMAKE_CXX_COMPILER_ID}${ARCH_FLAG}" CACHE STRING "Identifier for this device configuration" )
  endif()
endif()

if( ENABLE_REGRESSION_TESTING )
  string(STRIP "${REGRESSION_SCRIPT_PATH}" REG_PATH_STRIPPED)
  string(STRIP "${REGRESSION_BASELINE_PATH}" REG_BASELINE_STRIPPED)
  if (REG_PATH_STRIPPED STREQUAL "" OR REG_BASELINE_STRIPPED STREQUAL "")
    message(AUTHOR_WARNING "Regression testing is enabled, but no script or baseline has been provided, turning it off." )
    set( DO_REGRESSION_TESTING OFF )
  else()
    if( BUILD_FORTRAN )
      # No Problem
      set( DO_REGRESSION_TESTING ON )
    else()
      message(AUTHOR_WARNING "For regression testing, you must enable BUILD_FORTRAN in order to call ReadVarEso, turning it off.")
      set( DO_REGRESSION_TESTING OFF )
    endif()
  endif()
endif()

if( UNIX AND NOT APPLE )
  set(CMAKE_INSTALL_RPATH "$ORIGIN")
endif()

if ( MSVC AND NOT ( "${CMAKE_CXX_COMPILER_ID}" STREQUAL "Intel" ) )
  if (CMAKE_C_COMPILER_VERSION VERSION_LESS "18.00.30723")
    message(FATAL_ERROR "Visual Studio 2013 Update 3 or Greater Required")
  endif()
  set(gtest_force_shared_crt ON)
endif()

if (MINGW)
  set(CMAKE_SHARED_LIBRARY_PREFIX "")
endif ()

set( CMAKE_LIBRARY_OUTPUT_DIRECTORY "${PROJECT_BINARY_DIR}/Products" )
set( CMAKE_ARCHIVE_OUTPUT_DIRECTORY "${PROJECT_BINARY_DIR}/Products" )
set( CMAKE_RUNTIME_OUTPUT_DIRECTORY "${PROJECT_BINARY_DIR}/Products" )

include(cmake/ProjectMacros.cmake)
include(cmake/CompilerFlags.cmake)

INCLUDE_DIRECTORIES( ${PROJECT_SOURCE_DIR}/src )
INCLUDE_DIRECTORIES( ${PROJECT_SOURCE_DIR}/third_party )
INCLUDE_DIRECTORIES( ${PROJECT_SOURCE_DIR}/third_party/btwxt/src )
INCLUDE_DIRECTORIES( ${PROJECT_SOURCE_DIR}/third_party/re2 )
INCLUDE_DIRECTORIES( ${PROJECT_SOURCE_DIR}/third_party/doj )
INCLUDE_DIRECTORIES( ${PROJECT_SOURCE_DIR}/third_party/nlohmann )
INCLUDE_DIRECTORIES( ${PROJECT_SOURCE_DIR}/third_party/valijson )
INCLUDE_DIRECTORIES( ${PROJECT_SOURCE_DIR}/third_party/ObjexxFCL/src/ )
INCLUDE_DIRECTORIES( ${PROJECT_SOURCE_DIR}/third_party/SQLite/ SYSTEM )
INCLUDE_DIRECTORIES( "${PROJECT_SOURCE_DIR}/third_party/Expat" "${PROJECT_SOURCE_DIR}/third_party/Expat/lib" SYSTEM )
INCLUDE_DIRECTORIES( ${PROJECT_SOURCE_DIR}/third_party/CLI/ )
INCLUDE_DIRECTORIES( ${PROJECT_SOURCE_DIR}/third_party/eigen/ )
INCLUDE_DIRECTORIES( ${PROJECT_SOURCE_DIR}/third_party/Windows-CalcEngine/src/Chromogenics/include)
INCLUDE_DIRECTORIES( ${PROJECT_SOURCE_DIR}/third_party/Windows-CalcEngine/src/Common/include)
INCLUDE_DIRECTORIES( ${PROJECT_SOURCE_DIR}/third_party/Windows-CalcEngine/src/Gases/include)
INCLUDE_DIRECTORIES( ${PROJECT_SOURCE_DIR}/third_party/Windows-CalcEngine/src/MultiLayerOptics/include)
INCLUDE_DIRECTORIES( ${PROJECT_SOURCE_DIR}/third_party/Windows-CalcEngine/src/SingleLayerOptics/include)
INCLUDE_DIRECTORIES( ${PROJECT_SOURCE_DIR}/third_party/Windows-CalcEngine/src/SpectralAveraging/include)
INCLUDE_DIRECTORIES( ${PROJECT_SOURCE_DIR}/third_party/Windows-CalcEngine/src/Tarcog/include)
INCLUDE_DIRECTORIES( ${PROJECT_SOURCE_DIR}/third_party/Windows-CalcEngine/src/Viewer/include)
<<<<<<< HEAD
=======
if( OPENGL_FOUND )
    INCLUDE_DIRECTORIES( ${PROJECT_SOURCE_DIR}/third_party/penumbra/include )
endif()
>>>>>>> baff0899

#### Create interface for JSON for Modern C++ so we can include it in targets
# add_library( ModernJSON INTERFACE )
# target_include_directories( ModernJSON INTERFACE "${PROJECT_SOURCE_DIR}/third_party/nlohmann" "${PROJECT_SOURCE_DIR}/third_party/doj" )

set(RE2_BUILD_TESTING OFF CACHE BOOL "" FORCE)


if( OPENGL_FOUND )
  set(BUILD_PENUMBRA_TESTING ${BUILD_TESTING} CACHE BOOL "" FORCE)
endif()

if( BUILD_TESTING )
  set(gtest_force_shared_crt ON CACHE BOOL "" FORCE)
  set(BUILD_GTEST ON CACHE BOOL "" FORCE)
  set(BUILD_GMOCK ON CACHE BOOL "" FORCE)
  option( TEST_ANNUAL_SIMULATION "Use annual simulations for tests instead of only design days" OFF )
  enable_testing()
  include(CTest)
  ADD_SUBDIRECTORY(third_party/gtest)
endif()

# E+ required libraries
ADD_SUBDIRECTORY(idd)

ADD_SUBDIRECTORY(third_party/SQLite)
ADD_SUBDIRECTORY(third_party/ObjexxFCL)
ADD_SUBDIRECTORY(third_party/BCVTB)
ADD_SUBDIRECTORY(third_party/Expat)
ADD_SUBDIRECTORY(third_party/FMI)
ADD_SUBDIRECTORY(third_party/zlib)
ADD_SUBDIRECTORY(third_party/DElight)
ADD_SUBDIRECTORY(third_party/re2)
ADD_SUBDIRECTORY(third_party/fmt-6.1.2 )

ADD_SUBDIRECTORY(scripts/dev/generate_embeddable_epJSON_schema)
IF( NOT APPLE )
  ADD_SUBDIRECTORY(third_party/FMUParser)
ENDIF()
ADD_SUBDIRECTORY(third_party/Windows-CalcEngine)

# Btwxt
INCLUDE_DIRECTORIES( ${gtest_SOURCE_DIR}/include/ SYSTEM )
set(BUILD_BTWXT_TESTING ${BUILD_TESTING} CACHE BOOL "" FORCE)
ADD_SUBDIRECTORY(third_party/btwxt)

# Kiva
INCLUDE(third_party/cmake/kiva.cmake)

<<<<<<< HEAD
=======
if( OPENGL_FOUND )
  ADD_SUBDIRECTORY(third_party/penumbra)
endif()

>>>>>>> baff0899
execute_process( COMMAND ${PYTHON_EXECUTABLE} "${PROJECT_SOURCE_DIR}/scripts/dev/generate_epJSON_schema/generate_epJSON_schema.py" "${PROJECT_SOURCE_DIR}" TIMEOUT 30 RESULT_VARIABLE generate_epJSON_schema_result)
if( ${generate_epJSON_schema_result} MATCHES ".*timeout.*" )
  message(FATAL_ERROR "Generating epJSON Schema from IDD failed: ${generate_epJSON_schema_result}")
endif()
configure_file( idd/Energy+.idd.in "${CMAKE_RUNTIME_OUTPUT_DIRECTORY}/Energy+.idd" )
configure_file( idd/Energy+.schema.epJSON.in "${CMAKE_RUNTIME_OUTPUT_DIRECTORY}/Energy+.schema.epJSON" )
configure_file( idd/BasementGHT.idd "${CMAKE_RUNTIME_OUTPUT_DIRECTORY}/BasementGHT.idd" )
configure_file( idd/SlabGHT.idd "${CMAKE_RUNTIME_OUTPUT_DIRECTORY}/SlabGHT.idd" )

# EPLaunch workflow files should be configured
configure_file( "workflows/app_g_postprocess.py" "${CMAKE_RUNTIME_OUTPUT_DIRECTORY}/workflows/app_g_postprocess.py" )
configure_file( "workflows/calc_soil_surface_temp.py" "${CMAKE_RUNTIME_OUTPUT_DIRECTORY}/workflows/calc_soil_surface_temp.py" )
configure_file( "workflows/coeff_check.py" "${CMAKE_RUNTIME_OUTPUT_DIRECTORY}/workflows/coeff_check.py" )
configure_file( "workflows/coeff_conv.py" "${CMAKE_RUNTIME_OUTPUT_DIRECTORY}/workflows/coeff_conv.py" )
configure_file( "workflows/energyplus.py" "${CMAKE_RUNTIME_OUTPUT_DIRECTORY}/workflows/energyplus.py" )
configure_file( "workflows/transition.py" "${CMAKE_RUNTIME_OUTPUT_DIRECTORY}/workflows/transition.py" )

# of course E+ itself
ADD_SUBDIRECTORY(src/EnergyPlus)

if( BUILD_TESTING )
  ADD_SUBDIRECTORY(testfiles)
  ADD_SUBDIRECTORY(tst/EnergyPlus/unit)
  option( BUILD_PERFORMANCE_TESTS "Build performance testing targets" OFF )
  if (BUILD_PERFORMANCE_TESTS)
    if (UNIX AND NOT APPLE)
      option( VALGRIND_ANALYZE_PERFORMANCE_TESTS "Analyze performance tests via valgrind / callgrind" OFF )
      if (VALGRIND_ANALYZE_PERFORMANCE_TESTS)
        find_program(VALGRIND NAMES valgrind PATH /usr/bin /usr/local/bin)
      endif()
    endif()
    ADD_SUBDIRECTORY(performance_tests)
  endif()
endif()

ADD_SUBDIRECTORY(src/ConvertInputFormat)

if( BUILD_FORTRAN )
  include(CMakeAddFortranSubdirectory)
  cmake_add_fortran_subdirectory(src/ExpandObjects PROJECT ExpandObjects NO_EXTERNAL_INSTALL )
  cmake_add_fortran_subdirectory(src/ReadVars PROJECT ReadVars NO_EXTERNAL_INSTALL )
  set(TRANSITION_EXTRA_FLAGS "-DCMAKE_VERSION_MAJOR:STRING=${CMAKE_VERSION_MAJOR}" "-DCMAKE_VERSION_MINOR:STRING=${CMAKE_VERSION_MINOR}" "-DCMAKE_VERSION_PATCH:STRING=${CMAKE_VERSION_PATCH}")
  cmake_add_fortran_subdirectory(src/Transition PROJECT Transition CMAKE_COMMAND_LINE ${TRANSITION_EXTRA_FLAGS} NO_EXTERNAL_INSTALL )
  file( COPY "idd/V9-2-0-Energy+.idd" DESTINATION "${CMAKE_RUNTIME_OUTPUT_DIRECTORY}" )
  configure_file( idd/Energy+.idd.in "${CMAKE_RUNTIME_OUTPUT_DIRECTORY}/V9-3-0-Energy+.idd" )
  file( COPY "src/Transition/SupportFiles/Report Variables 9-2-0 to 9-3-0.csv" DESTINATION "${CMAKE_RUNTIME_OUTPUT_DIRECTORY}" )
  cmake_add_fortran_subdirectory(src/Basement PROJECT Basement NO_EXTERNAL_INSTALL )
  cmake_add_fortran_subdirectory(src/HVAC-Diagram PROJECT HVAC-Diagram NO_EXTERNAL_INSTALL )
  cmake_add_fortran_subdirectory(src/ParametricPreprocessor PROJECT ParametricPreprocessor NO_EXTERNAL_INSTALL )
  cmake_add_fortran_subdirectory(src/Slab PROJECT Slab NO_EXTERNAL_INSTALL )
  cmake_add_fortran_subdirectory(src/ConvertESOMTR PROJECT ConvertESOMTR NO_EXTERNAL_INSTALL )
  cmake_add_fortran_subdirectory(src/CalcSoilSurfTemp PROJECT CalcSoilSurfTemp NO_EXTERNAL_INSTALL )
  cmake_add_fortran_subdirectory(src/AppGPostProcess PROJECT AppGPostProcess NO_EXTERNAL_INSTALL )
endif()

if( BUILD_PACKAGE )
  # We handle everything in a dedicated cmake file
  include(${PROJECT_SOURCE_DIR}/cmake/Install.cmake)
endif()

if (BUILD_DOCS)
  add_subdirectory(doc)
endif()

# some parameters are simply not needed for everyday building
mark_as_advanced(CMAKE_INSTALL_PREFIX)
mark_as_advanced(BUILD_SHARED_LIBS)
mark_as_advanced(ENABLE_GTEST_DEBUG_MODE)
mark_as_advanced(ENABLE_GTEST_SHUFFLE)
mark_as_advanced(ENABLE_MEMORY_SANITIZER)
mark_as_advanced(ENABLE_OPENMP)
mark_as_advanced(KIVA_3D)
mark_as_advanced(KIVA_COVERAGE)
mark_as_advanced(KIVA_EXE_BUILD)
mark_as_advanced(KIVA_GROUND_PLOT)
mark_as_advanced(KIVA_STATIC_LIB)
mark_as_advanced(KIVA_TESTING)
mark_as_advanced(BTWXT_COVERAGE)
mark_as_advanced(BUILD_BTWXT_TESTING)
mark_as_advanced(BTWXT_STATIC_LIB)
mark_as_advanced(RE2_BUILD_TESTING)
mark_as_advanced(USEPCRE)
mark_as_advanced(CCACHE_PROGRAM)
mark_as_advanced(CMAKE_VERSION_BUILD)
mark_as_advanced(ENABLE_REGRESSION_TESTING)
mark_as_advanced(TEST_ANNUAL_SIMULATION)
mark_as_advanced(gtest_build_samples)
mark_as_advanced(gtest_build_tests)
mark_as_advanced(gtest_disable_pthreads)
mark_as_advanced(gtest_force_shared_crt)
mark_as_advanced(gtest_hide_internal_symbols)
mark_as_advanced(FMT_CUDA_TEST)
mark_as_advanced(FMT_DOC)
mark_as_advanced(FMT_FUZZ)
mark_as_advanced(FMT_INSTALL)
mark_as_advanced(FMT_PEDANTIC)
mark_as_advanced(FMT_TEST)
mark_as_advanced(FMT_WERROR)<|MERGE_RESOLUTION|>--- conflicted
+++ resolved
@@ -26,24 +26,6 @@
     set(CMAKE_VERSION_BUILD "${CMAKE_VERSION_BUILD} (No OpenGL)" CACHE STRING "Build number" FORCE) # git sha
     message(WARNING "OpenGL libraries were not found. EnergyPlus will be compiled without GPU acceleration capabilities.")
   endif()
-<<<<<<< HEAD
-endif()
-
-if(GIT_FOUND)
-  execute_process(COMMAND "${GIT_EXECUTABLE}" "rev-parse" "--short=10" "HEAD"
-                  WORKING_DIRECTORY "${PROJECT_SOURCE_DIR}"
-                  TIMEOUT 10
-                  RESULT_VARIABLE RESULT
-                  OUTPUT_VARIABLE GIT_VERSION
-                  ERROR_QUIET
-                  OUTPUT_STRIP_TRAILING_WHITESPACE)
-  if(${RESULT} EQUAL 0 AND NOT "${GIT_VERSION}" EQUAL "${CMAKE_VERSION_BUILD}")
-    set(CMAKE_VERSION_BUILD ${GIT_VERSION} CACHE STRING "Build number" FORCE) # git sha
-  endif()
-
-  get_filename_component(GIT_DIR "${GIT_EXECUTABLE}" PATH)
-=======
->>>>>>> baff0899
 else()
   set( OPENGL_FOUND FALSE )
 endif()
@@ -149,12 +131,9 @@
 INCLUDE_DIRECTORIES( ${PROJECT_SOURCE_DIR}/third_party/Windows-CalcEngine/src/SpectralAveraging/include)
 INCLUDE_DIRECTORIES( ${PROJECT_SOURCE_DIR}/third_party/Windows-CalcEngine/src/Tarcog/include)
 INCLUDE_DIRECTORIES( ${PROJECT_SOURCE_DIR}/third_party/Windows-CalcEngine/src/Viewer/include)
-<<<<<<< HEAD
-=======
 if( OPENGL_FOUND )
     INCLUDE_DIRECTORIES( ${PROJECT_SOURCE_DIR}/third_party/penumbra/include )
 endif()
->>>>>>> baff0899
 
 #### Create interface for JSON for Modern C++ so we can include it in targets
 # add_library( ModernJSON INTERFACE )
@@ -204,13 +183,10 @@
 # Kiva
 INCLUDE(third_party/cmake/kiva.cmake)
 
-<<<<<<< HEAD
-=======
 if( OPENGL_FOUND )
   ADD_SUBDIRECTORY(third_party/penumbra)
 endif()
 
->>>>>>> baff0899
 execute_process( COMMAND ${PYTHON_EXECUTABLE} "${PROJECT_SOURCE_DIR}/scripts/dev/generate_epJSON_schema/generate_epJSON_schema.py" "${PROJECT_SOURCE_DIR}" TIMEOUT 30 RESULT_VARIABLE generate_epJSON_schema_result)
 if( ${generate_epJSON_schema_result} MATCHES ".*timeout.*" )
   message(FATAL_ERROR "Generating epJSON Schema from IDD failed: ${generate_epJSON_schema_result}")
