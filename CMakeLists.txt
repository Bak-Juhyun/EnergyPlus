# Use ccache if available, has to be before "project()"
find_program(CCACHE_PROGRAM ccache)
if(CCACHE_PROGRAM)
  # Support both Unix Makefiles and Ninja
  set_property(GLOBAL PROPERTY RULE_LAUNCH_COMPILE "${CCACHE_PROGRAM}")
endif()

Project(EnergyPlus)

cmake_minimum_required(VERSION 3.5.1)

if(${CMAKE_MAJOR_VERSION}.${CMAKE_MINOR_VERSION} VERSION_GREATER "3.0")
  CMAKE_POLICY(SET CMP0054 NEW) # CMake 3.1 added this policy
endif()

set( CMAKE_MODULE_PATH "${CMAKE_CURRENT_SOURCE_DIR}/cmake" ${CMAKE_MODULE_PATH} )

set( CMAKE_POSITION_INDEPENDENT_CODE ON )

<<<<<<< HEAD
include(cmake/Version.cmake)
=======
set( PREV_RELEASE_SHA "921312f" )

set( ENERGYPLUS_VERSION "${CMAKE_VERSION_MAJOR}.${CMAKE_VERSION_MINOR}.${CMAKE_VERSION_PATCH}" )

string( TIMESTAMP CMAKE_YEAR "%Y")

set( CMAKE_VERSION_BUILD "Unknown" CACHE STRING "Build number" )
find_package(Git)

if(NOT GIT_FOUND)
  find_program(GIT_EXECUTABLE git HINTS "$ENV{LOCALAPPDATA}/Programs/git/bin")
  if (NOT GIT_EXECUTABLE_NOTFOUND)
    set(GIT_FOUND TRUE)
  endif()
endif()

if(GIT_FOUND)
  execute_process(COMMAND "${GIT_EXECUTABLE}" "rev-parse" "--short=10" "HEAD"
                  WORKING_DIRECTORY "${PROJECT_SOURCE_DIR}"
                  TIMEOUT 10
                  RESULT_VARIABLE RESULT
                  OUTPUT_VARIABLE GIT_VERSION
                  ERROR_QUIET
                  OUTPUT_STRIP_TRAILING_WHITESPACE)
  if(${RESULT} EQUAL 0 AND NOT "${GIT_VERSION}" EQUAL "${CMAKE_VERSION_BUILD}")
    set(CMAKE_VERSION_BUILD ${GIT_VERSION} CACHE STRING "Build number" FORCE) # git sha
  endif()

  get_filename_component(GIT_DIR "${GIT_EXECUTABLE}" PATH)
else()
  set(GIT_DIR "")
endif()
>>>>>>> fe246880

set( OPENGL_REQUIRED OFF CACHE BOOL "Require OpenGL in order to build" )
if(OPENGL_REQUIRED)
  find_package(OpenGL)
  if(NOT OPENGL_FOUND)
    set(CMAKE_VERSION_BUILD "${CMAKE_VERSION_BUILD} (No OpenGL)" CACHE STRING "Build number" FORCE) # git sha
    message(WARNING "OpenGL libraries were not found. EnergyPlus will be compiled without GPU acceleration capabilities.")
  endif()
else()
  set( OPENGL_FOUND FALSE )
endif()

option( BUILD_PACKAGE "Build package" OFF )
option( BUILD_TESTING "Build testing targets" OFF )
option( BUILD_FORTRAN "Build Fortran stuff" OFF )
option( BUILD_DOCS "Build LaTeX-pdf documentation" OFF )

# Turning ENABLE_GTEST_DEBUG_MODE ON will cause assertions and exceptions to halt the test case and unwind.
# Turn this option OFF for automated testing.
option( ENABLE_GTEST_DEBUG_MODE "Enable options to help debug test failures" ON )
option( ENABLE_GTEST_SHUFFLE "Enable shuffle to eliminate order dependency" ON )
option( ENABLE_INSTALL_REMOTE "Enable install_remote and install_remote_plist commands to install files from remote resources on the internet" ON )

mark_as_advanced( ENABLE_INSTALL_REMOTE )

# Set a default build type if none was specified
if(NOT CMAKE_BUILD_TYPE AND NOT CMAKE_CONFIGURATION_TYPES)
  message(STATUS "Setting build type to 'Release' as none was specified.")
  set(CMAKE_BUILD_TYPE Release CACHE STRING "Choose the type of build." FORCE)
  # Set the possible values of build type for cmake-gui
  set_property(CACHE CMAKE_BUILD_TYPE PROPERTY STRINGS "Debug" "Release"
    "MinSizeRel" "RelWithDebInfo")
endif()

# we are making *a Python 3 Interpreter* a required dependency, so find it here
find_package(PythonInterp 3 REQUIRED)

if( BUILD_TESTING )
  option( ENABLE_REGRESSION_TESTING "Enable Regression Tests" OFF )
  option( BUILD_WCE_TESTING "Build testing targets for Windows Calculation Engine" OFF )
  if( ENABLE_REGRESSION_TESTING )
    if ( CMAKE_CL_64 )
      set( ARCH_FLAG "-64bit" )
    else()
      set( ARCH_FLAG "" )
    endif()
    set( REGRESSION_BASELINE_SHA "" CACHE STRING "SHA of baseline comparison" )
    set( COMMIT_SHA "" CACHE STRING "Commit sha of this build" )
    set( REGRESSION_SCRIPT_PATH "" CACHE PATH "Path to regression scripts" )
    set( REGRESSION_BASELINE_PATH "" CACHE PATH "Path to energyplus baseline folder to compare against" )
    set( DEVICE_ID "${CMAKE_SYSTEM_NAME}-${CMAKE_CXX_COMPILER_ID}${ARCH_FLAG}" CACHE STRING "Identifier for this device configuration" )
  endif()
endif()

if( ENABLE_REGRESSION_TESTING )
  string(STRIP "${REGRESSION_SCRIPT_PATH}" REG_PATH_STRIPPED)
  string(STRIP "${REGRESSION_BASELINE_PATH}" REG_BASELINE_STRIPPED)
  if (REG_PATH_STRIPPED STREQUAL "" OR REG_BASELINE_STRIPPED STREQUAL "")
    message(AUTHOR_WARNING "Regression testing is enabled, but no script or baseline has been provided, turning it off." )
    set( DO_REGRESSION_TESTING OFF )
  else()
    if( BUILD_FORTRAN )
      # No Problem
      set( DO_REGRESSION_TESTING ON )
    else()
      message(AUTHOR_WARNING "For regression testing, you must enable BUILD_FORTRAN in order to call ReadVarEso, turning it off.")
      set( DO_REGRESSION_TESTING OFF )
    endif()
  endif()
endif()

if( UNIX AND NOT APPLE )
  set(CMAKE_INSTALL_RPATH "$ORIGIN")
endif()

if ( MSVC AND NOT ( "${CMAKE_CXX_COMPILER_ID}" STREQUAL "Intel" ) )
  if (CMAKE_C_COMPILER_VERSION VERSION_LESS "18.00.30723")
    message(FATAL_ERROR "Visual Studio 2013 Update 3 or Greater Required")
  endif()
  set(gtest_force_shared_crt ON)
endif()

if (MINGW)
  set(CMAKE_SHARED_LIBRARY_PREFIX "")
endif ()

set( CMAKE_LIBRARY_OUTPUT_DIRECTORY "${PROJECT_BINARY_DIR}/Products" )
set( CMAKE_ARCHIVE_OUTPUT_DIRECTORY "${PROJECT_BINARY_DIR}/Products" )
set( CMAKE_RUNTIME_OUTPUT_DIRECTORY "${PROJECT_BINARY_DIR}/Products" )

include(cmake/ProjectMacros.cmake)
include(cmake/CompilerFlags.cmake)

INCLUDE_DIRECTORIES( ${PROJECT_SOURCE_DIR}/src )
INCLUDE_DIRECTORIES( ${PROJECT_SOURCE_DIR}/third_party )
INCLUDE_DIRECTORIES( ${PROJECT_SOURCE_DIR}/third_party/btwxt/src )
INCLUDE_DIRECTORIES( ${PROJECT_SOURCE_DIR}/third_party/re2 )
INCLUDE_DIRECTORIES( ${PROJECT_SOURCE_DIR}/third_party/doj )
INCLUDE_DIRECTORIES( ${PROJECT_SOURCE_DIR}/third_party/nlohmann )
INCLUDE_DIRECTORIES( ${PROJECT_SOURCE_DIR}/third_party/valijson )
INCLUDE_DIRECTORIES( ${PROJECT_SOURCE_DIR}/third_party/ObjexxFCL/src/ )
INCLUDE_DIRECTORIES( ${PROJECT_SOURCE_DIR}/third_party/SQLite/ SYSTEM )
INCLUDE_DIRECTORIES( "${PROJECT_SOURCE_DIR}/third_party/Expat" "${PROJECT_SOURCE_DIR}/third_party/Expat/lib" SYSTEM )
INCLUDE_DIRECTORIES( ${PROJECT_SOURCE_DIR}/third_party/CLI/ )
INCLUDE_DIRECTORIES( ${PROJECT_SOURCE_DIR}/third_party/eigen/ )
INCLUDE_DIRECTORIES( ${PROJECT_SOURCE_DIR}/third_party/Windows-CalcEngine/src/Chromogenics/include)
INCLUDE_DIRECTORIES( ${PROJECT_SOURCE_DIR}/third_party/Windows-CalcEngine/src/Common/include)
INCLUDE_DIRECTORIES( ${PROJECT_SOURCE_DIR}/third_party/Windows-CalcEngine/src/Gases/include)
INCLUDE_DIRECTORIES( ${PROJECT_SOURCE_DIR}/third_party/Windows-CalcEngine/src/MultiLayerOptics/include)
INCLUDE_DIRECTORIES( ${PROJECT_SOURCE_DIR}/third_party/Windows-CalcEngine/src/SingleLayerOptics/include)
INCLUDE_DIRECTORIES( ${PROJECT_SOURCE_DIR}/third_party/Windows-CalcEngine/src/SpectralAveraging/include)
INCLUDE_DIRECTORIES( ${PROJECT_SOURCE_DIR}/third_party/Windows-CalcEngine/src/Tarcog/include)
INCLUDE_DIRECTORIES( ${PROJECT_SOURCE_DIR}/third_party/Windows-CalcEngine/src/Viewer/include)
if( OPENGL_FOUND )
    INCLUDE_DIRECTORIES( ${PROJECT_SOURCE_DIR}/third_party/penumbra/include )
endif()

#### Create interface for JSON for Modern C++ so we can include it in targets
# add_library( ModernJSON INTERFACE )
# target_include_directories( ModernJSON INTERFACE "${PROJECT_SOURCE_DIR}/third_party/nlohmann" "${PROJECT_SOURCE_DIR}/third_party/doj" )

set(RE2_BUILD_TESTING OFF CACHE BOOL "" FORCE)


if( OPENGL_FOUND )
  set(BUILD_PENUMBRA_TESTING ${BUILD_TESTING} CACHE BOOL "" FORCE)
endif()

if( BUILD_TESTING )
  set(gtest_force_shared_crt ON CACHE BOOL "" FORCE)
  set(BUILD_GTEST ON CACHE BOOL "" FORCE)
  set(BUILD_GMOCK ON CACHE BOOL "" FORCE)
  option( TEST_ANNUAL_SIMULATION "Use annual simulations for tests instead of only design days" OFF )
  enable_testing()
  include(CTest)
  ADD_SUBDIRECTORY(third_party/gtest)
endif()

# E+ required libraries
ADD_SUBDIRECTORY(idd)

ADD_SUBDIRECTORY(third_party/SQLite)
ADD_SUBDIRECTORY(third_party/ObjexxFCL)
ADD_SUBDIRECTORY(third_party/BCVTB)
ADD_SUBDIRECTORY(third_party/Expat)
ADD_SUBDIRECTORY(third_party/FMI)
ADD_SUBDIRECTORY(third_party/zlib)
ADD_SUBDIRECTORY(third_party/DElight)
ADD_SUBDIRECTORY(third_party/re2)
ADD_SUBDIRECTORY(third_party/fmt-6.1.2 )

ADD_SUBDIRECTORY(scripts/dev/generate_embeddable_epJSON_schema)
IF( NOT APPLE )
  ADD_SUBDIRECTORY(third_party/FMUParser)
ENDIF()
ADD_SUBDIRECTORY(third_party/Windows-CalcEngine)

# Btwxt
INCLUDE_DIRECTORIES( ${gtest_SOURCE_DIR}/include/ SYSTEM )
set(BUILD_BTWXT_TESTING ${BUILD_TESTING} CACHE BOOL "" FORCE)
ADD_SUBDIRECTORY(third_party/btwxt)

# Kiva
INCLUDE(third_party/cmake/kiva.cmake)

if( OPENGL_FOUND )
  ADD_SUBDIRECTORY(third_party/penumbra)
endif()

execute_process( COMMAND ${PYTHON_EXECUTABLE} "${PROJECT_SOURCE_DIR}/scripts/dev/generate_epJSON_schema/generate_epJSON_schema.py" "${PROJECT_SOURCE_DIR}" TIMEOUT 30 RESULT_VARIABLE generate_epJSON_schema_result)
if( ${generate_epJSON_schema_result} MATCHES ".*timeout.*" )
  message(FATAL_ERROR "Generating epJSON Schema from IDD failed: ${generate_epJSON_schema_result}")
endif()
configure_file( idd/Energy+.idd.in "${CMAKE_RUNTIME_OUTPUT_DIRECTORY}/Energy+.idd" )
configure_file( idd/Energy+.schema.epJSON.in "${CMAKE_RUNTIME_OUTPUT_DIRECTORY}/Energy+.schema.epJSON" )
configure_file( idd/BasementGHT.idd "${CMAKE_RUNTIME_OUTPUT_DIRECTORY}/BasementGHT.idd" )
configure_file( idd/SlabGHT.idd "${CMAKE_RUNTIME_OUTPUT_DIRECTORY}/SlabGHT.idd" )

# EPLaunch workflow files should be configured
configure_file( "workflows/app_g_postprocess.py" "${CMAKE_RUNTIME_OUTPUT_DIRECTORY}/workflows/app_g_postprocess.py" )
configure_file( "workflows/calc_soil_surface_temp.py" "${CMAKE_RUNTIME_OUTPUT_DIRECTORY}/workflows/calc_soil_surface_temp.py" )
configure_file( "workflows/coeff_check.py" "${CMAKE_RUNTIME_OUTPUT_DIRECTORY}/workflows/coeff_check.py" )
configure_file( "workflows/coeff_conv.py" "${CMAKE_RUNTIME_OUTPUT_DIRECTORY}/workflows/coeff_conv.py" )
configure_file( "workflows/energyplus.py" "${CMAKE_RUNTIME_OUTPUT_DIRECTORY}/workflows/energyplus.py" )
configure_file( "workflows/transition.py" "${CMAKE_RUNTIME_OUTPUT_DIRECTORY}/workflows/transition.py" )

# of course E+ itself
ADD_SUBDIRECTORY(src/EnergyPlus)

if( BUILD_TESTING )
  ADD_SUBDIRECTORY(testfiles)
  ADD_SUBDIRECTORY(tst/EnergyPlus/unit)
  option( BUILD_PERFORMANCE_TESTS "Build performance testing targets" OFF )
  if (BUILD_PERFORMANCE_TESTS)
    if (UNIX AND NOT APPLE)
      option( VALGRIND_ANALYZE_PERFORMANCE_TESTS "Analyze performance tests via valgrind / callgrind" OFF )
      if (VALGRIND_ANALYZE_PERFORMANCE_TESTS)
        find_program(VALGRIND NAMES valgrind PATH /usr/bin /usr/local/bin)
      endif()
    endif()
    ADD_SUBDIRECTORY(performance_tests)
  endif()
endif()

ADD_SUBDIRECTORY(src/ConvertInputFormat)

if( BUILD_FORTRAN )
  include(CMakeAddFortranSubdirectory)
  cmake_add_fortran_subdirectory(src/ExpandObjects PROJECT ExpandObjects NO_EXTERNAL_INSTALL )
  cmake_add_fortran_subdirectory(src/ReadVars PROJECT ReadVars NO_EXTERNAL_INSTALL )
  set(TRANSITION_EXTRA_FLAGS "-DCMAKE_VERSION_MAJOR:STRING=${CMAKE_VERSION_MAJOR}" "-DCMAKE_VERSION_MINOR:STRING=${CMAKE_VERSION_MINOR}" "-DCMAKE_VERSION_PATCH:STRING=${CMAKE_VERSION_PATCH}")
  cmake_add_fortran_subdirectory(src/Transition PROJECT Transition CMAKE_COMMAND_LINE ${TRANSITION_EXTRA_FLAGS} NO_EXTERNAL_INSTALL )
  file( COPY "idd/V9-2-0-Energy+.idd" DESTINATION "${CMAKE_RUNTIME_OUTPUT_DIRECTORY}" )
  configure_file( idd/Energy+.idd.in "${CMAKE_RUNTIME_OUTPUT_DIRECTORY}/V9-3-0-Energy+.idd" )
  file( COPY "src/Transition/SupportFiles/Report Variables 9-2-0 to 9-3-0.csv" DESTINATION "${CMAKE_RUNTIME_OUTPUT_DIRECTORY}" )
  cmake_add_fortran_subdirectory(src/Basement PROJECT Basement NO_EXTERNAL_INSTALL )
  cmake_add_fortran_subdirectory(src/HVAC-Diagram PROJECT HVAC-Diagram NO_EXTERNAL_INSTALL )
  cmake_add_fortran_subdirectory(src/ParametricPreprocessor PROJECT ParametricPreprocessor NO_EXTERNAL_INSTALL )
  cmake_add_fortran_subdirectory(src/Slab PROJECT Slab NO_EXTERNAL_INSTALL )
  cmake_add_fortran_subdirectory(src/ConvertESOMTR PROJECT ConvertESOMTR NO_EXTERNAL_INSTALL )
  cmake_add_fortran_subdirectory(src/CalcSoilSurfTemp PROJECT CalcSoilSurfTemp NO_EXTERNAL_INSTALL )
  cmake_add_fortran_subdirectory(src/AppGPostProcess PROJECT AppGPostProcess NO_EXTERNAL_INSTALL )
endif()

if( BUILD_PACKAGE )
  # We handle everything in a dedicated cmake file
  include(${PROJECT_SOURCE_DIR}/cmake/Install.cmake)
endif()

if (BUILD_DOCS)
  add_subdirectory(doc)
endif()

# some parameters are simply not needed for everyday building
mark_as_advanced(CMAKE_INSTALL_PREFIX)
mark_as_advanced(BUILD_SHARED_LIBS)
mark_as_advanced(ENABLE_GTEST_DEBUG_MODE)
mark_as_advanced(ENABLE_GTEST_SHUFFLE)
mark_as_advanced(ENABLE_MEMORY_SANITIZER)
mark_as_advanced(ENABLE_OPENMP)
mark_as_advanced(KIVA_3D)
mark_as_advanced(KIVA_COVERAGE)
mark_as_advanced(KIVA_EXE_BUILD)
mark_as_advanced(KIVA_GROUND_PLOT)
mark_as_advanced(KIVA_STATIC_LIB)
mark_as_advanced(KIVA_TESTING)
mark_as_advanced(RE2_BUILD_TESTING)
mark_as_advanced(USEPCRE)
mark_as_advanced(CCACHE_PROGRAM)
mark_as_advanced(CMAKE_VERSION_BUILD)
mark_as_advanced(ENABLE_REGRESSION_TESTING)
mark_as_advanced(TEST_ANNUAL_SIMULATION)
mark_as_advanced(gtest_build_samples)
mark_as_advanced(gtest_build_tests)
mark_as_advanced(gtest_disable_pthreads)
mark_as_advanced(gtest_force_shared_crt)
mark_as_advanced(gtest_hide_internal_symbols)
mark_as_advanced(FMT_CUDA_TEST)
mark_as_advanced(FMT_DOC)
mark_as_advanced(FMT_FUZZ)
mark_as_advanced(FMT_INSTALL)
mark_as_advanced(FMT_PEDANTIC)
mark_as_advanced(FMT_TEST)
mark_as_advanced(FMT_WERROR)<|MERGE_RESOLUTION|>--- conflicted
+++ resolved
@@ -17,42 +17,7 @@
 
 set( CMAKE_POSITION_INDEPENDENT_CODE ON )
 
-<<<<<<< HEAD
 include(cmake/Version.cmake)
-=======
-set( PREV_RELEASE_SHA "921312f" )
-
-set( ENERGYPLUS_VERSION "${CMAKE_VERSION_MAJOR}.${CMAKE_VERSION_MINOR}.${CMAKE_VERSION_PATCH}" )
-
-string( TIMESTAMP CMAKE_YEAR "%Y")
-
-set( CMAKE_VERSION_BUILD "Unknown" CACHE STRING "Build number" )
-find_package(Git)
-
-if(NOT GIT_FOUND)
-  find_program(GIT_EXECUTABLE git HINTS "$ENV{LOCALAPPDATA}/Programs/git/bin")
-  if (NOT GIT_EXECUTABLE_NOTFOUND)
-    set(GIT_FOUND TRUE)
-  endif()
-endif()
-
-if(GIT_FOUND)
-  execute_process(COMMAND "${GIT_EXECUTABLE}" "rev-parse" "--short=10" "HEAD"
-                  WORKING_DIRECTORY "${PROJECT_SOURCE_DIR}"
-                  TIMEOUT 10
-                  RESULT_VARIABLE RESULT
-                  OUTPUT_VARIABLE GIT_VERSION
-                  ERROR_QUIET
-                  OUTPUT_STRIP_TRAILING_WHITESPACE)
-  if(${RESULT} EQUAL 0 AND NOT "${GIT_VERSION}" EQUAL "${CMAKE_VERSION_BUILD}")
-    set(CMAKE_VERSION_BUILD ${GIT_VERSION} CACHE STRING "Build number" FORCE) # git sha
-  endif()
-
-  get_filename_component(GIT_DIR "${GIT_EXECUTABLE}" PATH)
-else()
-  set(GIT_DIR "")
-endif()
->>>>>>> fe246880
 
 set( OPENGL_REQUIRED OFF CACHE BOOL "Require OpenGL in order to build" )
 if(OPENGL_REQUIRED)
