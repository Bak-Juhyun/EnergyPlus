Project(EnergyPlus)

CMAKE_MINIMUM_REQUIRED(VERSION 2.8)

set( CMAKE_VERSION_MAJOR 8 )
set( CMAKE_VERSION_MINOR 2 )
set( CMAKE_VERSION_PATCH 0 ) 

option( BUILD_PACKAGE "Build package" OFF )
option( BUILD_TESTING "Build testing targets" OFF )

# Not yet released by CMake, but is being developed
# This will help us set the proper options for c++11 across various configurations
#FIND_PACKAGE( CXXFeatures ) 

<<<<<<< HEAD
if(MSVC)
  add_definitions(/W3 /MP)
else()
  add_definitions(-Wall -Wnon-virtual-dtor -pedantic -std=c++11)
endif()

set(gtest_force_shared_crt ON)

=======
>>>>>>> 7ac123a3
set( CMAKE_LIBRARY_OUTPUT_DIRECTORY "${CMAKE_BINARY_DIR}/Products" )
set( CMAKE_ARCHIVE_OUTPUT_DIRECTORY "${CMAKE_BINARY_DIR}/Products" )
set( CMAKE_RUNTIME_OUTPUT_DIRECTORY "${CMAKE_BINARY_DIR}/Products" )

include(cmake/ProjectMacros.cmake)
include(cmake/CompilerFlags.cmake)

INCLUDE_DIRECTORIES( ${CMAKE_SOURCE_DIR}/third_party/gtest/include/ SYSTEM )
INCLUDE_DIRECTORIES( ${CMAKE_SOURCE_DIR}/third_party/ObjexxFCL/src/ )

if( BUILD_PACKAGE )
  include(CPack.cmake)
endif()

if( BUILD_TESTING )
  enable_testing()
  include(CTest) 
endif()

ADD_SUBDIRECTORY(third_party/gtest)
ADD_SUBDIRECTORY(third_party/ObjexxFCL)
ADD_SUBDIRECTORY(src/EnergyPlus)
ADD_SUBDIRECTORY(testfiles)

<|MERGE_RESOLUTION|>--- conflicted
+++ resolved
@@ -13,17 +13,11 @@
 # This will help us set the proper options for c++11 across various configurations
 #FIND_PACKAGE( CXXFeatures ) 
 
-<<<<<<< HEAD
-if(MSVC)
-  add_definitions(/W3 /MP)
-else()
-  add_definitions(-Wall -Wnon-virtual-dtor -pedantic -std=c++11)
+if (MSVC)
+  set(gtest_force_shared_crt ON)
 endif()
 
-set(gtest_force_shared_crt ON)
 
-=======
->>>>>>> 7ac123a3
 set( CMAKE_LIBRARY_OUTPUT_DIRECTORY "${CMAKE_BINARY_DIR}/Products" )
 set( CMAKE_ARCHIVE_OUTPUT_DIRECTORY "${CMAKE_BINARY_DIR}/Products" )
 set( CMAKE_RUNTIME_OUTPUT_DIRECTORY "${CMAKE_BINARY_DIR}/Products" )
