--- conflicted
+++ resolved
@@ -73,7 +73,6 @@
     EXPECT_TRUE(compare_err_stream(error_string, true));
 }
 
-<<<<<<< HEAD
 TEST_F(EnergyPlusFixture, Test_PerformancePrecisionTradeoffs_DirectSolution_Message)
 {
     // issue 7646
@@ -93,7 +92,7 @@
     });
 
     EXPECT_TRUE(compare_err_stream(error_string, true));
-=======
+
 TEST_F(EnergyPlusFixture, Test_PerformancePrecisionTradeoffs)
 {
     std::string const idf_objects = delimited_string({
@@ -116,5 +115,5 @@
 
     // no error message from PerformancePrecisionTradeoffs objects
     EXPECT_TRUE(compare_err_stream("", true));
->>>>>>> ce80ec50
+  
 }