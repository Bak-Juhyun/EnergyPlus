// EnergyPlus, Copyright (c) 1996-2019, The Board of Trustees of the University of Illinois,
// The Regents of the University of California, through Lawrence Berkeley National Laboratory
// (subject to receipt of any required approvals from the U.S. Dept. of Energy), Oak Ridge
// National Laboratory, managed by UT-Battelle, Alliance for Sustainable Energy, LLC, and other
// contributors. All rights reserved.
//
// NOTICE: This Software was developed under funding from the U.S. Department of Energy and the
// U.S. Government consequently retains certain rights. As such, the U.S. Government has been
// granted for itself and others acting on its behalf a paid-up, nonexclusive, irrevocable,
// worldwide license in the Software to reproduce, distribute copies to the public, prepare
// derivative works, and perform publicly and display publicly, and to permit others to do so.
//
// Redistribution and use in source and binary forms, with or without modification, are permitted
// provided that the following conditions are met:
//
// (1) Redistributions of source code must retain the above copyright notice, this list of
//     conditions and the following disclaimer.
//
// (2) Redistributions in binary form must reproduce the above copyright notice, this list of
//     conditions and the following disclaimer in the documentation and/or other materials
//     provided with the distribution.
//
// (3) Neither the name of the University of California, Lawrence Berkeley National Laboratory,
//     the University of Illinois, U.S. Dept. of Energy nor the names of its contributors may be
//     used to endorse or promote products derived from this software without specific prior
//     written permission.
//
// (4) Use of EnergyPlus(TM) Name. If Licensee (i) distributes the software in stand-alone form
//     without changes from the version obtained under this License, or (ii) Licensee makes a
//     reference solely to the software portion of its product, Licensee must refer to the
//     software as "EnergyPlus version X" software, where "X" is the version number Licensee
//     obtained under this License and may not use a different name for the software. Except as
//     specifically required in this Section (4), Licensee shall not use in a company name, a
//     product name, in advertising, publicity, or other promotional activities any name, trade
//     name, trademark, logo, or other designation of "EnergyPlus", "E+", "e+" or confusingly
//     similar designation, without the U.S. Department of Energy's prior written consent.
//
// THIS SOFTWARE IS PROVIDED BY THE COPYRIGHT HOLDERS AND CONTRIBUTORS "AS IS" AND ANY EXPRESS OR
// IMPLIED WARRANTIES, INCLUDING, BUT NOT LIMITED TO, THE IMPLIED WARRANTIES OF MERCHANTABILITY
// AND FITNESS FOR A PARTICULAR PURPOSE ARE DISCLAIMED. IN NO EVENT SHALL THE COPYRIGHT OWNER OR
// CONTRIBUTORS BE LIABLE FOR ANY DIRECT, INDIRECT, INCIDENTAL, SPECIAL, EXEMPLARY, OR
// CONSEQUENTIAL DAMAGES (INCLUDING, BUT NOT LIMITED TO, PROCUREMENT OF SUBSTITUTE GOODS OR
// SERVICES; LOSS OF USE, DATA, OR PROFITS; OR BUSINESS INTERRUPTION) HOWEVER CAUSED AND ON ANY
// THEORY OF LIABILITY, WHETHER IN CONTRACT, STRICT LIABILITY, OR TORT (INCLUDING NEGLIGENCE OR
// OTHERWISE) ARISING IN ANY WAY OUT OF THE USE OF THIS SOFTWARE, EVEN IF ADVISED OF THE
// POSSIBILITY OF SUCH DAMAGE.

// EnergyPlus::ZoneTempPredictorCorrector Unit Tests

// Google Test Headers
#include <gtest/gtest.h>

#include "Fixtures/EnergyPlusFixture.hh"

// EnergyPlus Headers
#include <AirflowNetwork/Elements.hpp>
#include <EnergyPlus/DataContaminantBalance.hh>
#include <EnergyPlus/DataEnvironment.hh>
#include <EnergyPlus/DataGlobals.hh>
#include <EnergyPlus/DataHVACGlobals.hh>
#include <EnergyPlus/DataHeatBalFanSys.hh>
#include <EnergyPlus/DataHeatBalance.hh>
#include <EnergyPlus/DataLoopNode.hh>
#include <EnergyPlus/DataPrecisionGlobals.hh>
#include <EnergyPlus/DataRoomAirModel.hh>
#include <EnergyPlus/DataSizing.hh>
#include <EnergyPlus/DataSurfaces.hh>
#include <EnergyPlus/DataZoneControls.hh>
#include <EnergyPlus/DataZoneEnergyDemands.hh>
#include <EnergyPlus/DataZoneEquipment.hh>
#include <EnergyPlus/HeatBalanceManager.hh>
#include <EnergyPlus/HybridModel.hh>
#include <EnergyPlus/Psychrometrics.hh>
#include <EnergyPlus/ScheduleManager.hh>
#include <EnergyPlus/UtilityRoutines.hh>
#include <EnergyPlus/ZoneContaminantPredictorCorrector.hh>
#include <EnergyPlus/ZonePlenum.hh>
#include <EnergyPlus/ZoneTempPredictorCorrector.hh>

using namespace EnergyPlus;
using namespace ObjexxFCL;
using namespace EnergyPlus::DataHeatBalance;
using namespace EnergyPlus::DataContaminantBalance;
using namespace EnergyPlus::DataHeatBalFanSys;
using namespace DataGlobals;
using namespace EnergyPlus::DataZoneControls;
using namespace EnergyPlus::DataZoneEquipment;
using namespace EnergyPlus::DataZoneEnergyDemands;
using namespace EnergyPlus::DataSizing;
using namespace EnergyPlus::HeatBalanceManager;
using namespace EnergyPlus::ZonePlenum;
using namespace EnergyPlus::ZoneTempPredictorCorrector;
using namespace EnergyPlus::ZoneContaminantPredictorCorrector;
using namespace EnergyPlus::DataLoopNode;
using namespace EnergyPlus::DataHVACGlobals;
using namespace EnergyPlus::DataSurfaces;
using namespace EnergyPlus::DataEnvironment;
using namespace EnergyPlus::Psychrometrics;
using namespace EnergyPlus::ScheduleManager;
using namespace EnergyPlus::DataRoomAirModel;
using namespace EnergyPlus::HybridModel;
using namespace EnergyPlus::DataPrecisionGlobals;

TEST_F(EnergyPlusFixture, HybridModel_CorrectZoneAirTempTest)
{

    // ZoneTempPredictorCorrector variable initialization
    Zone.allocate(1);
    HybridModelZone.allocate(1);
    AirModel.allocate(1);
    ZTM1.allocate(1);
    ZTM2.allocate(1);
    ZTM3.allocate(1);
    XMAT.allocate(1);
    XM2T.allocate(1);
    XM3T.allocate(1);
    ZTOC.allocate(1);
    ZTMX.allocate(1);
    ZTM1MX.allocate(1);
    WZoneTimeMinus1Temp.allocate(1);
    WZoneTimeMinus2Temp.allocate(1);
    WZoneTimeMinus3Temp.allocate(1);
    WZoneTimeMinus1.allocate(1);
    WZoneTimeMinus2.allocate(1);
    WZoneTimeMinus3.allocate(1);
    AIRRAT.allocate(1);
    ZoneAirHumRat.allocate(1);
    NonAirSystemResponse.allocate(1);
    NonAirSystemResponse(1) = 0.0;
    SysDepZoneLoadsLagged.allocate(1);
    SysDepZoneLoadsLagged(1) = 0.0;
    AirflowNetwork::AirflowNetworkExchangeData.allocate(1);
    Node.allocate(1);
    TempTstatAir.allocate(1);
    LoadCorrectionFactor.allocate(1);
    MAT.allocate(1);
    ZT.allocate(1);
    PreviousMeasuredZT1.allocate(1);
    PreviousMeasuredZT2.allocate(1);
    PreviousMeasuredZT3.allocate(1);
    PreviousMeasuredHumRat1.allocate(1);
    PreviousMeasuredHumRat2.allocate(1);
    PreviousMeasuredHumRat3.allocate(1);
<<<<<<< HEAD
    Schedule.allocate(6);
=======
    CO2ZoneTimeMinus1Temp.allocate(1);
    CO2ZoneTimeMinus2Temp.allocate(1);
    CO2ZoneTimeMinus3Temp.allocate(1);
    CO2ZoneTimeMinus1.allocate(1);
    CO2ZoneTimeMinus2.allocate(1);
    CO2ZoneTimeMinus3.allocate(1);
    Schedule.allocate(1);
>>>>>>> 464e1e28

    // CalcZoneComponentLoadSums variable initialization
    MCPI.allocate(1);
    MCPI(1) = 0.0;
    MCPV.allocate(1);
    MCPM.allocate(1);
    MCPM(1) = 0.0;
    MCPE.allocate(1);
    MCPE(1) = 0.0;
    MCPC.allocate(1);
    MCPC(1) = 0.0;
    MDotCPOA.allocate(1);
    MDotCPOA(1) = 0.0;
    MDotOA.allocate(1);
    MDotOA(1) = 0.0;
    MCPTI.allocate(1);
    MCPTI(1) = 0.0;
    MCPTV.allocate(1);
    MCPTM.allocate(1);
    MCPTM(1) = 0.0;
    MCPTE.allocate(1);
    MCPTE(1) = 0.0;
    MCPTC.allocate(1);
    MCPTC(1) = 0.0;
    SurfaceWindow.allocate(1);
    Surface.allocate(2);
    HConvIn.allocate(1);
    SNLoadHeatRate.allocate(1);
    SNLoadCoolRate.allocate(1);
    SNLoadHeatEnergy.allocate(1);
    SNLoadCoolEnergy.allocate(1);
    ZoneAirRelHum.allocate(1);
    IsZoneDV.dimension(1, false);
    IsZoneCV.dimension(1, false);
    IsZoneUI.dimension(1, false);
    ZoneDVMixedFlag.allocate(1);
    ZnAirRpt.allocate(1);
    ZoneEquipConfig.allocate(1);
    ZoneEquipConfig(1).ActualZoneNum = 1;
    ZoneIntGain.allocate(1);
    ZoneIntGain(1).NumberOfDevices = 0;
    ZoneEqSizing.allocate(1);

    // CorrectZoneHumRat variable initialization
    ZoneLatentGain.allocate(1);
    ZoneLatentGain(1) = 0.0;
    ZoneLatentGainExceptPeople.allocate(1);
    ZoneLatentGainExceptPeople(1) = 0.0;
    SumLatentHTRadSys.allocate(1);
    SumLatentHTRadSys(1) = 0.0;
    SumHmARaW.allocate(1);
    SumHmARaW(1) = 0.0;
    SumConvHTRadSys.allocate(1);
    SumConvHTRadSys(1) = 0.0;
    SumConvPool.allocate(1);
    SumConvPool(1) = 0.0;
    SumHmARa.allocate(1);
    SumHmARa(1) = 0.0;
    MixingMassFlowXHumRat.allocate(1);
    MixingMassFlowXHumRat(1) = 0.0;
    MixingMassFlowZone.allocate(1);
    MixingMassFlowZone(1) = 0.0;
    ZoneW1.allocate(1);
    ZoneAirHumRatTemp.allocate(1);
    SumLatentPool.allocate(1);
    SumLatentPool(1) = 0.0;
    OAMFL.allocate(1);
    OAMFL(1) = 0.0;
    VAMFL.allocate(1);
    VAMFL(1) = 0.0;
    EAMFL.allocate(1);
    EAMFL(1) = 0.0;
    EAMFLxHumRat.allocate(1);
    EAMFLxHumRat(1) = 0.0;
    CTMFL.allocate(1);
    CTMFL(1) = 0.0;
    ZT.allocate(1);
    ZT(1) = 0.0;

    // CorrectZoneContaminants variable initialization
    AZ.allocate(1);
    BZ.allocate(1);
    CZ.allocate(1);
    AZGC.allocate(1);
    BZGC.allocate(1);
    CZGC.allocate(1);
    AZ(1) = 0.0;
    BZ(1) = 0.0;
    CZ(1) = 0.0;
    AZGC(1) = 0.0;
    BZGC(1) = 0.0;
    CZGC(1) = 0.0;
<<<<<<< HEAD
    ZoneAirDensityCO.allocate(1);
    ZoneAirDensityCO(1) = 0.0;
    ZoneGCGain.allocate(1);
    ZoneGCGain(1) = 0.0;
=======
    ZoneAirCO2.allocate(1);
    ZoneAirCO2(1) = 0.0;
    ZoneAirCO2Temp.allocate(1);
    ZoneAirCO2Temp(1) = 0.0;
    ZoneAirDensityCO.allocate(1);
    ZoneAirDensityCO(1) = 0.0;
    ZoneCO2Gain.allocate(1);
    ZoneCO2Gain(1) = 0.0;
    ZoneCO2GainExceptPeople.allocate(1);
    ZoneCO2GainExceptPeople(1) = 0.0;
    ZoneGCGain.allocate(1);
    ZoneGCGain(1) = 0.0;
    MixingMassFlowCO2.allocate(1);
    MixingMassFlowCO2(1) = 0.0;
    Real64 CO2MassFlowRate(0.0);
>>>>>>> 464e1e28

    // Parameter setup
    NumOfZones = 1;
    CurZoneEqNum = 1;
    NumZoneReturnPlenums = 0;
    NumZoneSupplyPlenums = 0;
    AirflowNetwork::SimulateAirflowNetwork = 0;
    Zone(1).IsControlled = true;
    Zone(1).ZoneEqNum = 1;
    Zone(1).Multiplier = 1;
    Zone(1).SystemZoneNodeNumber = 1;
    Zone(1).SurfaceFirst = 1;
    Zone(1).SurfaceLast = 2;
    Zone(1).Volume = 1061.88;
    TimeStepZone = 10.0 / 60.0; // Zone timestep in hours
    TimeStepSys = 10.0 / 60.0;
    Real64 ZoneTempChange;

    // Hybrid modeling trigger
    FlagHybridModel_TM = true;
    WarmupFlag = false;
    DoingSizing = false;
    DayOfYear = 1;

    // Case 1: Hybrid model internal thermal mass (free-floating)

    HybridModelZone(1).InternalThermalMassCalc_T = true;
    HybridModelZone(1).InfiltrationCalc_T = false;
    HybridModelZone(1).InfiltrationCalc_H = false;
    HybridModelZone(1).InfiltrationCalc_C = false;
    HybridModelZone(1).PeopleCountCalc_T = false;
    HybridModelZone(1).PeopleCountCalc_H = false;
    HybridModelZone(1).PeopleCountCalc_C = false;
    HybridModelZone(1).HybridStartDayOfYear = 1;
    HybridModelZone(1).HybridEndDayOfYear = 2;
    MAT(1) = 0.0;
    PreviousMeasuredZT1(1) = 0.1;
    PreviousMeasuredZT2(1) = 0.2;
    PreviousMeasuredZT3(1) = 0.3;
    Zone(1).OutDryBulbTemp = -5.21;
    ZoneAirHumRat(1) = 0.002083;
    MCPV(1) = 1414.60;   // Assign TempDepCoef
    MCPTV(1) = -3335.10; // Assign TempIndCoef
    OutBaroPress = 99166.67;

    CorrectZoneAirTemp(ZoneTempChange, false, true, 10 / 60);
    EXPECT_NEAR(15.13, Zone(1).ZoneVolCapMultpSensHM, 0.01);

<<<<<<< HEAD
    // Case 2: Hybrid model infiltration with measured temperature (free-floating)
=======
    // Case 2: Hybrid model infiltration with measured temperature
>>>>>>> 464e1e28

    HybridModelZone(1).InternalThermalMassCalc_T = false;
    HybridModelZone(1).InfiltrationCalc_T = true;
    HybridModelZone(1).InfiltrationCalc_H = false;
    HybridModelZone(1).InfiltrationCalc_C = false;
    HybridModelZone(1).PeopleCountCalc_T = false;
    HybridModelZone(1).PeopleCountCalc_H = false;
    HybridModelZone(1).PeopleCountCalc_C = false;
    HybridModelZone(1).HybridStartDayOfYear = 1;
    HybridModelZone(1).HybridEndDayOfYear = 2;
    MAT(1) = 0.0;
    PreviousMeasuredZT1(1) = 0.02;
    PreviousMeasuredZT2(1) = 0.04;
    PreviousMeasuredZT3(1) = 0.06;
    Zone(1).ZoneVolCapMultpSens = 8.0;
    Zone(1).OutDryBulbTemp = -6.71;
    ZoneAirHumRat(1) = 0.002083;
    MCPV(1) = 539.49;  // Assign TempDepCoef
    MCPTV(1) = 270.10; // Assign TempIndCoef
    OutBaroPress = 99250;

    CorrectZoneAirTemp(ZoneTempChange, false, true, 10 / 60);
    EXPECT_NEAR(0.2444, Zone(1).InfilOAAirChangeRateHM, 0.01);

<<<<<<< HEAD
    // Case 3: Hybrid model infiltration with measured humidity ratio (free-floating)
=======
    // Case 3: Hybrid model infiltration with measured humidity ratio
>>>>>>> 464e1e28

    HybridModelZone(1).InternalThermalMassCalc_T = false;
    HybridModelZone(1).InfiltrationCalc_T = false;
    HybridModelZone(1).InfiltrationCalc_H = true;
    HybridModelZone(1).InfiltrationCalc_C = false;
    HybridModelZone(1).PeopleCountCalc_T = false;
    HybridModelZone(1).PeopleCountCalc_H = false;
    HybridModelZone(1).PeopleCountCalc_C = false;
    HybridModelZone(1).HybridStartDayOfYear = 1;
    HybridModelZone(1).HybridEndDayOfYear = 2;
    Zone(1).Volume = 4000;
    Zone(1).OutDryBulbTemp = -10.62;
    Zone(1).ZoneVolCapMultpMoist = 1.0;
    ZoneAirHumRat(1) = 0.001120003;
    ZT(1) = -6.08;
    OutHumRat = 0.0011366887816818931;
    PreviousMeasuredHumRat1(1) = 0.0011186324286;
    PreviousMeasuredHumRat2(1) = 0.0011172070768;
    PreviousMeasuredHumRat3(1) = 0.0011155109625;
    HybridModelZone(1).ZoneMeasuredHumidityRatioSchedulePtr = 1;
    Schedule(HybridModelZone(1).ZoneMeasuredHumidityRatioSchedulePtr).CurrentValue = 0.001120003;
    MCPV(1) = 539.49;
    MCPTV(1) = 270.10;
    OutBaroPress = 99500;

    CorrectZoneHumRat(1);
    EXPECT_NEAR(0.5, Zone(1).InfilOAAirChangeRateHM, 0.01);

<<<<<<< HEAD
    // Case 4: Hybrid model people count with measured temperature (free-floating)

    HybridModelZone(1).InternalThermalMassCalc_T = false;
    HybridModelZone(1).InfiltrationCalc_T = false;
    HybridModelZone(1).InfiltrationCalc_H = false;
    HybridModelZone(1).InfiltrationCalc_C = false;
    HybridModelZone(1).PeopleCountCalc_T = true;
=======
    // Case 4: Hybrid model infiltration with measured CO2 concentration

    Contaminant.CO2Simulation = true;
    HybridModelZone(1).InternalThermalMassCalc_T = false;
    HybridModelZone(1).InfiltrationCalc_T = false;
    HybridModelZone(1).InfiltrationCalc_H = false;
    HybridModelZone(1).InfiltrationCalc_C = true;
    HybridModelZone(1).PeopleCountCalc_T = false;
>>>>>>> 464e1e28
    HybridModelZone(1).PeopleCountCalc_H = false;
    HybridModelZone(1).PeopleCountCalc_C = false;
    HybridModelZone(1).HybridStartDayOfYear = 1;
    HybridModelZone(1).HybridEndDayOfYear = 2;
<<<<<<< HEAD
    MAT(1) = -2.89;
    PreviousMeasuredZT1(1) = -2.887415174;
    PreviousMeasuredZT2(1) = -2.897557416;
    PreviousMeasuredZT3(1) = -2.909294101;
    Zone(1).ZoneVolCapMultpSens = 1.0;
    Zone(1).OutDryBulbTemp = -6.71;
    ZoneAirHumRat(1) = 0.0024964;
    OutBaroPress = 98916.7;
    MCPV(1) = 5163.5;    // Assign TempDepCoef
    MCPTV(1) = -15956.8; // Assign TempIndCoef
    HybridModelZone(1).ZoneMeasuredTemperatureSchedulePtr = 1;
    Schedule(HybridModelZone(1).ZoneMeasuredTemperatureSchedulePtr).CurrentValue = -2.923892218;

    CorrectZoneAirTemp(ZoneTempChange, false, true, 10 / 60);
    EXPECT_NEAR(0, Zone(1).NumOccHM, 0.1); // Need to initialize SumIntGain

    // Case 5: Hybrid model people count with measured humidity ratio (free-floating)
=======
    Zone(1).Volume = 4000;
    Zone(1).ZoneVolCapMultpCO2 = 1.0;
    OutdoorCO2 = 387.6064554;
    OutHumRat = 0.001147;
    OutBaroPress = 99500;
    CO2ZoneTimeMinus1(1) = 388.595225;
    CO2ZoneTimeMinus2(1) = 389.084601;
    CO2ZoneTimeMinus3(1) = 388.997009;
    HybridModelZone(1).ZoneMeasuredCO2ConcentrationSchedulePtr = 1;
    Schedule(HybridModelZone(1).ZoneMeasuredCO2ConcentrationSchedulePtr).CurrentValue = 388.238646;

    CorrectZoneContaminants(false, true, 10 / 60);
    EXPECT_NEAR(0.4965, Zone(1).InfilOAAirChangeRateHM, 0.01);

    // Case 5: Hybrid model people count with measured temperature

    // Case 6: Hybrid model people count with measured humidity ratio
>>>>>>> 464e1e28

    HybridModelZone(1).InternalThermalMassCalc_T = false;
    HybridModelZone(1).InfiltrationCalc_T = false;
    HybridModelZone(1).InfiltrationCalc_H = false;
    HybridModelZone(1).InfiltrationCalc_C = false;
    HybridModelZone(1).PeopleCountCalc_T = false;
    HybridModelZone(1).PeopleCountCalc_H = true;
    HybridModelZone(1).PeopleCountCalc_C = false;
    HybridModelZone(1).HybridStartDayOfYear = 1;
    HybridModelZone(1).HybridEndDayOfYear = 2;
    Zone(1).Volume = 4000;
    Zone(1).OutDryBulbTemp = -10.62;
    Zone(1).ZoneVolCapMultpMoist = 1.0;
    ZoneAirHumRat(1) = 0.0024964;
    ZT(1) = -2.92;
    OutHumRat = 0.0025365002784602363;
    OutBaroPress = 98916.7;
    OAMFL(1) = 0.700812;
    ZoneLatentGain(1) = 211.2;
    ZoneLatentGainExceptPeople(1) = 0.0;
    PreviousMeasuredHumRat1(1) = 0.002496356;
    PreviousMeasuredHumRat2(1) = 0.002489048;
    PreviousMeasuredHumRat3(1) = 0.002480404;
    HybridModelZone(1).ZoneMeasuredHumidityRatioSchedulePtr = 1;
    Schedule(HybridModelZone(1).ZoneMeasuredHumidityRatioSchedulePtr).CurrentValue = 0.002506251487737;

    CorrectZoneHumRat(1);
    EXPECT_NEAR(4, Zone(1).NumOccHM, 0.1);

<<<<<<< HEAD
    // Case 6: Hybrid model infiltration with measured temperature (with HVAC)

    HybridModelZone(1).InternalThermalMassCalc_T = false;
    HybridModelZone(1).InfiltrationCalc_T = true;
    HybridModelZone(1).InfiltrationCalc_H = false;
    HybridModelZone(1).InfiltrationCalc_C = false;
    HybridModelZone(1).PeopleCountCalc_T = false;
    HybridModelZone(1).PeopleCountCalc_H = false;
    HybridModelZone(1).PeopleCountCalc_C = false;
    HybridModelZone(1).IncludeSystemSupplyParameters = true;
    HybridModelZone(1).HybridStartDayOfYear = 1;
    HybridModelZone(1).HybridEndDayOfYear = 2;
    MAT(1) = 15.56;
    PreviousMeasuredZT1(1) = 15.56;
    PreviousMeasuredZT2(1) = 15.56;
    PreviousMeasuredZT3(1) = 15.56;
    Zone(1).ZoneVolCapMultpSens = 1.0;
    Zone(1).OutDryBulbTemp = -10.62;
    ZoneAirHumRat(1) = 0.0077647;
    MCPV(1) = 4456;   // Assign TempDepCoef
    MCPTV(1) = 60650; // Assign TempIndCoef
    OutBaroPress = 99500;
    OutHumRat = 0.00113669;
    HybridModelZone(1).ZoneMeasuredTemperatureSchedulePtr = 1;
    HybridModelZone(1).ZoneSupplyAirTemperatureSchedulePtr = 2;
    HybridModelZone(1).ZoneSupplyAirMassFlowRateSchedulePtr = 3;
    Schedule(HybridModelZone(1).ZoneMeasuredTemperatureSchedulePtr).CurrentValue = 15.56;
    Schedule(HybridModelZone(1).ZoneSupplyAirTemperatureSchedulePtr).CurrentValue = 50;
    Schedule(HybridModelZone(1).ZoneSupplyAirMassFlowRateSchedulePtr).CurrentValue = 0.7974274;

    CorrectZoneAirTemp(ZoneTempChange, false, true, 10 / 60);
    EXPECT_NEAR(0.49, Zone(1).InfilOAAirChangeRateHM, 0.01);

    // Case 7: Hybrid model infiltration with measured humidity ratio (with HVAC)

    HybridModelZone(1).InternalThermalMassCalc_T = false;
    HybridModelZone(1).InfiltrationCalc_T = false;
    HybridModelZone(1).InfiltrationCalc_H = true;
    HybridModelZone(1).InfiltrationCalc_C = false;
    HybridModelZone(1).PeopleCountCalc_T = false;
    HybridModelZone(1).PeopleCountCalc_H = false;
    HybridModelZone(1).PeopleCountCalc_C = false;
    HybridModelZone(1).IncludeSystemSupplyParameters = true;
    HybridModelZone(1).HybridStartDayOfYear = 1;
    HybridModelZone(1).HybridEndDayOfYear = 2;
    Zone(1).Volume = 4000;
    Zone(1).OutDryBulbTemp = -10.62;
    Zone(1).ZoneVolCapMultpMoist = 1.0;
    ZoneAirHumRat(1) = 0.001120003;
    ZT(1) = -6.08;
    OutHumRat = 0.0011366887816818931;
    PreviousMeasuredHumRat1(1) = 0.007855718;
    PreviousMeasuredHumRat2(1) = 0.007852847;
    PreviousMeasuredHumRat3(1) = 0.007850236;
    HybridModelZone(1).ZoneMeasuredHumidityRatioSchedulePtr = 1;
    HybridModelZone(1).ZoneSupplyAirHumidityRatioSchedulePtr = 2;
    HybridModelZone(1).ZoneSupplyAirMassFlowRateSchedulePtr = 3;
    Schedule(HybridModelZone(1).ZoneMeasuredHumidityRatioSchedulePtr).CurrentValue = 0.00792;
    Schedule(HybridModelZone(1).ZoneSupplyAirHumidityRatioSchedulePtr).CurrentValue = 0.015;
    Schedule(HybridModelZone(1).ZoneSupplyAirMassFlowRateSchedulePtr).CurrentValue = 0.8345;
    OutBaroPress = 99500;

    CorrectZoneHumRat(1);
    EXPECT_NEAR(0.5, Zone(1).InfilOAAirChangeRateHM, 0.01);

    // Case 8: Hybrid model people count with measured temperature (with HVAC)

    HybridModelZone(1).InternalThermalMassCalc_T = false;
    HybridModelZone(1).InfiltrationCalc_T = false;
    HybridModelZone(1).InfiltrationCalc_H = false;
    HybridModelZone(1).InfiltrationCalc_C = false;
    HybridModelZone(1).PeopleCountCalc_T = true;
    HybridModelZone(1).PeopleCountCalc_H = false;
    HybridModelZone(1).PeopleCountCalc_C = false;
    HybridModelZone(1).IncludeSystemSupplyParameters = true;
    HybridModelZone(1).HybridStartDayOfYear = 1;
    HybridModelZone(1).HybridEndDayOfYear = 2;
    MAT(1) = -2.89;
    PreviousMeasuredZT1(1) = 21.11;
    PreviousMeasuredZT2(1) = 21.11;
    PreviousMeasuredZT3(1) = 21.11;
    Zone(1).ZoneVolCapMultpSens = 1.0;
    Zone(1).OutDryBulbTemp = -6.71;
    ZoneAirHumRat(1) = 0.0024964;
    OutBaroPress = 98916.7;
    MCPV(1) = 6616;    // Assign TempDepCoef
    MCPTV(1) = 138483.2; // Assign TempIndCoef
    HybridModelZone(1).ZoneMeasuredTemperatureSchedulePtr = 1;
    HybridModelZone(1).ZoneSupplyAirTemperatureSchedulePtr = 2;
    HybridModelZone(1).ZoneSupplyAirMassFlowRateSchedulePtr = 3;
    HybridModelZone(1).ZonePeopleActivityLevelSchedulePtr = 4;
    HybridModelZone(1).ZonePeopleSensibleFractionSchedulePtr = 5;
    HybridModelZone(1).ZonePeopleRadiationFractionSchedulePtr = 6;
    Schedule(HybridModelZone(1).ZoneMeasuredTemperatureSchedulePtr).CurrentValue = 21.11;
    Schedule(HybridModelZone(1).ZoneSupplyAirTemperatureSchedulePtr).CurrentValue = 50;
    Schedule(HybridModelZone(1).ZoneSupplyAirMassFlowRateSchedulePtr).CurrentValue = 1.446145794;
    Schedule(HybridModelZone(1).ZonePeopleActivityLevelSchedulePtr).CurrentValue = 120;
    Schedule(HybridModelZone(1).ZonePeopleSensibleFractionSchedulePtr).CurrentValue = 0.6;
    Schedule(HybridModelZone(1).ZonePeopleRadiationFractionSchedulePtr).CurrentValue = 0.3;

    CorrectZoneAirTemp(ZoneTempChange, false, true, 10 / 60);
    //EXPECT_NEAR(0, Zone(1).NumOccHM, 0.1); // Need to initialize SumIntGain

    // Case 9: Hybrid model people count with measured humidity ratio (with HVAC)
    HybridModelZone(1).InternalThermalMassCalc_T = false;
    HybridModelZone(1).InfiltrationCalc_T = false;
    HybridModelZone(1).InfiltrationCalc_H = false;
    HybridModelZone(1).InfiltrationCalc_C = false;
    HybridModelZone(1).PeopleCountCalc_T = false;
    HybridModelZone(1).PeopleCountCalc_H = true;
    HybridModelZone(1).PeopleCountCalc_C = false;
    HybridModelZone(1).IncludeSystemSupplyParameters = true;
    HybridModelZone(1).HybridStartDayOfYear = 1;
    HybridModelZone(1).HybridEndDayOfYear = 2;
    Zone(1).Volume = 4000;
    Zone(1).OutDryBulbTemp = -10.62;
    Zone(1).ZoneVolCapMultpMoist = 1.0;
    ZoneAirHumRat(1) = 0.001120003;
    ZT(1) = -6.08;
    OutHumRat = 0.0011366887816818931;
    PreviousMeasuredHumRat1(1) = 0.011085257;
    PreviousMeasuredHumRat2(1) = 0.011084959;
    PreviousMeasuredHumRat3(1) = 0.011072322;
    HybridModelZone(1).ZoneMeasuredHumidityRatioSchedulePtr = 1;
    HybridModelZone(1).ZoneSupplyAirHumidityRatioSchedulePtr = 2;
    HybridModelZone(1).ZoneSupplyAirMassFlowRateSchedulePtr = 3;
    HybridModelZone(1).ZonePeopleActivityLevelSchedulePtr = 4;
    HybridModelZone(1).ZonePeopleSensibleFractionSchedulePtr = 5;
    HybridModelZone(1).ZonePeopleRadiationFractionSchedulePtr = 6;
    Schedule(HybridModelZone(1).ZoneMeasuredHumidityRatioSchedulePtr).CurrentValue = 0.01107774;
    Schedule(HybridModelZone(1).ZoneSupplyAirHumidityRatioSchedulePtr).CurrentValue = 0.015;
    Schedule(HybridModelZone(1).ZoneSupplyAirMassFlowRateSchedulePtr).CurrentValue = 1.485334886;
    Schedule(HybridModelZone(1).ZonePeopleActivityLevelSchedulePtr).CurrentValue = 120;
    Schedule(HybridModelZone(1).ZonePeopleSensibleFractionSchedulePtr).CurrentValue = 0.6;
    Schedule(HybridModelZone(1).ZonePeopleRadiationFractionSchedulePtr).CurrentValue = 0.3;
    OutBaroPress = 99500;

    CorrectZoneHumRat(1);
    EXPECT_NEAR(4, Zone(1).NumOccHM, 0.1);

    // Deallocate everything
	HybridModel::clear_state();
=======
    // Case 7: Hybrid model people count with measured CO2 concentration
    Contaminant.CO2Simulation = true;
    HybridModelZone(1).InternalThermalMassCalc_T = false;
    HybridModelZone(1).InfiltrationCalc_T = false;
    HybridModelZone(1).InfiltrationCalc_H = false;
    HybridModelZone(1).InfiltrationCalc_C = false;
    HybridModelZone(1).PeopleCountCalc_T = false;
    HybridModelZone(1).PeopleCountCalc_H = false;
    HybridModelZone(1).PeopleCountCalc_C = true;
    HybridModelZone(1).HybridStartDayOfYear = 1;
    HybridModelZone(1).HybridEndDayOfYear = 2;
    Zone(1).Volume = 4000;
    Zone(1).ZoneVolCapMultpCO2 = 1.0;
    Zone(1).OutDryBulbTemp = -1.0394166434012677;
    ZT(1) = -2.92;
    ZoneAirHumRat(1) = 0.00112;
    OutdoorCO2 = 387.6064554;
    OutBaroPress = 98916.7;
    OAMFL(1) = 0.700812;
    Real64 CO2GainExceptPeople(0.0);
    ZoneCO2Gain(1) = 0.00001989;
    CO2ZoneTimeMinus1(1) = 387.9962885;
    CO2ZoneTimeMinus2(1) = 387.676037;
    CO2ZoneTimeMinus3(1) = 387.2385685;
    HybridModelZone(1).ZoneMeasuredCO2ConcentrationSchedulePtr = 1;
    Schedule(HybridModelZone(1).ZoneMeasuredCO2ConcentrationSchedulePtr).CurrentValue = 389.8511796;

    CorrectZoneContaminants(false, true, 10 / 60);
    EXPECT_NEAR(4, Zone(1).NumOccHM, 0.1);

    // Deallocate everything
    HybridModel::clear_state();
>>>>>>> 464e1e28
    Zone.deallocate();
    AirModel.deallocate();
    ZTM1.deallocate();
    ZTM2.deallocate();
    ZTM3.deallocate();
    XMAT.deallocate();
    XM2T.deallocate();
    XM3T.deallocate();
    ZTOC.deallocate();
    ZTMX.deallocate();
    ZTM1MX.deallocate();
    WZoneTimeMinus1Temp.deallocate();
    WZoneTimeMinus2Temp.deallocate();
    WZoneTimeMinus3Temp.deallocate();
    WZoneTimeMinus1.deallocate();
    WZoneTimeMinus2.deallocate();
    WZoneTimeMinus3.deallocate();
    PreviousMeasuredHumRat1.deallocate();
    PreviousMeasuredHumRat2.deallocate();
    PreviousMeasuredHumRat3.deallocate();
<<<<<<< HEAD
=======
    CO2ZoneTimeMinus1Temp.deallocate();
    CO2ZoneTimeMinus2Temp.deallocate();
    CO2ZoneTimeMinus3Temp.deallocate();
    CO2ZoneTimeMinus1.deallocate();
    CO2ZoneTimeMinus2.deallocate();
    CO2ZoneTimeMinus3.deallocate();
>>>>>>> 464e1e28
    AIRRAT.deallocate();
    ZoneAirHumRat.deallocate();
    NonAirSystemResponse.deallocate();
    SysDepZoneLoadsLagged.deallocate();
    AirflowNetwork::AirflowNetworkExchangeData.deallocate();
    Node.deallocate();
    TempTstatAir.deallocate();
    LoadCorrectionFactor.deallocate();
    MAT.deallocate();
    ZT.deallocate();
    PreviousMeasuredZT1.deallocate();
    PreviousMeasuredZT2.deallocate();
    PreviousMeasuredZT3.deallocate();
    MCPI.deallocate();
    MCPV.deallocate();
    MCPM.deallocate();
    MCPE.deallocate();
    MCPC.deallocate();
    MDotCPOA.deallocate();
    MDotOA.deallocate();
    MCPTI.deallocate();
    MCPTV.deallocate();
    MCPTM.deallocate();
    MCPTE.deallocate();
    MCPTC.deallocate();
    SurfaceWindow.deallocate();
    Surface.deallocate();
    HConvIn.deallocate();
    SNLoadHeatRate.deallocate();
    SNLoadCoolRate.deallocate();
    SNLoadHeatEnergy.deallocate();
    SNLoadCoolEnergy.deallocate();
    ZoneAirRelHum.deallocate();
    IsZoneDV.deallocate();
    IsZoneCV.deallocate();
    IsZoneUI.deallocate();
    ZoneDVMixedFlag.deallocate();
    ZnAirRpt.deallocate();
    ZoneEquipConfig.deallocate();
    ZoneIntGain.deallocate();
    ZoneEqSizing.deallocate();
    ZoneLatentGain.deallocate();
    SumLatentHTRadSys.deallocate();
    SumHmARaW.deallocate();
    SumConvHTRadSys.deallocate();
    SumConvPool.deallocate();
    SumHmARa.deallocate();
    MixingMassFlowXHumRat.deallocate();
    MixingMassFlowZone.deallocate();
    ZoneW1.deallocate();
    ZoneAirHumRatTemp.deallocate();
    SumLatentPool.deallocate();
    OAMFL.deallocate();
    VAMFL.deallocate();
    EAMFL.deallocate();
    EAMFLxHumRat.deallocate();
    CTMFL.deallocate();
<<<<<<< HEAD
    ZoneAirDensityCO.deallocate();
    ZoneGCGain.deallocate();
    Schedule.deallocate();
}

TEST_F(EnergyPlusFixture, HybridModel_CorrectZoneContaminantsTest)
{

    // ZoneContaminantPredictorCorrector variable initialization
    Zone.allocate(1);
    HybridModelZone.allocate(1);
    AirModel.allocate(1);
    ZTOC.allocate(1);
    AIRRAT.allocate(1);
    ZoneAirHumRat.allocate(1);
    NonAirSystemResponse.allocate(1);
    NonAirSystemResponse(1) = 0.0;
    SysDepZoneLoadsLagged.allocate(1);
    SysDepZoneLoadsLagged(1) = 0.0;
    AirflowNetwork::AirflowNetworkExchangeData.allocate(1);
    Node.allocate(1);
    TempTstatAir.allocate(1);
    LoadCorrectionFactor.allocate(1);
    MAT.allocate(1);
    ZT.allocate(1);
    PreviousMeasuredZT1.allocate(1);
    PreviousMeasuredZT2.allocate(1);
    PreviousMeasuredZT3.allocate(1);
    CO2ZoneTimeMinus1Temp.allocate(1);
    CO2ZoneTimeMinus2Temp.allocate(1);
    CO2ZoneTimeMinus3Temp.allocate(1);
    CO2ZoneTimeMinus1.allocate(1);
    CO2ZoneTimeMinus2.allocate(1);
    CO2ZoneTimeMinus3.allocate(1);
    Schedule.allocate(7);

    // CalcZoneComponentLoadSums variable initialization
    MCPI.allocate(1);
    MCPI(1) = 0.0;
    MCPV.allocate(1);
    MCPM.allocate(1);
    MCPM(1) = 0.0;
    MCPE.allocate(1);
    MCPE(1) = 0.0;
    MCPC.allocate(1);
    MCPC(1) = 0.0;
    MDotCPOA.allocate(1);
    MDotCPOA(1) = 0.0;
    MDotOA.allocate(1);
    MDotOA(1) = 0.0;
    MCPTI.allocate(1);
    MCPTI(1) = 0.0;
    MCPTV.allocate(1);
    MCPTM.allocate(1);
    MCPTM(1) = 0.0;
    MCPTE.allocate(1);
    MCPTE(1) = 0.0;
    MCPTC.allocate(1);
    MCPTC(1) = 0.0;
    SurfaceWindow.allocate(1);
    Surface.allocate(2);
    HConvIn.allocate(1);
    ZoneAirRelHum.allocate(1);
    IsZoneDV.dimension(1, false);
    IsZoneCV.dimension(1, false);
    IsZoneUI.dimension(1, false);
    ZoneDVMixedFlag.allocate(1);
    ZnAirRpt.allocate(1);
    ZoneEquipConfig.allocate(1);
    ZoneEquipConfig(1).ActualZoneNum = 1;
    ZoneEqSizing.allocate(1);

    // CorrectZoneContaminants variable initialization
    MixingMassFlowZone.allocate(1);
    MixingMassFlowZone(1) = 0.0;
    ZoneW1.allocate(1);
    ZoneAirHumRatTemp.allocate(1);
    OAMFL.allocate(1);
    OAMFL(1) = 0.0;
    VAMFL.allocate(1);
    VAMFL(1) = 0.0;
    EAMFL.allocate(1);
    EAMFL(1) = 0.0;
    EAMFLxHumRat.allocate(1);
    EAMFLxHumRat(1) = 0.0;
    CTMFL.allocate(1);
    CTMFL(1) = 0.0;
    ZT.allocate(1);
    ZT(1) = 0.0;
    AZ.allocate(1);
    BZ.allocate(1);
    CZ.allocate(1);
    AZGC.allocate(1);
    BZGC.allocate(1);
    CZGC.allocate(1);
    AZ(1) = 0.0;
    BZ(1) = 0.0;
    CZ(1) = 0.0;
    AZGC(1) = 0.0;
    BZGC(1) = 0.0;
    CZGC(1) = 0.0;
    ZoneAirCO2.allocate(1);
    ZoneAirCO2(1) = 0.0;
    ZoneAirCO2Temp.allocate(1);
    ZoneAirCO2Temp(1) = 0.0;
    ZoneAirDensityCO.allocate(1);
    ZoneAirDensityCO(1) = 0.0;
    ZoneCO2Gain.allocate(1);
    ZoneCO2Gain(1) = 0.0;
    ZoneCO2GainExceptPeople.allocate(1);
    ZoneCO2GainExceptPeople(1) = 0.0;
    ZoneGCGain.allocate(1);
    ZoneGCGain(1) = 0.0;
    MixingMassFlowCO2.allocate(1);
    MixingMassFlowCO2(1) = 0.0;
    Real64 CO2MassFlowRate(0.0);

    // Parameter setup
    NumOfZones = 1;
    CurZoneEqNum = 1;
    NumZoneReturnPlenums = 0;
    NumZoneSupplyPlenums = 0;
    AirflowNetwork::SimulateAirflowNetwork = 0;
    Zone(1).IsControlled = true;
    Zone(1).ZoneEqNum = 1;
    Zone(1).Multiplier = 1;
    Zone(1).SystemZoneNodeNumber = 1;
    Zone(1).SurfaceFirst = 1;
    Zone(1).SurfaceLast = 2;
    Zone(1).Volume = 4000;
    TimeStepZone = 10.0 / 60.0; // Zone timestep in hours
    TimeStepSys = 10.0 / 60.0;
    Real64 ZoneTempChange;

    // Hybrid modeling trigger
    FlagHybridModel_TM = false;
    WarmupFlag = false;
    DoingSizing = false;
    DayOfYear = 1;

    // Case 1: Hybrid model infiltration with measured CO2 concentration (free-floating)

    Contaminant.CO2Simulation = true;
    HybridModelZone(1).InternalThermalMassCalc_T = false;
    HybridModelZone(1).InfiltrationCalc_T = false;
    HybridModelZone(1).InfiltrationCalc_H = false;
    HybridModelZone(1).InfiltrationCalc_C = true;
    HybridModelZone(1).PeopleCountCalc_T = false;
    HybridModelZone(1).PeopleCountCalc_H = false;
    HybridModelZone(1).PeopleCountCalc_C = false;
    HybridModelZone(1).HybridStartDayOfYear = 1;
    HybridModelZone(1).HybridEndDayOfYear = 2;
    Zone(1).ZoneVolCapMultpCO2 = 1.0;
    ZoneAirHumRat(1) = 0.001120003;
    OutdoorCO2 = 387.6064554;
    OutHumRat = 0.001147;
    OutBaroPress = 99500;
    CO2ZoneTimeMinus1(1) = 388.595225;
    CO2ZoneTimeMinus2(1) = 389.084601;
    CO2ZoneTimeMinus3(1) = 388.997009;
    HybridModelZone(1).ZoneMeasuredCO2ConcentrationSchedulePtr = 1;
    Schedule(HybridModelZone(1).ZoneMeasuredCO2ConcentrationSchedulePtr).CurrentValue = 388.238646;

    CorrectZoneContaminants(false, true, 10 / 60);
    EXPECT_NEAR(0.5, Zone(1).InfilOAAirChangeRateHM, 0.01);

    // Case 2: Hybrid model people count with measured CO2 concentration (free-floating)

    Contaminant.CO2Simulation = true;
    HybridModelZone(1).InternalThermalMassCalc_T = false;
    HybridModelZone(1).InfiltrationCalc_T = false;
    HybridModelZone(1).InfiltrationCalc_H = false;
    HybridModelZone(1).InfiltrationCalc_C = false;
    HybridModelZone(1).PeopleCountCalc_T = false;
    HybridModelZone(1).PeopleCountCalc_H = false;
    HybridModelZone(1).PeopleCountCalc_C = true;
    HybridModelZone(1).HybridStartDayOfYear = 1;
    HybridModelZone(1).HybridEndDayOfYear = 2;
    Zone(1).Volume = 4000;
    Zone(1).ZoneVolCapMultpCO2 = 1.0;
    Zone(1).OutDryBulbTemp = -1.0394166434012677;
    ZT(1) = -2.92;
    ZoneAirHumRat(1) = 0.00112;
    OutdoorCO2 = 387.6064554;
    OutBaroPress = 98916.7;
    OAMFL(1) = 0.700812;
    Real64 CO2GainExceptPeople(0.0);
    ZoneCO2Gain(1) = 0.00001989;
    CO2ZoneTimeMinus1(1) = 387.9962885;
    CO2ZoneTimeMinus2(1) = 387.676037;
    CO2ZoneTimeMinus3(1) = 387.2385685;
    HybridModelZone(1).ZoneMeasuredCO2ConcentrationSchedulePtr = 1;
    Schedule(HybridModelZone(1).ZoneMeasuredCO2ConcentrationSchedulePtr).CurrentValue = 389.8511796;
    CorrectZoneContaminants(false, true, 10 / 60);
    EXPECT_NEAR(4, Zone(1).NumOccHM, 0.1);

    // Case 3: Hybrid model infiltration with measured CO2 concentration (with HVAC)
    Contaminant.CO2Simulation = true;
    HybridModelZone(1).InternalThermalMassCalc_T = false;
    HybridModelZone(1).InfiltrationCalc_T = false;
    HybridModelZone(1).InfiltrationCalc_H = false;
    HybridModelZone(1).InfiltrationCalc_C = true;
    HybridModelZone(1).PeopleCountCalc_T = false;
    HybridModelZone(1).PeopleCountCalc_H = false;
    HybridModelZone(1).PeopleCountCalc_C = false;
    HybridModelZone(1).IncludeSystemSupplyParameters = true;
    HybridModelZone(1).HybridStartDayOfYear = 1;
    HybridModelZone(1).HybridEndDayOfYear = 2;
    Zone(1).ZoneVolCapMultpCO2 = 1.0;
    ZT(1) = 15.56;
    ZoneAirHumRat(1) = 0.00809;
    Zone(1).OutDryBulbTemp = -10.7;
    OutBaroPress = 99500;
    ZoneCO2Gain(1) = 0.0;
    CO2ZoneTimeMinus1(1) = 388.54049;
    CO2ZoneTimeMinus2(1) = 389.0198771;
    CO2ZoneTimeMinus3(1) = 388.9201464;
    HybridModelZone(1).ZoneMeasuredCO2ConcentrationSchedulePtr = 1;
    HybridModelZone(1).ZoneSupplyAirCO2ConcentrationSchedulePtr = 2;
    HybridModelZone(1).ZoneSupplyAirMassFlowRateSchedulePtr = 3;
    Schedule(HybridModelZone(1).ZoneMeasuredCO2ConcentrationSchedulePtr).CurrentValue = 388.2075472;
    Schedule(HybridModelZone(1).ZoneSupplyAirCO2ConcentrationSchedulePtr).CurrentValue = 388.54049;
    Schedule(HybridModelZone(1).ZoneSupplyAirMassFlowRateSchedulePtr).CurrentValue = 0.898375186;

    CorrectZoneContaminants(false, true, 10 / 60);
    EXPECT_NEAR(0.5, Zone(1).InfilOAAirChangeRateHM, 0.01);

    // Case 4: Hybrid model people count with measured CO2 concentration (with HVAC)

    Contaminant.CO2Simulation = true;
    HybridModelZone(1).InternalThermalMassCalc_T = false;
    HybridModelZone(1).InfiltrationCalc_T = false;
    HybridModelZone(1).InfiltrationCalc_H = false;
    HybridModelZone(1).InfiltrationCalc_C = false;
    HybridModelZone(1).PeopleCountCalc_T = false;
    HybridModelZone(1).PeopleCountCalc_H = false;
    HybridModelZone(1).PeopleCountCalc_C = true;
    HybridModelZone(1).IncludeSystemSupplyParameters = true;
    HybridModelZone(1).HybridStartDayOfYear = 1;
    HybridModelZone(1).HybridEndDayOfYear = 2;
    Zone(1).ZoneVolCapMultpCO2 = 1.0;
    ZT(1) = 21.1;
    ZoneAirHumRat(1) = 0.01102;
    OutBaroPress = 98933.3;
    ZoneCO2Gain(1) = 0.00003333814;
    ZoneCO2GainExceptPeople(1) = 0.0;
    CO2ZoneTimeMinus1(1) = 387.2253194;
    CO2ZoneTimeMinus2(1) = 387.1898423;
    CO2ZoneTimeMinus3(1) = 387.4064128;
    HybridModelZone(1).ZoneMeasuredCO2ConcentrationSchedulePtr = 1;
    HybridModelZone(1).ZoneSupplyAirCO2ConcentrationSchedulePtr = 2;
    HybridModelZone(1).ZoneSupplyAirMassFlowRateSchedulePtr = 3;
    HybridModelZone(1).ZonePeopleActivityLevelSchedulePtr = 4;
    HybridModelZone(1).ZonePeopleSensibleFractionSchedulePtr = 5;
    HybridModelZone(1).ZonePeopleRadiationFractionSchedulePtr = 6;
    HybridModelZone(1).ZonePeopleCO2GenRateSchedulePtr = 7;
    Schedule(HybridModelZone(1).ZoneMeasuredCO2ConcentrationSchedulePtr).CurrentValue = 389.795807;
    Schedule(HybridModelZone(1).ZoneSupplyAirCO2ConcentrationSchedulePtr).CurrentValue = 387.2253194;
    Schedule(HybridModelZone(1).ZoneSupplyAirMassFlowRateSchedulePtr).CurrentValue = 1.427583795;
    Schedule(HybridModelZone(1).ZonePeopleActivityLevelSchedulePtr).CurrentValue = 120;
    Schedule(HybridModelZone(1).ZonePeopleSensibleFractionSchedulePtr).CurrentValue = 0.6;
    Schedule(HybridModelZone(1).ZonePeopleRadiationFractionSchedulePtr).CurrentValue = 0.3;
    Schedule(HybridModelZone(1).ZonePeopleCO2GenRateSchedulePtr).CurrentValue = 0.0000000382;

    CorrectZoneContaminants(false, true, 10 / 60);
    EXPECT_NEAR(7.27, Zone(1).NumOccHM, 0.1);

    // Deallocate everything
    Zone.deallocate();
    HybridModelZone.deallocate();
    AirModel.deallocate();
    ZTOC.deallocate();
    CO2ZoneTimeMinus1Temp.deallocate();
    CO2ZoneTimeMinus2Temp.deallocate();
    CO2ZoneTimeMinus3Temp.deallocate();
    CO2ZoneTimeMinus1.deallocate();
    CO2ZoneTimeMinus2.deallocate();
    CO2ZoneTimeMinus3.deallocate();
    AIRRAT.deallocate();
    ZoneAirHumRat.deallocate();
    NonAirSystemResponse.deallocate();
    SysDepZoneLoadsLagged.deallocate();
    AirflowNetwork::AirflowNetworkExchangeData.deallocate();
    Node.deallocate();
    TempTstatAir.deallocate();
    LoadCorrectionFactor.deallocate();
    MAT.deallocate();
    ZT.deallocate();
    PreviousMeasuredZT1.deallocate();
    PreviousMeasuredZT2.deallocate();
    PreviousMeasuredZT3.deallocate();
    MCPI.deallocate();
    MCPV.deallocate();
    MCPM.deallocate();
    MCPE.deallocate();
    MCPC.deallocate();
    MDotCPOA.deallocate();
    MDotOA.deallocate();
    MCPTI.deallocate();
    MCPTV.deallocate();
    MCPTM.deallocate();
    MCPTE.deallocate();
    MCPTC.deallocate();
    SurfaceWindow.deallocate();
    Surface.deallocate();
    HConvIn.deallocate();
    ZoneAirRelHum.deallocate();
    IsZoneDV.deallocate();
    IsZoneCV.deallocate();
    IsZoneUI.deallocate();
    ZoneDVMixedFlag.deallocate();
    ZnAirRpt.deallocate();
    ZoneEquipConfig.deallocate();
    ZoneEqSizing.deallocate();
    MixingMassFlowZone.deallocate();
    ZoneW1.deallocate();
    ZoneAirHumRatTemp.deallocate();
    OAMFL.deallocate();
    VAMFL.deallocate();
    EAMFL.deallocate();
    EAMFLxHumRat.deallocate();
    CTMFL.deallocate();
=======
>>>>>>> 464e1e28
    ZoneAirCO2.deallocate();
    ZoneAirCO2Temp.deallocate();
    ZoneAirDensityCO.deallocate();
    ZoneCO2Gain.deallocate();
    ZoneCO2GainExceptPeople.deallocate();
    ZoneGCGain.deallocate();
    MixingMassFlowCO2.deallocate();
    Schedule.deallocate();
}<|MERGE_RESOLUTION|>--- conflicted
+++ resolved
@@ -141,17 +141,7 @@
     PreviousMeasuredHumRat1.allocate(1);
     PreviousMeasuredHumRat2.allocate(1);
     PreviousMeasuredHumRat3.allocate(1);
-<<<<<<< HEAD
     Schedule.allocate(6);
-=======
-    CO2ZoneTimeMinus1Temp.allocate(1);
-    CO2ZoneTimeMinus2Temp.allocate(1);
-    CO2ZoneTimeMinus3Temp.allocate(1);
-    CO2ZoneTimeMinus1.allocate(1);
-    CO2ZoneTimeMinus2.allocate(1);
-    CO2ZoneTimeMinus3.allocate(1);
-    Schedule.allocate(1);
->>>>>>> 464e1e28
 
     // CalcZoneComponentLoadSums variable initialization
     MCPI.allocate(1);
@@ -244,28 +234,10 @@
     AZGC(1) = 0.0;
     BZGC(1) = 0.0;
     CZGC(1) = 0.0;
-<<<<<<< HEAD
     ZoneAirDensityCO.allocate(1);
     ZoneAirDensityCO(1) = 0.0;
     ZoneGCGain.allocate(1);
     ZoneGCGain(1) = 0.0;
-=======
-    ZoneAirCO2.allocate(1);
-    ZoneAirCO2(1) = 0.0;
-    ZoneAirCO2Temp.allocate(1);
-    ZoneAirCO2Temp(1) = 0.0;
-    ZoneAirDensityCO.allocate(1);
-    ZoneAirDensityCO(1) = 0.0;
-    ZoneCO2Gain.allocate(1);
-    ZoneCO2Gain(1) = 0.0;
-    ZoneCO2GainExceptPeople.allocate(1);
-    ZoneCO2GainExceptPeople(1) = 0.0;
-    ZoneGCGain.allocate(1);
-    ZoneGCGain(1) = 0.0;
-    MixingMassFlowCO2.allocate(1);
-    MixingMassFlowCO2(1) = 0.0;
-    Real64 CO2MassFlowRate(0.0);
->>>>>>> 464e1e28
 
     // Parameter setup
     NumOfZones = 1;
@@ -314,11 +286,7 @@
     CorrectZoneAirTemp(ZoneTempChange, false, true, 10 / 60);
     EXPECT_NEAR(15.13, Zone(1).ZoneVolCapMultpSensHM, 0.01);
 
-<<<<<<< HEAD
     // Case 2: Hybrid model infiltration with measured temperature (free-floating)
-=======
-    // Case 2: Hybrid model infiltration with measured temperature
->>>>>>> 464e1e28
 
     HybridModelZone(1).InternalThermalMassCalc_T = false;
     HybridModelZone(1).InfiltrationCalc_T = true;
@@ -343,11 +311,7 @@
     CorrectZoneAirTemp(ZoneTempChange, false, true, 10 / 60);
     EXPECT_NEAR(0.2444, Zone(1).InfilOAAirChangeRateHM, 0.01);
 
-<<<<<<< HEAD
     // Case 3: Hybrid model infiltration with measured humidity ratio (free-floating)
-=======
-    // Case 3: Hybrid model infiltration with measured humidity ratio
->>>>>>> 464e1e28
 
     HybridModelZone(1).InternalThermalMassCalc_T = false;
     HybridModelZone(1).InfiltrationCalc_T = false;
@@ -376,7 +340,6 @@
     CorrectZoneHumRat(1);
     EXPECT_NEAR(0.5, Zone(1).InfilOAAirChangeRateHM, 0.01);
 
-<<<<<<< HEAD
     // Case 4: Hybrid model people count with measured temperature (free-floating)
 
     HybridModelZone(1).InternalThermalMassCalc_T = false;
@@ -384,21 +347,11 @@
     HybridModelZone(1).InfiltrationCalc_H = false;
     HybridModelZone(1).InfiltrationCalc_C = false;
     HybridModelZone(1).PeopleCountCalc_T = true;
-=======
-    // Case 4: Hybrid model infiltration with measured CO2 concentration
-
-    Contaminant.CO2Simulation = true;
-    HybridModelZone(1).InternalThermalMassCalc_T = false;
-    HybridModelZone(1).InfiltrationCalc_T = false;
-    HybridModelZone(1).InfiltrationCalc_H = false;
-    HybridModelZone(1).InfiltrationCalc_C = true;
-    HybridModelZone(1).PeopleCountCalc_T = false;
->>>>>>> 464e1e28
-    HybridModelZone(1).PeopleCountCalc_H = false;
-    HybridModelZone(1).PeopleCountCalc_C = false;
-    HybridModelZone(1).HybridStartDayOfYear = 1;
-    HybridModelZone(1).HybridEndDayOfYear = 2;
-<<<<<<< HEAD
+    HybridModelZone(1).PeopleCountCalc_H = false;
+    HybridModelZone(1).PeopleCountCalc_C = false;
+    HybridModelZone(1).HybridStartDayOfYear = 1;
+    HybridModelZone(1).HybridEndDayOfYear = 2;
+
     MAT(1) = -2.89;
     PreviousMeasuredZT1(1) = -2.887415174;
     PreviousMeasuredZT2(1) = -2.897557416;
@@ -416,25 +369,6 @@
     EXPECT_NEAR(0, Zone(1).NumOccHM, 0.1); // Need to initialize SumIntGain
 
     // Case 5: Hybrid model people count with measured humidity ratio (free-floating)
-=======
-    Zone(1).Volume = 4000;
-    Zone(1).ZoneVolCapMultpCO2 = 1.0;
-    OutdoorCO2 = 387.6064554;
-    OutHumRat = 0.001147;
-    OutBaroPress = 99500;
-    CO2ZoneTimeMinus1(1) = 388.595225;
-    CO2ZoneTimeMinus2(1) = 389.084601;
-    CO2ZoneTimeMinus3(1) = 388.997009;
-    HybridModelZone(1).ZoneMeasuredCO2ConcentrationSchedulePtr = 1;
-    Schedule(HybridModelZone(1).ZoneMeasuredCO2ConcentrationSchedulePtr).CurrentValue = 388.238646;
-
-    CorrectZoneContaminants(false, true, 10 / 60);
-    EXPECT_NEAR(0.4965, Zone(1).InfilOAAirChangeRateHM, 0.01);
-
-    // Case 5: Hybrid model people count with measured temperature
-
-    // Case 6: Hybrid model people count with measured humidity ratio
->>>>>>> 464e1e28
 
     HybridModelZone(1).InternalThermalMassCalc_T = false;
     HybridModelZone(1).InfiltrationCalc_T = false;
@@ -464,7 +398,6 @@
     CorrectZoneHumRat(1);
     EXPECT_NEAR(4, Zone(1).NumOccHM, 0.1);
 
-<<<<<<< HEAD
     // Case 6: Hybrid model infiltration with measured temperature (with HVAC)
 
     HybridModelZone(1).InternalThermalMassCalc_T = false;
@@ -606,41 +539,7 @@
     EXPECT_NEAR(4, Zone(1).NumOccHM, 0.1);
 
     // Deallocate everything
-	HybridModel::clear_state();
-=======
-    // Case 7: Hybrid model people count with measured CO2 concentration
-    Contaminant.CO2Simulation = true;
-    HybridModelZone(1).InternalThermalMassCalc_T = false;
-    HybridModelZone(1).InfiltrationCalc_T = false;
-    HybridModelZone(1).InfiltrationCalc_H = false;
-    HybridModelZone(1).InfiltrationCalc_C = false;
-    HybridModelZone(1).PeopleCountCalc_T = false;
-    HybridModelZone(1).PeopleCountCalc_H = false;
-    HybridModelZone(1).PeopleCountCalc_C = true;
-    HybridModelZone(1).HybridStartDayOfYear = 1;
-    HybridModelZone(1).HybridEndDayOfYear = 2;
-    Zone(1).Volume = 4000;
-    Zone(1).ZoneVolCapMultpCO2 = 1.0;
-    Zone(1).OutDryBulbTemp = -1.0394166434012677;
-    ZT(1) = -2.92;
-    ZoneAirHumRat(1) = 0.00112;
-    OutdoorCO2 = 387.6064554;
-    OutBaroPress = 98916.7;
-    OAMFL(1) = 0.700812;
-    Real64 CO2GainExceptPeople(0.0);
-    ZoneCO2Gain(1) = 0.00001989;
-    CO2ZoneTimeMinus1(1) = 387.9962885;
-    CO2ZoneTimeMinus2(1) = 387.676037;
-    CO2ZoneTimeMinus3(1) = 387.2385685;
-    HybridModelZone(1).ZoneMeasuredCO2ConcentrationSchedulePtr = 1;
-    Schedule(HybridModelZone(1).ZoneMeasuredCO2ConcentrationSchedulePtr).CurrentValue = 389.8511796;
-
-    CorrectZoneContaminants(false, true, 10 / 60);
-    EXPECT_NEAR(4, Zone(1).NumOccHM, 0.1);
-
-    // Deallocate everything
     HybridModel::clear_state();
->>>>>>> 464e1e28
     Zone.deallocate();
     AirModel.deallocate();
     ZTM1.deallocate();
@@ -661,15 +560,6 @@
     PreviousMeasuredHumRat1.deallocate();
     PreviousMeasuredHumRat2.deallocate();
     PreviousMeasuredHumRat3.deallocate();
-<<<<<<< HEAD
-=======
-    CO2ZoneTimeMinus1Temp.deallocate();
-    CO2ZoneTimeMinus2Temp.deallocate();
-    CO2ZoneTimeMinus3Temp.deallocate();
-    CO2ZoneTimeMinus1.deallocate();
-    CO2ZoneTimeMinus2.deallocate();
-    CO2ZoneTimeMinus3.deallocate();
->>>>>>> 464e1e28
     AIRRAT.deallocate();
     ZoneAirHumRat.deallocate();
     NonAirSystemResponse.deallocate();
@@ -727,7 +617,6 @@
     EAMFL.deallocate();
     EAMFLxHumRat.deallocate();
     CTMFL.deallocate();
-<<<<<<< HEAD
     ZoneAirDensityCO.deallocate();
     ZoneGCGain.deallocate();
     Schedule.deallocate();
@@ -1050,8 +939,6 @@
     EAMFL.deallocate();
     EAMFLxHumRat.deallocate();
     CTMFL.deallocate();
-=======
->>>>>>> 464e1e28
     ZoneAirCO2.deallocate();
     ZoneAirCO2Temp.deallocate();
     ZoneAirDensityCO.deallocate();
