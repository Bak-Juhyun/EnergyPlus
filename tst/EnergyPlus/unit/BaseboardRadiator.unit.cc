--- conflicted
+++ resolved
@@ -356,11 +356,7 @@
     SurfaceGeometry::CosBldgRelNorth = 1.0;
     SurfaceGeometry::SinBldgRelNorth = 0.0;
 
-<<<<<<< HEAD
-    SurfaceGeometry::GetSurfaceData(state.files, errorsFound);
-=======
-    SurfaceGeometry::GetSurfaceData(state.dataZoneTempPredictorCorrector, state.outputFiles, errorsFound);
->>>>>>> 4f18c328
+    SurfaceGeometry::GetSurfaceData(state.dataZoneTempPredictorCorrector, state.files, errorsFound);
     ASSERT_FALSE(errorsFound);
 
     ZoneSizingInput.allocate(3);
