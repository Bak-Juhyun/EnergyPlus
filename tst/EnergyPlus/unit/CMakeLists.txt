INCLUDE_DIRECTORIES( ${CMAKE_SOURCE_DIR}/src )
INCLUDE_DIRECTORIES( ${CMAKE_SOURCE_DIR}/src/EnergyPlus )

set( test_src
  AdvancedAFN.unit.cc
  DataPlant.unit.cc
  DataZoneEquipment.unit.cc
  DXCoils.unit.cc
  EvaporativeCoolers.unit.cc
  ExteriorEnergyUse.unit.cc
  FluidCoolers.unit.cc
  GroundHeatExchangers.unit.cc
  HeatBalanceManager.unit.cc
  Humidifiers.unit.cc
<<<<<<< HEAD
  ManageElectricPower.unit.cc  MixedAir.unit.cc
=======
  HVACStandaloneERV.unit.cc
  ManageElectricPower.unit.cc
  MixedAir.unit.cc
>>>>>>> 422afeb5
  PurchasedAirManager.unit.cc
  OutputProcessor.unit.cc
  OutputReportTabular.unit.cc
  ReportSizingManager.unit.cc
  SizingManager.unit.cc
  SolarShading.unit.cc
  SortAndStringUtilities.unit.cc
  SQLite.unit.cc
  Vectors.unit.cc
  Vector.unit.cc
  WaterThermalTanks.unit.cc
  main.cc
)
set( test_dependencies
  energyplusapi
 )

if(CMAKE_HOST_UNIX)
  if(NOT APPLE)
    list(APPEND test_dependencies dl )
  endif()
endif()

# Executable name will be EnergyPlus_tests
# Execute energyplus_tests --help for options using gtest runner
# Execute energyplus_tests with no arguments to run all tests
CREATE_TEST_TARGETS( energyplus "${test_src}" "${test_dependencies}" )<|MERGE_RESOLUTION|>--- conflicted
+++ resolved
@@ -12,13 +12,9 @@
   GroundHeatExchangers.unit.cc
   HeatBalanceManager.unit.cc
   Humidifiers.unit.cc
-<<<<<<< HEAD
-  ManageElectricPower.unit.cc  MixedAir.unit.cc
-=======
   HVACStandaloneERV.unit.cc
   ManageElectricPower.unit.cc
   MixedAir.unit.cc
->>>>>>> 422afeb5
   PurchasedAirManager.unit.cc
   OutputProcessor.unit.cc
   OutputReportTabular.unit.cc
