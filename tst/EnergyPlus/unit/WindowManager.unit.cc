// EnergyPlus, Copyright (c) 1996-2018, The Board of Trustees of the University of Illinois,
// The Regents of the University of California, through Lawrence Berkeley National Laboratory
// (subject to receipt of any required approvals from the U.S. Dept. of Energy), Oak Ridge
// National Laboratory, managed by UT-Battelle, Alliance for Sustainable Energy, LLC, and other
// contributors. All rights reserved.
//
// NOTICE: This Software was developed under funding from the U.S. Department of Energy and the
// U.S. Government consequently retains certain rights. As such, the U.S. Government has been
// granted for itself and others acting on its behalf a paid-up, nonexclusive, irrevocable,
// worldwide license in the Software to reproduce, distribute copies to the public, prepare
// derivative works, and perform publicly and display publicly, and to permit others to do so.
//
// Redistribution and use in source and binary forms, with or without modification, are permitted
// provided that the following conditions are met:
//
// (1) Redistributions of source code must retain the above copyright notice, this list of
//     conditions and the following disclaimer.
//
// (2) Redistributions in binary form must reproduce the above copyright notice, this list of
//     conditions and the following disclaimer in the documentation and/or other materials
//     provided with the distribution.
//
// (3) Neither the name of the University of California, Lawrence Berkeley National Laboratory,
//     the University of Illinois, U.S. Dept. of Energy nor the names of its contributors may be
//     used to endorse or promote products derived from this software without specific prior
//     written permission.
//
// (4) Use of EnergyPlus(TM) Name. If Licensee (i) distributes the software in stand-alone form
//     without changes from the version obtained under this License, or (ii) Licensee makes a
//     reference solely to the software portion of its product, Licensee must refer to the
//     software as "EnergyPlus version X" software, where "X" is the version number Licensee
//     obtained under this License and may not use a different name for the software. Except as
//     specifically required in this Section (4), Licensee shall not use in a company name, a
//     product name, in advertising, publicity, or other promotional activities any name, trade
//     name, trademark, logo, or other designation of "EnergyPlus", "E+", "e+" or confusingly
//     similar designation, without the U.S. Department of Energy's prior written consent.
//
// THIS SOFTWARE IS PROVIDED BY THE COPYRIGHT HOLDERS AND CONTRIBUTORS "AS IS" AND ANY EXPRESS OR
// IMPLIED WARRANTIES, INCLUDING, BUT NOT LIMITED TO, THE IMPLIED WARRANTIES OF MERCHANTABILITY
// AND FITNESS FOR A PARTICULAR PURPOSE ARE DISCLAIMED. IN NO EVENT SHALL THE COPYRIGHT OWNER OR
// CONTRIBUTORS BE LIABLE FOR ANY DIRECT, INDIRECT, INCIDENTAL, SPECIAL, EXEMPLARY, OR
// CONSEQUENTIAL DAMAGES (INCLUDING, BUT NOT LIMITED TO, PROCUREMENT OF SUBSTITUTE GOODS OR
// SERVICES; LOSS OF USE, DATA, OR PROFITS; OR BUSINESS INTERRUPTION) HOWEVER CAUSED AND ON ANY
// THEORY OF LIABILITY, WHETHER IN CONTRACT, STRICT LIABILITY, OR TORT (INCLUDING NEGLIGENCE OR
// OTHERWISE) ARISING IN ANY WAY OUT OF THE USE OF THIS SOFTWARE, EVEN IF ADVISED OF THE
// POSSIBILITY OF SUCH DAMAGE.

// EnergyPlus::WindowManager unit tests

// C++ Headers
#include <iostream>

// Google Test Headers
#include <gtest/gtest.h>

// ObjexxFCL Headers
#include <ObjexxFCL/Array1D.hh>

// EnergyPlus Headers
#include <ConvectionCoefficients.hh>
#include <CurveManager.hh>
#include <DataEnvironment.hh>
#include <DataGlobals.hh>
#include <DataHeatBalFanSys.hh>
#include <DataHeatBalSurface.hh>
#include <DataHeatBalance.hh>
#include <DataIPShortCuts.hh>
#include <DataSurfaces.hh>
#include <ElectricPowerServiceManager.hh>
#include <EnergyPlus/DataLoopNode.hh>
#include <EnergyPlus/DataZoneEquipment.hh>
#include <EnergyPlus/SimulationManager.hh>
#include <EnergyPlus/SurfaceGeometry.hh>
#include <HeatBalanceIntRadExchange.hh>
#include <HeatBalanceManager.hh>
#include <HeatBalanceSurfaceManager.hh>
#include <Psychrometrics.hh>
#include <ScheduleManager.hh>
#include <SolarShading.hh>
#include <WindowManager.hh>

#include "Fixtures/EnergyPlusFixture.hh"

using namespace EnergyPlus;
using namespace EnergyPlus::WindowManager;

TEST_F(EnergyPlusFixture, WindowFrameTest)
{

<<<<<<< HEAD
	DataIPShortCuts::lAlphaFieldBlanks = true;

	std::string const idf_objects = delimited_string({
		"Version,8.4;",
		"Material,",
		"  Concrete Block,          !- Name",
		"  MediumRough,             !- Roughness",
		"  0.1014984,               !- Thickness {m}",
		"  0.3805070,               !- Conductivity {W/m-K}",
		"  608.7016,                !- Density {kg/m3}",
		"  836.8000;                !- Specific Heat {J/kg-K}",
		"Construction,",
		"  WallConstruction,        !- Name",
		"  Concrete Block;          !- Outside Layer",
		"WindowMaterial:SimpleGlazingSystem,",
		"  WindowMaterial,          !- Name",
		"  5.778,                   !- U-Factor {W/m2-K}",
		"  0.819,                   !- Solar Heat Gain Coefficient",
		"  0.881;                   !- Visible Transmittance",
		"Construction,",
		"  WindowConstruction,      !- Name",
		"  WindowMaterial;          !- Outside Layer",
		"WindowProperty:FrameAndDivider,",
		"  WindowFrame,             !- Name",
		"  0.05,                    !- Frame Width {m}",
		"  0.00,                    !- Frame Outside Projection {m}",
		"  0.00,                    !- Frame Inside Projection {m}",
		"  5.0,                     !- Frame Conductance {W/m2-K}",
		"  1.2,                     !- Ratio of Frame-Edge Glass Conductance to Center-Of-Glass Conductance",
		"  0.8,                     !- Frame Solar Absorptance",
		"  0.8,                     !- Frame Visible Absorptance",
		"  0.9,                     !- Frame Thermal Hemispherical Emissivity",
		"  DividedLite,             !- Divider Type",
		"  0.02,                    !- Divider Width {m}",
		"  2,                       !- Number of Horizontal Dividers",
		"  2,                       !- Number of Vertical Dividers",
		"  0.00,                    !- Divider Outside Projection {m}",
		"  0.00,                    !- Divider Inside Projection {m}",
		"  5.0,                     !- Divider Conductance {W/m2-K}",
		"  1.2,                     !- Ratio of Divider-Edge Glass Conductance to Center-Of-Glass Conductance",
		"  0.8,                     !- Divider Solar Absorptance",
		"  0.8,                     !- Divider Visible Absorptance",
		"  0.9;                     !- Divider Thermal Hemispherical Emissivity",
		"FenestrationSurface:Detailed,",
		"  FenestrationSurface,     !- Name",
		"  Window,                  !- Surface Type",
	  "  WindowConstruction,      !- Construction Name",
	  "  Wall,                    !- Building Surface Name",
	  "  ,                        !- Outside Boundary Condition Object",
	  "  0.5000000,               !- View Factor to Ground",
	  "  WindowFrame,             !- Frame and Divider Name",
	  "  1.0,                     !- Multiplier",
	  "  4,                       !- Number of Vertices",
	  "  0.200000,0.000000,9.900000,  !- X,Y,Z ==> Vertex 1 {m}",
	  "  0.200000,0.000000,0.1000000,  !- X,Y,Z ==> Vertex 2 {m}",
	  "  9.900000,0.000000,0.1000000,  !- X,Y,Z ==> Vertex 3 {m}",
	  "  9.900000,0.000000,9.900000;  !- X,Y,Z ==> Vertex 4 {m}",
		"BuildingSurface:Detailed,"
		"  Wall,                    !- Name",
		"  Wall,                    !- Surface Type",
		"  WallConstruction,        !- Construction Name",
		"  Zone,                    !- Zone Name",
		"  Outdoors,                !- Outside Boundary Condition",
		"  ,                        !- Outside Boundary Condition Object",
		"  SunExposed,              !- Sun Exposure",
		"  WindExposed,             !- Wind Exposure",
		"  0.5000000,               !- View Factor to Ground",
		"  4,                       !- Number of Vertices",
		"  0.000000,0.000000,10.00000,  !- X,Y,Z ==> Vertex 1 {m}",
		"  0.000000,0.000000,0,  !- X,Y,Z ==> Vertex 2 {m}",
		"  10.00000,0.000000,0,  !- X,Y,Z ==> Vertex 3 {m}",
		"  10.00000,0.000000,10.00000;  !- X,Y,Z ==> Vertex 4 {m}",
		"BuildingSurface:Detailed,"
		"  Floor,                   !- Name",
		"  Floor,                   !- Surface Type",
		"  WallConstruction,        !- Construction Name",
		"  Zone,                    !- Zone Name",
		"  Outdoors,                !- Outside Boundary Condition",
		"  ,                        !- Outside Boundary Condition Object",
		"  NoSun,                   !- Sun Exposure",
		"  NoWind,                  !- Wind Exposure",
		"  1.0,                     !- View Factor to Ground",
		"  4,                       !- Number of Vertices",
		"  0.000000,0.000000,0,  !- X,Y,Z ==> Vertex 1 {m}",
		"  0.000000,10.000000,0,  !- X,Y,Z ==> Vertex 2 {m}",
		"  10.00000,10.000000,0,  !- X,Y,Z ==> Vertex 3 {m}",
		"  10.00000,0.000000,0;  !- X,Y,Z ==> Vertex 4 {m}",
		"Zone,"
		"  Zone,                    !- Name",
		"  0,                       !- Direction of Relative North {deg}",
		"  6.000000,                !- X Origin {m}",
		"  6.000000,                !- Y Origin {m}",
		"  0,                       !- Z Origin {m}",
		"  1,                       !- Type",
		"  1,                       !- Multiplier",
		"  autocalculate,           !- Ceiling Height {m}",
		"  autocalculate;           !- Volume {m3}"
	});


	ASSERT_TRUE(process_idf(idf_objects));

	DataHeatBalance::ZoneIntGain.allocate(1);

	createFacilityElectricPowerServiceObject();
	HeatBalanceManager::SetPreConstructionInputParameters();

	Psychrometrics::InitializePsychRoutines();

	DataGlobals::TimeStep = 1;
	DataGlobals::TimeStepZone = 1;
	DataGlobals::HourOfDay = 1;
	DataGlobals::NumOfTimeStepInHour = 1;
	DataGlobals::BeginSimFlag = true;
	DataGlobals::BeginEnvrnFlag = true;
	DataEnvironment::OutBaroPress = 100000;

	HeatBalanceManager::ManageHeatBalance();

	// This test will emulate NFRC 100 U-factor test
	int winNum;

	for (size_t i = 1; i <= DataSurfaces::Surface.size(); ++i) {
		if (DataSurfaces::Surface( i ).Class == DataSurfaces::SurfaceClass_Window) {
			winNum = i;
		}
	}

	int cNum;

	for (size_t i = 1; i <= DataHeatBalance::Construct.size(); ++i) {
		if (DataHeatBalance::Construct( i ).TypeIsWindow) {
			cNum = i;
		}
	}

	Real64 T_in = 21.0;
	Real64 T_out = -18.0;
	Real64 I_s = 0.0;
	Real64 v_ws = 5.5;

	// Overrides for testing
	DataHeatBalance::CosIncAng.dimension( 1, 1, 3, 1.0 );
	DataHeatBalance::SunlitFrac.dimension( 1, 1, 3, 1.0 );
	DataHeatBalance::SunlitFracWithoutReveal.dimension( 1, 1, 3, 1.0 );

	DataSurfaces::Surface( winNum ).OutDryBulbTemp = T_out;
	DataHeatBalance::TempEffBulkAir( winNum ) = T_in;
	DataSurfaces::SurfaceWindow( winNum ).IRfromParentZone = DataGlobals::StefanBoltzmann*std::pow(T_in + DataGlobals::KelvinConv,4);
	DataHeatBalFanSys::ZoneAirHumRatAvg.dimension(1, 0.01);
	DataHeatBalFanSys::ZoneAirHumRat.dimension(1, 0.01);
	DataHeatBalFanSys::MAT.dimension(1, T_in);

	// initial guess temperatures
	int numTemps = 2 + 2*DataHeatBalance::Construct( cNum ).TotGlassLayers;
	Real64 inSurfTemp = T_in - (1.0/(numTemps-1))*(T_in - T_out);
	Real64 outSurfTemp = T_out + (1.0/(numTemps-1))*(T_in - T_out);

	Real64 h_exterior_f = 4 + v_ws*4;
	Real64 h_exterior;

	DataEnvironment::BeamSolarRad = I_s;

	if ( I_s > 0.0 ) {
		DataEnvironment::SunIsUp = true;
	}

	HeatBalanceSurfaceManager::InitSolarHeatGains();
	SolarShading::CalcInteriorSolarDistribution();

	// Calculate heat balance (iteratively solve for surface temperatures)
	Real64 outSurfTempPrev = outSurfTemp;
	Real64 inSurfTempPrev = inSurfTemp;

	Real64 outSurfTempDiff;
	Real64 inSurfTempDiff;

	int maxIterations = 20;
	Real64 tolerance = 0.1; // deg C

	// Save tilt information for natural convection calculations
	Real64 tiltSave = DataSurfaces::Surface( winNum ).Tilt;

	for (int i = 0; i < maxIterations; i++) {

		// Use complementary angle for exterior natural convection calculations
		DataSurfaces::Surface( 1 ).Tilt = 180 - tiltSave;
		DataSurfaces::Surface( 1 ).CosTilt = cos(DataSurfaces::Surface( winNum ).Tilt*DataGlobals::Pi/180);
		DataSurfaces::Surface( 1 ).SinTilt = sin(DataSurfaces::Surface( winNum ).Tilt*DataGlobals::Pi/180);
		ConvectionCoefficients::CalcISO15099WindowIntConvCoeff( winNum, outSurfTemp, T_out); // This subroutine sets the global HConvIn( 1 ) variable. We will use it to set the exterior natural convection.
		h_exterior = h_exterior_f + DataHeatBalance::HConvIn( winNum ); // add natural convection

		// revert tilt for interior natural convection calculations
		DataSurfaces::Surface( 1 ).Tilt = tiltSave;
		DataSurfaces::Surface( 1 ).CosTilt = cos(tiltSave*DataGlobals::Pi/180);
		DataSurfaces::Surface( 1 ).SinTilt = sin(tiltSave*DataGlobals::Pi/180);
		ConvectionCoefficients::CalcISO15099WindowIntConvCoeff( winNum, inSurfTemp, T_in); // This time it's actually being used as intended. HConvIn( 1 ) is referenced from the actual heat balance calculation.
=======
    DataIPShortCuts::lAlphaFieldBlanks = true;

    std::string const idf_objects =
        delimited_string({"Version,8.4;",
                          "Material,",
                          "  Concrete Block,          !- Name",
                          "  MediumRough,             !- Roughness",
                          "  0.1014984,               !- Thickness {m}",
                          "  0.3805070,               !- Conductivity {W/m-K}",
                          "  608.7016,                !- Density {kg/m3}",
                          "  836.8000;                !- Specific Heat {J/kg-K}",
                          "Construction,",
                          "  WallConstruction,        !- Name",
                          "  Concrete Block;          !- Outside Layer",
                          "WindowMaterial:SimpleGlazingSystem,",
                          "  WindowMaterial,          !- Name",
                          "  5.778,                   !- U-Factor {W/m2-K}",
                          "  0.819,                   !- Solar Heat Gain Coefficient",
                          "  0.881;                   !- Visible Transmittance",
                          "Construction,",
                          "  WindowConstruction,      !- Name",
                          "  WindowMaterial;          !- Outside Layer",
                          "WindowProperty:FrameAndDivider,",
                          "  WindowFrame,             !- Name",
                          "  0.05,                    !- Frame Width {m}",
                          "  0.00,                    !- Frame Outside Projection {m}",
                          "  0.00,                    !- Frame Inside Projection {m}",
                          "  5.0,                     !- Frame Conductance {W/m2-K}",
                          "  1.2,                     !- Ratio of Frame-Edge Glass Conductance to Center-Of-Glass Conductance",
                          "  0.8,                     !- Frame Solar Absorptance",
                          "  0.8,                     !- Frame Visible Absorptance",
                          "  0.9,                     !- Frame Thermal Hemispherical Emissivity",
                          "  DividedLite,             !- Divider Type",
                          "  0.02,                    !- Divider Width {m}",
                          "  2,                       !- Number of Horizontal Dividers",
                          "  2,                       !- Number of Vertical Dividers",
                          "  0.00,                    !- Divider Outside Projection {m}",
                          "  0.00,                    !- Divider Inside Projection {m}",
                          "  5.0,                     !- Divider Conductance {W/m2-K}",
                          "  1.2,                     !- Ratio of Divider-Edge Glass Conductance to Center-Of-Glass Conductance",
                          "  0.8,                     !- Divider Solar Absorptance",
                          "  0.8,                     !- Divider Visible Absorptance",
                          "  0.9;                     !- Divider Thermal Hemispherical Emissivity",
                          "FenestrationSurface:Detailed,",
                          "  FenestrationSurface,     !- Name",
                          "  Window,                  !- Surface Type",
                          "  WindowConstruction,      !- Construction Name",
                          "  Wall,                    !- Building Surface Name",
                          "  ,                        !- Outside Boundary Condition Object",
                          "  0.5000000,               !- View Factor to Ground",
                          "  ,                        !- Shading Control Name",
                          "  WindowFrame,             !- Frame and Divider Name",
                          "  1.0,                     !- Multiplier",
                          "  4,                       !- Number of Vertices",
                          "  0.200000,0.000000,9.900000,  !- X,Y,Z ==> Vertex 1 {m}",
                          "  0.200000,0.000000,0.1000000,  !- X,Y,Z ==> Vertex 2 {m}",
                          "  9.900000,0.000000,0.1000000,  !- X,Y,Z ==> Vertex 3 {m}",
                          "  9.900000,0.000000,9.900000;  !- X,Y,Z ==> Vertex 4 {m}",
                          "BuildingSurface:Detailed,"
                          "  Wall,                    !- Name",
                          "  Wall,                    !- Surface Type",
                          "  WallConstruction,        !- Construction Name",
                          "  Zone,                    !- Zone Name",
                          "  Outdoors,                !- Outside Boundary Condition",
                          "  ,                        !- Outside Boundary Condition Object",
                          "  SunExposed,              !- Sun Exposure",
                          "  WindExposed,             !- Wind Exposure",
                          "  0.5000000,               !- View Factor to Ground",
                          "  4,                       !- Number of Vertices",
                          "  0.000000,0.000000,10.00000,  !- X,Y,Z ==> Vertex 1 {m}",
                          "  0.000000,0.000000,0,  !- X,Y,Z ==> Vertex 2 {m}",
                          "  10.00000,0.000000,0,  !- X,Y,Z ==> Vertex 3 {m}",
                          "  10.00000,0.000000,10.00000;  !- X,Y,Z ==> Vertex 4 {m}",
                          "BuildingSurface:Detailed,"
                          "  Floor,                   !- Name",
                          "  Floor,                   !- Surface Type",
                          "  WallConstruction,        !- Construction Name",
                          "  Zone,                    !- Zone Name",
                          "  Outdoors,                !- Outside Boundary Condition",
                          "  ,                        !- Outside Boundary Condition Object",
                          "  NoSun,                   !- Sun Exposure",
                          "  NoWind,                  !- Wind Exposure",
                          "  1.0,                     !- View Factor to Ground",
                          "  4,                       !- Number of Vertices",
                          "  0.000000,0.000000,0,  !- X,Y,Z ==> Vertex 1 {m}",
                          "  0.000000,10.000000,0,  !- X,Y,Z ==> Vertex 2 {m}",
                          "  10.00000,10.000000,0,  !- X,Y,Z ==> Vertex 3 {m}",
                          "  10.00000,0.000000,0;  !- X,Y,Z ==> Vertex 4 {m}",
                          "Zone,"
                          "  Zone,                    !- Name",
                          "  0,                       !- Direction of Relative North {deg}",
                          "  6.000000,                !- X Origin {m}",
                          "  6.000000,                !- Y Origin {m}",
                          "  0,                       !- Z Origin {m}",
                          "  1,                       !- Type",
                          "  1,                       !- Multiplier",
                          "  autocalculate,           !- Ceiling Height {m}",
                          "  autocalculate;           !- Volume {m3}"});

    ASSERT_TRUE(process_idf(idf_objects));

    DataHeatBalance::ZoneIntGain.allocate(1);

    createFacilityElectricPowerServiceObject();
    HeatBalanceManager::SetPreConstructionInputParameters();

    Psychrometrics::InitializePsychRoutines();

    DataGlobals::TimeStep = 1;
    DataGlobals::TimeStepZone = 1;
    DataGlobals::HourOfDay = 1;
    DataGlobals::NumOfTimeStepInHour = 1;
    DataGlobals::BeginSimFlag = true;
    DataGlobals::BeginEnvrnFlag = true;
    DataEnvironment::OutBaroPress = 100000;

    HeatBalanceManager::ManageHeatBalance();

    // This test will emulate NFRC 100 U-factor test
    int winNum;

    for (size_t i = 1; i <= DataSurfaces::Surface.size(); ++i) {
        if (DataSurfaces::Surface(i).Class == DataSurfaces::SurfaceClass_Window) {
            winNum = i;
        }
    }

    int cNum;

    for (size_t i = 1; i <= DataHeatBalance::Construct.size(); ++i) {
        if (DataHeatBalance::Construct(i).TypeIsWindow) {
            cNum = i;
        }
    }

    Real64 T_in = 21.0;
    Real64 T_out = -18.0;
    Real64 I_s = 0.0;
    Real64 v_ws = 5.5;

    // Overrides for testing
    DataHeatBalance::CosIncAng.dimension(1, 1, 3, 1.0);
    DataHeatBalance::SunlitFrac.dimension(1, 1, 3, 1.0);
    DataHeatBalance::SunlitFracWithoutReveal.dimension(1, 1, 3, 1.0);

    DataSurfaces::Surface(winNum).OutDryBulbTemp = T_out;
    DataHeatBalance::TempEffBulkAir(winNum) = T_in;
    DataSurfaces::SurfaceWindow(winNum).IRfromParentZone = DataGlobals::StefanBoltzmann * std::pow(T_in + DataGlobals::KelvinConv, 4);
    DataHeatBalFanSys::ZoneAirHumRatAvg.dimension(1, 0.01);
    DataHeatBalFanSys::ZoneAirHumRat.dimension(1, 0.01);
    DataHeatBalFanSys::MAT.dimension(1, T_in);

    // initial guess temperatures
    int numTemps = 2 + 2 * DataHeatBalance::Construct(cNum).TotGlassLayers;
    Real64 inSurfTemp = T_in - (1.0 / (numTemps - 1)) * (T_in - T_out);
    Real64 outSurfTemp = T_out + (1.0 / (numTemps - 1)) * (T_in - T_out);

    Real64 h_exterior_f = 4 + v_ws * 4;
    Real64 h_exterior;

    DataEnvironment::BeamSolarRad = I_s;

    if (I_s > 0.0) {
        DataEnvironment::SunIsUp = true;
    }

    HeatBalanceSurfaceManager::InitSolarHeatGains();
    SolarShading::CalcInteriorSolarDistribution();

    // Calculate heat balance (iteratively solve for surface temperatures)
    Real64 outSurfTempPrev = outSurfTemp;
    Real64 inSurfTempPrev = inSurfTemp;

    Real64 outSurfTempDiff;
    Real64 inSurfTempDiff;

    int maxIterations = 20;
    Real64 tolerance = 0.1; // deg C

    // Save tilt information for natural convection calculations
    Real64 tiltSave = DataSurfaces::Surface(winNum).Tilt;

    for (int i = 0; i < maxIterations; i++) {

        // Use complementary angle for exterior natural convection calculations
        DataSurfaces::Surface(1).Tilt = 180 - tiltSave;
        DataSurfaces::Surface(1).CosTilt = cos(DataSurfaces::Surface(winNum).Tilt * DataGlobals::Pi / 180);
        DataSurfaces::Surface(1).SinTilt = sin(DataSurfaces::Surface(winNum).Tilt * DataGlobals::Pi / 180);
        ConvectionCoefficients::CalcISO15099WindowIntConvCoeff(
            winNum, outSurfTemp,
            T_out); // This subroutine sets the global HConvIn( 1 ) variable. We will use it to set the exterior natural convection.
        h_exterior = h_exterior_f + DataHeatBalance::HConvIn(winNum); // add natural convection
>>>>>>> b6f573e2

        // revert tilt for interior natural convection calculations
        DataSurfaces::Surface(1).Tilt = tiltSave;
        DataSurfaces::Surface(1).CosTilt = cos(tiltSave * DataGlobals::Pi / 180);
        DataSurfaces::Surface(1).SinTilt = sin(tiltSave * DataGlobals::Pi / 180);
        ConvectionCoefficients::CalcISO15099WindowIntConvCoeff(
            winNum, inSurfTemp,
            T_in); // This time it's actually being used as intended. HConvIn( 1 ) is referenced from the actual heat balance calculation.

        WindowManager::CalcWindowHeatBalance(winNum, h_exterior, inSurfTemp, outSurfTemp);

        outSurfTempDiff = std::fabs(outSurfTemp - outSurfTempPrev);
        inSurfTempDiff = std::fabs(inSurfTemp - inSurfTempPrev);

        if ((outSurfTempDiff < tolerance) && (inSurfTempDiff < tolerance)) {
            break;
        }

        outSurfTempPrev = outSurfTemp;
        inSurfTempPrev = inSurfTemp;
    }

    EXPECT_GT(DataSurfaces::WinHeatLossRep(winNum), DataSurfaces::WinHeatTransfer(winNum));
}

TEST_F(EnergyPlusFixture, WindowManager_TransAndReflAtPhi)
{

    Real64 const cs = 0.86603; // Cosine of incidence angle
    Real64 const tf0 = 0.8980; // Transmittance at zero incidence angle
    Real64 const rf0 = 0.0810; // Front reflectance at zero incidence angle
    Real64 const rb0 = 0.0810; // Back reflectance at zero incidence angle

    Real64 tfp = 0.; // Transmittance at cs
    Real64 rfp = 0.; // Front reflectance at cs
    Real64 rbp = 0.; // Back reflectance at cs

    bool const SimpleGlazingSystem = false; // .TRUE. if simple block model being used
    Real64 const SimpleGlazingSHGC = 0.;    // SHGC value to use in alternate model for simple glazing system
    Real64 const SimpleGlazingU = 0.;       // U-factor value to use in alternate model for simple glazing system

    TransAndReflAtPhi(cs, tf0, rf0, rb0, tfp, rfp, rbp, SimpleGlazingSystem, SimpleGlazingSHGC, SimpleGlazingU);

    EXPECT_NEAR(tfp, 0.89455, 0.0001);
    EXPECT_NEAR(rfp, 0.08323, 0.0001);
    EXPECT_NEAR(rbp, 0.08323, 0.0001);
}

TEST_F(EnergyPlusFixture, WindowManager_RefAirTempTest)
{
<<<<<<< HEAD
	// GitHub issue 6037
	bool ErrorsFound( false );

	std::string const idf_objects = delimited_string( {
		"Version,8.4;",
		"Material,",
		"  Concrete Block,          !- Name",
		"  MediumRough,             !- Roughness",
		"  0.1014984,               !- Thickness {m}",
		"  0.3805070,               !- Conductivity {W/m-K}",
		"  608.7016,                !- Density {kg/m3}",
		"  836.8000;                !- Specific Heat {J/kg-K}",
		"Construction,",
		"  WallConstruction,        !- Name",
		"  Concrete Block;          !- Outside Layer",
		"WindowMaterial:SimpleGlazingSystem,",
		"  WindowMaterial,          !- Name",
		"  5.778,                   !- U-Factor {W/m2-K}",
		"  0.819,                   !- Solar Heat Gain Coefficient",
		"  0.881;                   !- Visible Transmittance",
		"Construction,",
		"  WindowConstruction,      !- Name",
		"  WindowMaterial;          !- Outside Layer",
		"WindowProperty:FrameAndDivider,",
		"  WindowFrame,             !- Name",
		"  0.05,                    !- Frame Width {m}",
		"  0.00,                    !- Frame Outside Projection {m}",
		"  0.00,                    !- Frame Inside Projection {m}",
		"  5.0,                     !- Frame Conductance {W/m2-K}",
		"  1.2,                     !- Ratio of Frame-Edge Glass Conductance to Center-Of-Glass Conductance",
		"  0.8,                     !- Frame Solar Absorptance",
		"  0.8,                     !- Frame Visible Absorptance",
		"  0.9,                     !- Frame Thermal Hemispherical Emissivity",
		"  DividedLite,             !- Divider Type",
		"  0.02,                    !- Divider Width {m}",
		"  2,                       !- Number of Horizontal Dividers",
		"  2,                       !- Number of Vertical Dividers",
		"  0.00,                    !- Divider Outside Projection {m}",
		"  0.00,                    !- Divider Inside Projection {m}",
		"  5.0,                     !- Divider Conductance {W/m2-K}",
		"  1.2,                     !- Ratio of Divider-Edge Glass Conductance to Center-Of-Glass Conductance",
		"  0.8,                     !- Divider Solar Absorptance",
		"  0.8,                     !- Divider Visible Absorptance",
		"  0.9;                     !- Divider Thermal Hemispherical Emissivity",
		"FenestrationSurface:Detailed,",
		"  FenestrationSurface,     !- Name",
		"  Window,                  !- Surface Type",
		"  WindowConstruction,      !- Construction Name",
		"  Wall,                    !- Building Surface Name",
		"  ,                        !- Outside Boundary Condition Object",
		"  0.5000000,               !- View Factor to Ground",
		"  WindowFrame,             !- Frame and Divider Name",
		"  1.0,                     !- Multiplier",
		"  4,                       !- Number of Vertices",
		"  0.200000,0.000000,9.900000,  !- X,Y,Z ==> Vertex 1 {m}",
		"  0.200000,0.000000,0.1000000,  !- X,Y,Z ==> Vertex 2 {m}",
		"  9.900000,0.000000,0.1000000,  !- X,Y,Z ==> Vertex 3 {m}",
		"  9.900000,0.000000,9.900000;  !- X,Y,Z ==> Vertex 4 {m}",
		"BuildingSurface:Detailed,"
		"  Wall,                    !- Name",
		"  Wall,                    !- Surface Type",
		"  WallConstruction,        !- Construction Name",
		"  Zone,                    !- Zone Name",
		"  Outdoors,                !- Outside Boundary Condition",
		"  ,                        !- Outside Boundary Condition Object",
		"  SunExposed,              !- Sun Exposure",
		"  WindExposed,             !- Wind Exposure",
		"  0.5000000,               !- View Factor to Ground",
		"  4,                       !- Number of Vertices",
		"  0.000000,0.000000,10.00000,  !- X,Y,Z ==> Vertex 1 {m}",
		"  0.000000,0.000000,0,  !- X,Y,Z ==> Vertex 2 {m}",
		"  10.00000,0.000000,0,  !- X,Y,Z ==> Vertex 3 {m}",
		"  10.00000,0.000000,10.00000;  !- X,Y,Z ==> Vertex 4 {m}",
		"BuildingSurface:Detailed,"
		"  Floor,                   !- Name",
		"  Floor,                   !- Surface Type",
		"  WallConstruction,        !- Construction Name",
		"  Zone,                    !- Zone Name",
		"  Outdoors,                !- Outside Boundary Condition",
		"  ,                        !- Outside Boundary Condition Object",
		"  NoSun,                   !- Sun Exposure",
		"  NoWind,                  !- Wind Exposure",
		"  1.0,                     !- View Factor to Ground",
		"  4,                       !- Number of Vertices",
		"  0.000000,0.000000,0,  !- X,Y,Z ==> Vertex 1 {m}",
		"  0.000000,10.000000,0,  !- X,Y,Z ==> Vertex 2 {m}",
		"  10.00000,10.000000,0,  !- X,Y,Z ==> Vertex 3 {m}",
		"  10.00000,0.000000,0;  !- X,Y,Z ==> Vertex 4 {m}",
		"Zone,"
		"  Zone,                    !- Name",
		"  0,                       !- Direction of Relative North {deg}",
		"  6.000000,                !- X Origin {m}",
		"  6.000000,                !- Y Origin {m}",
		"  0,                       !- Z Origin {m}",
		"  1,                       !- Type",
		"  1,                       !- Multiplier",
		"  autocalculate,           !- Ceiling Height {m}",
		"  autocalculate;           !- Volume {m3}"
	} );

	ASSERT_TRUE( process_idf( idf_objects ) );

	DataHeatBalance::ZoneIntGain.allocate( 1 );

	createFacilityElectricPowerServiceObject( );
	HeatBalanceManager::SetPreConstructionInputParameters( );
	HeatBalanceManager::GetProjectControlData( ErrorsFound );
	HeatBalanceManager::GetFrameAndDividerData( ErrorsFound );
	HeatBalanceManager::GetMaterialData( ErrorsFound );
	HeatBalanceManager::GetConstructData( ErrorsFound );
	HeatBalanceManager::GetBuildingData( ErrorsFound );

	Psychrometrics::InitializePsychRoutines( );

	DataGlobals::TimeStep = 1;
	DataGlobals::TimeStepZone = 1;
	DataGlobals::HourOfDay = 1;
	DataGlobals::NumOfTimeStepInHour = 1;
	DataGlobals::BeginSimFlag = true;
	DataGlobals::BeginEnvrnFlag = true;
	DataEnvironment::OutBaroPress = 100000;

	DataZoneEquipment::ZoneEquipConfig.allocate( 1 );
	DataZoneEquipment::ZoneEquipConfig( 1 ).ZoneName = "Zone";
	DataZoneEquipment::ZoneEquipConfig( 1 ).ActualZoneNum = 1;
	DataHeatBalance::Zone( 1 ).ZoneEqNum = 1;
	DataHeatBalance::Zone( 1 ).IsControlled = true;
	DataZoneEquipment::ZoneEquipConfig( 1 ).NumInletNodes = 2;
	DataZoneEquipment::ZoneEquipConfig( 1 ).InletNode.allocate( 2 );
	DataZoneEquipment::ZoneEquipConfig( 1 ).InletNode( 1 ) = 1;
	DataZoneEquipment::ZoneEquipConfig( 1 ).InletNode( 2 ) = 2;
	DataZoneEquipment::ZoneEquipConfig( 1 ).NumExhaustNodes = 1;
	DataZoneEquipment::ZoneEquipConfig( 1 ).ExhaustNode.allocate( 1 );
	DataZoneEquipment::ZoneEquipConfig( 1 ).ExhaustNode( 1 ) = 3;
	DataZoneEquipment::ZoneEquipConfig( 1 ).NumReturnNodes = 1;
	DataZoneEquipment::ZoneEquipConfig( 1 ).ReturnNode.allocate( 1 );
	DataZoneEquipment::ZoneEquipConfig( 1 ).ReturnNode( 1 ) = 4;

	DataLoopNode::Node.allocate( 4 );
	DataHeatBalance::TempEffBulkAir.allocate( 3 );
	DataHeatBalSurface::TempSurfInTmp.allocate( 3 );

	DataSurfaces::Surface( 1 ).HeatTransSurf = true;
	DataSurfaces::Surface( 2 ).HeatTransSurf = true;
	DataSurfaces::Surface( 3 ).HeatTransSurf = true;
	DataSurfaces::Surface( 1 ).Area = 10.0;
	DataSurfaces::Surface( 2 ).Area = 10.0;
	DataSurfaces::Surface( 3 ).Area = 10.0;
	DataSurfaces::Surface( 1 ).TAirRef = DataSurfaces::ZoneMeanAirTemp;
	DataSurfaces::Surface( 2 ).TAirRef = DataSurfaces::ZoneSupplyAirTemp;
	DataSurfaces::Surface( 3 ).TAirRef = DataSurfaces::AdjacentAirTemp;
	DataHeatBalSurface::TempSurfInTmp( 1 ) = 15.0;
	DataHeatBalSurface::TempSurfInTmp( 2 ) = 20.0;
	DataHeatBalSurface::TempSurfInTmp( 3 ) = 25.0;
	DataHeatBalance::TempEffBulkAir( 1 ) = 10.0;
	DataHeatBalance::TempEffBulkAir( 2 ) = 10.0;
	DataHeatBalance::TempEffBulkAir( 3 ) = 10.0;

	DataLoopNode::Node( 1 ).Temp = 20.0;
	DataLoopNode::Node( 2 ).Temp = 20.0;
	DataLoopNode::Node( 3 ).Temp = 20.0;
	DataLoopNode::Node( 4 ).Temp = 20.0;
	DataLoopNode::Node( 1 ).MassFlowRate = 0.1;
	DataLoopNode::Node( 2 ).MassFlowRate = 0.1;
	DataLoopNode::Node( 3 ).MassFlowRate = 0.1;
	DataLoopNode::Node( 4 ).MassFlowRate = 0.1;

	DataHeatBalance::HConvIn.allocate( 3 );
	DataHeatBalance::HConvIn( 1 ) = 0.5;
	DataHeatBalance::HConvIn( 2 ) = 0.5;
	DataHeatBalance::HConvIn( 3 ) = 0.5;
	DataHeatBalance::Zone( 1 ).IsControlled = true;
	DataHeatBalFanSys::ZoneAirHumRat.allocate( 1 );
	DataHeatBalFanSys::ZoneAirHumRat( 1 ) = 0.011;
	DataHeatBalFanSys::ZoneAirHumRatAvg.allocate( 1 );
	DataHeatBalFanSys::ZoneAirHumRatAvg( 1 ) = DataHeatBalFanSys::ZoneAirHumRat( 1 ) = 0.011;

	DataHeatBalFanSys::MAT.allocate( 1 );
	DataHeatBalFanSys::MAT( 1 ) = 25.0;
	DataHeatBalFanSys::QHTRadSysSurf.allocate( 3 );
	DataHeatBalFanSys::QHWBaseboardSurf.allocate( 3 );
	DataHeatBalFanSys::QSteamBaseboardSurf.allocate( 3 );
	DataHeatBalFanSys::QElecBaseboardSurf.allocate( 3 );
	DataHeatBalance::QRadSWwinAbs.allocate( 1, 3 );
	DataHeatBalance::QRadThermInAbs.allocate( 3 );
	DataHeatBalance::QRadSWOutIncident.allocate( 3 );
	DataSurfaces::WinTransSolar.allocate( 3 );
	DataHeatBalance::ZoneWinHeatGain.allocate( 1 );
	DataHeatBalance::ZoneWinHeatGainRep.allocate( 1 );
	DataHeatBalance::ZoneWinHeatGainRepEnergy.allocate( 1 );
	DataSurfaces::WinHeatGain.allocate( 3 );
	DataSurfaces::WinHeatTransfer.allocate( 3 );
	DataSurfaces::WinGainConvGlazToZoneRep.allocate( 3 );
	DataSurfaces::WinGainIRGlazToZoneRep.allocate( 3 );
	DataSurfaces::WinGapConvHtFlowRep.allocate( 3 );
	DataSurfaces::WinGapConvHtFlowRepEnergy.allocate( 3 );
	DataHeatBalance::QS.allocate( 1 );
	DataSurfaces::WinLossSWZoneToOutWinRep.allocate( 3 );
	DataSurfaces::WinSysSolTransmittance.allocate( 3 );
	DataSurfaces::WinSysSolAbsorptance.allocate( 3 );
	DataSurfaces::WinSysSolReflectance.allocate( 3 );
	DataSurfaces::InsideGlassCondensationFlag.allocate( 3 );
	DataSurfaces::WinGainFrameDividerToZoneRep.allocate( 3 );
	DataSurfaces::InsideFrameCondensationFlag.allocate( 3 );
 	DataSurfaces::InsideDividerCondensationFlag.allocate( 3 );

	DataHeatBalSurface::QdotConvOutRep.allocate( 3 );
	DataHeatBalSurface::QdotConvOutRepPerArea.allocate( 3 );
	DataHeatBalSurface::QConvOutReport.allocate( 3 );
	DataHeatBalSurface::QdotRadOutRep.allocate( 3 );
	DataHeatBalSurface::QdotRadOutRepPerArea.allocate( 3 );
	DataHeatBalSurface::QRadOutReport.allocate( 3 );
	DataHeatBalSurface::QRadLWOutSrdSurfs.allocate( 3 );

	DataHeatBalance::QRadSWOutIncident = 0.0;
	DataHeatBalance::QRadSWwinAbs = 0.0;
	DataHeatBalance::QRadThermInAbs = 0.0;

	DataHeatBalFanSys::QHTRadSysSurf = 0.0;
	DataHeatBalFanSys::QHWBaseboardSurf = 0.0;
	DataHeatBalFanSys::QSteamBaseboardSurf = 0.0;
	DataHeatBalFanSys::QElecBaseboardSurf = 0.0;
	DataSurfaces::WinTransSolar = 0.0;
	DataHeatBalance::QS = 0.0;

	Real64 inSurfTemp;
	Real64 outSurfTemp;

	// Claculate temperature based on supply flow rate
	WindowManager::CalcWindowHeatBalance( 2, DataHeatBalance::HConvIn( 2 ), inSurfTemp, outSurfTemp );
	EXPECT_NEAR( 20.0, DataHeatBalance::TempEffBulkAir( 2 ), 0.0001 );
	// Claculate temperature based on zone temperature with supply flow rate = 0
	DataLoopNode::Node( 1 ).MassFlowRate = 0.0;
	DataLoopNode::Node( 2 ).MassFlowRate = 0.0;
	WindowManager::CalcWindowHeatBalance( 2, DataHeatBalance::HConvIn( 2 ), inSurfTemp, outSurfTemp );
	EXPECT_NEAR( 25.0, DataHeatBalance::TempEffBulkAir( 2 ), 0.0001 );

	// Adjacent surface
	DataLoopNode::Node( 1 ).MassFlowRate = 0.1;
	DataLoopNode::Node( 2 ).MassFlowRate = 0.1;
	DataSurfaces::Surface( 1 ).ExtBoundCond = 2;
	WindowManager::CalcWindowHeatBalance( 2, DataHeatBalance::HConvIn( 2 ), inSurfTemp, outSurfTemp );
	EXPECT_NEAR( 20.0, DataHeatBalance::TempEffBulkAir( 2 ), 0.0001 );

	DataLoopNode::Node( 1 ).MassFlowRate = 0.0;
	DataLoopNode::Node( 2 ).MassFlowRate = 0.0;
	DataSurfaces::Surface( 1 ).ExtBoundCond = 2;
	DataSurfaces::Surface( 2 ).ExtBoundCond = 1;
	DataSurfaces::Surface( 1 ).TAirRef = DataSurfaces::ZoneSupplyAirTemp;
	WindowManager::CalcWindowHeatBalance( 2, DataHeatBalance::HConvIn( 2 ), inSurfTemp, outSurfTemp );
	EXPECT_NEAR( 25.0, DataHeatBalance::TempEffBulkAir( 2 ), 0.0001 );

=======
    // GitHub issue 6037
    bool ErrorsFound(false);

    std::string const idf_objects =
        delimited_string({"Version,8.4;",
                          "Material,",
                          "  Concrete Block,          !- Name",
                          "  MediumRough,             !- Roughness",
                          "  0.1014984,               !- Thickness {m}",
                          "  0.3805070,               !- Conductivity {W/m-K}",
                          "  608.7016,                !- Density {kg/m3}",
                          "  836.8000;                !- Specific Heat {J/kg-K}",
                          "Construction,",
                          "  WallConstruction,        !- Name",
                          "  Concrete Block;          !- Outside Layer",
                          "WindowMaterial:SimpleGlazingSystem,",
                          "  WindowMaterial,          !- Name",
                          "  5.778,                   !- U-Factor {W/m2-K}",
                          "  0.819,                   !- Solar Heat Gain Coefficient",
                          "  0.881;                   !- Visible Transmittance",
                          "Construction,",
                          "  WindowConstruction,      !- Name",
                          "  WindowMaterial;          !- Outside Layer",
                          "WindowProperty:FrameAndDivider,",
                          "  WindowFrame,             !- Name",
                          "  0.05,                    !- Frame Width {m}",
                          "  0.00,                    !- Frame Outside Projection {m}",
                          "  0.00,                    !- Frame Inside Projection {m}",
                          "  5.0,                     !- Frame Conductance {W/m2-K}",
                          "  1.2,                     !- Ratio of Frame-Edge Glass Conductance to Center-Of-Glass Conductance",
                          "  0.8,                     !- Frame Solar Absorptance",
                          "  0.8,                     !- Frame Visible Absorptance",
                          "  0.9,                     !- Frame Thermal Hemispherical Emissivity",
                          "  DividedLite,             !- Divider Type",
                          "  0.02,                    !- Divider Width {m}",
                          "  2,                       !- Number of Horizontal Dividers",
                          "  2,                       !- Number of Vertical Dividers",
                          "  0.00,                    !- Divider Outside Projection {m}",
                          "  0.00,                    !- Divider Inside Projection {m}",
                          "  5.0,                     !- Divider Conductance {W/m2-K}",
                          "  1.2,                     !- Ratio of Divider-Edge Glass Conductance to Center-Of-Glass Conductance",
                          "  0.8,                     !- Divider Solar Absorptance",
                          "  0.8,                     !- Divider Visible Absorptance",
                          "  0.9;                     !- Divider Thermal Hemispherical Emissivity",
                          "FenestrationSurface:Detailed,",
                          "  FenestrationSurface,     !- Name",
                          "  Window,                  !- Surface Type",
                          "  WindowConstruction,      !- Construction Name",
                          "  Wall,                    !- Building Surface Name",
                          "  ,                        !- Outside Boundary Condition Object",
                          "  0.5000000,               !- View Factor to Ground",
                          "  ,                        !- Shading Control Name",
                          "  WindowFrame,             !- Frame and Divider Name",
                          "  1.0,                     !- Multiplier",
                          "  4,                       !- Number of Vertices",
                          "  0.200000,0.000000,9.900000,  !- X,Y,Z ==> Vertex 1 {m}",
                          "  0.200000,0.000000,0.1000000,  !- X,Y,Z ==> Vertex 2 {m}",
                          "  9.900000,0.000000,0.1000000,  !- X,Y,Z ==> Vertex 3 {m}",
                          "  9.900000,0.000000,9.900000;  !- X,Y,Z ==> Vertex 4 {m}",
                          "BuildingSurface:Detailed,"
                          "  Wall,                    !- Name",
                          "  Wall,                    !- Surface Type",
                          "  WallConstruction,        !- Construction Name",
                          "  Zone,                    !- Zone Name",
                          "  Outdoors,                !- Outside Boundary Condition",
                          "  ,                        !- Outside Boundary Condition Object",
                          "  SunExposed,              !- Sun Exposure",
                          "  WindExposed,             !- Wind Exposure",
                          "  0.5000000,               !- View Factor to Ground",
                          "  4,                       !- Number of Vertices",
                          "  0.000000,0.000000,10.00000,  !- X,Y,Z ==> Vertex 1 {m}",
                          "  0.000000,0.000000,0,  !- X,Y,Z ==> Vertex 2 {m}",
                          "  10.00000,0.000000,0,  !- X,Y,Z ==> Vertex 3 {m}",
                          "  10.00000,0.000000,10.00000;  !- X,Y,Z ==> Vertex 4 {m}",
                          "BuildingSurface:Detailed,"
                          "  Floor,                   !- Name",
                          "  Floor,                   !- Surface Type",
                          "  WallConstruction,        !- Construction Name",
                          "  Zone,                    !- Zone Name",
                          "  Outdoors,                !- Outside Boundary Condition",
                          "  ,                        !- Outside Boundary Condition Object",
                          "  NoSun,                   !- Sun Exposure",
                          "  NoWind,                  !- Wind Exposure",
                          "  1.0,                     !- View Factor to Ground",
                          "  4,                       !- Number of Vertices",
                          "  0.000000,0.000000,0,  !- X,Y,Z ==> Vertex 1 {m}",
                          "  0.000000,10.000000,0,  !- X,Y,Z ==> Vertex 2 {m}",
                          "  10.00000,10.000000,0,  !- X,Y,Z ==> Vertex 3 {m}",
                          "  10.00000,0.000000,0;  !- X,Y,Z ==> Vertex 4 {m}",
                          "Zone,"
                          "  Zone,                    !- Name",
                          "  0,                       !- Direction of Relative North {deg}",
                          "  6.000000,                !- X Origin {m}",
                          "  6.000000,                !- Y Origin {m}",
                          "  0,                       !- Z Origin {m}",
                          "  1,                       !- Type",
                          "  1,                       !- Multiplier",
                          "  autocalculate,           !- Ceiling Height {m}",
                          "  autocalculate;           !- Volume {m3}"});

    ASSERT_TRUE(process_idf(idf_objects));

    DataHeatBalance::ZoneIntGain.allocate(1);

    createFacilityElectricPowerServiceObject();
    HeatBalanceManager::SetPreConstructionInputParameters();
    HeatBalanceManager::GetProjectControlData(ErrorsFound);
    HeatBalanceManager::GetFrameAndDividerData(ErrorsFound);
    HeatBalanceManager::GetMaterialData(ErrorsFound);
    HeatBalanceManager::GetConstructData(ErrorsFound);
    HeatBalanceManager::GetBuildingData(ErrorsFound);

    Psychrometrics::InitializePsychRoutines();

    DataGlobals::TimeStep = 1;
    DataGlobals::TimeStepZone = 1;
    DataGlobals::HourOfDay = 1;
    DataGlobals::NumOfTimeStepInHour = 1;
    DataGlobals::BeginSimFlag = true;
    DataGlobals::BeginEnvrnFlag = true;
    DataEnvironment::OutBaroPress = 100000;

    DataZoneEquipment::ZoneEquipConfig.allocate(1);
    DataZoneEquipment::ZoneEquipConfig(1).ZoneName = "Zone";
    DataZoneEquipment::ZoneEquipConfig(1).ActualZoneNum = 1;
    DataHeatBalance::Zone(1).ZoneEqNum = 1;
    DataHeatBalance::Zone(1).IsControlled = true;
    DataZoneEquipment::ZoneEquipConfig(1).NumInletNodes = 2;
    DataZoneEquipment::ZoneEquipConfig(1).InletNode.allocate(2);
    DataZoneEquipment::ZoneEquipConfig(1).InletNode(1) = 1;
    DataZoneEquipment::ZoneEquipConfig(1).InletNode(2) = 2;
    DataZoneEquipment::ZoneEquipConfig(1).NumExhaustNodes = 1;
    DataZoneEquipment::ZoneEquipConfig(1).ExhaustNode.allocate(1);
    DataZoneEquipment::ZoneEquipConfig(1).ExhaustNode(1) = 3;
    DataZoneEquipment::ZoneEquipConfig(1).NumReturnNodes = 1;
    DataZoneEquipment::ZoneEquipConfig(1).ReturnNode.allocate(1);
    DataZoneEquipment::ZoneEquipConfig(1).ReturnNode(1) = 4;

    DataLoopNode::Node.allocate(4);
    DataHeatBalance::TempEffBulkAir.allocate(3);
    DataHeatBalSurface::TempSurfInTmp.allocate(3);

    DataSurfaces::Surface(1).HeatTransSurf = true;
    DataSurfaces::Surface(2).HeatTransSurf = true;
    DataSurfaces::Surface(3).HeatTransSurf = true;
    DataSurfaces::Surface(1).Area = 10.0;
    DataSurfaces::Surface(2).Area = 10.0;
    DataSurfaces::Surface(3).Area = 10.0;
    DataSurfaces::Surface(1).TAirRef = DataSurfaces::ZoneMeanAirTemp;
    DataSurfaces::Surface(2).TAirRef = DataSurfaces::ZoneSupplyAirTemp;
    DataSurfaces::Surface(3).TAirRef = DataSurfaces::AdjacentAirTemp;
    DataHeatBalSurface::TempSurfInTmp(1) = 15.0;
    DataHeatBalSurface::TempSurfInTmp(2) = 20.0;
    DataHeatBalSurface::TempSurfInTmp(3) = 25.0;
    DataHeatBalance::TempEffBulkAir(1) = 10.0;
    DataHeatBalance::TempEffBulkAir(2) = 10.0;
    DataHeatBalance::TempEffBulkAir(3) = 10.0;

    DataLoopNode::Node(1).Temp = 20.0;
    DataLoopNode::Node(2).Temp = 20.0;
    DataLoopNode::Node(3).Temp = 20.0;
    DataLoopNode::Node(4).Temp = 20.0;
    DataLoopNode::Node(1).MassFlowRate = 0.1;
    DataLoopNode::Node(2).MassFlowRate = 0.1;
    DataLoopNode::Node(3).MassFlowRate = 0.1;
    DataLoopNode::Node(4).MassFlowRate = 0.1;

    DataHeatBalance::HConvIn.allocate(3);
    DataHeatBalance::HConvIn(1) = 0.5;
    DataHeatBalance::HConvIn(2) = 0.5;
    DataHeatBalance::HConvIn(3) = 0.5;
    DataHeatBalance::Zone(1).IsControlled = true;
    DataHeatBalFanSys::ZoneAirHumRat.allocate(1);
    DataHeatBalFanSys::ZoneAirHumRat(1) = 0.011;
    DataHeatBalFanSys::ZoneAirHumRatAvg.allocate(1);
    DataHeatBalFanSys::ZoneAirHumRatAvg(1) = DataHeatBalFanSys::ZoneAirHumRat(1) = 0.011;

    DataHeatBalFanSys::MAT.allocate(1);
    DataHeatBalFanSys::MAT(1) = 25.0;
    DataHeatBalFanSys::QHTRadSysSurf.allocate(3);
    DataHeatBalFanSys::QHWBaseboardSurf.allocate(3);
    DataHeatBalFanSys::QSteamBaseboardSurf.allocate(3);
    DataHeatBalFanSys::QElecBaseboardSurf.allocate(3);
    DataHeatBalance::QRadSWwinAbs.allocate(1, 3);
    DataHeatBalance::QRadThermInAbs.allocate(3);
    DataHeatBalance::QRadSWOutIncident.allocate(3);
    DataSurfaces::WinTransSolar.allocate(3);
    DataHeatBalance::ZoneWinHeatGain.allocate(1);
    DataHeatBalance::ZoneWinHeatGainRep.allocate(1);
    DataHeatBalance::ZoneWinHeatGainRepEnergy.allocate(1);
    DataSurfaces::WinHeatGain.allocate(3);
    DataSurfaces::WinHeatTransfer.allocate(3);
    DataSurfaces::WinGainConvGlazToZoneRep.allocate(3);
    DataSurfaces::WinGainIRGlazToZoneRep.allocate(3);
    DataSurfaces::WinGapConvHtFlowRep.allocate(3);
    DataSurfaces::WinGapConvHtFlowRepEnergy.allocate(3);
    DataHeatBalance::QS.allocate(1);
    DataSurfaces::WinLossSWZoneToOutWinRep.allocate(3);
    DataSurfaces::WinSysSolTransmittance.allocate(3);
    DataSurfaces::WinSysSolAbsorptance.allocate(3);
    DataSurfaces::WinSysSolReflectance.allocate(3);
    DataSurfaces::InsideGlassCondensationFlag.allocate(3);
    DataSurfaces::WinGainFrameDividerToZoneRep.allocate(3);
    DataSurfaces::InsideFrameCondensationFlag.allocate(3);
    DataSurfaces::InsideDividerCondensationFlag.allocate(3);

    DataHeatBalSurface::QdotConvOutRep.allocate(3);
    DataHeatBalSurface::QdotConvOutRepPerArea.allocate(3);
    DataHeatBalSurface::QConvOutReport.allocate(3);
    DataHeatBalSurface::QdotRadOutRep.allocate(3);
    DataHeatBalSurface::QdotRadOutRepPerArea.allocate(3);
    DataHeatBalSurface::QRadOutReport.allocate(3);
    DataHeatBalSurface::QRadLWOutSrdSurfs.allocate(3);

    DataHeatBalance::QRadSWOutIncident = 0.0;
    DataHeatBalance::QRadSWwinAbs = 0.0;
    DataHeatBalance::QRadThermInAbs = 0.0;

    DataHeatBalFanSys::QHTRadSysSurf = 0.0;
    DataHeatBalFanSys::QHWBaseboardSurf = 0.0;
    DataHeatBalFanSys::QSteamBaseboardSurf = 0.0;
    DataHeatBalFanSys::QElecBaseboardSurf = 0.0;
    DataSurfaces::WinTransSolar = 0.0;
    DataHeatBalance::QS = 0.0;

    Real64 inSurfTemp;
    Real64 outSurfTemp;

    // Claculate temperature based on supply flow rate
    WindowManager::CalcWindowHeatBalance(2, DataHeatBalance::HConvIn(2), inSurfTemp, outSurfTemp);
    EXPECT_NEAR(20.0, DataHeatBalance::TempEffBulkAir(2), 0.0001);
    // Claculate temperature based on zone temperature with supply flow rate = 0
    DataLoopNode::Node(1).MassFlowRate = 0.0;
    DataLoopNode::Node(2).MassFlowRate = 0.0;
    WindowManager::CalcWindowHeatBalance(2, DataHeatBalance::HConvIn(2), inSurfTemp, outSurfTemp);
    EXPECT_NEAR(25.0, DataHeatBalance::TempEffBulkAir(2), 0.0001);

    // Adjacent surface
    DataLoopNode::Node(1).MassFlowRate = 0.1;
    DataLoopNode::Node(2).MassFlowRate = 0.1;
    DataSurfaces::Surface(1).ExtBoundCond = 2;
    WindowManager::CalcWindowHeatBalance(2, DataHeatBalance::HConvIn(2), inSurfTemp, outSurfTemp);
    EXPECT_NEAR(20.0, DataHeatBalance::TempEffBulkAir(2), 0.0001);

    DataLoopNode::Node(1).MassFlowRate = 0.0;
    DataLoopNode::Node(2).MassFlowRate = 0.0;
    DataSurfaces::Surface(1).ExtBoundCond = 2;
    DataSurfaces::Surface(2).ExtBoundCond = 1;
    DataSurfaces::Surface(1).TAirRef = DataSurfaces::ZoneSupplyAirTemp;
    WindowManager::CalcWindowHeatBalance(2, DataHeatBalance::HConvIn(2), inSurfTemp, outSurfTemp);
    EXPECT_NEAR(25.0, DataHeatBalance::TempEffBulkAir(2), 0.0001);
>>>>>>> b6f573e2
}

TEST_F(EnergyPlusFixture, SpectralAngularPropertyTest)
{
<<<<<<< HEAD
	DataIPShortCuts::lAlphaFieldBlanks = true;

	std::string const idf_objects = delimited_string( {

		"  Version,8.9;",

		"  Building,",
		"    Small Office with AirflowNetwork model,  !- Name",
		"    0,                       !- North Axis {deg}",
		"    Suburbs,                 !- Terrain",
		"    0.001,                   !- Loads Convergence Tolerance Value",
		"    0.0050000,               !- Temperature Convergence Tolerance Value {deltaC}",
		"    FullInteriorAndExterior, !- Solar Distribution",
		"    25,                      !- Maximum Number of Warmup Days",
		"    6;                       !- Minimum Number of Warmup Days",

		"  Timestep,6;",

		"  SurfaceConvectionAlgorithm:Inside,TARP;",

		"  SurfaceConvectionAlgorithm:Outside,DOE-2;",

		"  HeatBalanceAlgorithm,ConductionTransferFunction;",

		"  Output:DebuggingData,0,0;",

		"  ZoneCapacitanceMultiplier:ResearchSpecial,",
		"    Multiplier,              !- Name",
		"    ,                        !- Zone or ZoneList Name",
		"    1.0,                     !- Temperature Capacity Multiplier",
		"    1.0,                     !- Humidity Capacity Multiplier",
		"    1.0,                     !- Carbon Dioxide Capacity Multiplier",
		"    ;                        !- Generic Contaminant Capacity Multiplier",

		"  SimulationControl,",
		"    No,                      !- Do Zone Sizing Calculation",
		"    No,                      !- Do System Sizing Calculation",
		"    No,                      !- Do Plant Sizing Calculation",
		"    Yes,                     !- Run Simulation for Sizing Periods",
		"    No;                      !- Run Simulation for Weather File Run Periods",

		"  RunPeriod,",
		"    ,                        !- Name",
		"    1,                       !- Begin Month",
		"    14,                      !- Begin Day of Month",
		"    1,                       !- End Month",
		"    14,                      !- End Day of Month",
		"    Tuesday,                 !- Day of Week for Start Day",
		"    Yes,                     !- Use Weather File Holidays and Special Days",
		"    Yes,                     !- Use Weather File Daylight Saving Period",
		"    No,                      !- Apply Weekend Holiday Rule",
		"    Yes,                     !- Use Weather File Rain Indicators",
		"    Yes;                     !- Use Weather File Snow Indicators",

		"  RunPeriod,",
		"    ,                        !- Name",
		"    7,                       !- Begin Month",
		"    7,                       !- Begin Day of Month",
		"    7,                       !- End Month",
		"    7,                       !- End Day of Month",
		"    Tuesday,                 !- Day of Week for Start Day",
		"    Yes,                     !- Use Weather File Holidays and Special Days",
		"    Yes,                     !- Use Weather File Daylight Saving Period",
		"    No,                      !- Apply Weekend Holiday Rule",
		"    Yes,                     !- Use Weather File Rain Indicators",
		"    No;                      !- Use Weather File Snow Indicators",

		"  Site:Location,",
		"    CHICAGO_IL_USA TMY2-94846,  !- Name",
		"    41.78,                   !- Latitude {deg}",
		"    -87.75,                  !- Longitude {deg}",
		"    -6.00,                   !- Time Zone {hr}",
		"    190.00;                  !- Elevation {m}",


		"  SizingPeriod:DesignDay,",
		"    CHICAGO_IL_USA Annual Heating 99% Design Conditions DB,  !- Name",
		"    1,                       !- Month",
		"    21,                      !- Day of Month",
		"    WinterDesignDay,         !- Day Type",
		"    -17.3,                   !- Maximum Dry-Bulb Temperature {C}",
		"    0.0,                     !- Daily Dry-Bulb Temperature Range {deltaC}",
		"    ,                        !- Dry-Bulb Temperature Range Modifier Type",
		"    ,                        !- Dry-Bulb Temperature Range Modifier Day Schedule Name",
		"    Wetbulb,                 !- Humidity Condition Type",
		"    -17.3,                   !- Wetbulb or DewPoint at Maximum Dry-Bulb {C}",
		"    ,                        !- Humidity Condition Day Schedule Name",
		"    ,                        !- Humidity Ratio at Maximum Dry-Bulb {kgWater/kgDryAir}",
		"    ,                        !- Enthalpy at Maximum Dry-Bulb {J/kg}",
		"    ,                        !- Daily Wet-Bulb Temperature Range {deltaC}",
		"    99063.,                  !- Barometric Pressure {Pa}",
		"    4.9,                     !- Wind Speed {m/s}",
		"    270,                     !- Wind Direction {deg}",
		"    No,                      !- Rain Indicator",
		"    No,                      !- Snow Indicator",
		"    No,                      !- Daylight Saving Time Indicator",
		"    ASHRAEClearSky,          !- Solar Model Indicator",
		"    ,                        !- Beam Solar Day Schedule Name",
		"    ,                        !- Diffuse Solar Day Schedule Name",
		"    ,                        !- ASHRAE Clear Sky Optical Depth for Beam Irradiance (taub) {dimensionless}",
		"    ,                        !- ASHRAE Clear Sky Optical Depth for Diffuse Irradiance (taud) {dimensionless}",
		"    0.0;                     !- Sky Clearness",

		"  SizingPeriod:DesignDay,",
		"    CHICAGO_IL_USA Annual Cooling 1% Design Conditions DB/MCWB,  !- Name",
		"    7,                       !- Month",
		"    21,                      !- Day of Month",
		"    SummerDesignDay,         !- Day Type",
		"    31.5,                    !- Maximum Dry-Bulb Temperature {C}",
		"    10.7,                    !- Daily Dry-Bulb Temperature Range {deltaC}",
		"    ,                        !- Dry-Bulb Temperature Range Modifier Type",
		"    ,                        !- Dry-Bulb Temperature Range Modifier Day Schedule Name",
		"    Wetbulb,                 !- Humidity Condition Type",
		"    23.0,                    !- Wetbulb or DewPoint at Maximum Dry-Bulb {C}",
		"    ,                        !- Humidity Condition Day Schedule Name",
		"    ,                        !- Humidity Ratio at Maximum Dry-Bulb {kgWater/kgDryAir}",
		"    ,                        !- Enthalpy at Maximum Dry-Bulb {J/kg}",
		"    ,                        !- Daily Wet-Bulb Temperature Range {deltaC}",
		"    99063.,                  !- Barometric Pressure {Pa}",
		"    5.3,                     !- Wind Speed {m/s}",
		"    230,                     !- Wind Direction {deg}",
		"    No,                      !- Rain Indicator",
		"    No,                      !- Snow Indicator",
		"    No,                      !- Daylight Saving Time Indicator",
		"    ASHRAEClearSky,          !- Solar Model Indicator",
		"    ,                        !- Beam Solar Day Schedule Name",
		"    ,                        !- Diffuse Solar Day Schedule Name",
		"    ,                        !- ASHRAE Clear Sky Optical Depth for Beam Irradiance (taub) {dimensionless}",
		"    ,                        !- ASHRAE Clear Sky Optical Depth for Diffuse Irradiance (taud) {dimensionless}",
		"    1.0;                     !- Sky Clearness",

		"  Site:GroundTemperature:BuildingSurface,20.03,20.03,20.13,20.30,20.43,20.52,20.62,20.77,20.78,20.55,20.44,20.20;",

		"  Material,",
		"    A1 - 1 IN STUCCO,        !- Name",
		"    Smooth,                  !- Roughness",
		"    2.5389841E-02,           !- Thickness {m}",
		"    0.6918309,               !- Conductivity {W/m-K}",
		"    1858.142,                !- Density {kg/m3}",
		"    836.8000,                !- Specific Heat {J/kg-K}",
		"    0.9000000,               !- Thermal Absorptance",
		"    0.9200000,               !- Solar Absorptance",
		"    0.9200000;               !- Visible Absorptance",

		"  Material,",
		"    C4 - 4 IN COMMON BRICK,  !- Name",
		"    Rough,                   !- Roughness",
		"    0.1014984,               !- Thickness {m}",
		"    0.7264224,               !- Conductivity {W/m-K}",
		"    1922.216,                !- Density {kg/m3}",
		"    836.8000,                !- Specific Heat {J/kg-K}",
		"    0.9000000,               !- Thermal Absorptance",
		"    0.7600000,               !- Solar Absorptance",
		"    0.7600000;               !- Visible Absorptance",

		"  Material,",
		"    E1 - 3 / 4 IN PLASTER OR GYP BOARD,  !- Name",
		"    Smooth,                  !- Roughness",
		"    1.9050000E-02,           !- Thickness {m}",
		"    0.7264224,               !- Conductivity {W/m-K}",
		"    1601.846,                !- Density {kg/m3}",
		"    836.8000,                !- Specific Heat {J/kg-K}",
		"    0.9000000,               !- Thermal Absorptance",
		"    0.9200000,               !- Solar Absorptance",
		"    0.9200000;               !- Visible Absorptance",

		"  Material,",
		"    C6 - 8 IN CLAY TILE,     !- Name",
		"    Smooth,                  !- Roughness",
		"    0.2033016,               !- Thickness {m}",
		"    0.5707605,               !- Conductivity {W/m-K}",
		"    1121.292,                !- Density {kg/m3}",
		"    836.8000,                !- Specific Heat {J/kg-K}",
		"    0.9000000,               !- Thermal Absorptance",
		"    0.8200000,               !- Solar Absorptance",
		"    0.8200000;               !- Visible Absorptance",

		"  Material,",
		"    C10 - 8 IN HW CONCRETE,  !- Name",
		"    MediumRough,             !- Roughness",
		"    0.2033016,               !- Thickness {m}",
		"    1.729577,                !- Conductivity {W/m-K}",
		"    2242.585,                !- Density {kg/m3}",
		"    836.8000,                !- Specific Heat {J/kg-K}",
		"    0.9000000,               !- Thermal Absorptance",
		"    0.6500000,               !- Solar Absorptance",
		"    0.6500000;               !- Visible Absorptance",

		"  Material,",
		"    E2 - 1 / 2 IN SLAG OR STONE,  !- Name",
		"    Rough,                   !- Roughness",
		"    1.2710161E-02,           !- Thickness {m}",
		"    1.435549,                !- Conductivity {W/m-K}",
		"    881.0155,                !- Density {kg/m3}",
		"    1673.600,                !- Specific Heat {J/kg-K}",
		"    0.9000000,               !- Thermal Absorptance",
		"    0.5500000,               !- Solar Absorptance",
		"    0.5500000;               !- Visible Absorptance",

		"  Material,",
		"    E3 - 3 / 8 IN FELT AND MEMBRANE,  !- Name",
		"    Rough,                   !- Roughness",
		"    9.5402403E-03,           !- Thickness {m}",
		"    0.1902535,               !- Conductivity {W/m-K}",
		"    1121.292,                !- Density {kg/m3}",
		"    1673.600,                !- Specific Heat {J/kg-K}",
		"    0.9000000,               !- Thermal Absorptance",
		"    0.7500000,               !- Solar Absorptance",
		"    0.7500000;               !- Visible Absorptance",

		"  Material,",
		"    B5 - 1 IN DENSE INSULATION,  !- Name",
		"    VeryRough,               !- Roughness",
		"    2.5389841E-02,           !- Thickness {m}",
		"    4.3239430E-02,           !- Conductivity {W/m-K}",
		"    91.30524,                !- Density {kg/m3}",
		"    836.8000,                !- Specific Heat {J/kg-K}",
		"    0.9000000,               !- Thermal Absorptance",
		"    0.5000000,               !- Solar Absorptance",
		"    0.5000000;               !- Visible Absorptance",

		"  Material,",
		"    C12 - 2 IN HW CONCRETE,  !- Name",
		"    MediumRough,             !- Roughness",
		"    5.0901599E-02,           !- Thickness {m}",
		"    1.729577,                !- Conductivity {W/m-K}",
		"    2242.585,                !- Density {kg/m3}",
		"    836.8000,                !- Specific Heat {J/kg-K}",
		"    0.9000000,               !- Thermal Absorptance",
		"    0.6500000,               !- Solar Absorptance",
		"    0.6500000;               !- Visible Absorptance",

		"  Material,",
		"    1.375in-Solid-Core,      !- Name",
		"    Smooth,                  !- Roughness",
		"    3.4925E-02,              !- Thickness {m}",
		"    0.1525000,               !- Conductivity {W/m-K}",
		"    614.5000,                !- Density {kg/m3}",
		"    1630.0000,               !- Specific Heat {J/kg-K}",
		"    0.9000000,               !- Thermal Absorptance",
		"    0.9200000,               !- Solar Absorptance",
		"    0.9200000;               !- Visible Absorptance",

		"  WindowMaterial:Glazing,",
		"    SPECTRAL GLASS INNER PANE,  !- Name",
		"    Spectral,                !- Optical Data Type",
		"    TestSpectralDataSet,     !- Window Glass Spectral Data Set Name",
		"    0.0099,                  !- Thickness {m}",
		"    0.0,                     !- Solar Transmittance at Normal Incidence",
		"    0.0,                     !- Front Side Solar Reflectance at Normal Incidence",
		"    0.0,                     !- Back Side Solar Reflectance at Normal Incidence",
		"    0.0,                     !- Visible Transmittance at Normal Incidence",
		"    0.0,                     !- Front Side Visible Reflectance at Normal Incidence",
		"    0.0,                     !- Back Side Visible Reflectance at Normal Incidence",
		"    0.0,                     !- Infrared Transmittance at Normal Incidence",
		"    0.84,                    !- Front Side Infrared Hemispherical Emissivity",
		"    0.84,                    !- Back Side Infrared Hemispherical Emissivity",
		"    0.798;                   !- Conductivity {W/m-K}",

		"  WindowMaterial:Glazing,",
		"    ELECTRO GLASS DARK STATE,!- Name",
		"    SpectralAverage,         !- Optical Data Type",
		"    ,                        !- Window Glass Spectral Data Set Name",
		"    0.006,                   !- Thickness {m}",
		"    0.111,                   !- Solar Transmittance at Normal Incidence",
		"    0.179,                   !- Front Side Solar Reflectance at Normal Incidence",
		"    0.179,                   !- Back Side Solar Reflectance at Normal Incidence",
		"    0.128,                   !- Visible Transmittance at Normal Incidence",
		"    0.081,                   !- Front Side Visible Reflectance at Normal Incidence",
		"    0.081,                   !- Back Side Visible Reflectance at Normal Incidence",
		"    0.0,                     !- Infrared Transmittance at Normal Incidence",
		"    0.84,                    !- Front Side Infrared Hemispherical Emissivity",
		"    0.84,                    !- Back Side Infrared Hemispherical Emissivity",
		"    0.9;                     !- Conductivity {W/m-K}",

			"  WindowMaterial:Glazing,",
			"    ELECTRO GLASS LIGHT STATE,  !- Name",
			"    SpectralAndAngle,         !- Optical Data Type",
			"    ,                        !- Window Glass Spectral Data Set Name",
			"    0.0099,                  !- Thickness {m}",
			"    0.0,                     !- Solar Transmittance at Normal Incidence",
			"    0.0,                     !- Front Side Solar Reflectance at Normal Incidence",
			"    0.0,                     !- Back Side Solar Reflectance at Normal Incidence",
			"    0.0,                     !- Visible Transmittance at Normal Incidence",
			"    0.0,                     !- Front Side Visible Reflectance at Normal Incidence",
			"    0.0,                     !- Back Side Visible Reflectance at Normal Incidence",
			"    0.0,                     !- Infrared Transmittance at Normal Incidence",
			"    0.84,                    !- Front Side Infrared Hemispherical Emissivity",
			"    0.84,                    !- Back Side Infrared Hemispherical Emissivity",
			"    0.798,                   !- Conductivity {W/m-K}",
			"    ,      !- Dirt Correction Factor for Solar and Visible Transmittance",
			"    ,      !- Solar Diffusing",
			"    ,      !- Young's modulus",
			"    ,      !- Poisson's ratio",
			"    TransmittanceData,       !- Window Glass Spectral and Incident Angle Transmittance Data Set Table Name",
			"    FrontReflectanceData,    !- Window Glass Spectral and Incident Angle Front Reflectance Data Set Table Name",
			"    BackRefelectanceData;    !- Window Glass Spectral and Incident Angle Back Reflectance Data Set Table Name",

			"Table:TwoIndependentVariables,",
			"  TransmittanceData,         !- Name",
			"  BiQuadratic,               !- Curve Type",
			"  LinearInterpolationOfTable,!- Interpolation Type",
			"  0.0,                       !- Minimum Value of x,",
			"  90.0,                      !- Maximum Value of x,",
			"  0.30,                      !- Minimum Value of y,",
			"  2.50,                      !- Maximum Value of y,",
			"  0.0,                       !- Minimum Table Output",
			"  1.0,                       !- Maximum Table Output",
			"  Angle,                     !- Input Unit Type for x",
			"  Wavelength,                !- Input Unit Type for y",
			"  Dimensionless,             !- Output Unit Type",
			"  1.0,                       !- Normalization Point",
			"  ,                          !- External File Name",
			" 0.0,  0.300, 0.00100,",
			" 0.0,  0.310, 0.00100,",
			" 0.0,  0.320, 0.00100,",
			" 0.0,  0.330, 0.00100,",
			" 0.0,  0.340, 0.00100,",
			" 0.0,  0.350, 0.00100,",
			" 0.0,  0.360, 0.00900,",
			" 0.0,  0.370, 0.12000,",
			" 0.0,  0.380, 0.49200,",
			" 0.0,  0.390, 0.78200,",
			" 0.0,  0.400, 0.85600,",
			" 0.0,  0.410, 0.85800,",
			" 0.0,  0.420, 0.85800,",
			" 0.0,  0.430, 0.86000,",
			" 0.0,  0.440, 0.86100,",
			" 0.0,  0.450, 0.87100,",
			" 0.0,  0.460, 0.88000,",
			" 0.0,  0.470, 0.88300,",
			" 0.0,  0.480, 0.88700,",
			" 0.0,  0.490, 0.89000,",
			" 0.0,  0.500, 0.89000,",
			" 0.0,  0.510, 0.89100,",
			" 0.0,  0.520, 0.88700,",
			" 0.0,  0.530, 0.89000,",
			" 0.0,  0.540, 0.88300,",
			" 0.0,  0.550, 0.88800,",
			" 0.0,  0.560, 0.88200,",
			" 0.0,  0.570, 0.88100,",
			" 0.0,  0.580, 0.86500,",
			" 0.0,  0.590, 0.85800,",
			" 0.0,  0.600, 0.86500,",
			" 0.0,  0.610, 0.85600,",
			" 0.0,  0.620, 0.84500,",
			" 0.0,  0.630, 0.83700,",
			" 0.0,  0.640, 0.82700,",
			" 0.0,  0.650, 0.82000,",
			" 0.0,  0.660, 0.80700,",
			" 0.0,  0.670, 0.79800,",
			" 0.0,  0.680, 0.79100,",
			" 0.0,  0.690, 0.78100,",
			" 0.0,  0.700, 0.76800,",
			" 0.0,  0.710, 0.76100,",
			" 0.0,  0.720, 0.74400,",
			" 0.0,  0.730, 0.71300,",
			" 0.0,  0.740, 0.70300,",
			" 0.0,  0.750, 0.69400,",
			" 0.0,  0.760, 0.68500,",
			" 0.0,  0.770, 0.67500,",
			" 0.0,  0.780, 0.66700,",
			" 0.0,  0.790, 0.65500,",
			" 0.0,  0.800, 0.64600,",
			" 0.0,  0.810, 0.63800,",
			" 0.0,  0.820, 0.62900,",
			" 0.0,  0.830, 0.62300,",
			" 0.0,  0.840, 0.61400,",
			" 0.0,  0.850, 0.60800,",
			" 0.0,  0.860, 0.60100,",
			" 0.0,  0.870, 0.59700,",
			" 0.0,  0.880, 0.59200,",
			" 0.0,  0.890, 0.58700,",
			" 0.0,  0.900, 0.58200,",
			" 0.0,  0.950, 0.56800,",
			" 0.0,  1.000, 0.56200,",
			" 0.0,  1.050, 0.55600,",
			" 0.0,  1.100, 0.56300,",
			" 0.0,  1.150, 0.55600,",
			" 0.0,  1.200, 0.54700,",
			" 0.0,  1.250, 0.57700,",
			" 0.0,  1.300, 0.59800,",
			" 0.0,  1.350, 0.60800,",
			" 0.0,  1.400, 0.60300,",
			" 0.0,  1.450, 0.61400,",
			" 0.0,  1.500, 0.64800,",
			" 0.0,  1.550, 0.68000,",
			" 0.0,  1.600, 0.69900,",
			" 0.0,  1.650, 0.70600,",
			" 0.0,  1.700, 0.57000,",
			" 0.0,  1.750, 0.58500,",
			" 0.0,  1.800, 0.63700,",
			" 0.0,  1.850, 0.65500,",
			" 0.0,  1.900, 0.63700,",
			" 0.0,  1.950, 0.63400,",
			" 0.0,  2.000, 0.63400,",
			" 0.0,  2.050, 0.58600,",
			" 0.0,  2.100, 0.58800,",
			" 0.0,  2.150, 0.59700,",
			" 0.0,  2.200, 0.57600,",
			" 0.0,  2.250, 0.40400,",
			" 0.0,  2.300, 0.17900,",
			" 0.0,  2.350, 0.21900,",
			" 0.0,  2.400, 0.24000,",
			" 0.0,  2.450, 0.20000,",
			" 0.0,  2.500, 0.21400,",
			"90.0,  0.300, 0.00000,",
			"90.0,  0.310, 0.00000,",
			"90.0,  0.320, 0.00000,",
			"90.0,  0.330, 0.00000,",
			"90.0,  0.340, 0.00000,",
			"90.0,  0.350, 0.00000,",
			"90.0,  0.360, 0.00000,",
			"90.0,  0.370, 0.00000,",
			"90.0,  0.380, 0.00000,",
			"90.0,  0.390, 0.00000,",
			"90.0,  0.400, 0.00000,",
			"90.0,  0.410, 0.00000,",
			"90.0,  0.420, 0.00000,",
			"90.0,  0.430, 0.00000,",
			"90.0,  0.440, 0.00000,",
			"90.0,  0.450, 0.00000,",
			"90.0,  0.460, 0.00000,",
			"90.0,  0.470, 0.00000,",
			"90.0,  0.480, 0.00000,",
			"90.0,  0.490, 0.00000,",
			"90.0,  0.500, 0.00000,",
			"90.0,  0.510, 0.00000,",
			"90.0,  0.520, 0.00000,",
			"90.0,  0.530, 0.00000,",
			"90.0,  0.540, 0.00000,",
			"90.0,  0.550, 0.00000,",
			"90.0,  0.560, 0.00000,",
			"90.0,  0.570, 0.00000,",
			"90.0,  0.580, 0.00000,",
			"90.0,  0.590, 0.00000,",
			"90.0,  0.600, 0.00000,",
			"90.0,  0.610, 0.00000,",
			"90.0,  0.620, 0.00000,",
			"90.0,  0.630, 0.00000,",
			"90.0,  0.640, 0.00000,",
			"90.0,  0.650, 0.00000,",
			"90.0,  0.660, 0.00000,",
			"90.0,  0.670, 0.00000,",
			"90.0,  0.680, 0.00000,",
			"90.0,  0.690, 0.00000,",
			"90.0,  0.700, 0.00000,",
			"90.0,  0.710, 0.00000,",
			"90.0,  0.720, 0.00000,",
			"90.0,  0.730, 0.00000,",
			"90.0,  0.740, 0.00000,",
			"90.0,  0.750, 0.00000,",
			"90.0,  0.760, 0.00000,",
			"90.0,  0.770, 0.00000,",
			"90.0,  0.780, 0.00000,",
			"90.0,  0.790, 0.00000,",
			"90.0,  0.800, 0.00000,",
			"90.0,  0.810, 0.00000,",
			"90.0,  0.820, 0.00000,",
			"90.0,  0.830, 0.00000,",
			"90.0,  0.840, 0.00000,",
			"90.0,  0.850, 0.00000,",
			"90.0,  0.860, 0.00000,",
			"90.0,  0.870, 0.00000,",
			"90.0,  0.880, 0.00000,",
			"90.0,  0.890, 0.00000,",
			"90.0,  0.900, 0.00000,",
			"90.0,  0.950, 0.00000,",
			"90.0,  1.000, 0.00000,",
			"90.0,  1.050, 0.00000,",
			"90.0,  1.100, 0.00000,",
			"90.0,  1.150, 0.00000,",
			"90.0,  1.200, 0.00000,",
			"90.0,  1.250, 0.00000,",
			"90.0,  1.300, 0.00000,",
			"90.0,  1.350, 0.00000,",
			"90.0,  1.400, 0.00000,",
			"90.0,  1.450, 0.00000,",
			"90.0,  1.500, 0.00000,",
			"90.0,  1.550, 0.00000,",
			"90.0,  1.600, 0.00000,",
			"90.0,  1.650, 0.00000,",
			"90.0,  1.700, 0.00000,",
			"90.0,  1.750, 0.00000,",
			"90.0,  1.800, 0.00000,",
			"90.0,  1.850, 0.00000,",
			"90.0,  1.900, 0.00000,",
			"90.0,  1.950, 0.00000,",
			"90.0,  2.000, 0.00000,",
			"90.0,  2.050, 0.00000,",
			"90.0,  2.100, 0.00000,",
			"90.0,  2.150, 0.00000,",
			"90.0,  2.200, 0.00000,",
			"90.0,  2.250, 0.00000,",
			"90.0,  2.300, 0.00000,",
			"90.0,  2.350, 0.00000,",
			"90.0,  2.400, 0.00000,",
			"90.0,  2.450, 0.00000,",
			"90.0,  2.500, 0.00000;",

			"Table:TwoIndependentVariables,",
			"  FrontReflectanceData,      !- Name",
			"  BiQuadratic,               !- Curve Type",
			"  LinearInterpolationOfTable,!- Interpolation Type",
			"  0.0,                       !- Minimum Value of x,",
			"  90.0,                      !- Maximum Value of x,",
			"  0.30,                      !- Minimum Value of y,",
			"  2.50,                      !- Maximum Value of y,",
			"  0.0,                       !- Minimum Table Output",
			"  1.0,                       !- Maximum Table Output",
			"  Angle,                     !- Input Unit Type for x",
			"  Wavelength,                !- Input Unit Type for y",
			"  Dimensionless,             !- Output Unit Type",
			"  1.0,                       !- Normalization Point",
			"  ,                          !- External File Name",
			" 0.0,  0.300, 0.04500,",
			" 0.0,  0.310, 0.04400,",
			" 0.0,  0.320, 0.04400,",
			" 0.0,  0.330, 0.04200,",
			" 0.0,  0.340, 0.04100,",
			" 0.0,  0.350, 0.04000,",
			" 0.0,  0.360, 0.04000,",
			" 0.0,  0.370, 0.04000,",
			" 0.0,  0.380, 0.05100,",
			" 0.0,  0.390, 0.07000,",
			" 0.0,  0.400, 0.07500,",
			" 0.0,  0.410, 0.07500,",
			" 0.0,  0.420, 0.07500,",
			" 0.0,  0.430, 0.07500,",
			" 0.0,  0.440, 0.07500,",
			" 0.0,  0.450, 0.07500,",
			" 0.0,  0.460, 0.07600,",
			" 0.0,  0.470, 0.07500,",
			" 0.0,  0.480, 0.07600,",
			" 0.0,  0.490, 0.07500,",
			" 0.0,  0.500, 0.07500,",
			" 0.0,  0.510, 0.07500,",
			" 0.0,  0.520, 0.07500,",
			" 0.0,  0.530, 0.07500,",
			" 0.0,  0.540, 0.07400,",
			" 0.0,  0.550, 0.07400,",
			" 0.0,  0.560, 0.07400,",
			" 0.0,  0.570, 0.07400,",
			" 0.0,  0.580, 0.07100,",
			" 0.0,  0.590, 0.07000,",
			" 0.0,  0.600, 0.07000,",
			" 0.0,  0.610, 0.07000,",
			" 0.0,  0.620, 0.07000,",
			" 0.0,  0.630, 0.07000,",
			" 0.0,  0.640, 0.06900,",
			" 0.0,  0.650, 0.06700,",
			" 0.0,  0.660, 0.06700,",
			" 0.0,  0.670, 0.06500,",
			" 0.0,  0.680, 0.06500,",
			" 0.0,  0.690, 0.06500,",
			" 0.0,  0.700, 0.06400,",
			" 0.0,  0.710, 0.06400,",
			" 0.0,  0.720, 0.06200,",
			" 0.0,  0.730, 0.06400,",
			" 0.0,  0.740, 0.06200,",
			" 0.0,  0.750, 0.06100,",
			" 0.0,  0.760, 0.06100,",
			" 0.0,  0.770, 0.06000,",
			" 0.0,  0.780, 0.06000,",
			" 0.0,  0.790, 0.06000,",
			" 0.0,  0.800, 0.05900,",
			" 0.0,  0.810, 0.05900,",
			" 0.0,  0.820, 0.05700,",
			" 0.0,  0.830, 0.05700,",
			" 0.0,  0.840, 0.05600,",
			" 0.0,  0.850, 0.05600,",
			" 0.0,  0.860, 0.05500,",
			" 0.0,  0.870, 0.05400,",
			" 0.0,  0.880, 0.05400,",
			" 0.0,  0.890, 0.05400,",
			" 0.0,  0.900, 0.05500,",
			" 0.0,  0.950, 0.05100,",
			" 0.0,  1.000, 0.05100,",
			" 0.0,  1.050, 0.05000,",
			" 0.0,  1.100, 0.05100,",
			" 0.0,  1.150, 0.05000,",
			" 0.0,  1.200, 0.05000,",
			" 0.0,  1.250, 0.05100,",
			" 0.0,  1.300, 0.05400,",
			" 0.0,  1.350, 0.05500,",
			" 0.0,  1.400, 0.05200,",
			" 0.0,  1.450, 0.05500,",
			" 0.0,  1.500, 0.05700,",
			" 0.0,  1.550, 0.05900,",
			" 0.0,  1.600, 0.06000,",
			" 0.0,  1.650, 0.06000,",
			" 0.0,  1.700, 0.05100,",
			" 0.0,  1.750, 0.05100,",
			" 0.0,  1.800, 0.05500,",
			" 0.0,  1.850, 0.05700,",
			" 0.0,  1.900, 0.05700,",
			" 0.0,  1.950, 0.05700,",
			" 0.0,  2.000, 0.05700,",
			" 0.0,  2.050, 0.05200,",
			" 0.0,  2.100, 0.05400,",
			" 0.0,  2.150, 0.05400,",
			" 0.0,  2.200, 0.05100,",
			" 0.0,  2.250, 0.04500,",
			" 0.0,  2.300, 0.03700,",
			" 0.0,  2.350, 0.03700,",
			" 0.0,  2.400, 0.03900,",
			" 0.0,  2.450, 0.04000,",
			" 0.0,  2.500, 0.03900,",
			"90.0,  0.300, 1.00000,",
			"90.0,  0.310, 1.00000,",
			"90.0,  0.320, 1.00000,",
			"90.0,  0.330, 1.00000,",
			"90.0,  0.340, 1.00000,",
			"90.0,  0.350, 1.00000,",
			"90.0,  0.360, 1.00000,",
			"90.0,  0.370, 1.00000,",
			"90.0,  0.380, 1.00000,",
			"90.0,  0.390, 1.00000,",
			"90.0,  0.400, 1.00000,",
			"90.0,  0.410, 1.00000,",
			"90.0,  0.420, 1.00000,",
			"90.0,  0.430, 1.00000,",
			"90.0,  0.440, 1.00000,",
			"90.0,  0.450, 1.00000,",
			"90.0,  0.460, 1.00000,",
			"90.0,  0.470, 1.00000,",
			"90.0,  0.480, 1.00000,",
			"90.0,  0.490, 1.00000,",
			"90.0,  0.500, 1.00000,",
			"90.0,  0.510, 1.00000,",
			"90.0,  0.520, 1.00000,",
			"90.0,  0.530, 1.00000,",
			"90.0,  0.540, 1.00000,",
			"90.0,  0.550, 1.00000,",
			"90.0,  0.560, 1.00000,",
			"90.0,  0.570, 1.00000,",
			"90.0,  0.580, 1.00000,",
			"90.0,  0.590, 1.00000,",
			"90.0,  0.600, 1.00000,",
			"90.0,  0.610, 1.00000,",
			"90.0,  0.620, 1.00000,",
			"90.0,  0.630, 1.00000,",
			"90.0,  0.640, 1.00000,",
			"90.0,  0.650, 1.00000,",
			"90.0,  0.660, 1.00000,",
			"90.0,  0.670, 1.00000,",
			"90.0,  0.680, 1.00000,",
			"90.0,  0.690, 1.00000,",
			"90.0,  0.700, 1.00000,",
			"90.0,  0.710, 1.00000,",
			"90.0,  0.720, 1.00000,",
			"90.0,  0.730, 1.00000,",
			"90.0,  0.740, 1.00000,",
			"90.0,  0.750, 1.00000,",
			"90.0,  0.760, 1.00000,",
			"90.0,  0.770, 1.00000,",
			"90.0,  0.780, 1.00000,",
			"90.0,  0.790, 1.00000,",
			"90.0,  0.800, 1.00000,",
			"90.0,  0.810, 1.00000,",
			"90.0,  0.820, 1.00000,",
			"90.0,  0.830, 1.00000,",
			"90.0,  0.840, 1.00000,",
			"90.0,  0.850, 1.00000,",
			"90.0,  0.860, 1.00000,",
			"90.0,  0.870, 1.00000,",
			"90.0,  0.880, 1.00000,",
			"90.0,  0.890, 1.00000,",
			"90.0,  0.900, 1.00000,",
			"90.0,  0.950, 1.00000,",
			"90.0,  1.000, 1.00000,",
			"90.0,  1.050, 1.00000,",
			"90.0,  1.100, 1.00000,",
			"90.0,  1.150, 1.00000,",
			"90.0,  1.200, 1.00000,",
			"90.0,  1.250, 1.00000,",
			"90.0,  1.300, 1.00000,",
			"90.0,  1.350, 1.00000,",
			"90.0,  1.400, 1.00000,",
			"90.0,  1.450, 1.00000,",
			"90.0,  1.500, 1.00000,",
			"90.0,  1.550, 1.00000,",
			"90.0,  1.600, 1.00000,",
			"90.0,  1.650, 1.00000,",
			"90.0,  1.700, 1.00000,",
			"90.0,  1.750, 1.00000,",
			"90.0,  1.800, 1.00000,",
			"90.0,  1.850, 1.00000,",
			"90.0,  1.900, 1.00000,",
			"90.0,  1.950, 1.00000,",
			"90.0,  2.000, 1.00000,",
			"90.0,  2.050, 1.00000,",
			"90.0,  2.100, 1.00000,",
			"90.0,  2.150, 1.00000,",
			"90.0,  2.200, 1.00000,",
			"90.0,  2.250, 1.00000,",
			"90.0,  2.300, 1.00000,",
			"90.0,  2.350, 1.00000,",
			"90.0,  2.400, 1.00000,",
			"90.0,  2.450, 1.00000,",
			"90.0,  2.500, 1.00000;",

			"Table:TwoIndependentVariables,",
			"  BackRefelectanceData,      !- Name",
			"  BiQuadratic,               !- Curve Type",
			"  LinearInterpolationOfTable,!- Interpolation Type",
			"  0.0,                       !- Minimum Value of x,",
			"  90.0,                      !- Maximum Value of x,",
			"  0.30,                      !- Minimum Value of y,",
			"  2.50,                      !- Maximum Value of y,",
			"  0.0,                       !- Minimum Table Output",
			"  1.0,                       !- Maximum Table Output",
			"  Angle,                     !- Input Unit Type for x",
			"  Wavelength,                !- Input Unit Type for y",
			"  Dimensionless,             !- Output Unit Type",
			"  1.0,                       !- Normalization Point",
			"  ,                          !- External File Name",
			" 0.0,  0.300, 0.04500,",
			" 0.0,  0.310, 0.04400,",
			" 0.0,  0.320, 0.04400,",
			" 0.0,  0.330, 0.04200,",
			" 0.0,  0.340, 0.04100,",
			" 0.0,  0.350, 0.04000,",
			" 0.0,  0.360, 0.04000,",
			" 0.0,  0.370, 0.04000,",
			" 0.0,  0.380, 0.05100,",
			" 0.0,  0.390, 0.07000,",
			" 0.0,  0.400, 0.07500,",
			" 0.0,  0.410, 0.07500,",
			" 0.0,  0.420, 0.07500,",
			" 0.0,  0.430, 0.07500,",
			" 0.0,  0.440, 0.07500,",
			" 0.0,  0.450, 0.07500,",
			" 0.0,  0.460, 0.07600,",
			" 0.0,  0.470, 0.07500,",
			" 0.0,  0.480, 0.07600,",
			" 0.0,  0.490, 0.07500,",
			" 0.0,  0.500, 0.07500,",
			" 0.0,  0.510, 0.07500,",
			" 0.0,  0.520, 0.07500,",
			" 0.0,  0.530, 0.07500,",
			" 0.0,  0.540, 0.07400,",
			" 0.0,  0.550, 0.07400,",
			" 0.0,  0.560, 0.07400,",
			" 0.0,  0.570, 0.07400,",
			" 0.0,  0.580, 0.07100,",
			" 0.0,  0.590, 0.07000,",
			" 0.0,  0.600, 0.07000,",
			" 0.0,  0.610, 0.07000,",
			" 0.0,  0.620, 0.07000,",
			" 0.0,  0.630, 0.07000,",
			" 0.0,  0.640, 0.06900,",
			" 0.0,  0.650, 0.06700,",
			" 0.0,  0.660, 0.06700,",
			" 0.0,  0.670, 0.06500,",
			" 0.0,  0.680, 0.06500,",
			" 0.0,  0.690, 0.06500,",
			" 0.0,  0.700, 0.06400,",
			" 0.0,  0.710, 0.06400,",
			" 0.0,  0.720, 0.06200,",
			" 0.0,  0.730, 0.06400,",
			" 0.0,  0.740, 0.06200,",
			" 0.0,  0.750, 0.06100,",
			" 0.0,  0.760, 0.06100,",
			" 0.0,  0.770, 0.06000,",
			" 0.0,  0.780, 0.06000,",
			" 0.0,  0.790, 0.06000,",
			" 0.0,  0.800, 0.05900,",
			" 0.0,  0.810, 0.05900,",
			" 0.0,  0.820, 0.05700,",
			" 0.0,  0.830, 0.05700,",
			" 0.0,  0.840, 0.05600,",
			" 0.0,  0.850, 0.05600,",
			" 0.0,  0.860, 0.05500,",
			" 0.0,  0.870, 0.05400,",
			" 0.0,  0.880, 0.05400,",
			" 0.0,  0.890, 0.05400,",
			" 0.0,  0.900, 0.05500,",
			" 0.0,  0.950, 0.05100,",
			" 0.0,  1.000, 0.05100,",
			" 0.0,  1.050, 0.05000,",
			" 0.0,  1.100, 0.05100,",
			" 0.0,  1.150, 0.05000,",
			" 0.0,  1.200, 0.05000,",
			" 0.0,  1.250, 0.05100,",
			" 0.0,  1.300, 0.05400,",
			" 0.0,  1.350, 0.05500,",
			" 0.0,  1.400, 0.05200,",
			" 0.0,  1.450, 0.05500,",
			" 0.0,  1.500, 0.05700,",
			" 0.0,  1.550, 0.05900,",
			" 0.0,  1.600, 0.06000,",
			" 0.0,  1.650, 0.06000,",
			" 0.0,  1.700, 0.05100,",
			" 0.0,  1.750, 0.05100,",
			" 0.0,  1.800, 0.05500,",
			" 0.0,  1.850, 0.05700,",
			" 0.0,  1.900, 0.05700,",
			" 0.0,  1.950, 0.05700,",
			" 0.0,  2.000, 0.05700,",
			" 0.0,  2.050, 0.05200,",
			" 0.0,  2.100, 0.05400,",
			" 0.0,  2.150, 0.05400,",
			" 0.0,  2.200, 0.05100,",
			" 0.0,  2.250, 0.04500,",
			" 0.0,  2.300, 0.03700,",
			" 0.0,  2.350, 0.03700,",
			" 0.0,  2.400, 0.03900,",
			" 0.0,  2.450, 0.04000,",
			" 0.0,  2.500, 0.03900,",
			"90.0,  0.300, 1.00000,",
			"90.0,  0.310, 1.00000,",
			"90.0,  0.320, 1.00000,",
			"90.0,  0.330, 1.00000,",
			"90.0,  0.340, 1.00000,",
			"90.0,  0.350, 1.00000,",
			"90.0,  0.360, 1.00000,",
			"90.0,  0.370, 1.00000,",
			"90.0,  0.380, 1.00000,",
			"90.0,  0.390, 1.00000,",
			"90.0,  0.400, 1.00000,",
			"90.0,  0.410, 1.00000,",
			"90.0,  0.420, 1.00000,",
			"90.0,  0.430, 1.00000,",
			"90.0,  0.440, 1.00000,",
			"90.0,  0.450, 1.00000,",
			"90.0,  0.460, 1.00000,",
			"90.0,  0.470, 1.00000,",
			"90.0,  0.480, 1.00000,",
			"90.0,  0.490, 1.00000,",
			"90.0,  0.500, 1.00000,",
			"90.0,  0.510, 1.00000,",
			"90.0,  0.520, 1.00000,",
			"90.0,  0.530, 1.00000,",
			"90.0,  0.540, 1.00000,",
			"90.0,  0.550, 1.00000,",
			"90.0,  0.560, 1.00000,",
			"90.0,  0.570, 1.00000,",
			"90.0,  0.580, 1.00000,",
			"90.0,  0.590, 1.00000,",
			"90.0,  0.600, 1.00000,",
			"90.0,  0.610, 1.00000,",
			"90.0,  0.620, 1.00000,",
			"90.0,  0.630, 1.00000,",
			"90.0,  0.640, 1.00000,",
			"90.0,  0.650, 1.00000,",
			"90.0,  0.660, 1.00000,",
			"90.0,  0.670, 1.00000,",
			"90.0,  0.680, 1.00000,",
			"90.0,  0.690, 1.00000,",
			"90.0,  0.700, 1.00000,",
			"90.0,  0.710, 1.00000,",
			"90.0,  0.720, 1.00000,",
			"90.0,  0.730, 1.00000,",
			"90.0,  0.740, 1.00000,",
			"90.0,  0.750, 1.00000,",
			"90.0,  0.760, 1.00000,",
			"90.0,  0.770, 1.00000,",
			"90.0,  0.780, 1.00000,",
			"90.0,  0.790, 1.00000,",
			"90.0,  0.800, 1.00000,",
			"90.0,  0.810, 1.00000,",
			"90.0,  0.820, 1.00000,",
			"90.0,  0.830, 1.00000,",
			"90.0,  0.840, 1.00000,",
			"90.0,  0.850, 1.00000,",
			"90.0,  0.860, 1.00000,",
			"90.0,  0.870, 1.00000,",
			"90.0,  0.880, 1.00000,",
			"90.0,  0.890, 1.00000,",
			"90.0,  0.900, 1.00000,",
			"90.0,  0.950, 1.00000,",
			"90.0,  1.000, 1.00000,",
			"90.0,  1.050, 1.00000,",
			"90.0,  1.100, 1.00000,",
			"90.0,  1.150, 1.00000,",
			"90.0,  1.200, 1.00000,",
			"90.0,  1.250, 1.00000,",
			"90.0,  1.300, 1.00000,",
			"90.0,  1.350, 1.00000,",
			"90.0,  1.400, 1.00000,",
			"90.0,  1.450, 1.00000,",
			"90.0,  1.500, 1.00000,",
			"90.0,  1.550, 1.00000,",
			"90.0,  1.600, 1.00000,",
			"90.0,  1.650, 1.00000,",
			"90.0,  1.700, 1.00000,",
			"90.0,  1.750, 1.00000,",
			"90.0,  1.800, 1.00000,",
			"90.0,  1.850, 1.00000,",
			"90.0,  1.900, 1.00000,",
			"90.0,  1.950, 1.00000,",
			"90.0,  2.000, 1.00000,",
			"90.0,  2.050, 1.00000,",
			"90.0,  2.100, 1.00000,",
			"90.0,  2.150, 1.00000,",
			"90.0,  2.200, 1.00000,",
			"90.0,  2.250, 1.00000,",
			"90.0,  2.300, 1.00000,",
			"90.0,  2.350, 1.00000,",
			"90.0,  2.400, 1.00000,",
			"90.0,  2.450, 1.00000,",
			"90.0,  2.500, 1.00000;",

		"  WindowMaterial:Gas,",
		"    WinAirGap,               !- Name",
		"    AIR,                     !- Gas Type",
		"    0.013;                   !- Thickness {m}",

		"  MaterialProperty:GlazingSpectralData,",
		"    TestSpectralDataSet,     !- Name",
		"    0.300,0.000,0.045,0.045,",
		"    0.310,0.000,0.044,0.044,",
		"    0.320,0.000,0.044,0.044,",
		"    0.330,0.000,0.042,0.042,",
		"    0.340,0.000,0.041,0.041,",
		"    0.350,0.000,0.040,0.040,",
		"    0.360,0.009,0.040,0.040,",
		"    0.370,0.120,0.040,0.040,",
		"    0.380,0.492,0.051,0.051,",
		"    0.390,0.782,0.070,0.070,",
		"    0.400,0.856,0.075,0.075,",
		"    0.410,0.858,0.075,0.075,",
		"    0.420,0.858,0.075,0.075,",
		"    0.430,0.860,0.075,0.075,",
		"    0.440,0.861,0.075,0.075,",
		"    0.450,0.871,0.075,0.075,",
		"    0.460,0.880,0.076,0.076,",
		"    0.470,0.883,0.075,0.075,",
		"    0.480,0.887,0.076,0.076,",
		"    0.490,0.890,0.075,0.075,",
		"    0.500,0.890,0.075,0.075,",
		"    0.510,0.891,0.075,0.075,",
		"    0.520,0.887,0.075,0.075,",
		"    0.530,0.890,0.075,0.075,",
		"    0.540,0.883,0.074,0.074,",
		"    0.550,0.888,0.074,0.074,",
		"    0.560,0.882,0.074,0.074,",
		"    0.570,0.881,0.074,0.074,",
		"    0.580,0.865,0.071,0.071,",
		"    0.590,0.858,0.070,0.070,",
		"    0.600,0.865,0.070,0.070,",
		"    0.610,0.856,0.070,0.070,",
		"    0.620,0.845,0.070,0.070,",
		"    0.630,0.837,0.070,0.070,",
		"    0.640,0.827,0.069,0.069,",
		"    0.650,0.820,0.067,0.067,",
		"    0.660,0.807,0.067,0.067,",
		"    0.670,0.798,0.065,0.065,",
		"    0.680,0.791,0.065,0.065,",
		"    0.690,0.781,0.065,0.065,",
		"    0.700,0.768,0.064,0.064,",
		"    0.710,0.761,0.064,0.064,",
		"    0.720,0.744,0.062,0.062,",
		"    0.730,0.713,0.064,0.064,",
		"    0.740,0.703,0.062,0.062,",
		"    0.750,0.694,0.061,0.061,",
		"    0.760,0.685,0.061,0.061,",
		"    0.770,0.675,0.060,0.060,",
		"    0.780,0.667,0.060,0.060,",
		"    0.790,0.655,0.060,0.060,",
		"    0.800,0.646,0.059,0.059,",
		"    0.810,0.638,0.059,0.059,",
		"    0.820,0.629,0.057,0.057,",
		"    0.830,0.623,0.057,0.057,",
		"    0.840,0.614,0.056,0.056,",
		"    0.850,0.608,0.056,0.056,",
		"    0.860,0.601,0.055,0.055,",
		"    0.870,0.597,0.054,0.054,",
		"    0.880,0.592,0.054,0.054,",
		"    0.890,0.587,0.054,0.054,",
		"    0.900,0.582,0.055,0.055,",
		"    0.950,0.568,0.051,0.051,",
		"    1.000,0.562,0.051,0.051,",
		"    1.050,0.556,0.050,0.050,",
		"    1.100,0.563,0.051,0.051,",
		"    1.150,0.556,0.050,0.050,",
		"    1.200,0.547,0.050,0.050,",
		"    1.250,0.577,0.051,0.051,",
		"    1.300,0.598,0.054,0.054,",
		"    1.350,0.608,0.055,0.055,",
		"    1.400,0.603,0.052,0.052,",
		"    1.450,0.614,0.055,0.055,",
		"    1.500,0.648,0.057,0.057,",
		"    1.550,0.680,0.059,0.059,",
		"    1.600,0.699,0.060,0.060,",
		"    1.650,0.706,0.060,0.060,",
		"    1.700,0.570,0.051,0.051,",
		"    1.750,0.585,0.051,0.051,",
		"    1.800,0.637,0.055,0.055,",
		"    1.850,0.655,0.057,0.057,",
		"    1.900,0.637,0.057,0.057,",
		"    1.950,0.634,0.057,0.057,",
		"    2.000,0.634,0.057,0.057,",
		"    2.050,0.586,0.052,0.052,",
		"    2.100,0.588,0.054,0.054,",
		"    2.150,0.597,0.054,0.054,",
		"    2.200,0.576,0.051,0.051,",
		"    2.250,0.404,0.045,0.045,",
		"    2.300,0.179,0.037,0.037,",
		"    2.350,0.219,0.037,0.037,",
		"    2.400,0.240,0.039,0.039,",
		"    2.450,0.200,0.040,0.040,",
		"    2.500,0.214,0.039,0.039;",
		"  Construction,",
		"    EXTWALL80,               !- Name",
		"    A1 - 1 IN STUCCO,        !- Outside Layer",
		"    C4 - 4 IN COMMON BRICK,  !- Layer 2",
		"    E1 - 3 / 4 IN PLASTER OR GYP BOARD;  !- Layer 3",

		"  Construction,",
		"    PARTITION06,             !- Name",
		"    E1 - 3 / 4 IN PLASTER OR GYP BOARD,  !- Outside Layer",
		"    C6 - 8 IN CLAY TILE,     !- Layer 2",
		"    E1 - 3 / 4 IN PLASTER OR GYP BOARD;  !- Layer 3",

		"  Construction,",
		"    FLOOR SLAB 8 IN,         !- Name",
		"    C10 - 8 IN HW CONCRETE;  !- Outside Layer",

		"  Construction,",
		"    ROOF34,                  !- Name",
		"    E2 - 1 / 2 IN SLAG OR STONE,  !- Outside Layer",
		"    E3 - 3 / 8 IN FELT AND MEMBRANE,  !- Layer 2",
		"    C12 - 2 IN HW CONCRETE;  !- Layer 3",

		"  Construction,",
		"    CEILING:ZONE,            !- Name",
		"    B5 - 1 IN DENSE INSULATION,  !- Outside Layer",
		"    E1 - 3 / 4 IN PLASTER OR GYP BOARD;  !- Layer 2",

		"  Construction,",
		"    CEILING:ATTIC,           !- Name",
		"    E1 - 3 / 4 IN PLASTER OR GYP BOARD,  !- Outside Layer",
		"    B5 - 1 IN DENSE INSULATION;  !- Layer 2",

		"  Construction,",
		"    ELECTRO-CON-LIGHT,       !- Name",
		"    ELECTRO GLASS LIGHT STATE,  !- Outside Layer",
		"    WinAirGap,               !- Layer 2",
		"    SPECTRAL GLASS INNER PANE;  !- Layer 3",

		"  Construction,",
		"    ELECTRO-CON-DARK,        !- Name",
		"    ELECTRO GLASS LIGHT STATE,  !- Outside Layer",
		"    WinAirGap,               !- Layer 2",
		"    SPECTRAL GLASS INNER PANE;  !- Layer 3",

		"  Construction,",
		"    DOOR-CON,                !- Name",
		"    1.375in-Solid-Core;      !- Outside Layer",

		"  Zone,",
		"    West Zone,               !- Name",
		"    0,                       !- Direction of Relative North {deg}",
		"    0,                       !- X Origin {m}",
		"    0,                       !- Y Origin {m}",
		"    0,                       !- Z Origin {m}",
		"    1,                       !- Type",
		"    1,                       !- Multiplier",
		"    autocalculate,           !- Ceiling Height {m}",
		"    autocalculate;           !- Volume {m3}",

		"  Zone,",
		"    EAST ZONE,               !- Name",
		"    0,                       !- Direction of Relative North {deg}",
		"    0,                       !- X Origin {m}",
		"    0,                       !- Y Origin {m}",
		"    0,                       !- Z Origin {m}",
		"    1,                       !- Type",
		"    1,                       !- Multiplier",
		"    autocalculate,           !- Ceiling Height {m}",
		"    autocalculate;           !- Volume {m3}",

		"  Zone,",
		"    NORTH ZONE,              !- Name",
		"    0,                       !- Direction of Relative North {deg}",
		"    0,                       !- X Origin {m}",
		"    0,                       !- Y Origin {m}",
		"    0,                       !- Z Origin {m}",
		"    1,                       !- Type",
		"    1,                       !- Multiplier",
		"    autocalculate,           !- Ceiling Height {m}",
		"    autocalculate;           !- Volume {m3}",

		"  Zone,",
		"    ATTIC ZONE,              !- Name",
		"    0,                       !- Direction of Relative North {deg}",
		"    0,                       !- X Origin {m}",
		"    0,                       !- Y Origin {m}",
		"    0,                       !- Z Origin {m}",
		"    1,                       !- Type",
		"    1,                       !- Multiplier",
		"    autocalculate,           !- Ceiling Height {m}",
		"    autocalculate;           !- Volume {m3}",

		"  GlobalGeometryRules,",
		"    UpperLeftCorner,         !- Starting Vertex Position",
		"    CounterClockWise,        !- Vertex Entry Direction",
		"    World;                   !- Coordinate System",

		"  BuildingSurface:Detailed,",
		"    Zn001:Wall001,           !- Name",
		"    Wall,                    !- Surface Type",
		"    EXTWALL80,               !- Construction Name",
		"    West Zone,               !- Zone Name",
		"    Outdoors,                !- Outside Boundary Condition",
		"    ,                        !- Outside Boundary Condition Object",
		"    SunExposed,              !- Sun Exposure",
		"    WindExposed,             !- Wind Exposure",
		"    0.5000000,               !- View Factor to Ground",
		"    4,                       !- Number of Vertices",
		"    0,0,3.048000,  !- X,Y,Z ==> Vertex 1 {m}",
		"    0,0,0,  !- X,Y,Z ==> Vertex 2 {m}",
		"    6.096000,0,0,  !- X,Y,Z ==> Vertex 3 {m}",
		"    6.096000,0,3.048000;  !- X,Y,Z ==> Vertex 4 {m}",

		"  BuildingSurface:Detailed,",
		"    Zn001:Wall002,           !- Name",
		"    Wall,                    !- Surface Type",
		"    EXTWALL80,               !- Construction Name",
		"    West Zone,               !- Zone Name",
		"    Outdoors,                !- Outside Boundary Condition",
		"    ,                        !- Outside Boundary Condition Object",
		"    SunExposed,              !- Sun Exposure",
		"    WindExposed,             !- Wind Exposure",
		"    0.5000000,               !- View Factor to Ground",
		"    4,                       !- Number of Vertices",
		"    0,6.096000,3.048000,  !- X,Y,Z ==> Vertex 1 {m}",
		"    0,6.096000,0,  !- X,Y,Z ==> Vertex 2 {m}",
		"    0,0,0,  !- X,Y,Z ==> Vertex 3 {m}",
		"    0,0,3.048000;  !- X,Y,Z ==> Vertex 4 {m}",

		"  BuildingSurface:Detailed,",
		"    Zn001:Wall003,           !- Name",
		"    Wall,                    !- Surface Type",
		"    PARTITION06,             !- Construction Name",
		"    West Zone,               !- Zone Name",
		"    Surface,                 !- Outside Boundary Condition",
		"    Zn003:Wall004,           !- Outside Boundary Condition Object",
		"    NoSun,                   !- Sun Exposure",
		"    NoWind,                  !- Wind Exposure",
		"    0.5000000,               !- View Factor to Ground",
		"    4,                       !- Number of Vertices",
		"    6.096000,6.096000,3.048000,  !- X,Y,Z ==> Vertex 1 {m}",
		"    6.096000,6.096000,0,  !- X,Y,Z ==> Vertex 2 {m}",
		"    0,6.096000,0,  !- X,Y,Z ==> Vertex 3 {m}",
		"    0,6.096000,3.048000;  !- X,Y,Z ==> Vertex 4 {m}",

		"  BuildingSurface:Detailed,",
		"    Zn001:Wall004,           !- Name",
		"    Wall,                    !- Surface Type",
		"    PARTITION06,             !- Construction Name",
		"    West Zone,               !- Zone Name",
		"    Surface,                 !- Outside Boundary Condition",
		"    Zn002:Wall004,           !- Outside Boundary Condition Object",
		"    NoSun,                   !- Sun Exposure",
		"    NoWind,                  !- Wind Exposure",
		"    0.5000000,               !- View Factor to Ground",
		"    4,                       !- Number of Vertices",
		"    6.096000,0,3.048000,  !- X,Y,Z ==> Vertex 1 {m}",
		"    6.096000,0,0,  !- X,Y,Z ==> Vertex 2 {m}",
		"    6.096000,6.096000,0,  !- X,Y,Z ==> Vertex 3 {m}",
		"    6.096000,6.096000,3.048000;  !- X,Y,Z ==> Vertex 4 {m}",

		"  BuildingSurface:Detailed,",
		"    Zn001:Flr001,            !- Name",
		"    Floor,                   !- Surface Type",
		"    FLOOR SLAB 8 IN,         !- Construction Name",
		"    West Zone,               !- Zone Name",
		"    Surface,                 !- Outside Boundary Condition",
		"    Zn001:Flr001,            !- Outside Boundary Condition Object",
		"    NoSun,                   !- Sun Exposure",
		"    NoWind,                  !- Wind Exposure",
		"    1.000000,                !- View Factor to Ground",
		"    4,                       !- Number of Vertices",
		"    0,0,0,  !- X,Y,Z ==> Vertex 1 {m}",
		"    0,6.096000,0,  !- X,Y,Z ==> Vertex 2 {m}",
		"    6.096000,6.096000,0,  !- X,Y,Z ==> Vertex 3 {m}",
		"    6.096000,0,0;  !- X,Y,Z ==> Vertex 4 {m}",

		"  BuildingSurface:Detailed,",
		"    Zn001:Ceil001,           !- Name",
		"    CEILING,                 !- Surface Type",
		"    CEILING:ZONE,            !- Construction Name",
		"    West Zone,               !- Zone Name",
		"    Surface,                 !- Outside Boundary Condition",
		"    Zn004:Flr001,            !- Outside Boundary Condition Object",
		"    NoSun,                   !- Sun Exposure",
		"    NoWind,                  !- Wind Exposure",
		"    0,                       !- View Factor to Ground",
		"    4,                       !- Number of Vertices",
		"    0,6.096000,3.048000,  !- X,Y,Z ==> Vertex 1 {m}",
		"    0,0,3.048000,  !- X,Y,Z ==> Vertex 2 {m}",
		"    6.096000,0,3.048000,  !- X,Y,Z ==> Vertex 3 {m}",
		"    6.096000,6.096000,3.048000;  !- X,Y,Z ==> Vertex 4 {m}",

		"  BuildingSurface:Detailed,",
		"    Zn002:Wall001,           !- Name",
		"    Wall,                    !- Surface Type",
		"    EXTWALL80,               !- Construction Name",
		"    EAST ZONE,               !- Zone Name",
		"    Outdoors,                !- Outside Boundary Condition",
		"    ,                        !- Outside Boundary Condition Object",
		"    SunExposed,              !- Sun Exposure",
		"    WindExposed,             !- Wind Exposure",
		"    0.5000000,               !- View Factor to Ground",
		"    4,                       !- Number of Vertices",
		"    12.19200,6.096000,3.048000,  !- X,Y,Z ==> Vertex 1 {m}",
		"    12.19200,6.096000,0,  !- X,Y,Z ==> Vertex 2 {m}",
		"    9.144000,6.096000,0,  !- X,Y,Z ==> Vertex 3 {m}",
		"    9.144000,6.096000,3.048000;  !- X,Y,Z ==> Vertex 4 {m}",

		"  BuildingSurface:Detailed,",
		"    Zn002:Wall002,           !- Name",
		"    Wall,                    !- Surface Type",
		"    EXTWALL80,               !- Construction Name",
		"    EAST ZONE,               !- Zone Name",
		"    Outdoors,                !- Outside Boundary Condition",
		"    ,                        !- Outside Boundary Condition Object",
		"    SunExposed,              !- Sun Exposure",
		"    WindExposed,             !- Wind Exposure",
		"    0.5000000,               !- View Factor to Ground",
		"    4,                       !- Number of Vertices",
		"    6.096000,0,3.048000,  !- X,Y,Z ==> Vertex 1 {m}",
		"    6.096000,0,0,  !- X,Y,Z ==> Vertex 2 {m}",
		"    12.19200,0,0,  !- X,Y,Z ==> Vertex 3 {m}",
		"    12.19200,0,3.048000;  !- X,Y,Z ==> Vertex 4 {m}",

		"  BuildingSurface:Detailed,",
		"    Zn002:Wall003,           !- Name",
		"    Wall,                    !- Surface Type",
		"    EXTWALL80,               !- Construction Name",
		"    EAST ZONE,               !- Zone Name",
		"    Outdoors,                !- Outside Boundary Condition",
		"    ,                        !- Outside Boundary Condition Object",
		"    SunExposed,              !- Sun Exposure",
		"    WindExposed,             !- Wind Exposure",
		"    0.5000000,               !- View Factor to Ground",
		"    4,                       !- Number of Vertices",
		"    12.19200,0,3.048000,  !- X,Y,Z ==> Vertex 1 {m}",
		"    12.19200,0,0,  !- X,Y,Z ==> Vertex 2 {m}",
		"    12.19200,6.096000,0,  !- X,Y,Z ==> Vertex 3 {m}",
		"    12.19200,6.096000,3.048000;  !- X,Y,Z ==> Vertex 4 {m}",

		"  BuildingSurface:Detailed,",
		"    Zn002:Wall004,           !- Name",
		"    Wall,                    !- Surface Type",
		"    PARTITION06,             !- Construction Name",
		"    EAST ZONE,               !- Zone Name",
		"    Surface,                 !- Outside Boundary Condition",
		"    Zn001:Wall004,           !- Outside Boundary Condition Object",
		"    NoSun,                   !- Sun Exposure",
		"    NoWind,                  !- Wind Exposure",
		"    0.5000000,               !- View Factor to Ground",
		"    4,                       !- Number of Vertices",
		"    6.096000,6.096000,3.048000,  !- X,Y,Z ==> Vertex 1 {m}",
		"    6.096000,6.096000,0,  !- X,Y,Z ==> Vertex 2 {m}",
		"    6.096000,0,0,  !- X,Y,Z ==> Vertex 3 {m}",
		"    6.096000,0,3.048000;  !- X,Y,Z ==> Vertex 4 {m}",

		"  BuildingSurface:Detailed,",
		"    Zn002:Wall005,           !- Name",
		"    Wall,                    !- Surface Type",
		"    PARTITION06,             !- Construction Name",
		"    EAST ZONE,               !- Zone Name",
		"    Surface,                 !- Outside Boundary Condition",
		"    Zn003:Wall005,           !- Outside Boundary Condition Object",
		"    NoSun,                   !- Sun Exposure",
		"    NoWind,                  !- Wind Exposure",
		"    0.5000000,               !- View Factor to Ground",
		"    4,                       !- Number of Vertices",
		"    9.144000,6.096000,3.048000,  !- X,Y,Z ==> Vertex 1 {m}",
		"    9.144000,6.096000,0,  !- X,Y,Z ==> Vertex 2 {m}",
		"    6.096000,6.096000,0,  !- X,Y,Z ==> Vertex 3 {m}",
		"    6.096000,6.096000,3.048000;  !- X,Y,Z ==> Vertex 4 {m}",

		"  BuildingSurface:Detailed,",
		"    Zn002:Flr001,            !- Name",
		"    Floor,                   !- Surface Type",
		"    FLOOR SLAB 8 IN,         !- Construction Name",
		"    EAST ZONE,               !- Zone Name",
		"    Surface,                 !- Outside Boundary Condition",
		"    Zn002:Flr001,            !- Outside Boundary Condition Object",
		"    NoSun,                   !- Sun Exposure",
		"    NoWind,                  !- Wind Exposure",
		"    1.000000,                !- View Factor to Ground",
		"    4,                       !- Number of Vertices",
		"    6.096000,0,0,  !- X,Y,Z ==> Vertex 1 {m}",
		"    6.096000,6.096000,0,  !- X,Y,Z ==> Vertex 2 {m}",
		"    12.19200,6.096000,0,  !- X,Y,Z ==> Vertex 3 {m}",
		"    12.19200,0,0;  !- X,Y,Z ==> Vertex 4 {m}",

		"  BuildingSurface:Detailed,",
		"    Zn002:Ceil001,           !- Name",
		"    CEILING,                 !- Surface Type",
		"    CEILING:ZONE,            !- Construction Name",
		"    EAST ZONE,               !- Zone Name",
		"    Surface,                 !- Outside Boundary Condition",
		"    Zn004:Flr002,            !- Outside Boundary Condition Object",
		"    NoSun,                   !- Sun Exposure",
		"    NoWind,                  !- Wind Exposure",
		"    0,                       !- View Factor to Ground",
		"    4,                       !- Number of Vertices",
		"    6.096000,6.096000,3.048000,  !- X,Y,Z ==> Vertex 1 {m}",
		"    6.096000,0,3.048000,  !- X,Y,Z ==> Vertex 2 {m}",
		"    12.19200,0,3.048000,  !- X,Y,Z ==> Vertex 3 {m}",
		"    12.19200,6.096000,3.048000;  !- X,Y,Z ==> Vertex 4 {m}",

		"  BuildingSurface:Detailed,",
		"    Zn003:Wall001,           !- Name",
		"    Wall,                    !- Surface Type",
		"    EXTWALL80,               !- Construction Name",
		"    NORTH ZONE,              !- Zone Name",
		"    Outdoors,                !- Outside Boundary Condition",
		"    ,                        !- Outside Boundary Condition Object",
		"    SunExposed,              !- Sun Exposure",
		"    WindExposed,             !- Wind Exposure",
		"    0.5000000,               !- View Factor to Ground",
		"    4,                       !- Number of Vertices",
		"    0,12.19200,3.048000,  !- X,Y,Z ==> Vertex 1 {m}",
		"    0,12.19200,0,  !- X,Y,Z ==> Vertex 2 {m}",
		"    0,6.096000,0,  !- X,Y,Z ==> Vertex 3 {m}",
		"    0,6.096000,3.048000;  !- X,Y,Z ==> Vertex 4 {m}",

		"  BuildingSurface:Detailed,",
		"    Zn003:Wall002,           !- Name",
		"    Wall,                    !- Surface Type",
		"    EXTWALL80,               !- Construction Name",
		"    NORTH ZONE,              !- Zone Name",
		"    Outdoors,                !- Outside Boundary Condition",
		"    ,                        !- Outside Boundary Condition Object",
		"    SunExposed,              !- Sun Exposure",
		"    WindExposed,             !- Wind Exposure",
		"    0.5000000,               !- View Factor to Ground",
		"    4,                       !- Number of Vertices",
		"    9.144000,12.19200,3.048000,  !- X,Y,Z ==> Vertex 1 {m}",
		"    9.144000,12.19200,0,  !- X,Y,Z ==> Vertex 2 {m}",
		"    0,12.19200,0,  !- X,Y,Z ==> Vertex 3 {m}",
		"    0,12.19200,3.048000;  !- X,Y,Z ==> Vertex 4 {m}",

		"  BuildingSurface:Detailed,",
		"    Zn003:Wall003,           !- Name",
		"    Wall,                    !- Surface Type",
		"    EXTWALL80,               !- Construction Name",
		"    NORTH ZONE,              !- Zone Name",
		"    Outdoors,                !- Outside Boundary Condition",
		"    ,                        !- Outside Boundary Condition Object",
		"    SunExposed,              !- Sun Exposure",
		"    WindExposed,             !- Wind Exposure",
		"    0.5000000,               !- View Factor to Ground",
		"    4,                       !- Number of Vertices",
		"    9.144000,6.096000,3.048000,  !- X,Y,Z ==> Vertex 1 {m}",
		"    9.144000,6.096000,0,  !- X,Y,Z ==> Vertex 2 {m}",
		"    9.144000,12.19200,0,  !- X,Y,Z ==> Vertex 3 {m}",
		"    9.144000,12.19200,3.048000;  !- X,Y,Z ==> Vertex 4 {m}",

		"  BuildingSurface:Detailed,",
		"    Zn003:Wall004,           !- Name",
		"    Wall,                    !- Surface Type",
		"    PARTITION06,             !- Construction Name",
		"    NORTH ZONE,              !- Zone Name",
		"    Surface,                 !- Outside Boundary Condition",
		"    Zn001:Wall003,           !- Outside Boundary Condition Object",
		"    NoSun,                   !- Sun Exposure",
		"    NoWind,                  !- Wind Exposure",
		"    0.5000000,               !- View Factor to Ground",
		"    4,                       !- Number of Vertices",
		"    0,6.096000,3.048000,  !- X,Y,Z ==> Vertex 1 {m}",
		"    0,6.096000,0,  !- X,Y,Z ==> Vertex 2 {m}",
		"    6.096000,6.096000,0,  !- X,Y,Z ==> Vertex 3 {m}",
		"    6.096000,6.096000,3.048000;  !- X,Y,Z ==> Vertex 4 {m}",

		"  BuildingSurface:Detailed,",
		"    Zn003:Wall005,           !- Name",
		"    Wall,                    !- Surface Type",
		"    PARTITION06,             !- Construction Name",
		"    NORTH ZONE,              !- Zone Name",
		"    Surface,                 !- Outside Boundary Condition",
		"    Zn002:Wall005,           !- Outside Boundary Condition Object",
		"    NoSun,                   !- Sun Exposure",
		"    NoWind,                  !- Wind Exposure",
		"    0.5000000,               !- View Factor to Ground",
		"    4,                       !- Number of Vertices",
		"    6.096000,6.096000,3.048000,  !- X,Y,Z ==> Vertex 1 {m}",
		"    6.096000,6.096000,0,  !- X,Y,Z ==> Vertex 2 {m}",
		"    9.144000,6.096000,0,  !- X,Y,Z ==> Vertex 3 {m}",
		"    9.144000,6.096000,3.048000;  !- X,Y,Z ==> Vertex 4 {m}",

		"  BuildingSurface:Detailed,",
		"    Zn003:Flr001,            !- Name",
		"    Floor,                   !- Surface Type",
		"    FLOOR SLAB 8 IN,         !- Construction Name",
		"    NORTH ZONE,              !- Zone Name",
		"    Surface,                 !- Outside Boundary Condition",
		"    Zn003:Flr001,            !- Outside Boundary Condition Object",
		"    NoSun,                   !- Sun Exposure",
		"    NoWind,                  !- Wind Exposure",
		"    1.000000,                !- View Factor to Ground",
		"    4,                       !- Number of Vertices",
		"    0,6.096000,0,  !- X,Y,Z ==> Vertex 1 {m}",
		"    0,12.19200,0,  !- X,Y,Z ==> Vertex 2 {m}",
		"    9.144000,12.19200,0,  !- X,Y,Z ==> Vertex 3 {m}",
		"    9.144000,6.096000,0;  !- X,Y,Z ==> Vertex 4 {m}",

		"  BuildingSurface:Detailed,",
		"    Zn003:Ceil001,           !- Name",
		"    CEILING,                 !- Surface Type",
		"    CEILING:ZONE,            !- Construction Name",
		"    NORTH ZONE,              !- Zone Name",
		"    Surface,                 !- Outside Boundary Condition",
		"    Zn004:Flr003,            !- Outside Boundary Condition Object",
		"    NoSun,                   !- Sun Exposure",
		"    NoWind,                  !- Wind Exposure",
		"    0,                       !- View Factor to Ground",
		"    4,                       !- Number of Vertices",
		"    0,12.19200,3.048000,  !- X,Y,Z ==> Vertex 1 {m}",
		"    0,6.096000,3.048000,  !- X,Y,Z ==> Vertex 2 {m}",
		"    9.144000,6.096000,3.048000,  !- X,Y,Z ==> Vertex 3 {m}",
		"    9.144000,12.19200,3.048000;  !- X,Y,Z ==> Vertex 4 {m}",

		"  BuildingSurface:Detailed,",
		"    Zn004:Wall001,           !- Name",
		"    Wall,                    !- Surface Type",
		"    EXTWALL80,               !- Construction Name",
		"    ATTIC ZONE,              !- Zone Name",
		"    Outdoors,                !- Outside Boundary Condition",
		"    ,                        !- Outside Boundary Condition Object",
		"    SunExposed,              !- Sun Exposure",
		"    WindExposed,             !- Wind Exposure",
		"    0.5000000,               !- View Factor to Ground",
		"    4,                       !- Number of Vertices",
		"    0,0,3.962400,  !- X,Y,Z ==> Vertex 1 {m}",
		"    0,0,3.048000,  !- X,Y,Z ==> Vertex 2 {m}",
		"    6.096000,0,3.048000,  !- X,Y,Z ==> Vertex 3 {m}",
		"    6.096000,0,3.962400;  !- X,Y,Z ==> Vertex 4 {m}",

		"  BuildingSurface:Detailed,",
		"    Zn004:Wall002,           !- Name",
		"    Wall,                    !- Surface Type",
		"    EXTWALL80,               !- Construction Name",
		"    ATTIC ZONE,              !- Zone Name",
		"    Outdoors,                !- Outside Boundary Condition",
		"    ,                        !- Outside Boundary Condition Object",
		"    SunExposed,              !- Sun Exposure",
		"    WindExposed,             !- Wind Exposure",
		"    0.5000000,               !- View Factor to Ground",
		"    4,                       !- Number of Vertices",
		"    6.096000,0,3.962400,  !- X,Y,Z ==> Vertex 1 {m}",
		"    6.096000,0,3.048000,  !- X,Y,Z ==> Vertex 2 {m}",
		"    12.19200,0,3.048000,  !- X,Y,Z ==> Vertex 3 {m}",
		"    12.19200,0,3.962400;  !- X,Y,Z ==> Vertex 4 {m}",

		"  BuildingSurface:Detailed,",
		"    Zn004:Wall003,           !- Name",
		"    Wall,                    !- Surface Type",
		"    EXTWALL80,               !- Construction Name",
		"    ATTIC ZONE,              !- Zone Name",
		"    Outdoors,                !- Outside Boundary Condition",
		"    ,                        !- Outside Boundary Condition Object",
		"    SunExposed,              !- Sun Exposure",
		"    WindExposed,             !- Wind Exposure",
		"    0.5000000,               !- View Factor to Ground",
		"    4,                       !- Number of Vertices",
		"    12.19200,0,3.962400,  !- X,Y,Z ==> Vertex 1 {m}",
		"    12.19200,0,3.048000,  !- X,Y,Z ==> Vertex 2 {m}",
		"    12.19200,6.096000,3.048000,  !- X,Y,Z ==> Vertex 3 {m}",
		"    12.19200,6.096000,3.962400;  !- X,Y,Z ==> Vertex 4 {m}",

		"  BuildingSurface:Detailed,",
		"    Zn004:Wall004,           !- Name",
		"    Wall,                    !- Surface Type",
		"    EXTWALL80,               !- Construction Name",
		"    ATTIC ZONE,              !- Zone Name",
		"    Outdoors,                !- Outside Boundary Condition",
		"    ,                        !- Outside Boundary Condition Object",
		"    SunExposed,              !- Sun Exposure",
		"    WindExposed,             !- Wind Exposure",
		"    0.5000000,               !- View Factor to Ground",
		"    4,                       !- Number of Vertices",
		"    12.19200,6.096000,3.962400,  !- X,Y,Z ==> Vertex 1 {m}",
		"    12.19200,6.096000,3.048000,  !- X,Y,Z ==> Vertex 2 {m}",
		"    9.144000,6.096000,3.048000,  !- X,Y,Z ==> Vertex 3 {m}",
		"    9.144000,6.096000,3.962400;  !- X,Y,Z ==> Vertex 4 {m}",

		"  BuildingSurface:Detailed,",
		"    Zn004:Wall005,           !- Name",
		"    Wall,                    !- Surface Type",
		"    EXTWALL80,               !- Construction Name",
		"    ATTIC ZONE,              !- Zone Name",
		"    Outdoors,                !- Outside Boundary Condition",
		"    ,                        !- Outside Boundary Condition Object",
		"    SunExposed,              !- Sun Exposure",
		"    WindExposed,             !- Wind Exposure",
		"    0.5000000,               !- View Factor to Ground",
		"    4,                       !- Number of Vertices",
		"    9.144000,6.096000,3.962400,  !- X,Y,Z ==> Vertex 1 {m}",
		"    9.144000,6.096000,3.048000,  !- X,Y,Z ==> Vertex 2 {m}",
		"    9.144000,12.19200,3.048000,  !- X,Y,Z ==> Vertex 3 {m}",
		"    9.144000,12.19200,3.962400;  !- X,Y,Z ==> Vertex 4 {m}",

		"  BuildingSurface:Detailed,",
		"    Zn004:Wall006,           !- Name",
		"    Wall,                    !- Surface Type",
		"    EXTWALL80,               !- Construction Name",
		"    ATTIC ZONE,              !- Zone Name",
		"    Outdoors,                !- Outside Boundary Condition",
		"    ,                        !- Outside Boundary Condition Object",
		"    SunExposed,              !- Sun Exposure",
		"    WindExposed,             !- Wind Exposure",
		"    0.5000000,               !- View Factor to Ground",
		"    4,                       !- Number of Vertices",
		"    9.144000,12.19200,3.962400,  !- X,Y,Z ==> Vertex 1 {m}",
		"    9.144000,12.19200,3.048000,  !- X,Y,Z ==> Vertex 2 {m}",
		"    0,12.19200,3.048000,  !- X,Y,Z ==> Vertex 3 {m}",
		"    0,12.19200,3.962400;  !- X,Y,Z ==> Vertex 4 {m}",

		"  BuildingSurface:Detailed,",
		"    Zn004:Wall007,           !- Name",
		"    Wall,                    !- Surface Type",
		"    EXTWALL80,               !- Construction Name",
		"    ATTIC ZONE,              !- Zone Name",
		"    Outdoors,                !- Outside Boundary Condition",
		"    ,                        !- Outside Boundary Condition Object",
		"    SunExposed,              !- Sun Exposure",
		"    WindExposed,             !- Wind Exposure",
		"    0.5000000,               !- View Factor to Ground",
		"    4,                       !- Number of Vertices",
		"    0,12.19200,3.962400,  !- X,Y,Z ==> Vertex 1 {m}",
		"    0,12.19200,3.048000,  !- X,Y,Z ==> Vertex 2 {m}",
		"    0,6.096000,3.048000,  !- X,Y,Z ==> Vertex 3 {m}",
		"    0,6.096000,3.962400;  !- X,Y,Z ==> Vertex 4 {m}",

		"  BuildingSurface:Detailed,",
		"    Zn004:Wall008,           !- Name",
		"    Wall,                    !- Surface Type",
		"    EXTWALL80,               !- Construction Name",
		"    ATTIC ZONE,              !- Zone Name",
		"    Outdoors,                !- Outside Boundary Condition",
		"    ,                        !- Outside Boundary Condition Object",
		"    SunExposed,              !- Sun Exposure",
		"    WindExposed,             !- Wind Exposure",
		"    0.5000000,               !- View Factor to Ground",
		"    4,                       !- Number of Vertices",
		"    0,6.096000,3.962400,  !- X,Y,Z ==> Vertex 1 {m}",
		"    0,6.096000,3.048000,  !- X,Y,Z ==> Vertex 2 {m}",
		"    0,0,3.048000,  !- X,Y,Z ==> Vertex 3 {m}",
		"    0,0,3.962400;  !- X,Y,Z ==> Vertex 4 {m}",

		"  BuildingSurface:Detailed,",
		"    Zn004:Roof001,           !- Name",
		"    Roof,                    !- Surface Type",
		"    ROOF34,                  !- Construction Name",
		"    ATTIC ZONE,              !- Zone Name",
		"    Outdoors,                !- Outside Boundary Condition",
		"    ,                        !- Outside Boundary Condition Object",
		"    SunExposed,              !- Sun Exposure",
		"    WindExposed,             !- Wind Exposure",
		"    0,                       !- View Factor to Ground",
		"    4,                       !- Number of Vertices",
		"    0,6.096000,3.962400,  !- X,Y,Z ==> Vertex 1 {m}",
		"    0,0,3.962400,  !- X,Y,Z ==> Vertex 2 {m}",
		"    6.096000,0,3.962400,  !- X,Y,Z ==> Vertex 3 {m}",
		"    6.096000,6.096000,3.962400;  !- X,Y,Z ==> Vertex 4 {m}",

		"  BuildingSurface:Detailed,",
		"    Zn004:Roof002,           !- Name",
		"    Roof,                    !- Surface Type",
		"    ROOF34,                  !- Construction Name",
		"    ATTIC ZONE,              !- Zone Name",
		"    Outdoors,                !- Outside Boundary Condition",
		"    ,                        !- Outside Boundary Condition Object",
		"    SunExposed,              !- Sun Exposure",
		"    WindExposed,             !- Wind Exposure",
		"    0,                       !- View Factor to Ground",
		"    4,                       !- Number of Vertices",
		"    6.096000,6.096000,3.962400,  !- X,Y,Z ==> Vertex 1 {m}",
		"    6.096000,0,3.962400,  !- X,Y,Z ==> Vertex 2 {m}",
		"    12.19200,0,3.962400,  !- X,Y,Z ==> Vertex 3 {m}",
		"    12.19200,6.096000,3.962400;  !- X,Y,Z ==> Vertex 4 {m}",

		"  BuildingSurface:Detailed,",
		"    Zn004:Roof003,           !- Name",
		"    Roof,                    !- Surface Type",
		"    ROOF34,                  !- Construction Name",
		"    ATTIC ZONE,              !- Zone Name",
		"    Outdoors,                !- Outside Boundary Condition",
		"    ,                        !- Outside Boundary Condition Object",
		"    SunExposed,              !- Sun Exposure",
		"    WindExposed,             !- Wind Exposure",
		"    0,                       !- View Factor to Ground",
		"    4,                       !- Number of Vertices",
		"    0,12.19200,3.962400,  !- X,Y,Z ==> Vertex 1 {m}",
		"    0,6.096000,3.962400,  !- X,Y,Z ==> Vertex 2 {m}",
		"    9.144000,6.096000,3.962400,  !- X,Y,Z ==> Vertex 3 {m}",
		"    9.144000,12.19200,3.962400;  !- X,Y,Z ==> Vertex 4 {m}",

		"  BuildingSurface:Detailed,",
		"    Zn004:Flr001,            !- Name",
		"    Floor,                   !- Surface Type",
		"    CEILING:ATTIC,           !- Construction Name",
		"    ATTIC ZONE,              !- Zone Name",
		"    Surface,                 !- Outside Boundary Condition",
		"    Zn001:Ceil001,           !- Outside Boundary Condition Object",
		"    NoSun,                   !- Sun Exposure",
		"    NoWind,                  !- Wind Exposure",
		"    1.000000,                !- View Factor to Ground",
		"    4,                       !- Number of Vertices",
		"    0,0,3.048000,  !- X,Y,Z ==> Vertex 1 {m}",
		"    0,6.096000,3.048000,  !- X,Y,Z ==> Vertex 2 {m}",
		"    6.096000,6.096000,3.048000,  !- X,Y,Z ==> Vertex 3 {m}",
		"    6.096000,0,3.048000;  !- X,Y,Z ==> Vertex 4 {m}",

		"  BuildingSurface:Detailed,",
		"    Zn004:Flr002,            !- Name",
		"    Floor,                   !- Surface Type",
		"    CEILING:ATTIC,           !- Construction Name",
		"    ATTIC ZONE,              !- Zone Name",
		"    Surface,                 !- Outside Boundary Condition",
		"    Zn002:Ceil001,           !- Outside Boundary Condition Object",
		"    NoSun,                   !- Sun Exposure",
		"    NoWind,                  !- Wind Exposure",
		"    1.000000,                !- View Factor to Ground",
		"    4,                       !- Number of Vertices",
		"    6.096000,0,3.048000,  !- X,Y,Z ==> Vertex 1 {m}",
		"    6.096000,6.096000,3.048000,  !- X,Y,Z ==> Vertex 2 {m}",
		"    12.19200,6.096000,3.048000,  !- X,Y,Z ==> Vertex 3 {m}",
		"    12.19200,0,3.048000;  !- X,Y,Z ==> Vertex 4 {m}",

		"  BuildingSurface:Detailed,",
		"    Zn004:Flr003,            !- Name",
		"    Floor,                   !- Surface Type",
		"    CEILING:ATTIC,           !- Construction Name",
		"    ATTIC ZONE,              !- Zone Name",
		"    Surface,                 !- Outside Boundary Condition",
		"    Zn003:Ceil001,           !- Outside Boundary Condition Object",
		"    NoSun,                   !- Sun Exposure",
		"    NoWind,                  !- Wind Exposure",
		"    1.000000,                !- View Factor to Ground",
		"    4,                       !- Number of Vertices",
		"    0,6.096000,3.048000,  !- X,Y,Z ==> Vertex 1 {m}",
		"    0,12.19200,3.048000,  !- X,Y,Z ==> Vertex 2 {m}",
		"    9.144000,12.19200,3.048000,  !- X,Y,Z ==> Vertex 3 {m}",
		"    9.144000,6.096000,3.048000;  !- X,Y,Z ==> Vertex 4 {m}",

		"  FenestrationSurface:Detailed,",
		"    Zn001:Wall001:Win001,    !- Name",
		"    Window,                  !- Surface Type",
		"    ELECTRO-CON-LIGHT,       !- Construction Name",
		"    Zn001:Wall001,           !- Building Surface Name",
		"    ,                        !- Outside Boundary Condition Object",
		"    0.5000000,               !- View Factor to Ground",
		"!    WIN-CONTROL-GLARE,       !- Shading Control Name",
		"    TestFrameAndDivider,     !- Frame and Divider Name",
		"    1.0,                     !- Multiplier",
		"    4,                       !- Number of Vertices",
		"    0.548000,0,2.5000,  !- X,Y,Z ==> Vertex 1 {m}",
		"    0.548000,0,0.5000,  !- X,Y,Z ==> Vertex 2 {m}",
		"    5.548000,0,0.5000,  !- X,Y,Z ==> Vertex 3 {m}",
		"    5.548000,0,2.5000;  !- X,Y,Z ==> Vertex 4 {m}",

		"  FenestrationSurface:Detailed,",
		"    Zn001:Wall003:Door001,   !- Name",
		"    DOOR,                    !- Surface Type",
		"    DOOR-CON,                !- Construction Name",
		"    Zn001:Wall003,           !- Building Surface Name",
		"    Zn003:Wall004:Door001,   !- Outside Boundary Condition Object",
		"    0.5000000,               !- View Factor to Ground",
		"    ,                        !- Frame and Divider Name",
		"    1.0,                     !- Multiplier",
		"    4,                       !- Number of Vertices",
		"    3.500,6.096000,2.0,  !- X,Y,Z ==> Vertex 1 {m}",
		"    3.500,6.096000,0.0,  !- X,Y,Z ==> Vertex 2 {m}",
		"    2.500,6.096000,0.0,  !- X,Y,Z ==> Vertex 3 {m}",
		"    2.500,6.096000,2.0;  !- X,Y,Z ==> Vertex 4 {m}",

		"  FenestrationSurface:Detailed,",
		"    Zn003:Wall002:Win001,    !- Name",
		"    Window,                  !- Surface Type",
		"    ELECTRO-CON-LIGHT,       !- Construction Name",
		"    Zn003:Wall002,           !- Building Surface Name",
		"    ,                        !- Outside Boundary Condition Object",
		"    0.5000000,               !- View Factor to Ground",
		"    TestFrameAndDivider,     !- Frame and Divider Name",
		"    1.0,                     !- Multiplier",
		"    4,                       !- Number of Vertices",
		"    5.548000,12.19200,2.5000,  !- X,Y,Z ==> Vertex 1 {m}",
		"    5.548000,12.19200,0.5000,  !- X,Y,Z ==> Vertex 2 {m}",
		"    0.548000,12.19200,0.5000,  !- X,Y,Z ==> Vertex 3 {m}",
		"    0.548000,12.19200,2.5000;  !- X,Y,Z ==> Vertex 4 {m}",

		"  FenestrationSurface:Detailed,",
		"    Zn003:Wall004:Door001,   !- Name",
		"    DOOR,                    !- Surface Type",
		"    DOOR-CON,                !- Construction Name",
		"    Zn003:Wall004,           !- Building Surface Name",
		"    Zn001:Wall003:Door001,   !- Outside Boundary Condition Object",
		"    0.5000000,               !- View Factor to Ground",
		"    ,                        !- Frame and Divider Name",
		"    1.0,                     !- Multiplier",
		"    4,                       !- Number of Vertices",
		"    2.500,6.096000,2.0,  !- X,Y,Z ==> Vertex 1 {m}",
		"    2.500,6.096000,0.0,  !- X,Y,Z ==> Vertex 2 {m}",
		"    3.500,6.096000,0.0,  !- X,Y,Z ==> Vertex 3 {m}",
		"    3.500,6.096000,2.0;  !- X,Y,Z ==> Vertex 4 {m}",

		"  WindowShadingControl,",
		"    WIN-CONTROL-GLARE,       !- Name",
		"    1,                       !- Shading Control Sequence Number ",
		"    SwitchableGlazing,       !- Shading Type",
		"    ELECTRO-CON-DARK,        !- Construction with Shading Name",
		"    OnIfHighGlare,           !- Shading Control Type",
		"    ,                        !- Schedule Name",
		"    0.0,                     !- Setpoint {W/m2, W or deg C}",
		"    No,                      !- Shading Control Is Scheduled",
		"    YES,                     !- Glare Control Is Active",
		"    ,                        !- Shading Device Material Name",
		"    FixedSlatAngle,          !- Type of Slat Angle Control for Blinds",
		"    ,                        !- Slat Angle Schedule Name",
		"    ,                        !- Setpoint 2",
		"    ,                        !- Daylighting Control Object Name",
		"    ,                        !- Multiple Surface Control Type",
		"    Zn001:Wall001:Win001;    !- Fenestration Surface 1 Name",

		"  WindowProperty:FrameAndDivider,",
		"    TestFrameAndDivider,     !- Name",
		"    0.05,                    !- Frame Width {m}",
		"    0.05,                    !- Frame Outside Projection {m}",
		"    0.05,                    !- Frame Inside Projection {m}",
		"    5.0,                     !- Frame Conductance {W/m2-K}",
		"    1.2,                     !- Ratio of Frame-Edge Glass Conductance to Center-Of-Glass Conductance",
		"    0.8,                     !- Frame Solar Absorptance",
		"    0.8,                     !- Frame Visible Absorptance",
		"    0.9,                     !- Frame Thermal Hemispherical Emissivity",
		"    DividedLite,             !- Divider Type",
		"    0.02,                    !- Divider Width {m}",
		"    2,                       !- Number of Horizontal Dividers",
		"    2,                       !- Number of Vertical Dividers",
		"    0.02,                    !- Divider Outside Projection {m}",
		"    0.02,                    !- Divider Inside Projection {m}",
		"    5.0,                     !- Divider Conductance {W/m2-K}",
		"    1.2,                     !- Ratio of Divider-Edge Glass Conductance to Center-Of-Glass Conductance",
		"    0.8,                     !- Divider Solar Absorptance",
		"    0.8,                     !- Divider Visible Absorptance",
		"    0.9;                     !- Divider Thermal Hemispherical Emissivity",
	});

	ASSERT_TRUE( process_idf( idf_objects ) );

	SimulationManager::GetProjectData( );
	bool FoundError = false;

	HeatBalanceManager::GetProjectControlData( FoundError ); // read project control data
	EXPECT_FALSE( FoundError ); // expect no errors

	HeatBalanceManager::SetPreConstructionInputParameters( );
	CurveManager::GetCurveInput( );
	CurveManager::GetCurvesInputFlag = false;

	HeatBalanceManager::GetWindowGlassSpectralData( FoundError );
	EXPECT_FALSE( FoundError );
	HeatBalanceManager::GetMaterialData( FoundError );
	EXPECT_FALSE( FoundError );

	HeatBalanceManager::GetFrameAndDividerData( FoundError );
	EXPECT_FALSE( FoundError );

	HeatBalanceManager::GetConstructData( FoundError );
	EXPECT_FALSE( FoundError );

	HeatBalanceManager::GetZoneData( FoundError ); // Read Zone data from input file
	EXPECT_FALSE( FoundError );

	SurfaceGeometry::GetGeometryParameters( FoundError );
	EXPECT_FALSE( FoundError );

	SurfaceGeometry::CosZoneRelNorth.allocate( 4 );
	SurfaceGeometry::SinZoneRelNorth.allocate( 4 );

	SurfaceGeometry::CosZoneRelNorth( 1 ) = std::cos( -DataHeatBalance::Zone( 1 ).RelNorth * DataGlobals::DegToRadians );
	SurfaceGeometry::CosZoneRelNorth( 2 ) = std::cos( -DataHeatBalance::Zone( 2 ).RelNorth * DataGlobals::DegToRadians );
	SurfaceGeometry::CosZoneRelNorth( 3 ) = std::cos( -DataHeatBalance::Zone( 3 ).RelNorth * DataGlobals::DegToRadians );
	SurfaceGeometry::CosZoneRelNorth( 4 ) = std::cos( -DataHeatBalance::Zone( 4 ).RelNorth * DataGlobals::DegToRadians );
	SurfaceGeometry::SinZoneRelNorth( 1 ) = std::sin( -DataHeatBalance::Zone( 1 ).RelNorth * DataGlobals::DegToRadians );
	SurfaceGeometry::SinZoneRelNorth( 2 ) = std::sin( -DataHeatBalance::Zone( 2 ).RelNorth * DataGlobals::DegToRadians );
	SurfaceGeometry::SinZoneRelNorth( 3 ) = std::sin( -DataHeatBalance::Zone( 3 ).RelNorth * DataGlobals::DegToRadians );
	SurfaceGeometry::SinZoneRelNorth( 4 ) = std::sin( -DataHeatBalance::Zone( 4 ).RelNorth * DataGlobals::DegToRadians );

	SurfaceGeometry::CosBldgRelNorth = 1.0;
	SurfaceGeometry::SinBldgRelNorth = 0.0;

	SurfaceGeometry::CosBldgRotAppGonly = 1.0;
	SurfaceGeometry::SinBldgRotAppGonly = 0.0;

	SurfaceGeometry::GetSurfaceData( FoundError ); // setup zone geometry and get zone data
	EXPECT_FALSE( FoundError ); // expect no errors

	WindowManager::InitGlassOpticalCalculations( );

	int NumAngles = 10 ; // Number of incident angles
	Real64 sum;
	// total transmittance
	Array1D< Real64 > correctT ( NumAngles, { 0.529017128,0.472866571,0.370790548,0.248928459,0.138553744,0.061213244,0.020072976,0.00430128,0.00042861,0.0 } );
	// total reflectance
	Array1D< Real64 > correctR ( NumAngles, { 0.097222311,0.194253146,0.36875691,0.57565985,0.762546964,0.89393376,0.964537901,0.99210584,0.99912202,1.00000000 } );
	// Layer 1 absortance
	Array1D< Real64 > correctabs1 ( NumAngles, { 0.242079608,0.214464137,0.165811001,0.109778385,0.060620181,0.02682869,0.008920102,0.001979289,0.000219736,0.0 } );
	// Layer 2 absortance
	Array1D< Real64 > correctabs2 ( NumAngles, { 0.131680954,0.118416146,0.094641541,0.065633305,0.03827911,0.018024306,0.006469021,0.001613591,0.000229628,0.0 } );

	for ( int i = 1; i <= NumAngles; i++ ) {
		EXPECT_NEAR( correctT( i ), WindowManager::tsolPhi( i ), 0.0001 );
		EXPECT_NEAR( correctR( i ), WindowManager::rfsolPhi( i ), 0.0001 );
		EXPECT_NEAR( correctabs1( i ), WindowManager::solabsPhi(1, i ), 0.0001 );
		EXPECT_NEAR( correctabs2( i ), WindowManager::solabsPhi(2, i ), 0.0001 );
		sum = tsolPhi( i ) + rfsolPhi( i ) + solabsPhi( 1, i ) + solabsPhi( 2, i );
		EXPECT_NEAR( sum, 1.0, 0.0001 );
	}

	SurfaceGeometry::CosZoneRelNorth.deallocate( );
	SurfaceGeometry::SinZoneRelNorth.deallocate( );

=======
    DataIPShortCuts::lAlphaFieldBlanks = true;

    std::string const idf_objects = delimited_string({

        "  Version,8.9;",

        "  Building,",
        "    Small Office with AirflowNetwork model,  !- Name",
        "    0,                       !- North Axis {deg}",
        "    Suburbs,                 !- Terrain",
        "    0.001,                   !- Loads Convergence Tolerance Value",
        "    0.0050000,               !- Temperature Convergence Tolerance Value {deltaC}",
        "    FullInteriorAndExterior, !- Solar Distribution",
        "    25,                      !- Maximum Number of Warmup Days",
        "    6;                       !- Minimum Number of Warmup Days",

        "  Timestep,6;",

        "  SurfaceConvectionAlgorithm:Inside,TARP;",

        "  SurfaceConvectionAlgorithm:Outside,DOE-2;",

        "  HeatBalanceAlgorithm,ConductionTransferFunction;",

        "  Output:DebuggingData,0,0;",

        "  ZoneCapacitanceMultiplier:ResearchSpecial,",
        "    Multiplier,              !- Name",
        "    ,                        !- Zone or ZoneList Name",
        "    1.0,                     !- Temperature Capacity Multiplier",
        "    1.0,                     !- Humidity Capacity Multiplier",
        "    1.0,                     !- Carbon Dioxide Capacity Multiplier",
        "    ;                        !- Generic Contaminant Capacity Multiplier",

        "  SimulationControl,",
        "    No,                      !- Do Zone Sizing Calculation",
        "    No,                      !- Do System Sizing Calculation",
        "    No,                      !- Do Plant Sizing Calculation",
        "    Yes,                     !- Run Simulation for Sizing Periods",
        "    No;                      !- Run Simulation for Weather File Run Periods",

        "  RunPeriod,",
        "    ,                        !- Name",
        "    1,                       !- Begin Month",
        "    14,                      !- Begin Day of Month",
        "    1,                       !- End Month",
        "    14,                      !- End Day of Month",
        "    Tuesday,                 !- Day of Week for Start Day",
        "    Yes,                     !- Use Weather File Holidays and Special Days",
        "    Yes,                     !- Use Weather File Daylight Saving Period",
        "    No,                      !- Apply Weekend Holiday Rule",
        "    Yes,                     !- Use Weather File Rain Indicators",
        "    Yes;                     !- Use Weather File Snow Indicators",

        "  RunPeriod,",
        "    ,                        !- Name",
        "    7,                       !- Begin Month",
        "    7,                       !- Begin Day of Month",
        "    7,                       !- End Month",
        "    7,                       !- End Day of Month",
        "    Tuesday,                 !- Day of Week for Start Day",
        "    Yes,                     !- Use Weather File Holidays and Special Days",
        "    Yes,                     !- Use Weather File Daylight Saving Period",
        "    No,                      !- Apply Weekend Holiday Rule",
        "    Yes,                     !- Use Weather File Rain Indicators",
        "    No;                      !- Use Weather File Snow Indicators",

        "  Site:Location,",
        "    CHICAGO_IL_USA TMY2-94846,  !- Name",
        "    41.78,                   !- Latitude {deg}",
        "    -87.75,                  !- Longitude {deg}",
        "    -6.00,                   !- Time Zone {hr}",
        "    190.00;                  !- Elevation {m}",

        "  SizingPeriod:DesignDay,",
        "    CHICAGO_IL_USA Annual Heating 99% Design Conditions DB,  !- Name",
        "    1,                       !- Month",
        "    21,                      !- Day of Month",
        "    WinterDesignDay,         !- Day Type",
        "    -17.3,                   !- Maximum Dry-Bulb Temperature {C}",
        "    0.0,                     !- Daily Dry-Bulb Temperature Range {deltaC}",
        "    ,                        !- Dry-Bulb Temperature Range Modifier Type",
        "    ,                        !- Dry-Bulb Temperature Range Modifier Day Schedule Name",
        "    Wetbulb,                 !- Humidity Condition Type",
        "    -17.3,                   !- Wetbulb or DewPoint at Maximum Dry-Bulb {C}",
        "    ,                        !- Humidity Condition Day Schedule Name",
        "    ,                        !- Humidity Ratio at Maximum Dry-Bulb {kgWater/kgDryAir}",
        "    ,                        !- Enthalpy at Maximum Dry-Bulb {J/kg}",
        "    ,                        !- Daily Wet-Bulb Temperature Range {deltaC}",
        "    99063.,                  !- Barometric Pressure {Pa}",
        "    4.9,                     !- Wind Speed {m/s}",
        "    270,                     !- Wind Direction {deg}",
        "    No,                      !- Rain Indicator",
        "    No,                      !- Snow Indicator",
        "    No,                      !- Daylight Saving Time Indicator",
        "    ASHRAEClearSky,          !- Solar Model Indicator",
        "    ,                        !- Beam Solar Day Schedule Name",
        "    ,                        !- Diffuse Solar Day Schedule Name",
        "    ,                        !- ASHRAE Clear Sky Optical Depth for Beam Irradiance (taub) {dimensionless}",
        "    ,                        !- ASHRAE Clear Sky Optical Depth for Diffuse Irradiance (taud) {dimensionless}",
        "    0.0;                     !- Sky Clearness",

        "  SizingPeriod:DesignDay,",
        "    CHICAGO_IL_USA Annual Cooling 1% Design Conditions DB/MCWB,  !- Name",
        "    7,                       !- Month",
        "    21,                      !- Day of Month",
        "    SummerDesignDay,         !- Day Type",
        "    31.5,                    !- Maximum Dry-Bulb Temperature {C}",
        "    10.7,                    !- Daily Dry-Bulb Temperature Range {deltaC}",
        "    ,                        !- Dry-Bulb Temperature Range Modifier Type",
        "    ,                        !- Dry-Bulb Temperature Range Modifier Day Schedule Name",
        "    Wetbulb,                 !- Humidity Condition Type",
        "    23.0,                    !- Wetbulb or DewPoint at Maximum Dry-Bulb {C}",
        "    ,                        !- Humidity Condition Day Schedule Name",
        "    ,                        !- Humidity Ratio at Maximum Dry-Bulb {kgWater/kgDryAir}",
        "    ,                        !- Enthalpy at Maximum Dry-Bulb {J/kg}",
        "    ,                        !- Daily Wet-Bulb Temperature Range {deltaC}",
        "    99063.,                  !- Barometric Pressure {Pa}",
        "    5.3,                     !- Wind Speed {m/s}",
        "    230,                     !- Wind Direction {deg}",
        "    No,                      !- Rain Indicator",
        "    No,                      !- Snow Indicator",
        "    No,                      !- Daylight Saving Time Indicator",
        "    ASHRAEClearSky,          !- Solar Model Indicator",
        "    ,                        !- Beam Solar Day Schedule Name",
        "    ,                        !- Diffuse Solar Day Schedule Name",
        "    ,                        !- ASHRAE Clear Sky Optical Depth for Beam Irradiance (taub) {dimensionless}",
        "    ,                        !- ASHRAE Clear Sky Optical Depth for Diffuse Irradiance (taud) {dimensionless}",
        "    1.0;                     !- Sky Clearness",

        "  Site:GroundTemperature:BuildingSurface,20.03,20.03,20.13,20.30,20.43,20.52,20.62,20.77,20.78,20.55,20.44,20.20;",

        "  Material,",
        "    A1 - 1 IN STUCCO,        !- Name",
        "    Smooth,                  !- Roughness",
        "    2.5389841E-02,           !- Thickness {m}",
        "    0.6918309,               !- Conductivity {W/m-K}",
        "    1858.142,                !- Density {kg/m3}",
        "    836.8000,                !- Specific Heat {J/kg-K}",
        "    0.9000000,               !- Thermal Absorptance",
        "    0.9200000,               !- Solar Absorptance",
        "    0.9200000;               !- Visible Absorptance",

        "  Material,",
        "    C4 - 4 IN COMMON BRICK,  !- Name",
        "    Rough,                   !- Roughness",
        "    0.1014984,               !- Thickness {m}",
        "    0.7264224,               !- Conductivity {W/m-K}",
        "    1922.216,                !- Density {kg/m3}",
        "    836.8000,                !- Specific Heat {J/kg-K}",
        "    0.9000000,               !- Thermal Absorptance",
        "    0.7600000,               !- Solar Absorptance",
        "    0.7600000;               !- Visible Absorptance",

        "  Material,",
        "    E1 - 3 / 4 IN PLASTER OR GYP BOARD,  !- Name",
        "    Smooth,                  !- Roughness",
        "    1.9050000E-02,           !- Thickness {m}",
        "    0.7264224,               !- Conductivity {W/m-K}",
        "    1601.846,                !- Density {kg/m3}",
        "    836.8000,                !- Specific Heat {J/kg-K}",
        "    0.9000000,               !- Thermal Absorptance",
        "    0.9200000,               !- Solar Absorptance",
        "    0.9200000;               !- Visible Absorptance",

        "  Material,",
        "    C6 - 8 IN CLAY TILE,     !- Name",
        "    Smooth,                  !- Roughness",
        "    0.2033016,               !- Thickness {m}",
        "    0.5707605,               !- Conductivity {W/m-K}",
        "    1121.292,                !- Density {kg/m3}",
        "    836.8000,                !- Specific Heat {J/kg-K}",
        "    0.9000000,               !- Thermal Absorptance",
        "    0.8200000,               !- Solar Absorptance",
        "    0.8200000;               !- Visible Absorptance",

        "  Material,",
        "    C10 - 8 IN HW CONCRETE,  !- Name",
        "    MediumRough,             !- Roughness",
        "    0.2033016,               !- Thickness {m}",
        "    1.729577,                !- Conductivity {W/m-K}",
        "    2242.585,                !- Density {kg/m3}",
        "    836.8000,                !- Specific Heat {J/kg-K}",
        "    0.9000000,               !- Thermal Absorptance",
        "    0.6500000,               !- Solar Absorptance",
        "    0.6500000;               !- Visible Absorptance",

        "  Material,",
        "    E2 - 1 / 2 IN SLAG OR STONE,  !- Name",
        "    Rough,                   !- Roughness",
        "    1.2710161E-02,           !- Thickness {m}",
        "    1.435549,                !- Conductivity {W/m-K}",
        "    881.0155,                !- Density {kg/m3}",
        "    1673.600,                !- Specific Heat {J/kg-K}",
        "    0.9000000,               !- Thermal Absorptance",
        "    0.5500000,               !- Solar Absorptance",
        "    0.5500000;               !- Visible Absorptance",

        "  Material,",
        "    E3 - 3 / 8 IN FELT AND MEMBRANE,  !- Name",
        "    Rough,                   !- Roughness",
        "    9.5402403E-03,           !- Thickness {m}",
        "    0.1902535,               !- Conductivity {W/m-K}",
        "    1121.292,                !- Density {kg/m3}",
        "    1673.600,                !- Specific Heat {J/kg-K}",
        "    0.9000000,               !- Thermal Absorptance",
        "    0.7500000,               !- Solar Absorptance",
        "    0.7500000;               !- Visible Absorptance",

        "  Material,",
        "    B5 - 1 IN DENSE INSULATION,  !- Name",
        "    VeryRough,               !- Roughness",
        "    2.5389841E-02,           !- Thickness {m}",
        "    4.3239430E-02,           !- Conductivity {W/m-K}",
        "    91.30524,                !- Density {kg/m3}",
        "    836.8000,                !- Specific Heat {J/kg-K}",
        "    0.9000000,               !- Thermal Absorptance",
        "    0.5000000,               !- Solar Absorptance",
        "    0.5000000;               !- Visible Absorptance",

        "  Material,",
        "    C12 - 2 IN HW CONCRETE,  !- Name",
        "    MediumRough,             !- Roughness",
        "    5.0901599E-02,           !- Thickness {m}",
        "    1.729577,                !- Conductivity {W/m-K}",
        "    2242.585,                !- Density {kg/m3}",
        "    836.8000,                !- Specific Heat {J/kg-K}",
        "    0.9000000,               !- Thermal Absorptance",
        "    0.6500000,               !- Solar Absorptance",
        "    0.6500000;               !- Visible Absorptance",

        "  Material,",
        "    1.375in-Solid-Core,      !- Name",
        "    Smooth,                  !- Roughness",
        "    3.4925E-02,              !- Thickness {m}",
        "    0.1525000,               !- Conductivity {W/m-K}",
        "    614.5000,                !- Density {kg/m3}",
        "    1630.0000,               !- Specific Heat {J/kg-K}",
        "    0.9000000,               !- Thermal Absorptance",
        "    0.9200000,               !- Solar Absorptance",
        "    0.9200000;               !- Visible Absorptance",

        "  WindowMaterial:Glazing,",
        "    SPECTRAL GLASS INNER PANE,  !- Name",
        "    Spectral,                !- Optical Data Type",
        "    TestSpectralDataSet,     !- Window Glass Spectral Data Set Name",
        "    0.0099,                  !- Thickness {m}",
        "    0.0,                     !- Solar Transmittance at Normal Incidence",
        "    0.0,                     !- Front Side Solar Reflectance at Normal Incidence",
        "    0.0,                     !- Back Side Solar Reflectance at Normal Incidence",
        "    0.0,                     !- Visible Transmittance at Normal Incidence",
        "    0.0,                     !- Front Side Visible Reflectance at Normal Incidence",
        "    0.0,                     !- Back Side Visible Reflectance at Normal Incidence",
        "    0.0,                     !- Infrared Transmittance at Normal Incidence",
        "    0.84,                    !- Front Side Infrared Hemispherical Emissivity",
        "    0.84,                    !- Back Side Infrared Hemispherical Emissivity",
        "    0.798;                   !- Conductivity {W/m-K}",

        "  WindowMaterial:Glazing,",
        "    ELECTRO GLASS DARK STATE,!- Name",
        "    SpectralAverage,         !- Optical Data Type",
        "    ,                        !- Window Glass Spectral Data Set Name",
        "    0.006,                   !- Thickness {m}",
        "    0.111,                   !- Solar Transmittance at Normal Incidence",
        "    0.179,                   !- Front Side Solar Reflectance at Normal Incidence",
        "    0.179,                   !- Back Side Solar Reflectance at Normal Incidence",
        "    0.128,                   !- Visible Transmittance at Normal Incidence",
        "    0.081,                   !- Front Side Visible Reflectance at Normal Incidence",
        "    0.081,                   !- Back Side Visible Reflectance at Normal Incidence",
        "    0.0,                     !- Infrared Transmittance at Normal Incidence",
        "    0.84,                    !- Front Side Infrared Hemispherical Emissivity",
        "    0.84,                    !- Back Side Infrared Hemispherical Emissivity",
        "    0.9;                     !- Conductivity {W/m-K}",

        "  WindowMaterial:Glazing,",
        "    ELECTRO GLASS LIGHT STATE,  !- Name",
        "    SpectralAndAngle,         !- Optical Data Type",
        "    ,                        !- Window Glass Spectral Data Set Name",
        "    0.0099,                  !- Thickness {m}",
        "    0.0,                     !- Solar Transmittance at Normal Incidence",
        "    0.0,                     !- Front Side Solar Reflectance at Normal Incidence",
        "    0.0,                     !- Back Side Solar Reflectance at Normal Incidence",
        "    0.0,                     !- Visible Transmittance at Normal Incidence",
        "    0.0,                     !- Front Side Visible Reflectance at Normal Incidence",
        "    0.0,                     !- Back Side Visible Reflectance at Normal Incidence",
        "    0.0,                     !- Infrared Transmittance at Normal Incidence",
        "    0.84,                    !- Front Side Infrared Hemispherical Emissivity",
        "    0.84,                    !- Back Side Infrared Hemispherical Emissivity",
        "    0.798,                   !- Conductivity {W/m-K}",
        "    ,      !- Dirt Correction Factor for Solar and Visible Transmittance",
        "    ,      !- Solar Diffusing",
        "    ,      !- Young's modulus",
        "    ,      !- Poisson's ratio",
        "    TransmittanceData,       !- Window Glass Spectral and Incident Angle Transmittance Data Set Table Name",
        "    FrontReflectanceData,    !- Window Glass Spectral and Incident Angle Front Reflectance Data Set Table Name",
        "    BackRefelectanceData;    !- Window Glass Spectral and Incident Angle Back Reflectance Data Set Table Name",

        "Table:TwoIndependentVariables,",
        "  TransmittanceData,         !- Name",
        "  BiQuadratic,               !- Curve Type",
        "  LinearInterpolationOfTable,!- Interpolation Type",
        "  0.0,                       !- Minimum Value of x,",
        "  90.0,                      !- Maximum Value of x,",
        "  0.30,                      !- Minimum Value of y,",
        "  2.50,                      !- Maximum Value of y,",
        "  0.0,                       !- Minimum Table Output",
        "  1.0,                       !- Maximum Table Output",
        "  Angle,                     !- Input Unit Type for x",
        "  Wavelength,                !- Input Unit Type for y",
        "  Dimensionless,             !- Output Unit Type",
        "  1.0,                       !- Normalization Point",
        "  ,                          !- External File Name",
        " 0.0,  0.300, 0.00100,",
        " 0.0,  0.310, 0.00100,",
        " 0.0,  0.320, 0.00100,",
        " 0.0,  0.330, 0.00100,",
        " 0.0,  0.340, 0.00100,",
        " 0.0,  0.350, 0.00100,",
        " 0.0,  0.360, 0.00900,",
        " 0.0,  0.370, 0.12000,",
        " 0.0,  0.380, 0.49200,",
        " 0.0,  0.390, 0.78200,",
        " 0.0,  0.400, 0.85600,",
        " 0.0,  0.410, 0.85800,",
        " 0.0,  0.420, 0.85800,",
        " 0.0,  0.430, 0.86000,",
        " 0.0,  0.440, 0.86100,",
        " 0.0,  0.450, 0.87100,",
        " 0.0,  0.460, 0.88000,",
        " 0.0,  0.470, 0.88300,",
        " 0.0,  0.480, 0.88700,",
        " 0.0,  0.490, 0.89000,",
        " 0.0,  0.500, 0.89000,",
        " 0.0,  0.510, 0.89100,",
        " 0.0,  0.520, 0.88700,",
        " 0.0,  0.530, 0.89000,",
        " 0.0,  0.540, 0.88300,",
        " 0.0,  0.550, 0.88800,",
        " 0.0,  0.560, 0.88200,",
        " 0.0,  0.570, 0.88100,",
        " 0.0,  0.580, 0.86500,",
        " 0.0,  0.590, 0.85800,",
        " 0.0,  0.600, 0.86500,",
        " 0.0,  0.610, 0.85600,",
        " 0.0,  0.620, 0.84500,",
        " 0.0,  0.630, 0.83700,",
        " 0.0,  0.640, 0.82700,",
        " 0.0,  0.650, 0.82000,",
        " 0.0,  0.660, 0.80700,",
        " 0.0,  0.670, 0.79800,",
        " 0.0,  0.680, 0.79100,",
        " 0.0,  0.690, 0.78100,",
        " 0.0,  0.700, 0.76800,",
        " 0.0,  0.710, 0.76100,",
        " 0.0,  0.720, 0.74400,",
        " 0.0,  0.730, 0.71300,",
        " 0.0,  0.740, 0.70300,",
        " 0.0,  0.750, 0.69400,",
        " 0.0,  0.760, 0.68500,",
        " 0.0,  0.770, 0.67500,",
        " 0.0,  0.780, 0.66700,",
        " 0.0,  0.790, 0.65500,",
        " 0.0,  0.800, 0.64600,",
        " 0.0,  0.810, 0.63800,",
        " 0.0,  0.820, 0.62900,",
        " 0.0,  0.830, 0.62300,",
        " 0.0,  0.840, 0.61400,",
        " 0.0,  0.850, 0.60800,",
        " 0.0,  0.860, 0.60100,",
        " 0.0,  0.870, 0.59700,",
        " 0.0,  0.880, 0.59200,",
        " 0.0,  0.890, 0.58700,",
        " 0.0,  0.900, 0.58200,",
        " 0.0,  0.950, 0.56800,",
        " 0.0,  1.000, 0.56200,",
        " 0.0,  1.050, 0.55600,",
        " 0.0,  1.100, 0.56300,",
        " 0.0,  1.150, 0.55600,",
        " 0.0,  1.200, 0.54700,",
        " 0.0,  1.250, 0.57700,",
        " 0.0,  1.300, 0.59800,",
        " 0.0,  1.350, 0.60800,",
        " 0.0,  1.400, 0.60300,",
        " 0.0,  1.450, 0.61400,",
        " 0.0,  1.500, 0.64800,",
        " 0.0,  1.550, 0.68000,",
        " 0.0,  1.600, 0.69900,",
        " 0.0,  1.650, 0.70600,",
        " 0.0,  1.700, 0.57000,",
        " 0.0,  1.750, 0.58500,",
        " 0.0,  1.800, 0.63700,",
        " 0.0,  1.850, 0.65500,",
        " 0.0,  1.900, 0.63700,",
        " 0.0,  1.950, 0.63400,",
        " 0.0,  2.000, 0.63400,",
        " 0.0,  2.050, 0.58600,",
        " 0.0,  2.100, 0.58800,",
        " 0.0,  2.150, 0.59700,",
        " 0.0,  2.200, 0.57600,",
        " 0.0,  2.250, 0.40400,",
        " 0.0,  2.300, 0.17900,",
        " 0.0,  2.350, 0.21900,",
        " 0.0,  2.400, 0.24000,",
        " 0.0,  2.450, 0.20000,",
        " 0.0,  2.500, 0.21400,",
        "90.0,  0.300, 0.00000,",
        "90.0,  0.310, 0.00000,",
        "90.0,  0.320, 0.00000,",
        "90.0,  0.330, 0.00000,",
        "90.0,  0.340, 0.00000,",
        "90.0,  0.350, 0.00000,",
        "90.0,  0.360, 0.00000,",
        "90.0,  0.370, 0.00000,",
        "90.0,  0.380, 0.00000,",
        "90.0,  0.390, 0.00000,",
        "90.0,  0.400, 0.00000,",
        "90.0,  0.410, 0.00000,",
        "90.0,  0.420, 0.00000,",
        "90.0,  0.430, 0.00000,",
        "90.0,  0.440, 0.00000,",
        "90.0,  0.450, 0.00000,",
        "90.0,  0.460, 0.00000,",
        "90.0,  0.470, 0.00000,",
        "90.0,  0.480, 0.00000,",
        "90.0,  0.490, 0.00000,",
        "90.0,  0.500, 0.00000,",
        "90.0,  0.510, 0.00000,",
        "90.0,  0.520, 0.00000,",
        "90.0,  0.530, 0.00000,",
        "90.0,  0.540, 0.00000,",
        "90.0,  0.550, 0.00000,",
        "90.0,  0.560, 0.00000,",
        "90.0,  0.570, 0.00000,",
        "90.0,  0.580, 0.00000,",
        "90.0,  0.590, 0.00000,",
        "90.0,  0.600, 0.00000,",
        "90.0,  0.610, 0.00000,",
        "90.0,  0.620, 0.00000,",
        "90.0,  0.630, 0.00000,",
        "90.0,  0.640, 0.00000,",
        "90.0,  0.650, 0.00000,",
        "90.0,  0.660, 0.00000,",
        "90.0,  0.670, 0.00000,",
        "90.0,  0.680, 0.00000,",
        "90.0,  0.690, 0.00000,",
        "90.0,  0.700, 0.00000,",
        "90.0,  0.710, 0.00000,",
        "90.0,  0.720, 0.00000,",
        "90.0,  0.730, 0.00000,",
        "90.0,  0.740, 0.00000,",
        "90.0,  0.750, 0.00000,",
        "90.0,  0.760, 0.00000,",
        "90.0,  0.770, 0.00000,",
        "90.0,  0.780, 0.00000,",
        "90.0,  0.790, 0.00000,",
        "90.0,  0.800, 0.00000,",
        "90.0,  0.810, 0.00000,",
        "90.0,  0.820, 0.00000,",
        "90.0,  0.830, 0.00000,",
        "90.0,  0.840, 0.00000,",
        "90.0,  0.850, 0.00000,",
        "90.0,  0.860, 0.00000,",
        "90.0,  0.870, 0.00000,",
        "90.0,  0.880, 0.00000,",
        "90.0,  0.890, 0.00000,",
        "90.0,  0.900, 0.00000,",
        "90.0,  0.950, 0.00000,",
        "90.0,  1.000, 0.00000,",
        "90.0,  1.050, 0.00000,",
        "90.0,  1.100, 0.00000,",
        "90.0,  1.150, 0.00000,",
        "90.0,  1.200, 0.00000,",
        "90.0,  1.250, 0.00000,",
        "90.0,  1.300, 0.00000,",
        "90.0,  1.350, 0.00000,",
        "90.0,  1.400, 0.00000,",
        "90.0,  1.450, 0.00000,",
        "90.0,  1.500, 0.00000,",
        "90.0,  1.550, 0.00000,",
        "90.0,  1.600, 0.00000,",
        "90.0,  1.650, 0.00000,",
        "90.0,  1.700, 0.00000,",
        "90.0,  1.750, 0.00000,",
        "90.0,  1.800, 0.00000,",
        "90.0,  1.850, 0.00000,",
        "90.0,  1.900, 0.00000,",
        "90.0,  1.950, 0.00000,",
        "90.0,  2.000, 0.00000,",
        "90.0,  2.050, 0.00000,",
        "90.0,  2.100, 0.00000,",
        "90.0,  2.150, 0.00000,",
        "90.0,  2.200, 0.00000,",
        "90.0,  2.250, 0.00000,",
        "90.0,  2.300, 0.00000,",
        "90.0,  2.350, 0.00000,",
        "90.0,  2.400, 0.00000,",
        "90.0,  2.450, 0.00000,",
        "90.0,  2.500, 0.00000;",

        "Table:TwoIndependentVariables,",
        "  FrontReflectanceData,      !- Name",
        "  BiQuadratic,               !- Curve Type",
        "  LinearInterpolationOfTable,!- Interpolation Type",
        "  0.0,                       !- Minimum Value of x,",
        "  90.0,                      !- Maximum Value of x,",
        "  0.30,                      !- Minimum Value of y,",
        "  2.50,                      !- Maximum Value of y,",
        "  0.0,                       !- Minimum Table Output",
        "  1.0,                       !- Maximum Table Output",
        "  Angle,                     !- Input Unit Type for x",
        "  Wavelength,                !- Input Unit Type for y",
        "  Dimensionless,             !- Output Unit Type",
        "  1.0,                       !- Normalization Point",
        "  ,                          !- External File Name",
        " 0.0,  0.300, 0.04500,",
        " 0.0,  0.310, 0.04400,",
        " 0.0,  0.320, 0.04400,",
        " 0.0,  0.330, 0.04200,",
        " 0.0,  0.340, 0.04100,",
        " 0.0,  0.350, 0.04000,",
        " 0.0,  0.360, 0.04000,",
        " 0.0,  0.370, 0.04000,",
        " 0.0,  0.380, 0.05100,",
        " 0.0,  0.390, 0.07000,",
        " 0.0,  0.400, 0.07500,",
        " 0.0,  0.410, 0.07500,",
        " 0.0,  0.420, 0.07500,",
        " 0.0,  0.430, 0.07500,",
        " 0.0,  0.440, 0.07500,",
        " 0.0,  0.450, 0.07500,",
        " 0.0,  0.460, 0.07600,",
        " 0.0,  0.470, 0.07500,",
        " 0.0,  0.480, 0.07600,",
        " 0.0,  0.490, 0.07500,",
        " 0.0,  0.500, 0.07500,",
        " 0.0,  0.510, 0.07500,",
        " 0.0,  0.520, 0.07500,",
        " 0.0,  0.530, 0.07500,",
        " 0.0,  0.540, 0.07400,",
        " 0.0,  0.550, 0.07400,",
        " 0.0,  0.560, 0.07400,",
        " 0.0,  0.570, 0.07400,",
        " 0.0,  0.580, 0.07100,",
        " 0.0,  0.590, 0.07000,",
        " 0.0,  0.600, 0.07000,",
        " 0.0,  0.610, 0.07000,",
        " 0.0,  0.620, 0.07000,",
        " 0.0,  0.630, 0.07000,",
        " 0.0,  0.640, 0.06900,",
        " 0.0,  0.650, 0.06700,",
        " 0.0,  0.660, 0.06700,",
        " 0.0,  0.670, 0.06500,",
        " 0.0,  0.680, 0.06500,",
        " 0.0,  0.690, 0.06500,",
        " 0.0,  0.700, 0.06400,",
        " 0.0,  0.710, 0.06400,",
        " 0.0,  0.720, 0.06200,",
        " 0.0,  0.730, 0.06400,",
        " 0.0,  0.740, 0.06200,",
        " 0.0,  0.750, 0.06100,",
        " 0.0,  0.760, 0.06100,",
        " 0.0,  0.770, 0.06000,",
        " 0.0,  0.780, 0.06000,",
        " 0.0,  0.790, 0.06000,",
        " 0.0,  0.800, 0.05900,",
        " 0.0,  0.810, 0.05900,",
        " 0.0,  0.820, 0.05700,",
        " 0.0,  0.830, 0.05700,",
        " 0.0,  0.840, 0.05600,",
        " 0.0,  0.850, 0.05600,",
        " 0.0,  0.860, 0.05500,",
        " 0.0,  0.870, 0.05400,",
        " 0.0,  0.880, 0.05400,",
        " 0.0,  0.890, 0.05400,",
        " 0.0,  0.900, 0.05500,",
        " 0.0,  0.950, 0.05100,",
        " 0.0,  1.000, 0.05100,",
        " 0.0,  1.050, 0.05000,",
        " 0.0,  1.100, 0.05100,",
        " 0.0,  1.150, 0.05000,",
        " 0.0,  1.200, 0.05000,",
        " 0.0,  1.250, 0.05100,",
        " 0.0,  1.300, 0.05400,",
        " 0.0,  1.350, 0.05500,",
        " 0.0,  1.400, 0.05200,",
        " 0.0,  1.450, 0.05500,",
        " 0.0,  1.500, 0.05700,",
        " 0.0,  1.550, 0.05900,",
        " 0.0,  1.600, 0.06000,",
        " 0.0,  1.650, 0.06000,",
        " 0.0,  1.700, 0.05100,",
        " 0.0,  1.750, 0.05100,",
        " 0.0,  1.800, 0.05500,",
        " 0.0,  1.850, 0.05700,",
        " 0.0,  1.900, 0.05700,",
        " 0.0,  1.950, 0.05700,",
        " 0.0,  2.000, 0.05700,",
        " 0.0,  2.050, 0.05200,",
        " 0.0,  2.100, 0.05400,",
        " 0.0,  2.150, 0.05400,",
        " 0.0,  2.200, 0.05100,",
        " 0.0,  2.250, 0.04500,",
        " 0.0,  2.300, 0.03700,",
        " 0.0,  2.350, 0.03700,",
        " 0.0,  2.400, 0.03900,",
        " 0.0,  2.450, 0.04000,",
        " 0.0,  2.500, 0.03900,",
        "90.0,  0.300, 1.00000,",
        "90.0,  0.310, 1.00000,",
        "90.0,  0.320, 1.00000,",
        "90.0,  0.330, 1.00000,",
        "90.0,  0.340, 1.00000,",
        "90.0,  0.350, 1.00000,",
        "90.0,  0.360, 1.00000,",
        "90.0,  0.370, 1.00000,",
        "90.0,  0.380, 1.00000,",
        "90.0,  0.390, 1.00000,",
        "90.0,  0.400, 1.00000,",
        "90.0,  0.410, 1.00000,",
        "90.0,  0.420, 1.00000,",
        "90.0,  0.430, 1.00000,",
        "90.0,  0.440, 1.00000,",
        "90.0,  0.450, 1.00000,",
        "90.0,  0.460, 1.00000,",
        "90.0,  0.470, 1.00000,",
        "90.0,  0.480, 1.00000,",
        "90.0,  0.490, 1.00000,",
        "90.0,  0.500, 1.00000,",
        "90.0,  0.510, 1.00000,",
        "90.0,  0.520, 1.00000,",
        "90.0,  0.530, 1.00000,",
        "90.0,  0.540, 1.00000,",
        "90.0,  0.550, 1.00000,",
        "90.0,  0.560, 1.00000,",
        "90.0,  0.570, 1.00000,",
        "90.0,  0.580, 1.00000,",
        "90.0,  0.590, 1.00000,",
        "90.0,  0.600, 1.00000,",
        "90.0,  0.610, 1.00000,",
        "90.0,  0.620, 1.00000,",
        "90.0,  0.630, 1.00000,",
        "90.0,  0.640, 1.00000,",
        "90.0,  0.650, 1.00000,",
        "90.0,  0.660, 1.00000,",
        "90.0,  0.670, 1.00000,",
        "90.0,  0.680, 1.00000,",
        "90.0,  0.690, 1.00000,",
        "90.0,  0.700, 1.00000,",
        "90.0,  0.710, 1.00000,",
        "90.0,  0.720, 1.00000,",
        "90.0,  0.730, 1.00000,",
        "90.0,  0.740, 1.00000,",
        "90.0,  0.750, 1.00000,",
        "90.0,  0.760, 1.00000,",
        "90.0,  0.770, 1.00000,",
        "90.0,  0.780, 1.00000,",
        "90.0,  0.790, 1.00000,",
        "90.0,  0.800, 1.00000,",
        "90.0,  0.810, 1.00000,",
        "90.0,  0.820, 1.00000,",
        "90.0,  0.830, 1.00000,",
        "90.0,  0.840, 1.00000,",
        "90.0,  0.850, 1.00000,",
        "90.0,  0.860, 1.00000,",
        "90.0,  0.870, 1.00000,",
        "90.0,  0.880, 1.00000,",
        "90.0,  0.890, 1.00000,",
        "90.0,  0.900, 1.00000,",
        "90.0,  0.950, 1.00000,",
        "90.0,  1.000, 1.00000,",
        "90.0,  1.050, 1.00000,",
        "90.0,  1.100, 1.00000,",
        "90.0,  1.150, 1.00000,",
        "90.0,  1.200, 1.00000,",
        "90.0,  1.250, 1.00000,",
        "90.0,  1.300, 1.00000,",
        "90.0,  1.350, 1.00000,",
        "90.0,  1.400, 1.00000,",
        "90.0,  1.450, 1.00000,",
        "90.0,  1.500, 1.00000,",
        "90.0,  1.550, 1.00000,",
        "90.0,  1.600, 1.00000,",
        "90.0,  1.650, 1.00000,",
        "90.0,  1.700, 1.00000,",
        "90.0,  1.750, 1.00000,",
        "90.0,  1.800, 1.00000,",
        "90.0,  1.850, 1.00000,",
        "90.0,  1.900, 1.00000,",
        "90.0,  1.950, 1.00000,",
        "90.0,  2.000, 1.00000,",
        "90.0,  2.050, 1.00000,",
        "90.0,  2.100, 1.00000,",
        "90.0,  2.150, 1.00000,",
        "90.0,  2.200, 1.00000,",
        "90.0,  2.250, 1.00000,",
        "90.0,  2.300, 1.00000,",
        "90.0,  2.350, 1.00000,",
        "90.0,  2.400, 1.00000,",
        "90.0,  2.450, 1.00000,",
        "90.0,  2.500, 1.00000;",

        "Table:TwoIndependentVariables,",
        "  BackRefelectanceData,      !- Name",
        "  BiQuadratic,               !- Curve Type",
        "  LinearInterpolationOfTable,!- Interpolation Type",
        "  0.0,                       !- Minimum Value of x,",
        "  90.0,                      !- Maximum Value of x,",
        "  0.30,                      !- Minimum Value of y,",
        "  2.50,                      !- Maximum Value of y,",
        "  0.0,                       !- Minimum Table Output",
        "  1.0,                       !- Maximum Table Output",
        "  Angle,                     !- Input Unit Type for x",
        "  Wavelength,                !- Input Unit Type for y",
        "  Dimensionless,             !- Output Unit Type",
        "  1.0,                       !- Normalization Point",
        "  ,                          !- External File Name",
        " 0.0,  0.300, 0.04500,",
        " 0.0,  0.310, 0.04400,",
        " 0.0,  0.320, 0.04400,",
        " 0.0,  0.330, 0.04200,",
        " 0.0,  0.340, 0.04100,",
        " 0.0,  0.350, 0.04000,",
        " 0.0,  0.360, 0.04000,",
        " 0.0,  0.370, 0.04000,",
        " 0.0,  0.380, 0.05100,",
        " 0.0,  0.390, 0.07000,",
        " 0.0,  0.400, 0.07500,",
        " 0.0,  0.410, 0.07500,",
        " 0.0,  0.420, 0.07500,",
        " 0.0,  0.430, 0.07500,",
        " 0.0,  0.440, 0.07500,",
        " 0.0,  0.450, 0.07500,",
        " 0.0,  0.460, 0.07600,",
        " 0.0,  0.470, 0.07500,",
        " 0.0,  0.480, 0.07600,",
        " 0.0,  0.490, 0.07500,",
        " 0.0,  0.500, 0.07500,",
        " 0.0,  0.510, 0.07500,",
        " 0.0,  0.520, 0.07500,",
        " 0.0,  0.530, 0.07500,",
        " 0.0,  0.540, 0.07400,",
        " 0.0,  0.550, 0.07400,",
        " 0.0,  0.560, 0.07400,",
        " 0.0,  0.570, 0.07400,",
        " 0.0,  0.580, 0.07100,",
        " 0.0,  0.590, 0.07000,",
        " 0.0,  0.600, 0.07000,",
        " 0.0,  0.610, 0.07000,",
        " 0.0,  0.620, 0.07000,",
        " 0.0,  0.630, 0.07000,",
        " 0.0,  0.640, 0.06900,",
        " 0.0,  0.650, 0.06700,",
        " 0.0,  0.660, 0.06700,",
        " 0.0,  0.670, 0.06500,",
        " 0.0,  0.680, 0.06500,",
        " 0.0,  0.690, 0.06500,",
        " 0.0,  0.700, 0.06400,",
        " 0.0,  0.710, 0.06400,",
        " 0.0,  0.720, 0.06200,",
        " 0.0,  0.730, 0.06400,",
        " 0.0,  0.740, 0.06200,",
        " 0.0,  0.750, 0.06100,",
        " 0.0,  0.760, 0.06100,",
        " 0.0,  0.770, 0.06000,",
        " 0.0,  0.780, 0.06000,",
        " 0.0,  0.790, 0.06000,",
        " 0.0,  0.800, 0.05900,",
        " 0.0,  0.810, 0.05900,",
        " 0.0,  0.820, 0.05700,",
        " 0.0,  0.830, 0.05700,",
        " 0.0,  0.840, 0.05600,",
        " 0.0,  0.850, 0.05600,",
        " 0.0,  0.860, 0.05500,",
        " 0.0,  0.870, 0.05400,",
        " 0.0,  0.880, 0.05400,",
        " 0.0,  0.890, 0.05400,",
        " 0.0,  0.900, 0.05500,",
        " 0.0,  0.950, 0.05100,",
        " 0.0,  1.000, 0.05100,",
        " 0.0,  1.050, 0.05000,",
        " 0.0,  1.100, 0.05100,",
        " 0.0,  1.150, 0.05000,",
        " 0.0,  1.200, 0.05000,",
        " 0.0,  1.250, 0.05100,",
        " 0.0,  1.300, 0.05400,",
        " 0.0,  1.350, 0.05500,",
        " 0.0,  1.400, 0.05200,",
        " 0.0,  1.450, 0.05500,",
        " 0.0,  1.500, 0.05700,",
        " 0.0,  1.550, 0.05900,",
        " 0.0,  1.600, 0.06000,",
        " 0.0,  1.650, 0.06000,",
        " 0.0,  1.700, 0.05100,",
        " 0.0,  1.750, 0.05100,",
        " 0.0,  1.800, 0.05500,",
        " 0.0,  1.850, 0.05700,",
        " 0.0,  1.900, 0.05700,",
        " 0.0,  1.950, 0.05700,",
        " 0.0,  2.000, 0.05700,",
        " 0.0,  2.050, 0.05200,",
        " 0.0,  2.100, 0.05400,",
        " 0.0,  2.150, 0.05400,",
        " 0.0,  2.200, 0.05100,",
        " 0.0,  2.250, 0.04500,",
        " 0.0,  2.300, 0.03700,",
        " 0.0,  2.350, 0.03700,",
        " 0.0,  2.400, 0.03900,",
        " 0.0,  2.450, 0.04000,",
        " 0.0,  2.500, 0.03900,",
        "90.0,  0.300, 1.00000,",
        "90.0,  0.310, 1.00000,",
        "90.0,  0.320, 1.00000,",
        "90.0,  0.330, 1.00000,",
        "90.0,  0.340, 1.00000,",
        "90.0,  0.350, 1.00000,",
        "90.0,  0.360, 1.00000,",
        "90.0,  0.370, 1.00000,",
        "90.0,  0.380, 1.00000,",
        "90.0,  0.390, 1.00000,",
        "90.0,  0.400, 1.00000,",
        "90.0,  0.410, 1.00000,",
        "90.0,  0.420, 1.00000,",
        "90.0,  0.430, 1.00000,",
        "90.0,  0.440, 1.00000,",
        "90.0,  0.450, 1.00000,",
        "90.0,  0.460, 1.00000,",
        "90.0,  0.470, 1.00000,",
        "90.0,  0.480, 1.00000,",
        "90.0,  0.490, 1.00000,",
        "90.0,  0.500, 1.00000,",
        "90.0,  0.510, 1.00000,",
        "90.0,  0.520, 1.00000,",
        "90.0,  0.530, 1.00000,",
        "90.0,  0.540, 1.00000,",
        "90.0,  0.550, 1.00000,",
        "90.0,  0.560, 1.00000,",
        "90.0,  0.570, 1.00000,",
        "90.0,  0.580, 1.00000,",
        "90.0,  0.590, 1.00000,",
        "90.0,  0.600, 1.00000,",
        "90.0,  0.610, 1.00000,",
        "90.0,  0.620, 1.00000,",
        "90.0,  0.630, 1.00000,",
        "90.0,  0.640, 1.00000,",
        "90.0,  0.650, 1.00000,",
        "90.0,  0.660, 1.00000,",
        "90.0,  0.670, 1.00000,",
        "90.0,  0.680, 1.00000,",
        "90.0,  0.690, 1.00000,",
        "90.0,  0.700, 1.00000,",
        "90.0,  0.710, 1.00000,",
        "90.0,  0.720, 1.00000,",
        "90.0,  0.730, 1.00000,",
        "90.0,  0.740, 1.00000,",
        "90.0,  0.750, 1.00000,",
        "90.0,  0.760, 1.00000,",
        "90.0,  0.770, 1.00000,",
        "90.0,  0.780, 1.00000,",
        "90.0,  0.790, 1.00000,",
        "90.0,  0.800, 1.00000,",
        "90.0,  0.810, 1.00000,",
        "90.0,  0.820, 1.00000,",
        "90.0,  0.830, 1.00000,",
        "90.0,  0.840, 1.00000,",
        "90.0,  0.850, 1.00000,",
        "90.0,  0.860, 1.00000,",
        "90.0,  0.870, 1.00000,",
        "90.0,  0.880, 1.00000,",
        "90.0,  0.890, 1.00000,",
        "90.0,  0.900, 1.00000,",
        "90.0,  0.950, 1.00000,",
        "90.0,  1.000, 1.00000,",
        "90.0,  1.050, 1.00000,",
        "90.0,  1.100, 1.00000,",
        "90.0,  1.150, 1.00000,",
        "90.0,  1.200, 1.00000,",
        "90.0,  1.250, 1.00000,",
        "90.0,  1.300, 1.00000,",
        "90.0,  1.350, 1.00000,",
        "90.0,  1.400, 1.00000,",
        "90.0,  1.450, 1.00000,",
        "90.0,  1.500, 1.00000,",
        "90.0,  1.550, 1.00000,",
        "90.0,  1.600, 1.00000,",
        "90.0,  1.650, 1.00000,",
        "90.0,  1.700, 1.00000,",
        "90.0,  1.750, 1.00000,",
        "90.0,  1.800, 1.00000,",
        "90.0,  1.850, 1.00000,",
        "90.0,  1.900, 1.00000,",
        "90.0,  1.950, 1.00000,",
        "90.0,  2.000, 1.00000,",
        "90.0,  2.050, 1.00000,",
        "90.0,  2.100, 1.00000,",
        "90.0,  2.150, 1.00000,",
        "90.0,  2.200, 1.00000,",
        "90.0,  2.250, 1.00000,",
        "90.0,  2.300, 1.00000,",
        "90.0,  2.350, 1.00000,",
        "90.0,  2.400, 1.00000,",
        "90.0,  2.450, 1.00000,",
        "90.0,  2.500, 1.00000;",

        "  WindowMaterial:Gas,",
        "    WinAirGap,               !- Name",
        "    AIR,                     !- Gas Type",
        "    0.013;                   !- Thickness {m}",

        "  MaterialProperty:GlazingSpectralData,",
        "    TestSpectralDataSet,     !- Name",
        "    0.300,0.000,0.045,0.045,",
        "    0.310,0.000,0.044,0.044,",
        "    0.320,0.000,0.044,0.044,",
        "    0.330,0.000,0.042,0.042,",
        "    0.340,0.000,0.041,0.041,",
        "    0.350,0.000,0.040,0.040,",
        "    0.360,0.009,0.040,0.040,",
        "    0.370,0.120,0.040,0.040,",
        "    0.380,0.492,0.051,0.051,",
        "    0.390,0.782,0.070,0.070,",
        "    0.400,0.856,0.075,0.075,",
        "    0.410,0.858,0.075,0.075,",
        "    0.420,0.858,0.075,0.075,",
        "    0.430,0.860,0.075,0.075,",
        "    0.440,0.861,0.075,0.075,",
        "    0.450,0.871,0.075,0.075,",
        "    0.460,0.880,0.076,0.076,",
        "    0.470,0.883,0.075,0.075,",
        "    0.480,0.887,0.076,0.076,",
        "    0.490,0.890,0.075,0.075,",
        "    0.500,0.890,0.075,0.075,",
        "    0.510,0.891,0.075,0.075,",
        "    0.520,0.887,0.075,0.075,",
        "    0.530,0.890,0.075,0.075,",
        "    0.540,0.883,0.074,0.074,",
        "    0.550,0.888,0.074,0.074,",
        "    0.560,0.882,0.074,0.074,",
        "    0.570,0.881,0.074,0.074,",
        "    0.580,0.865,0.071,0.071,",
        "    0.590,0.858,0.070,0.070,",
        "    0.600,0.865,0.070,0.070,",
        "    0.610,0.856,0.070,0.070,",
        "    0.620,0.845,0.070,0.070,",
        "    0.630,0.837,0.070,0.070,",
        "    0.640,0.827,0.069,0.069,",
        "    0.650,0.820,0.067,0.067,",
        "    0.660,0.807,0.067,0.067,",
        "    0.670,0.798,0.065,0.065,",
        "    0.680,0.791,0.065,0.065,",
        "    0.690,0.781,0.065,0.065,",
        "    0.700,0.768,0.064,0.064,",
        "    0.710,0.761,0.064,0.064,",
        "    0.720,0.744,0.062,0.062,",
        "    0.730,0.713,0.064,0.064,",
        "    0.740,0.703,0.062,0.062,",
        "    0.750,0.694,0.061,0.061,",
        "    0.760,0.685,0.061,0.061,",
        "    0.770,0.675,0.060,0.060,",
        "    0.780,0.667,0.060,0.060,",
        "    0.790,0.655,0.060,0.060,",
        "    0.800,0.646,0.059,0.059,",
        "    0.810,0.638,0.059,0.059,",
        "    0.820,0.629,0.057,0.057,",
        "    0.830,0.623,0.057,0.057,",
        "    0.840,0.614,0.056,0.056,",
        "    0.850,0.608,0.056,0.056,",
        "    0.860,0.601,0.055,0.055,",
        "    0.870,0.597,0.054,0.054,",
        "    0.880,0.592,0.054,0.054,",
        "    0.890,0.587,0.054,0.054,",
        "    0.900,0.582,0.055,0.055,",
        "    0.950,0.568,0.051,0.051,",
        "    1.000,0.562,0.051,0.051,",
        "    1.050,0.556,0.050,0.050,",
        "    1.100,0.563,0.051,0.051,",
        "    1.150,0.556,0.050,0.050,",
        "    1.200,0.547,0.050,0.050,",
        "    1.250,0.577,0.051,0.051,",
        "    1.300,0.598,0.054,0.054,",
        "    1.350,0.608,0.055,0.055,",
        "    1.400,0.603,0.052,0.052,",
        "    1.450,0.614,0.055,0.055,",
        "    1.500,0.648,0.057,0.057,",
        "    1.550,0.680,0.059,0.059,",
        "    1.600,0.699,0.060,0.060,",
        "    1.650,0.706,0.060,0.060,",
        "    1.700,0.570,0.051,0.051,",
        "    1.750,0.585,0.051,0.051,",
        "    1.800,0.637,0.055,0.055,",
        "    1.850,0.655,0.057,0.057,",
        "    1.900,0.637,0.057,0.057,",
        "    1.950,0.634,0.057,0.057,",
        "    2.000,0.634,0.057,0.057,",
        "    2.050,0.586,0.052,0.052,",
        "    2.100,0.588,0.054,0.054,",
        "    2.150,0.597,0.054,0.054,",
        "    2.200,0.576,0.051,0.051,",
        "    2.250,0.404,0.045,0.045,",
        "    2.300,0.179,0.037,0.037,",
        "    2.350,0.219,0.037,0.037,",
        "    2.400,0.240,0.039,0.039,",
        "    2.450,0.200,0.040,0.040,",
        "    2.500,0.214,0.039,0.039;",
        "  Construction,",
        "    EXTWALL80,               !- Name",
        "    A1 - 1 IN STUCCO,        !- Outside Layer",
        "    C4 - 4 IN COMMON BRICK,  !- Layer 2",
        "    E1 - 3 / 4 IN PLASTER OR GYP BOARD;  !- Layer 3",

        "  Construction,",
        "    PARTITION06,             !- Name",
        "    E1 - 3 / 4 IN PLASTER OR GYP BOARD,  !- Outside Layer",
        "    C6 - 8 IN CLAY TILE,     !- Layer 2",
        "    E1 - 3 / 4 IN PLASTER OR GYP BOARD;  !- Layer 3",

        "  Construction,",
        "    FLOOR SLAB 8 IN,         !- Name",
        "    C10 - 8 IN HW CONCRETE;  !- Outside Layer",

        "  Construction,",
        "    ROOF34,                  !- Name",
        "    E2 - 1 / 2 IN SLAG OR STONE,  !- Outside Layer",
        "    E3 - 3 / 8 IN FELT AND MEMBRANE,  !- Layer 2",
        "    C12 - 2 IN HW CONCRETE;  !- Layer 3",

        "  Construction,",
        "    CEILING:ZONE,            !- Name",
        "    B5 - 1 IN DENSE INSULATION,  !- Outside Layer",
        "    E1 - 3 / 4 IN PLASTER OR GYP BOARD;  !- Layer 2",

        "  Construction,",
        "    CEILING:ATTIC,           !- Name",
        "    E1 - 3 / 4 IN PLASTER OR GYP BOARD,  !- Outside Layer",
        "    B5 - 1 IN DENSE INSULATION;  !- Layer 2",

        "  Construction,",
        "    ELECTRO-CON-LIGHT,       !- Name",
        "    ELECTRO GLASS LIGHT STATE,  !- Outside Layer",
        "    WinAirGap,               !- Layer 2",
        "    SPECTRAL GLASS INNER PANE;  !- Layer 3",

        "  Construction,",
        "    ELECTRO-CON-DARK,        !- Name",
        "    ELECTRO GLASS LIGHT STATE,  !- Outside Layer",
        "    WinAirGap,               !- Layer 2",
        "    SPECTRAL GLASS INNER PANE;  !- Layer 3",

        "  Construction,",
        "    DOOR-CON,                !- Name",
        "    1.375in-Solid-Core;      !- Outside Layer",

        "  Zone,",
        "    West Zone,               !- Name",
        "    0,                       !- Direction of Relative North {deg}",
        "    0,                       !- X Origin {m}",
        "    0,                       !- Y Origin {m}",
        "    0,                       !- Z Origin {m}",
        "    1,                       !- Type",
        "    1,                       !- Multiplier",
        "    autocalculate,           !- Ceiling Height {m}",
        "    autocalculate;           !- Volume {m3}",

        "  Zone,",
        "    EAST ZONE,               !- Name",
        "    0,                       !- Direction of Relative North {deg}",
        "    0,                       !- X Origin {m}",
        "    0,                       !- Y Origin {m}",
        "    0,                       !- Z Origin {m}",
        "    1,                       !- Type",
        "    1,                       !- Multiplier",
        "    autocalculate,           !- Ceiling Height {m}",
        "    autocalculate;           !- Volume {m3}",

        "  Zone,",
        "    NORTH ZONE,              !- Name",
        "    0,                       !- Direction of Relative North {deg}",
        "    0,                       !- X Origin {m}",
        "    0,                       !- Y Origin {m}",
        "    0,                       !- Z Origin {m}",
        "    1,                       !- Type",
        "    1,                       !- Multiplier",
        "    autocalculate,           !- Ceiling Height {m}",
        "    autocalculate;           !- Volume {m3}",

        "  Zone,",
        "    ATTIC ZONE,              !- Name",
        "    0,                       !- Direction of Relative North {deg}",
        "    0,                       !- X Origin {m}",
        "    0,                       !- Y Origin {m}",
        "    0,                       !- Z Origin {m}",
        "    1,                       !- Type",
        "    1,                       !- Multiplier",
        "    autocalculate,           !- Ceiling Height {m}",
        "    autocalculate;           !- Volume {m3}",

        "  GlobalGeometryRules,",
        "    UpperLeftCorner,         !- Starting Vertex Position",
        "    CounterClockWise,        !- Vertex Entry Direction",
        "    World;                   !- Coordinate System",

        "  BuildingSurface:Detailed,",
        "    Zn001:Wall001,           !- Name",
        "    Wall,                    !- Surface Type",
        "    EXTWALL80,               !- Construction Name",
        "    West Zone,               !- Zone Name",
        "    Outdoors,                !- Outside Boundary Condition",
        "    ,                        !- Outside Boundary Condition Object",
        "    SunExposed,              !- Sun Exposure",
        "    WindExposed,             !- Wind Exposure",
        "    0.5000000,               !- View Factor to Ground",
        "    4,                       !- Number of Vertices",
        "    0,0,3.048000,  !- X,Y,Z ==> Vertex 1 {m}",
        "    0,0,0,  !- X,Y,Z ==> Vertex 2 {m}",
        "    6.096000,0,0,  !- X,Y,Z ==> Vertex 3 {m}",
        "    6.096000,0,3.048000;  !- X,Y,Z ==> Vertex 4 {m}",

        "  BuildingSurface:Detailed,",
        "    Zn001:Wall002,           !- Name",
        "    Wall,                    !- Surface Type",
        "    EXTWALL80,               !- Construction Name",
        "    West Zone,               !- Zone Name",
        "    Outdoors,                !- Outside Boundary Condition",
        "    ,                        !- Outside Boundary Condition Object",
        "    SunExposed,              !- Sun Exposure",
        "    WindExposed,             !- Wind Exposure",
        "    0.5000000,               !- View Factor to Ground",
        "    4,                       !- Number of Vertices",
        "    0,6.096000,3.048000,  !- X,Y,Z ==> Vertex 1 {m}",
        "    0,6.096000,0,  !- X,Y,Z ==> Vertex 2 {m}",
        "    0,0,0,  !- X,Y,Z ==> Vertex 3 {m}",
        "    0,0,3.048000;  !- X,Y,Z ==> Vertex 4 {m}",

        "  BuildingSurface:Detailed,",
        "    Zn001:Wall003,           !- Name",
        "    Wall,                    !- Surface Type",
        "    PARTITION06,             !- Construction Name",
        "    West Zone,               !- Zone Name",
        "    Surface,                 !- Outside Boundary Condition",
        "    Zn003:Wall004,           !- Outside Boundary Condition Object",
        "    NoSun,                   !- Sun Exposure",
        "    NoWind,                  !- Wind Exposure",
        "    0.5000000,               !- View Factor to Ground",
        "    4,                       !- Number of Vertices",
        "    6.096000,6.096000,3.048000,  !- X,Y,Z ==> Vertex 1 {m}",
        "    6.096000,6.096000,0,  !- X,Y,Z ==> Vertex 2 {m}",
        "    0,6.096000,0,  !- X,Y,Z ==> Vertex 3 {m}",
        "    0,6.096000,3.048000;  !- X,Y,Z ==> Vertex 4 {m}",

        "  BuildingSurface:Detailed,",
        "    Zn001:Wall004,           !- Name",
        "    Wall,                    !- Surface Type",
        "    PARTITION06,             !- Construction Name",
        "    West Zone,               !- Zone Name",
        "    Surface,                 !- Outside Boundary Condition",
        "    Zn002:Wall004,           !- Outside Boundary Condition Object",
        "    NoSun,                   !- Sun Exposure",
        "    NoWind,                  !- Wind Exposure",
        "    0.5000000,               !- View Factor to Ground",
        "    4,                       !- Number of Vertices",
        "    6.096000,0,3.048000,  !- X,Y,Z ==> Vertex 1 {m}",
        "    6.096000,0,0,  !- X,Y,Z ==> Vertex 2 {m}",
        "    6.096000,6.096000,0,  !- X,Y,Z ==> Vertex 3 {m}",
        "    6.096000,6.096000,3.048000;  !- X,Y,Z ==> Vertex 4 {m}",

        "  BuildingSurface:Detailed,",
        "    Zn001:Flr001,            !- Name",
        "    Floor,                   !- Surface Type",
        "    FLOOR SLAB 8 IN,         !- Construction Name",
        "    West Zone,               !- Zone Name",
        "    Surface,                 !- Outside Boundary Condition",
        "    Zn001:Flr001,            !- Outside Boundary Condition Object",
        "    NoSun,                   !- Sun Exposure",
        "    NoWind,                  !- Wind Exposure",
        "    1.000000,                !- View Factor to Ground",
        "    4,                       !- Number of Vertices",
        "    0,0,0,  !- X,Y,Z ==> Vertex 1 {m}",
        "    0,6.096000,0,  !- X,Y,Z ==> Vertex 2 {m}",
        "    6.096000,6.096000,0,  !- X,Y,Z ==> Vertex 3 {m}",
        "    6.096000,0,0;  !- X,Y,Z ==> Vertex 4 {m}",

        "  BuildingSurface:Detailed,",
        "    Zn001:Ceil001,           !- Name",
        "    CEILING,                 !- Surface Type",
        "    CEILING:ZONE,            !- Construction Name",
        "    West Zone,               !- Zone Name",
        "    Surface,                 !- Outside Boundary Condition",
        "    Zn004:Flr001,            !- Outside Boundary Condition Object",
        "    NoSun,                   !- Sun Exposure",
        "    NoWind,                  !- Wind Exposure",
        "    0,                       !- View Factor to Ground",
        "    4,                       !- Number of Vertices",
        "    0,6.096000,3.048000,  !- X,Y,Z ==> Vertex 1 {m}",
        "    0,0,3.048000,  !- X,Y,Z ==> Vertex 2 {m}",
        "    6.096000,0,3.048000,  !- X,Y,Z ==> Vertex 3 {m}",
        "    6.096000,6.096000,3.048000;  !- X,Y,Z ==> Vertex 4 {m}",

        "  BuildingSurface:Detailed,",
        "    Zn002:Wall001,           !- Name",
        "    Wall,                    !- Surface Type",
        "    EXTWALL80,               !- Construction Name",
        "    EAST ZONE,               !- Zone Name",
        "    Outdoors,                !- Outside Boundary Condition",
        "    ,                        !- Outside Boundary Condition Object",
        "    SunExposed,              !- Sun Exposure",
        "    WindExposed,             !- Wind Exposure",
        "    0.5000000,               !- View Factor to Ground",
        "    4,                       !- Number of Vertices",
        "    12.19200,6.096000,3.048000,  !- X,Y,Z ==> Vertex 1 {m}",
        "    12.19200,6.096000,0,  !- X,Y,Z ==> Vertex 2 {m}",
        "    9.144000,6.096000,0,  !- X,Y,Z ==> Vertex 3 {m}",
        "    9.144000,6.096000,3.048000;  !- X,Y,Z ==> Vertex 4 {m}",

        "  BuildingSurface:Detailed,",
        "    Zn002:Wall002,           !- Name",
        "    Wall,                    !- Surface Type",
        "    EXTWALL80,               !- Construction Name",
        "    EAST ZONE,               !- Zone Name",
        "    Outdoors,                !- Outside Boundary Condition",
        "    ,                        !- Outside Boundary Condition Object",
        "    SunExposed,              !- Sun Exposure",
        "    WindExposed,             !- Wind Exposure",
        "    0.5000000,               !- View Factor to Ground",
        "    4,                       !- Number of Vertices",
        "    6.096000,0,3.048000,  !- X,Y,Z ==> Vertex 1 {m}",
        "    6.096000,0,0,  !- X,Y,Z ==> Vertex 2 {m}",
        "    12.19200,0,0,  !- X,Y,Z ==> Vertex 3 {m}",
        "    12.19200,0,3.048000;  !- X,Y,Z ==> Vertex 4 {m}",

        "  BuildingSurface:Detailed,",
        "    Zn002:Wall003,           !- Name",
        "    Wall,                    !- Surface Type",
        "    EXTWALL80,               !- Construction Name",
        "    EAST ZONE,               !- Zone Name",
        "    Outdoors,                !- Outside Boundary Condition",
        "    ,                        !- Outside Boundary Condition Object",
        "    SunExposed,              !- Sun Exposure",
        "    WindExposed,             !- Wind Exposure",
        "    0.5000000,               !- View Factor to Ground",
        "    4,                       !- Number of Vertices",
        "    12.19200,0,3.048000,  !- X,Y,Z ==> Vertex 1 {m}",
        "    12.19200,0,0,  !- X,Y,Z ==> Vertex 2 {m}",
        "    12.19200,6.096000,0,  !- X,Y,Z ==> Vertex 3 {m}",
        "    12.19200,6.096000,3.048000;  !- X,Y,Z ==> Vertex 4 {m}",

        "  BuildingSurface:Detailed,",
        "    Zn002:Wall004,           !- Name",
        "    Wall,                    !- Surface Type",
        "    PARTITION06,             !- Construction Name",
        "    EAST ZONE,               !- Zone Name",
        "    Surface,                 !- Outside Boundary Condition",
        "    Zn001:Wall004,           !- Outside Boundary Condition Object",
        "    NoSun,                   !- Sun Exposure",
        "    NoWind,                  !- Wind Exposure",
        "    0.5000000,               !- View Factor to Ground",
        "    4,                       !- Number of Vertices",
        "    6.096000,6.096000,3.048000,  !- X,Y,Z ==> Vertex 1 {m}",
        "    6.096000,6.096000,0,  !- X,Y,Z ==> Vertex 2 {m}",
        "    6.096000,0,0,  !- X,Y,Z ==> Vertex 3 {m}",
        "    6.096000,0,3.048000;  !- X,Y,Z ==> Vertex 4 {m}",

        "  BuildingSurface:Detailed,",
        "    Zn002:Wall005,           !- Name",
        "    Wall,                    !- Surface Type",
        "    PARTITION06,             !- Construction Name",
        "    EAST ZONE,               !- Zone Name",
        "    Surface,                 !- Outside Boundary Condition",
        "    Zn003:Wall005,           !- Outside Boundary Condition Object",
        "    NoSun,                   !- Sun Exposure",
        "    NoWind,                  !- Wind Exposure",
        "    0.5000000,               !- View Factor to Ground",
        "    4,                       !- Number of Vertices",
        "    9.144000,6.096000,3.048000,  !- X,Y,Z ==> Vertex 1 {m}",
        "    9.144000,6.096000,0,  !- X,Y,Z ==> Vertex 2 {m}",
        "    6.096000,6.096000,0,  !- X,Y,Z ==> Vertex 3 {m}",
        "    6.096000,6.096000,3.048000;  !- X,Y,Z ==> Vertex 4 {m}",

        "  BuildingSurface:Detailed,",
        "    Zn002:Flr001,            !- Name",
        "    Floor,                   !- Surface Type",
        "    FLOOR SLAB 8 IN,         !- Construction Name",
        "    EAST ZONE,               !- Zone Name",
        "    Surface,                 !- Outside Boundary Condition",
        "    Zn002:Flr001,            !- Outside Boundary Condition Object",
        "    NoSun,                   !- Sun Exposure",
        "    NoWind,                  !- Wind Exposure",
        "    1.000000,                !- View Factor to Ground",
        "    4,                       !- Number of Vertices",
        "    6.096000,0,0,  !- X,Y,Z ==> Vertex 1 {m}",
        "    6.096000,6.096000,0,  !- X,Y,Z ==> Vertex 2 {m}",
        "    12.19200,6.096000,0,  !- X,Y,Z ==> Vertex 3 {m}",
        "    12.19200,0,0;  !- X,Y,Z ==> Vertex 4 {m}",

        "  BuildingSurface:Detailed,",
        "    Zn002:Ceil001,           !- Name",
        "    CEILING,                 !- Surface Type",
        "    CEILING:ZONE,            !- Construction Name",
        "    EAST ZONE,               !- Zone Name",
        "    Surface,                 !- Outside Boundary Condition",
        "    Zn004:Flr002,            !- Outside Boundary Condition Object",
        "    NoSun,                   !- Sun Exposure",
        "    NoWind,                  !- Wind Exposure",
        "    0,                       !- View Factor to Ground",
        "    4,                       !- Number of Vertices",
        "    6.096000,6.096000,3.048000,  !- X,Y,Z ==> Vertex 1 {m}",
        "    6.096000,0,3.048000,  !- X,Y,Z ==> Vertex 2 {m}",
        "    12.19200,0,3.048000,  !- X,Y,Z ==> Vertex 3 {m}",
        "    12.19200,6.096000,3.048000;  !- X,Y,Z ==> Vertex 4 {m}",

        "  BuildingSurface:Detailed,",
        "    Zn003:Wall001,           !- Name",
        "    Wall,                    !- Surface Type",
        "    EXTWALL80,               !- Construction Name",
        "    NORTH ZONE,              !- Zone Name",
        "    Outdoors,                !- Outside Boundary Condition",
        "    ,                        !- Outside Boundary Condition Object",
        "    SunExposed,              !- Sun Exposure",
        "    WindExposed,             !- Wind Exposure",
        "    0.5000000,               !- View Factor to Ground",
        "    4,                       !- Number of Vertices",
        "    0,12.19200,3.048000,  !- X,Y,Z ==> Vertex 1 {m}",
        "    0,12.19200,0,  !- X,Y,Z ==> Vertex 2 {m}",
        "    0,6.096000,0,  !- X,Y,Z ==> Vertex 3 {m}",
        "    0,6.096000,3.048000;  !- X,Y,Z ==> Vertex 4 {m}",

        "  BuildingSurface:Detailed,",
        "    Zn003:Wall002,           !- Name",
        "    Wall,                    !- Surface Type",
        "    EXTWALL80,               !- Construction Name",
        "    NORTH ZONE,              !- Zone Name",
        "    Outdoors,                !- Outside Boundary Condition",
        "    ,                        !- Outside Boundary Condition Object",
        "    SunExposed,              !- Sun Exposure",
        "    WindExposed,             !- Wind Exposure",
        "    0.5000000,               !- View Factor to Ground",
        "    4,                       !- Number of Vertices",
        "    9.144000,12.19200,3.048000,  !- X,Y,Z ==> Vertex 1 {m}",
        "    9.144000,12.19200,0,  !- X,Y,Z ==> Vertex 2 {m}",
        "    0,12.19200,0,  !- X,Y,Z ==> Vertex 3 {m}",
        "    0,12.19200,3.048000;  !- X,Y,Z ==> Vertex 4 {m}",

        "  BuildingSurface:Detailed,",
        "    Zn003:Wall003,           !- Name",
        "    Wall,                    !- Surface Type",
        "    EXTWALL80,               !- Construction Name",
        "    NORTH ZONE,              !- Zone Name",
        "    Outdoors,                !- Outside Boundary Condition",
        "    ,                        !- Outside Boundary Condition Object",
        "    SunExposed,              !- Sun Exposure",
        "    WindExposed,             !- Wind Exposure",
        "    0.5000000,               !- View Factor to Ground",
        "    4,                       !- Number of Vertices",
        "    9.144000,6.096000,3.048000,  !- X,Y,Z ==> Vertex 1 {m}",
        "    9.144000,6.096000,0,  !- X,Y,Z ==> Vertex 2 {m}",
        "    9.144000,12.19200,0,  !- X,Y,Z ==> Vertex 3 {m}",
        "    9.144000,12.19200,3.048000;  !- X,Y,Z ==> Vertex 4 {m}",

        "  BuildingSurface:Detailed,",
        "    Zn003:Wall004,           !- Name",
        "    Wall,                    !- Surface Type",
        "    PARTITION06,             !- Construction Name",
        "    NORTH ZONE,              !- Zone Name",
        "    Surface,                 !- Outside Boundary Condition",
        "    Zn001:Wall003,           !- Outside Boundary Condition Object",
        "    NoSun,                   !- Sun Exposure",
        "    NoWind,                  !- Wind Exposure",
        "    0.5000000,               !- View Factor to Ground",
        "    4,                       !- Number of Vertices",
        "    0,6.096000,3.048000,  !- X,Y,Z ==> Vertex 1 {m}",
        "    0,6.096000,0,  !- X,Y,Z ==> Vertex 2 {m}",
        "    6.096000,6.096000,0,  !- X,Y,Z ==> Vertex 3 {m}",
        "    6.096000,6.096000,3.048000;  !- X,Y,Z ==> Vertex 4 {m}",

        "  BuildingSurface:Detailed,",
        "    Zn003:Wall005,           !- Name",
        "    Wall,                    !- Surface Type",
        "    PARTITION06,             !- Construction Name",
        "    NORTH ZONE,              !- Zone Name",
        "    Surface,                 !- Outside Boundary Condition",
        "    Zn002:Wall005,           !- Outside Boundary Condition Object",
        "    NoSun,                   !- Sun Exposure",
        "    NoWind,                  !- Wind Exposure",
        "    0.5000000,               !- View Factor to Ground",
        "    4,                       !- Number of Vertices",
        "    6.096000,6.096000,3.048000,  !- X,Y,Z ==> Vertex 1 {m}",
        "    6.096000,6.096000,0,  !- X,Y,Z ==> Vertex 2 {m}",
        "    9.144000,6.096000,0,  !- X,Y,Z ==> Vertex 3 {m}",
        "    9.144000,6.096000,3.048000;  !- X,Y,Z ==> Vertex 4 {m}",

        "  BuildingSurface:Detailed,",
        "    Zn003:Flr001,            !- Name",
        "    Floor,                   !- Surface Type",
        "    FLOOR SLAB 8 IN,         !- Construction Name",
        "    NORTH ZONE,              !- Zone Name",
        "    Surface,                 !- Outside Boundary Condition",
        "    Zn003:Flr001,            !- Outside Boundary Condition Object",
        "    NoSun,                   !- Sun Exposure",
        "    NoWind,                  !- Wind Exposure",
        "    1.000000,                !- View Factor to Ground",
        "    4,                       !- Number of Vertices",
        "    0,6.096000,0,  !- X,Y,Z ==> Vertex 1 {m}",
        "    0,12.19200,0,  !- X,Y,Z ==> Vertex 2 {m}",
        "    9.144000,12.19200,0,  !- X,Y,Z ==> Vertex 3 {m}",
        "    9.144000,6.096000,0;  !- X,Y,Z ==> Vertex 4 {m}",

        "  BuildingSurface:Detailed,",
        "    Zn003:Ceil001,           !- Name",
        "    CEILING,                 !- Surface Type",
        "    CEILING:ZONE,            !- Construction Name",
        "    NORTH ZONE,              !- Zone Name",
        "    Surface,                 !- Outside Boundary Condition",
        "    Zn004:Flr003,            !- Outside Boundary Condition Object",
        "    NoSun,                   !- Sun Exposure",
        "    NoWind,                  !- Wind Exposure",
        "    0,                       !- View Factor to Ground",
        "    4,                       !- Number of Vertices",
        "    0,12.19200,3.048000,  !- X,Y,Z ==> Vertex 1 {m}",
        "    0,6.096000,3.048000,  !- X,Y,Z ==> Vertex 2 {m}",
        "    9.144000,6.096000,3.048000,  !- X,Y,Z ==> Vertex 3 {m}",
        "    9.144000,12.19200,3.048000;  !- X,Y,Z ==> Vertex 4 {m}",

        "  BuildingSurface:Detailed,",
        "    Zn004:Wall001,           !- Name",
        "    Wall,                    !- Surface Type",
        "    EXTWALL80,               !- Construction Name",
        "    ATTIC ZONE,              !- Zone Name",
        "    Outdoors,                !- Outside Boundary Condition",
        "    ,                        !- Outside Boundary Condition Object",
        "    SunExposed,              !- Sun Exposure",
        "    WindExposed,             !- Wind Exposure",
        "    0.5000000,               !- View Factor to Ground",
        "    4,                       !- Number of Vertices",
        "    0,0,3.962400,  !- X,Y,Z ==> Vertex 1 {m}",
        "    0,0,3.048000,  !- X,Y,Z ==> Vertex 2 {m}",
        "    6.096000,0,3.048000,  !- X,Y,Z ==> Vertex 3 {m}",
        "    6.096000,0,3.962400;  !- X,Y,Z ==> Vertex 4 {m}",

        "  BuildingSurface:Detailed,",
        "    Zn004:Wall002,           !- Name",
        "    Wall,                    !- Surface Type",
        "    EXTWALL80,               !- Construction Name",
        "    ATTIC ZONE,              !- Zone Name",
        "    Outdoors,                !- Outside Boundary Condition",
        "    ,                        !- Outside Boundary Condition Object",
        "    SunExposed,              !- Sun Exposure",
        "    WindExposed,             !- Wind Exposure",
        "    0.5000000,               !- View Factor to Ground",
        "    4,                       !- Number of Vertices",
        "    6.096000,0,3.962400,  !- X,Y,Z ==> Vertex 1 {m}",
        "    6.096000,0,3.048000,  !- X,Y,Z ==> Vertex 2 {m}",
        "    12.19200,0,3.048000,  !- X,Y,Z ==> Vertex 3 {m}",
        "    12.19200,0,3.962400;  !- X,Y,Z ==> Vertex 4 {m}",

        "  BuildingSurface:Detailed,",
        "    Zn004:Wall003,           !- Name",
        "    Wall,                    !- Surface Type",
        "    EXTWALL80,               !- Construction Name",
        "    ATTIC ZONE,              !- Zone Name",
        "    Outdoors,                !- Outside Boundary Condition",
        "    ,                        !- Outside Boundary Condition Object",
        "    SunExposed,              !- Sun Exposure",
        "    WindExposed,             !- Wind Exposure",
        "    0.5000000,               !- View Factor to Ground",
        "    4,                       !- Number of Vertices",
        "    12.19200,0,3.962400,  !- X,Y,Z ==> Vertex 1 {m}",
        "    12.19200,0,3.048000,  !- X,Y,Z ==> Vertex 2 {m}",
        "    12.19200,6.096000,3.048000,  !- X,Y,Z ==> Vertex 3 {m}",
        "    12.19200,6.096000,3.962400;  !- X,Y,Z ==> Vertex 4 {m}",

        "  BuildingSurface:Detailed,",
        "    Zn004:Wall004,           !- Name",
        "    Wall,                    !- Surface Type",
        "    EXTWALL80,               !- Construction Name",
        "    ATTIC ZONE,              !- Zone Name",
        "    Outdoors,                !- Outside Boundary Condition",
        "    ,                        !- Outside Boundary Condition Object",
        "    SunExposed,              !- Sun Exposure",
        "    WindExposed,             !- Wind Exposure",
        "    0.5000000,               !- View Factor to Ground",
        "    4,                       !- Number of Vertices",
        "    12.19200,6.096000,3.962400,  !- X,Y,Z ==> Vertex 1 {m}",
        "    12.19200,6.096000,3.048000,  !- X,Y,Z ==> Vertex 2 {m}",
        "    9.144000,6.096000,3.048000,  !- X,Y,Z ==> Vertex 3 {m}",
        "    9.144000,6.096000,3.962400;  !- X,Y,Z ==> Vertex 4 {m}",

        "  BuildingSurface:Detailed,",
        "    Zn004:Wall005,           !- Name",
        "    Wall,                    !- Surface Type",
        "    EXTWALL80,               !- Construction Name",
        "    ATTIC ZONE,              !- Zone Name",
        "    Outdoors,                !- Outside Boundary Condition",
        "    ,                        !- Outside Boundary Condition Object",
        "    SunExposed,              !- Sun Exposure",
        "    WindExposed,             !- Wind Exposure",
        "    0.5000000,               !- View Factor to Ground",
        "    4,                       !- Number of Vertices",
        "    9.144000,6.096000,3.962400,  !- X,Y,Z ==> Vertex 1 {m}",
        "    9.144000,6.096000,3.048000,  !- X,Y,Z ==> Vertex 2 {m}",
        "    9.144000,12.19200,3.048000,  !- X,Y,Z ==> Vertex 3 {m}",
        "    9.144000,12.19200,3.962400;  !- X,Y,Z ==> Vertex 4 {m}",

        "  BuildingSurface:Detailed,",
        "    Zn004:Wall006,           !- Name",
        "    Wall,                    !- Surface Type",
        "    EXTWALL80,               !- Construction Name",
        "    ATTIC ZONE,              !- Zone Name",
        "    Outdoors,                !- Outside Boundary Condition",
        "    ,                        !- Outside Boundary Condition Object",
        "    SunExposed,              !- Sun Exposure",
        "    WindExposed,             !- Wind Exposure",
        "    0.5000000,               !- View Factor to Ground",
        "    4,                       !- Number of Vertices",
        "    9.144000,12.19200,3.962400,  !- X,Y,Z ==> Vertex 1 {m}",
        "    9.144000,12.19200,3.048000,  !- X,Y,Z ==> Vertex 2 {m}",
        "    0,12.19200,3.048000,  !- X,Y,Z ==> Vertex 3 {m}",
        "    0,12.19200,3.962400;  !- X,Y,Z ==> Vertex 4 {m}",

        "  BuildingSurface:Detailed,",
        "    Zn004:Wall007,           !- Name",
        "    Wall,                    !- Surface Type",
        "    EXTWALL80,               !- Construction Name",
        "    ATTIC ZONE,              !- Zone Name",
        "    Outdoors,                !- Outside Boundary Condition",
        "    ,                        !- Outside Boundary Condition Object",
        "    SunExposed,              !- Sun Exposure",
        "    WindExposed,             !- Wind Exposure",
        "    0.5000000,               !- View Factor to Ground",
        "    4,                       !- Number of Vertices",
        "    0,12.19200,3.962400,  !- X,Y,Z ==> Vertex 1 {m}",
        "    0,12.19200,3.048000,  !- X,Y,Z ==> Vertex 2 {m}",
        "    0,6.096000,3.048000,  !- X,Y,Z ==> Vertex 3 {m}",
        "    0,6.096000,3.962400;  !- X,Y,Z ==> Vertex 4 {m}",

        "  BuildingSurface:Detailed,",
        "    Zn004:Wall008,           !- Name",
        "    Wall,                    !- Surface Type",
        "    EXTWALL80,               !- Construction Name",
        "    ATTIC ZONE,              !- Zone Name",
        "    Outdoors,                !- Outside Boundary Condition",
        "    ,                        !- Outside Boundary Condition Object",
        "    SunExposed,              !- Sun Exposure",
        "    WindExposed,             !- Wind Exposure",
        "    0.5000000,               !- View Factor to Ground",
        "    4,                       !- Number of Vertices",
        "    0,6.096000,3.962400,  !- X,Y,Z ==> Vertex 1 {m}",
        "    0,6.096000,3.048000,  !- X,Y,Z ==> Vertex 2 {m}",
        "    0,0,3.048000,  !- X,Y,Z ==> Vertex 3 {m}",
        "    0,0,3.962400;  !- X,Y,Z ==> Vertex 4 {m}",

        "  BuildingSurface:Detailed,",
        "    Zn004:Roof001,           !- Name",
        "    Roof,                    !- Surface Type",
        "    ROOF34,                  !- Construction Name",
        "    ATTIC ZONE,              !- Zone Name",
        "    Outdoors,                !- Outside Boundary Condition",
        "    ,                        !- Outside Boundary Condition Object",
        "    SunExposed,              !- Sun Exposure",
        "    WindExposed,             !- Wind Exposure",
        "    0,                       !- View Factor to Ground",
        "    4,                       !- Number of Vertices",
        "    0,6.096000,3.962400,  !- X,Y,Z ==> Vertex 1 {m}",
        "    0,0,3.962400,  !- X,Y,Z ==> Vertex 2 {m}",
        "    6.096000,0,3.962400,  !- X,Y,Z ==> Vertex 3 {m}",
        "    6.096000,6.096000,3.962400;  !- X,Y,Z ==> Vertex 4 {m}",

        "  BuildingSurface:Detailed,",
        "    Zn004:Roof002,           !- Name",
        "    Roof,                    !- Surface Type",
        "    ROOF34,                  !- Construction Name",
        "    ATTIC ZONE,              !- Zone Name",
        "    Outdoors,                !- Outside Boundary Condition",
        "    ,                        !- Outside Boundary Condition Object",
        "    SunExposed,              !- Sun Exposure",
        "    WindExposed,             !- Wind Exposure",
        "    0,                       !- View Factor to Ground",
        "    4,                       !- Number of Vertices",
        "    6.096000,6.096000,3.962400,  !- X,Y,Z ==> Vertex 1 {m}",
        "    6.096000,0,3.962400,  !- X,Y,Z ==> Vertex 2 {m}",
        "    12.19200,0,3.962400,  !- X,Y,Z ==> Vertex 3 {m}",
        "    12.19200,6.096000,3.962400;  !- X,Y,Z ==> Vertex 4 {m}",

        "  BuildingSurface:Detailed,",
        "    Zn004:Roof003,           !- Name",
        "    Roof,                    !- Surface Type",
        "    ROOF34,                  !- Construction Name",
        "    ATTIC ZONE,              !- Zone Name",
        "    Outdoors,                !- Outside Boundary Condition",
        "    ,                        !- Outside Boundary Condition Object",
        "    SunExposed,              !- Sun Exposure",
        "    WindExposed,             !- Wind Exposure",
        "    0,                       !- View Factor to Ground",
        "    4,                       !- Number of Vertices",
        "    0,12.19200,3.962400,  !- X,Y,Z ==> Vertex 1 {m}",
        "    0,6.096000,3.962400,  !- X,Y,Z ==> Vertex 2 {m}",
        "    9.144000,6.096000,3.962400,  !- X,Y,Z ==> Vertex 3 {m}",
        "    9.144000,12.19200,3.962400;  !- X,Y,Z ==> Vertex 4 {m}",

        "  BuildingSurface:Detailed,",
        "    Zn004:Flr001,            !- Name",
        "    Floor,                   !- Surface Type",
        "    CEILING:ATTIC,           !- Construction Name",
        "    ATTIC ZONE,              !- Zone Name",
        "    Surface,                 !- Outside Boundary Condition",
        "    Zn001:Ceil001,           !- Outside Boundary Condition Object",
        "    NoSun,                   !- Sun Exposure",
        "    NoWind,                  !- Wind Exposure",
        "    1.000000,                !- View Factor to Ground",
        "    4,                       !- Number of Vertices",
        "    0,0,3.048000,  !- X,Y,Z ==> Vertex 1 {m}",
        "    0,6.096000,3.048000,  !- X,Y,Z ==> Vertex 2 {m}",
        "    6.096000,6.096000,3.048000,  !- X,Y,Z ==> Vertex 3 {m}",
        "    6.096000,0,3.048000;  !- X,Y,Z ==> Vertex 4 {m}",

        "  BuildingSurface:Detailed,",
        "    Zn004:Flr002,            !- Name",
        "    Floor,                   !- Surface Type",
        "    CEILING:ATTIC,           !- Construction Name",
        "    ATTIC ZONE,              !- Zone Name",
        "    Surface,                 !- Outside Boundary Condition",
        "    Zn002:Ceil001,           !- Outside Boundary Condition Object",
        "    NoSun,                   !- Sun Exposure",
        "    NoWind,                  !- Wind Exposure",
        "    1.000000,                !- View Factor to Ground",
        "    4,                       !- Number of Vertices",
        "    6.096000,0,3.048000,  !- X,Y,Z ==> Vertex 1 {m}",
        "    6.096000,6.096000,3.048000,  !- X,Y,Z ==> Vertex 2 {m}",
        "    12.19200,6.096000,3.048000,  !- X,Y,Z ==> Vertex 3 {m}",
        "    12.19200,0,3.048000;  !- X,Y,Z ==> Vertex 4 {m}",

        "  BuildingSurface:Detailed,",
        "    Zn004:Flr003,            !- Name",
        "    Floor,                   !- Surface Type",
        "    CEILING:ATTIC,           !- Construction Name",
        "    ATTIC ZONE,              !- Zone Name",
        "    Surface,                 !- Outside Boundary Condition",
        "    Zn003:Ceil001,           !- Outside Boundary Condition Object",
        "    NoSun,                   !- Sun Exposure",
        "    NoWind,                  !- Wind Exposure",
        "    1.000000,                !- View Factor to Ground",
        "    4,                       !- Number of Vertices",
        "    0,6.096000,3.048000,  !- X,Y,Z ==> Vertex 1 {m}",
        "    0,12.19200,3.048000,  !- X,Y,Z ==> Vertex 2 {m}",
        "    9.144000,12.19200,3.048000,  !- X,Y,Z ==> Vertex 3 {m}",
        "    9.144000,6.096000,3.048000;  !- X,Y,Z ==> Vertex 4 {m}",

        "  FenestrationSurface:Detailed,",
        "    Zn001:Wall001:Win001,    !- Name",
        "    Window,                  !- Surface Type",
        "    ELECTRO-CON-LIGHT,       !- Construction Name",
        "    Zn001:Wall001,           !- Building Surface Name",
        "    ,                        !- Outside Boundary Condition Object",
        "    0.5000000,               !- View Factor to Ground",
        "    WIN-CONTROL-GLARE,       !- Shading Control Name",
        "    TestFrameAndDivider,     !- Frame and Divider Name",
        "    1.0,                     !- Multiplier",
        "    4,                       !- Number of Vertices",
        "    0.548000,0,2.5000,  !- X,Y,Z ==> Vertex 1 {m}",
        "    0.548000,0,0.5000,  !- X,Y,Z ==> Vertex 2 {m}",
        "    5.548000,0,0.5000,  !- X,Y,Z ==> Vertex 3 {m}",
        "    5.548000,0,2.5000;  !- X,Y,Z ==> Vertex 4 {m}",

        "  FenestrationSurface:Detailed,",
        "    Zn001:Wall003:Door001,   !- Name",
        "    DOOR,                    !- Surface Type",
        "    DOOR-CON,                !- Construction Name",
        "    Zn001:Wall003,           !- Building Surface Name",
        "    Zn003:Wall004:Door001,   !- Outside Boundary Condition Object",
        "    0.5000000,               !- View Factor to Ground",
        "    ,                        !- Shading Control Name",
        "    ,                        !- Frame and Divider Name",
        "    1.0,                     !- Multiplier",
        "    4,                       !- Number of Vertices",
        "    3.500,6.096000,2.0,  !- X,Y,Z ==> Vertex 1 {m}",
        "    3.500,6.096000,0.0,  !- X,Y,Z ==> Vertex 2 {m}",
        "    2.500,6.096000,0.0,  !- X,Y,Z ==> Vertex 3 {m}",
        "    2.500,6.096000,2.0;  !- X,Y,Z ==> Vertex 4 {m}",

        "  FenestrationSurface:Detailed,",
        "    Zn003:Wall002:Win001,    !- Name",
        "    Window,                  !- Surface Type",
        "    ELECTRO-CON-LIGHT,       !- Construction Name",
        "    Zn003:Wall002,           !- Building Surface Name",
        "    ,                        !- Outside Boundary Condition Object",
        "    0.5000000,               !- View Factor to Ground",
        "    ,                        !- Shading Control Name",
        "    TestFrameAndDivider,     !- Frame and Divider Name",
        "    1.0,                     !- Multiplier",
        "    4,                       !- Number of Vertices",
        "    5.548000,12.19200,2.5000,  !- X,Y,Z ==> Vertex 1 {m}",
        "    5.548000,12.19200,0.5000,  !- X,Y,Z ==> Vertex 2 {m}",
        "    0.548000,12.19200,0.5000,  !- X,Y,Z ==> Vertex 3 {m}",
        "    0.548000,12.19200,2.5000;  !- X,Y,Z ==> Vertex 4 {m}",

        "  FenestrationSurface:Detailed,",
        "    Zn003:Wall004:Door001,   !- Name",
        "    DOOR,                    !- Surface Type",
        "    DOOR-CON,                !- Construction Name",
        "    Zn003:Wall004,           !- Building Surface Name",
        "    Zn001:Wall003:Door001,   !- Outside Boundary Condition Object",
        "    0.5000000,               !- View Factor to Ground",
        "    ,                        !- Shading Control Name",
        "    ,                        !- Frame and Divider Name",
        "    1.0,                     !- Multiplier",
        "    4,                       !- Number of Vertices",
        "    2.500,6.096000,2.0,  !- X,Y,Z ==> Vertex 1 {m}",
        "    2.500,6.096000,0.0,  !- X,Y,Z ==> Vertex 2 {m}",
        "    3.500,6.096000,0.0,  !- X,Y,Z ==> Vertex 3 {m}",
        "    3.500,6.096000,2.0;  !- X,Y,Z ==> Vertex 4 {m}",

        "  WindowProperty:ShadingControl,",
        "    WIN-CONTROL-GLARE,       !- Name",
        "    SwitchableGlazing,       !- Shading Type",
        "    ELECTRO-CON-DARK,        !- Construction with Shading Name",
        "    OnIfHighGlare,           !- Shading Control Type",
        "    ,                        !- Schedule Name",
        "    0.0,                     !- Setpoint {W/m2, W or deg C}",
        "    No,                      !- Shading Control Is Scheduled",
        "    YES,                     !- Glare Control Is Active",
        "    ,                        !- Shading Device Material Name",
        "    FixedSlatAngle,          !- Type of Slat Angle Control for Blinds",
        "    ;                        !- Slat Angle Schedule Name",

        "  WindowProperty:FrameAndDivider,",
        "    TestFrameAndDivider,     !- Name",
        "    0.05,                    !- Frame Width {m}",
        "    0.05,                    !- Frame Outside Projection {m}",
        "    0.05,                    !- Frame Inside Projection {m}",
        "    5.0,                     !- Frame Conductance {W/m2-K}",
        "    1.2,                     !- Ratio of Frame-Edge Glass Conductance to Center-Of-Glass Conductance",
        "    0.8,                     !- Frame Solar Absorptance",
        "    0.8,                     !- Frame Visible Absorptance",
        "    0.9,                     !- Frame Thermal Hemispherical Emissivity",
        "    DividedLite,             !- Divider Type",
        "    0.02,                    !- Divider Width {m}",
        "    2,                       !- Number of Horizontal Dividers",
        "    2,                       !- Number of Vertical Dividers",
        "    0.02,                    !- Divider Outside Projection {m}",
        "    0.02,                    !- Divider Inside Projection {m}",
        "    5.0,                     !- Divider Conductance {W/m2-K}",
        "    1.2,                     !- Ratio of Divider-Edge Glass Conductance to Center-Of-Glass Conductance",
        "    0.8,                     !- Divider Solar Absorptance",
        "    0.8,                     !- Divider Visible Absorptance",
        "    0.9;                     !- Divider Thermal Hemispherical Emissivity",
    });

    ASSERT_TRUE(process_idf(idf_objects));

    SimulationManager::GetProjectData();
    bool FoundError = false;

    HeatBalanceManager::GetProjectControlData(FoundError); // read project control data
    EXPECT_FALSE(FoundError);                              // expect no errors

    HeatBalanceManager::SetPreConstructionInputParameters();
    CurveManager::GetCurveInput();
    CurveManager::GetCurvesInputFlag = false;

    HeatBalanceManager::GetWindowGlassSpectralData(FoundError);
    EXPECT_FALSE(FoundError);
    HeatBalanceManager::GetMaterialData(FoundError);
    EXPECT_FALSE(FoundError);

    HeatBalanceManager::GetFrameAndDividerData(FoundError);
    EXPECT_FALSE(FoundError);

    HeatBalanceManager::GetConstructData(FoundError);
    EXPECT_FALSE(FoundError);

    HeatBalanceManager::GetZoneData(FoundError); // Read Zone data from input file
    EXPECT_FALSE(FoundError);

    SurfaceGeometry::GetGeometryParameters(FoundError);
    EXPECT_FALSE(FoundError);

    SurfaceGeometry::CosZoneRelNorth.allocate(4);
    SurfaceGeometry::SinZoneRelNorth.allocate(4);

    SurfaceGeometry::CosZoneRelNorth(1) = std::cos(-DataHeatBalance::Zone(1).RelNorth * DataGlobals::DegToRadians);
    SurfaceGeometry::CosZoneRelNorth(2) = std::cos(-DataHeatBalance::Zone(2).RelNorth * DataGlobals::DegToRadians);
    SurfaceGeometry::CosZoneRelNorth(3) = std::cos(-DataHeatBalance::Zone(3).RelNorth * DataGlobals::DegToRadians);
    SurfaceGeometry::CosZoneRelNorth(4) = std::cos(-DataHeatBalance::Zone(4).RelNorth * DataGlobals::DegToRadians);
    SurfaceGeometry::SinZoneRelNorth(1) = std::sin(-DataHeatBalance::Zone(1).RelNorth * DataGlobals::DegToRadians);
    SurfaceGeometry::SinZoneRelNorth(2) = std::sin(-DataHeatBalance::Zone(2).RelNorth * DataGlobals::DegToRadians);
    SurfaceGeometry::SinZoneRelNorth(3) = std::sin(-DataHeatBalance::Zone(3).RelNorth * DataGlobals::DegToRadians);
    SurfaceGeometry::SinZoneRelNorth(4) = std::sin(-DataHeatBalance::Zone(4).RelNorth * DataGlobals::DegToRadians);

    SurfaceGeometry::CosBldgRelNorth = 1.0;
    SurfaceGeometry::SinBldgRelNorth = 0.0;

    SurfaceGeometry::CosBldgRotAppGonly = 1.0;
    SurfaceGeometry::SinBldgRotAppGonly = 0.0;

    SurfaceGeometry::GetSurfaceData(FoundError); // setup zone geometry and get zone data
    EXPECT_FALSE(FoundError);                    // expect no errors

    WindowManager::InitGlassOpticalCalculations();

    int NumAngles = 10; // Number of incident angles
    Real64 sum;
    // total transmittance
    Array1D<Real64> correctT(
        NumAngles, {0.529017128, 0.472866571, 0.370790548, 0.248928459, 0.138553744, 0.061213244, 0.020072976, 0.00430128, 0.00042861, 0.0});
    // total reflectance
    Array1D<Real64> correctR(
        NumAngles, {0.097222311, 0.194253146, 0.36875691, 0.57565985, 0.762546964, 0.89393376, 0.964537901, 0.99210584, 0.99912202, 1.00000000});
    // Layer 1 absortance
    Array1D<Real64> correctabs1(
        NumAngles, {0.242079608, 0.214464137, 0.165811001, 0.109778385, 0.060620181, 0.02682869, 0.008920102, 0.001979289, 0.000219736, 0.0});
    // Layer 2 absortance
    Array1D<Real64> correctabs2(
        NumAngles, {0.131680954, 0.118416146, 0.094641541, 0.065633305, 0.03827911, 0.018024306, 0.006469021, 0.001613591, 0.000229628, 0.0});

    for (int i = 1; i <= NumAngles; i++) {
        EXPECT_NEAR(correctT(i), WindowManager::tsolPhi(i), 0.0001);
        EXPECT_NEAR(correctR(i), WindowManager::rfsolPhi(i), 0.0001);
        EXPECT_NEAR(correctabs1(i), WindowManager::solabsPhi(1, i), 0.0001);
        EXPECT_NEAR(correctabs2(i), WindowManager::solabsPhi(2, i), 0.0001);
        sum = tsolPhi(i) + rfsolPhi(i) + solabsPhi(1, i) + solabsPhi(2, i);
        EXPECT_NEAR(sum, 1.0, 0.0001);
    }

    SurfaceGeometry::CosZoneRelNorth.deallocate();
    SurfaceGeometry::SinZoneRelNorth.deallocate();
>>>>>>> b6f573e2
}

TEST_F(EnergyPlusFixture, WindowManager_SrdLWRTest)
{
<<<<<<< HEAD
	// GitHub issue 6037
	bool ErrorsFound( false );

	std::string const idf_objects = delimited_string( {
		"Version,8.4;",
		"Material,",
		"  Concrete Block,          !- Name",
		"  MediumRough,             !- Roughness",
		"  0.1014984,               !- Thickness {m}",
		"  0.3805070,               !- Conductivity {W/m-K}",
		"  608.7016,                !- Density {kg/m3}",
		"  836.8000;                !- Specific Heat {J/kg-K}",
		"Construction,",
		"  WallConstruction,        !- Name",
		"  Concrete Block;          !- Outside Layer",
		"WindowMaterial:SimpleGlazingSystem,",
		"  WindowMaterial,          !- Name",
		"  5.778,                   !- U-Factor {W/m2-K}",
		"  0.819,                   !- Solar Heat Gain Coefficient",
		"  0.881;                   !- Visible Transmittance",
		"Construction,",
		"  WindowConstruction,      !- Name",
		"  WindowMaterial;          !- Outside Layer",
		"WindowProperty:FrameAndDivider,",
		"  WindowFrame,             !- Name",
		"  0.05,                    !- Frame Width {m}",
		"  0.00,                    !- Frame Outside Projection {m}",
		"  0.00,                    !- Frame Inside Projection {m}",
		"  5.0,                     !- Frame Conductance {W/m2-K}",
		"  1.2,                     !- Ratio of Frame-Edge Glass Conductance to Center-Of-Glass Conductance",
		"  0.8,                     !- Frame Solar Absorptance",
		"  0.8,                     !- Frame Visible Absorptance",
		"  0.9,                     !- Frame Thermal Hemispherical Emissivity",
		"  DividedLite,             !- Divider Type",
		"  0.02,                    !- Divider Width {m}",
		"  2,                       !- Number of Horizontal Dividers",
		"  2,                       !- Number of Vertical Dividers",
		"  0.00,                    !- Divider Outside Projection {m}",
		"  0.00,                    !- Divider Inside Projection {m}",
		"  5.0,                     !- Divider Conductance {W/m2-K}",
		"  1.2,                     !- Ratio of Divider-Edge Glass Conductance to Center-Of-Glass Conductance",
		"  0.8,                     !- Divider Solar Absorptance",
		"  0.8,                     !- Divider Visible Absorptance",
		"  0.9;                     !- Divider Thermal Hemispherical Emissivity",
		"FenestrationSurface:Detailed,",
		"  FenestrationSurface,     !- Name",
		"  Window,                  !- Surface Type",
		"  WindowConstruction,      !- Construction Name",
		"  Wall,                    !- Building Surface Name",
		"  ,                        !- Outside Boundary Condition Object",
		"  0.5000000,               !- View Factor to Ground",
		"  WindowFrame,             !- Frame and Divider Name",
		"  1.0,                     !- Multiplier",
		"  4,                       !- Number of Vertices",
		"  0.200000,0.000000,9.900000,  !- X,Y,Z ==> Vertex 1 {m}",
		"  0.200000,0.000000,0.1000000,  !- X,Y,Z ==> Vertex 2 {m}",
		"  9.900000,0.000000,0.1000000,  !- X,Y,Z ==> Vertex 3 {m}",
		"  9.900000,0.000000,9.900000;  !- X,Y,Z ==> Vertex 4 {m}",
		"SurfaceProperty:LocalEnvironment,",
		"  LocEnv:FenestrationSurface,          !- Name",
		"  FenestrationSurface,                 !- Exterior Surface Name",
		"  ,                             !- External Shading Fraction Schedule Name",
		"  SrdSurfs:FenestrationSurface,        !- Surrounding Surfaces Object Name",
		"  ;                             !- Outdoor Air Node Name",
		"SurfaceProperty:SurroundingSurfaces,",
		"  SrdSurfs:FenestrationSurface, !- Name",
		"  0.3,",
		"  Sky Temp Sch,",
		"  0.1,",
		"  Ground Temp Sch,",
		"  SurroundingSurface1,",
		"  0.6,",
		"  Surrounding Temp Sch 1;",
		"Schedule:Compact,",
		"  Surrounding Temp Sch 1,       !- Name",
		"  Any Number,                   !- Schedule Type Limits Name",
		"  Through: 12/31,               !- Field 1",
		"  For: AllDays,                 !- Field 2",
		"  Until: 24:00, 15.0;           !- Field 3",
		"BuildingSurface:Detailed,"
		"  Wall,                    !- Name",
		"  Wall,                    !- Surface Type",
		"  WallConstruction,        !- Construction Name",
		"  Zone,                    !- Zone Name",
		"  Outdoors,                !- Outside Boundary Condition",
		"  ,                        !- Outside Boundary Condition Object",
		"  SunExposed,              !- Sun Exposure",
		"  WindExposed,             !- Wind Exposure",
		"  0.5000000,               !- View Factor to Ground",
		"  4,                       !- Number of Vertices",
		"  0.000000,0.000000,10.00000,  !- X,Y,Z ==> Vertex 1 {m}",
		"  0.000000,0.000000,0,  !- X,Y,Z ==> Vertex 2 {m}",
		"  10.00000,0.000000,0,  !- X,Y,Z ==> Vertex 3 {m}",
		"  10.00000,0.000000,10.00000;  !- X,Y,Z ==> Vertex 4 {m}",
		"BuildingSurface:Detailed,"
		"  Floor,                   !- Name",
		"  Floor,                   !- Surface Type",
		"  WallConstruction,        !- Construction Name",
		"  Zone,                    !- Zone Name",
		"  Outdoors,                !- Outside Boundary Condition",
		"  ,                        !- Outside Boundary Condition Object",
		"  NoSun,                   !- Sun Exposure",
		"  NoWind,                  !- Wind Exposure",
		"  1.0,                     !- View Factor to Ground",
		"  4,                       !- Number of Vertices",
		"  0.000000,0.000000,0,  !- X,Y,Z ==> Vertex 1 {m}",
		"  0.000000,10.000000,0,  !- X,Y,Z ==> Vertex 2 {m}",
		"  10.00000,10.000000,0,  !- X,Y,Z ==> Vertex 3 {m}",
		"  10.00000,0.000000,0;  !- X,Y,Z ==> Vertex 4 {m}",
		"Zone,"
		"  Zone,                    !- Name",
		"  0,                       !- Direction of Relative North {deg}",
		"  6.000000,                !- X Origin {m}",
		"  6.000000,                !- Y Origin {m}",
		"  0,                       !- Z Origin {m}",
		"  1,                       !- Type",
		"  1,                       !- Multiplier",
		"  autocalculate,           !- Ceiling Height {m}",
		"  autocalculate;           !- Volume {m3}"
	} );

	ASSERT_TRUE( process_idf( idf_objects ) );
	ScheduleManager::ProcessScheduleInput();
	DataHeatBalance::ZoneIntGain.allocate( 1 );

	createFacilityElectricPowerServiceObject( );
	HeatBalanceManager::SetPreConstructionInputParameters( );
	HeatBalanceManager::GetProjectControlData( ErrorsFound );
	HeatBalanceManager::GetFrameAndDividerData( ErrorsFound );
	HeatBalanceManager::GetMaterialData( ErrorsFound );
	HeatBalanceManager::GetConstructData( ErrorsFound );
	HeatBalanceManager::GetBuildingData( ErrorsFound );

	EXPECT_TRUE( DataGlobals::AnyLocalEnvironmentsInModel );

	Psychrometrics::InitializePsychRoutines( );

	DataGlobals::TimeStep = 1;
	DataGlobals::TimeStepZone = 1;
	DataGlobals::HourOfDay = 1;
	DataGlobals::NumOfTimeStepInHour = 1;
	DataGlobals::BeginSimFlag = true;
	DataGlobals::BeginEnvrnFlag = true;
	DataEnvironment::OutBaroPress = 100000;

	DataZoneEquipment::ZoneEquipConfig.allocate( 1 );
	DataZoneEquipment::ZoneEquipConfig( 1 ).ZoneName = "Zone";
	DataZoneEquipment::ZoneEquipConfig( 1 ).ActualZoneNum = 1;
	std::vector< int > controlledZoneEquipConfigNums;
	controlledZoneEquipConfigNums.push_back( 1 );

	DataZoneEquipment::ZoneEquipConfig( 1 ).NumInletNodes = 2;
	DataZoneEquipment::ZoneEquipConfig( 1 ).InletNode.allocate( 2 );
	DataZoneEquipment::ZoneEquipConfig( 1 ).InletNode( 1 ) = 1;
	DataZoneEquipment::ZoneEquipConfig( 1 ).InletNode( 2 ) = 2;
	DataZoneEquipment::ZoneEquipConfig( 1 ).NumExhaustNodes = 1;
	DataZoneEquipment::ZoneEquipConfig( 1 ).ExhaustNode.allocate( 1 );
	DataZoneEquipment::ZoneEquipConfig( 1 ).ExhaustNode( 1 ) = 3;
	DataZoneEquipment::ZoneEquipConfig( 1 ).NumReturnNodes = 1;
	DataZoneEquipment::ZoneEquipConfig( 1 ).ReturnNode.allocate( 1 );
	DataZoneEquipment::ZoneEquipConfig( 1 ).ReturnNode( 1 ) = 4;

	DataLoopNode::Node.allocate( 4 );
	DataHeatBalance::TempEffBulkAir.allocate( 3 );
	DataHeatBalSurface::TempSurfInTmp.allocate( 3 );

	DataSurfaces::Surface( 1 ).HeatTransSurf = true;
	DataSurfaces::Surface( 2 ).HeatTransSurf = true;
	DataSurfaces::Surface( 3 ).HeatTransSurf = true;
	DataSurfaces::Surface( 1 ).Area = 10.0;
	DataSurfaces::Surface( 2 ).Area = 10.0;
	DataSurfaces::Surface( 3 ).Area = 10.0;
	DataSurfaces::Surface( 1 ).TAirRef = DataSurfaces::ZoneMeanAirTemp;
	DataSurfaces::Surface( 2 ).TAirRef = DataSurfaces::ZoneSupplyAirTemp;
	DataSurfaces::Surface( 3 ).TAirRef = DataSurfaces::AdjacentAirTemp;
	DataHeatBalSurface::TempSurfInTmp( 1 ) = 15.0;
	DataHeatBalSurface::TempSurfInTmp( 2 ) = 20.0;
	DataHeatBalSurface::TempSurfInTmp( 3 ) = 25.0;
	DataHeatBalance::TempEffBulkAir( 1 ) = 10.0;
	DataHeatBalance::TempEffBulkAir( 2 ) = 10.0;
	DataHeatBalance::TempEffBulkAir( 3 ) = 10.0;

	DataLoopNode::Node( 1 ).Temp = 20.0;
	DataLoopNode::Node( 2 ).Temp = 20.0;
	DataLoopNode::Node( 3 ).Temp = 20.0;
	DataLoopNode::Node( 4 ).Temp = 20.0;
	DataLoopNode::Node( 1 ).MassFlowRate = 0.1;
	DataLoopNode::Node( 2 ).MassFlowRate = 0.1;
	DataLoopNode::Node( 3 ).MassFlowRate = 0.1;
	DataLoopNode::Node( 4 ).MassFlowRate = 0.1;

	DataHeatBalance::HConvIn.allocate( 3 );
	DataHeatBalance::HConvIn( 1 ) = 0.5;
	DataHeatBalance::HConvIn( 2 ) = 0.5;
	DataHeatBalance::HConvIn( 3 ) = 0.5;
	DataHeatBalance::Zone( 1 ).IsControlled = true;
	DataHeatBalFanSys::ZoneAirHumRat.allocate( 1 );
	DataHeatBalFanSys::ZoneAirHumRat( 1 ) = 0.011;
	DataHeatBalFanSys::ZoneAirHumRatAvg.allocate( 1 );
	DataHeatBalFanSys::ZoneAirHumRatAvg( 1 ) = DataHeatBalFanSys::ZoneAirHumRat( 1 ) = 0.011;

	DataHeatBalFanSys::MAT.allocate( 1 );
	DataHeatBalFanSys::MAT( 1 ) = 25.0;
	DataHeatBalFanSys::QHTRadSysSurf.allocate( 3 );
	DataHeatBalFanSys::QHWBaseboardSurf.allocate( 3 );
	DataHeatBalFanSys::QSteamBaseboardSurf.allocate( 3 );
	DataHeatBalFanSys::QElecBaseboardSurf.allocate( 3 );
	DataHeatBalance::QRadSWwinAbs.allocate( 1, 3 );
	DataHeatBalance::QRadThermInAbs.allocate( 3 );
	DataHeatBalance::QRadSWOutIncident.allocate( 3 );
	DataSurfaces::WinTransSolar.allocate( 3 );
	DataHeatBalance::ZoneWinHeatGain.allocate( 1 );
	DataHeatBalance::ZoneWinHeatGainRep.allocate( 1 );
	DataHeatBalance::ZoneWinHeatGainRepEnergy.allocate( 1 );
	DataSurfaces::WinHeatGain.allocate( 3 );
	DataSurfaces::WinHeatTransfer.allocate( 3 );
	DataSurfaces::WinGainConvGlazToZoneRep.allocate( 3 );
	DataSurfaces::WinGainIRGlazToZoneRep.allocate( 3 );
	DataSurfaces::WinGapConvHtFlowRep.allocate( 3 );
	DataSurfaces::WinGapConvHtFlowRepEnergy.allocate( 3 );
	DataHeatBalance::QS.allocate( 1 );
	DataSurfaces::WinLossSWZoneToOutWinRep.allocate( 3 );
	DataSurfaces::WinSysSolTransmittance.allocate( 3 );
	DataSurfaces::WinSysSolAbsorptance.allocate( 3 );
	DataSurfaces::WinSysSolReflectance.allocate( 3 );
	DataSurfaces::InsideGlassCondensationFlag.allocate( 3 );
	DataSurfaces::WinGainFrameDividerToZoneRep.allocate( 3 );
	DataSurfaces::InsideFrameCondensationFlag.allocate( 3 );
 	DataSurfaces::InsideDividerCondensationFlag.allocate( 3 );

	DataHeatBalSurface::QdotConvOutRep.allocate( 3 );
	DataHeatBalSurface::QdotConvOutRepPerArea.allocate( 3 );
	DataHeatBalSurface::QConvOutReport.allocate( 3 );
	DataHeatBalSurface::QdotRadOutRep.allocate( 3 );
	DataHeatBalSurface::QdotRadOutRepPerArea.allocate( 3 );
	DataHeatBalSurface::QRadOutReport.allocate( 3 );
	DataHeatBalSurface::QRadLWOutSrdSurfs.allocate( 3 );
	
	DataHeatBalance::QRadSWOutIncident = 0.0;
	DataHeatBalance::QRadSWwinAbs = 0.0;
	DataHeatBalance::QRadThermInAbs = 0.0;

	DataHeatBalFanSys::QHTRadSysSurf = 0.0;
	DataHeatBalFanSys::QHWBaseboardSurf = 0.0;
	DataHeatBalFanSys::QSteamBaseboardSurf = 0.0;
	DataHeatBalFanSys::QElecBaseboardSurf = 0.0;
	DataSurfaces::WinTransSolar = 0.0;
	DataHeatBalance::QS = 0.0;

	Real64 inSurfTemp;
	Real64 outSurfTemp;
	Real64 const StefanBoltzmann( 5.6697E-8 );
	Real64 const KelvinConv( 273.15 );
	ScheduleManager::Schedule( 1 ).CurrentValue = 25.0; // Srd Srfs Temp
	// Claculate temperature based on supply flow rate

	WindowManager::CalcWindowHeatBalance( 2, DataHeatBalance::HConvIn( 2 ), inSurfTemp, outSurfTemp );
		// Test if LWR from surrounding surfaces correctly calculated
	EXPECT_DOUBLE_EQ( StefanBoltzmann * 0.84 * 0.6 * ( pow_4( 25.0 + KelvinConv ) - pow_4( thetas( 1 ) ) ),
		DataHeatBalSurface::QRadLWOutSrdSurfs( 2 ) );
}

=======
    // GitHub issue 6037
    bool ErrorsFound(false);

    std::string const idf_objects =
        delimited_string({"Version,8.4;",
                          "Material,",
                          "  Concrete Block,          !- Name",
                          "  MediumRough,             !- Roughness",
                          "  0.1014984,               !- Thickness {m}",
                          "  0.3805070,               !- Conductivity {W/m-K}",
                          "  608.7016,                !- Density {kg/m3}",
                          "  836.8000;                !- Specific Heat {J/kg-K}",
                          "Construction,",
                          "  WallConstruction,        !- Name",
                          "  Concrete Block;          !- Outside Layer",
                          "WindowMaterial:SimpleGlazingSystem,",
                          "  WindowMaterial,          !- Name",
                          "  5.778,                   !- U-Factor {W/m2-K}",
                          "  0.819,                   !- Solar Heat Gain Coefficient",
                          "  0.881;                   !- Visible Transmittance",
                          "Construction,",
                          "  WindowConstruction,      !- Name",
                          "  WindowMaterial;          !- Outside Layer",
                          "WindowProperty:FrameAndDivider,",
                          "  WindowFrame,             !- Name",
                          "  0.05,                    !- Frame Width {m}",
                          "  0.00,                    !- Frame Outside Projection {m}",
                          "  0.00,                    !- Frame Inside Projection {m}",
                          "  5.0,                     !- Frame Conductance {W/m2-K}",
                          "  1.2,                     !- Ratio of Frame-Edge Glass Conductance to Center-Of-Glass Conductance",
                          "  0.8,                     !- Frame Solar Absorptance",
                          "  0.8,                     !- Frame Visible Absorptance",
                          "  0.9,                     !- Frame Thermal Hemispherical Emissivity",
                          "  DividedLite,             !- Divider Type",
                          "  0.02,                    !- Divider Width {m}",
                          "  2,                       !- Number of Horizontal Dividers",
                          "  2,                       !- Number of Vertical Dividers",
                          "  0.00,                    !- Divider Outside Projection {m}",
                          "  0.00,                    !- Divider Inside Projection {m}",
                          "  5.0,                     !- Divider Conductance {W/m2-K}",
                          "  1.2,                     !- Ratio of Divider-Edge Glass Conductance to Center-Of-Glass Conductance",
                          "  0.8,                     !- Divider Solar Absorptance",
                          "  0.8,                     !- Divider Visible Absorptance",
                          "  0.9;                     !- Divider Thermal Hemispherical Emissivity",
                          "FenestrationSurface:Detailed,",
                          "  FenestrationSurface,     !- Name",
                          "  Window,                  !- Surface Type",
                          "  WindowConstruction,      !- Construction Name",
                          "  Wall,                    !- Building Surface Name",
                          "  ,                        !- Outside Boundary Condition Object",
                          "  0.5000000,               !- View Factor to Ground",
                          "  ,                        !- Shading Control Name",
                          "  WindowFrame,             !- Frame and Divider Name",
                          "  1.0,                     !- Multiplier",
                          "  4,                       !- Number of Vertices",
                          "  0.200000,0.000000,9.900000,  !- X,Y,Z ==> Vertex 1 {m}",
                          "  0.200000,0.000000,0.1000000,  !- X,Y,Z ==> Vertex 2 {m}",
                          "  9.900000,0.000000,0.1000000,  !- X,Y,Z ==> Vertex 3 {m}",
                          "  9.900000,0.000000,9.900000;  !- X,Y,Z ==> Vertex 4 {m}",
                          "SurfaceProperty:LocalEnvironment,",
                          "  LocEnv:FenestrationSurface,          !- Name",
                          "  FenestrationSurface,                 !- Exterior Surface Name",
                          "  ,                             !- External Shading Fraction Schedule Name",
                          "  SrdSurfs:FenestrationSurface,        !- Surrounding Surfaces Object Name",
                          "  ;                             !- Outdoor Air Node Name",
                          "SurfaceProperty:SurroundingSurfaces,",
                          "  SrdSurfs:FenestrationSurface, !- Name",
                          "  0.3,",
                          "  Sky Temp Sch,",
                          "  0.1,",
                          "  Ground Temp Sch,",
                          "  SurroundingSurface1,",
                          "  0.6,",
                          "  Surrounding Temp Sch 1;",
                          "Schedule:Compact,",
                          "  Surrounding Temp Sch 1,       !- Name",
                          "  Any Number,                   !- Schedule Type Limits Name",
                          "  Through: 12/31,               !- Field 1",
                          "  For: AllDays,                 !- Field 2",
                          "  Until: 24:00, 15.0;           !- Field 3",
                          "BuildingSurface:Detailed,"
                          "  Wall,                    !- Name",
                          "  Wall,                    !- Surface Type",
                          "  WallConstruction,        !- Construction Name",
                          "  Zone,                    !- Zone Name",
                          "  Outdoors,                !- Outside Boundary Condition",
                          "  ,                        !- Outside Boundary Condition Object",
                          "  SunExposed,              !- Sun Exposure",
                          "  WindExposed,             !- Wind Exposure",
                          "  0.5000000,               !- View Factor to Ground",
                          "  4,                       !- Number of Vertices",
                          "  0.000000,0.000000,10.00000,  !- X,Y,Z ==> Vertex 1 {m}",
                          "  0.000000,0.000000,0,  !- X,Y,Z ==> Vertex 2 {m}",
                          "  10.00000,0.000000,0,  !- X,Y,Z ==> Vertex 3 {m}",
                          "  10.00000,0.000000,10.00000;  !- X,Y,Z ==> Vertex 4 {m}",
                          "BuildingSurface:Detailed,"
                          "  Floor,                   !- Name",
                          "  Floor,                   !- Surface Type",
                          "  WallConstruction,        !- Construction Name",
                          "  Zone,                    !- Zone Name",
                          "  Outdoors,                !- Outside Boundary Condition",
                          "  ,                        !- Outside Boundary Condition Object",
                          "  NoSun,                   !- Sun Exposure",
                          "  NoWind,                  !- Wind Exposure",
                          "  1.0,                     !- View Factor to Ground",
                          "  4,                       !- Number of Vertices",
                          "  0.000000,0.000000,0,  !- X,Y,Z ==> Vertex 1 {m}",
                          "  0.000000,10.000000,0,  !- X,Y,Z ==> Vertex 2 {m}",
                          "  10.00000,10.000000,0,  !- X,Y,Z ==> Vertex 3 {m}",
                          "  10.00000,0.000000,0;  !- X,Y,Z ==> Vertex 4 {m}",
                          "Zone,"
                          "  Zone,                    !- Name",
                          "  0,                       !- Direction of Relative North {deg}",
                          "  6.000000,                !- X Origin {m}",
                          "  6.000000,                !- Y Origin {m}",
                          "  0,                       !- Z Origin {m}",
                          "  1,                       !- Type",
                          "  1,                       !- Multiplier",
                          "  autocalculate,           !- Ceiling Height {m}",
                          "  autocalculate;           !- Volume {m3}"});

    ASSERT_TRUE(process_idf(idf_objects));
    ScheduleManager::ProcessScheduleInput();
    DataHeatBalance::ZoneIntGain.allocate(1);

    createFacilityElectricPowerServiceObject();
    HeatBalanceManager::SetPreConstructionInputParameters();
    HeatBalanceManager::GetProjectControlData(ErrorsFound);
    HeatBalanceManager::GetFrameAndDividerData(ErrorsFound);
    HeatBalanceManager::GetMaterialData(ErrorsFound);
    HeatBalanceManager::GetConstructData(ErrorsFound);
    HeatBalanceManager::GetBuildingData(ErrorsFound);

    EXPECT_TRUE(DataGlobals::AnyLocalEnvironmentsInModel);

    Psychrometrics::InitializePsychRoutines();

    DataGlobals::TimeStep = 1;
    DataGlobals::TimeStepZone = 1;
    DataGlobals::HourOfDay = 1;
    DataGlobals::NumOfTimeStepInHour = 1;
    DataGlobals::BeginSimFlag = true;
    DataGlobals::BeginEnvrnFlag = true;
    DataEnvironment::OutBaroPress = 100000;

    DataZoneEquipment::ZoneEquipConfig.allocate(1);
    DataZoneEquipment::ZoneEquipConfig(1).ZoneName = "Zone";
    DataZoneEquipment::ZoneEquipConfig(1).ActualZoneNum = 1;
    std::vector<int> controlledZoneEquipConfigNums;
    controlledZoneEquipConfigNums.push_back(1);

    DataZoneEquipment::ZoneEquipConfig(1).NumInletNodes = 2;
    DataZoneEquipment::ZoneEquipConfig(1).InletNode.allocate(2);
    DataZoneEquipment::ZoneEquipConfig(1).InletNode(1) = 1;
    DataZoneEquipment::ZoneEquipConfig(1).InletNode(2) = 2;
    DataZoneEquipment::ZoneEquipConfig(1).NumExhaustNodes = 1;
    DataZoneEquipment::ZoneEquipConfig(1).ExhaustNode.allocate(1);
    DataZoneEquipment::ZoneEquipConfig(1).ExhaustNode(1) = 3;
    DataZoneEquipment::ZoneEquipConfig(1).NumReturnNodes = 1;
    DataZoneEquipment::ZoneEquipConfig(1).ReturnNode.allocate(1);
    DataZoneEquipment::ZoneEquipConfig(1).ReturnNode(1) = 4;

    DataLoopNode::Node.allocate(4);
    DataHeatBalance::TempEffBulkAir.allocate(3);
    DataHeatBalSurface::TempSurfInTmp.allocate(3);

    DataSurfaces::Surface(1).HeatTransSurf = true;
    DataSurfaces::Surface(2).HeatTransSurf = true;
    DataSurfaces::Surface(3).HeatTransSurf = true;
    DataSurfaces::Surface(1).Area = 10.0;
    DataSurfaces::Surface(2).Area = 10.0;
    DataSurfaces::Surface(3).Area = 10.0;
    DataSurfaces::Surface(1).TAirRef = DataSurfaces::ZoneMeanAirTemp;
    DataSurfaces::Surface(2).TAirRef = DataSurfaces::ZoneSupplyAirTemp;
    DataSurfaces::Surface(3).TAirRef = DataSurfaces::AdjacentAirTemp;
    DataHeatBalSurface::TempSurfInTmp(1) = 15.0;
    DataHeatBalSurface::TempSurfInTmp(2) = 20.0;
    DataHeatBalSurface::TempSurfInTmp(3) = 25.0;
    DataHeatBalance::TempEffBulkAir(1) = 10.0;
    DataHeatBalance::TempEffBulkAir(2) = 10.0;
    DataHeatBalance::TempEffBulkAir(3) = 10.0;

    DataLoopNode::Node(1).Temp = 20.0;
    DataLoopNode::Node(2).Temp = 20.0;
    DataLoopNode::Node(3).Temp = 20.0;
    DataLoopNode::Node(4).Temp = 20.0;
    DataLoopNode::Node(1).MassFlowRate = 0.1;
    DataLoopNode::Node(2).MassFlowRate = 0.1;
    DataLoopNode::Node(3).MassFlowRate = 0.1;
    DataLoopNode::Node(4).MassFlowRate = 0.1;

    DataHeatBalance::HConvIn.allocate(3);
    DataHeatBalance::HConvIn(1) = 0.5;
    DataHeatBalance::HConvIn(2) = 0.5;
    DataHeatBalance::HConvIn(3) = 0.5;
    DataHeatBalance::Zone(1).IsControlled = true;
    DataHeatBalFanSys::ZoneAirHumRat.allocate(1);
    DataHeatBalFanSys::ZoneAirHumRat(1) = 0.011;
    DataHeatBalFanSys::ZoneAirHumRatAvg.allocate(1);
    DataHeatBalFanSys::ZoneAirHumRatAvg(1) = DataHeatBalFanSys::ZoneAirHumRat(1) = 0.011;

    DataHeatBalFanSys::MAT.allocate(1);
    DataHeatBalFanSys::MAT(1) = 25.0;
    DataHeatBalFanSys::QHTRadSysSurf.allocate(3);
    DataHeatBalFanSys::QHWBaseboardSurf.allocate(3);
    DataHeatBalFanSys::QSteamBaseboardSurf.allocate(3);
    DataHeatBalFanSys::QElecBaseboardSurf.allocate(3);
    DataHeatBalance::QRadSWwinAbs.allocate(1, 3);
    DataHeatBalance::QRadThermInAbs.allocate(3);
    DataHeatBalance::QRadSWOutIncident.allocate(3);
    DataSurfaces::WinTransSolar.allocate(3);
    DataHeatBalance::ZoneWinHeatGain.allocate(1);
    DataHeatBalance::ZoneWinHeatGainRep.allocate(1);
    DataHeatBalance::ZoneWinHeatGainRepEnergy.allocate(1);
    DataSurfaces::WinHeatGain.allocate(3);
    DataSurfaces::WinHeatTransfer.allocate(3);
    DataSurfaces::WinGainConvGlazToZoneRep.allocate(3);
    DataSurfaces::WinGainIRGlazToZoneRep.allocate(3);
    DataSurfaces::WinGapConvHtFlowRep.allocate(3);
    DataSurfaces::WinGapConvHtFlowRepEnergy.allocate(3);
    DataHeatBalance::QS.allocate(1);
    DataSurfaces::WinLossSWZoneToOutWinRep.allocate(3);
    DataSurfaces::WinSysSolTransmittance.allocate(3);
    DataSurfaces::WinSysSolAbsorptance.allocate(3);
    DataSurfaces::WinSysSolReflectance.allocate(3);
    DataSurfaces::InsideGlassCondensationFlag.allocate(3);
    DataSurfaces::WinGainFrameDividerToZoneRep.allocate(3);
    DataSurfaces::InsideFrameCondensationFlag.allocate(3);
    DataSurfaces::InsideDividerCondensationFlag.allocate(3);

    DataHeatBalSurface::QdotConvOutRep.allocate(3);
    DataHeatBalSurface::QdotConvOutRepPerArea.allocate(3);
    DataHeatBalSurface::QConvOutReport.allocate(3);
    DataHeatBalSurface::QdotRadOutRep.allocate(3);
    DataHeatBalSurface::QdotRadOutRepPerArea.allocate(3);
    DataHeatBalSurface::QRadOutReport.allocate(3);
    DataHeatBalSurface::QRadLWOutSrdSurfs.allocate(3);

    DataHeatBalance::QRadSWOutIncident = 0.0;
    DataHeatBalance::QRadSWwinAbs = 0.0;
    DataHeatBalance::QRadThermInAbs = 0.0;

    DataHeatBalFanSys::QHTRadSysSurf = 0.0;
    DataHeatBalFanSys::QHWBaseboardSurf = 0.0;
    DataHeatBalFanSys::QSteamBaseboardSurf = 0.0;
    DataHeatBalFanSys::QElecBaseboardSurf = 0.0;
    DataSurfaces::WinTransSolar = 0.0;
    DataHeatBalance::QS = 0.0;

    Real64 inSurfTemp;
    Real64 outSurfTemp;
    Real64 const StefanBoltzmann(5.6697E-8);
    Real64 const KelvinConv(273.15);
    ScheduleManager::Schedule(1).CurrentValue = 25.0; // Srd Srfs Temp
    // Claculate temperature based on supply flow rate

    WindowManager::CalcWindowHeatBalance(2, DataHeatBalance::HConvIn(2), inSurfTemp, outSurfTemp);
    // Test if LWR from surrounding surfaces correctly calculated
    EXPECT_DOUBLE_EQ(StefanBoltzmann * 0.84 * 0.6 * (pow_4(25.0 + KelvinConv) - pow_4(thetas(1))), DataHeatBalSurface::QRadLWOutSrdSurfs(2));
}
>>>>>>> b6f573e2
<|MERGE_RESOLUTION|>--- conflicted
+++ resolved
@@ -84,14 +84,13 @@
 using namespace EnergyPlus;
 using namespace EnergyPlus::WindowManager;
 
-TEST_F(EnergyPlusFixture, WindowFrameTest)
+TEST_F(EnergyPlusFixture, WindowFrameTest )
 {
 
-<<<<<<< HEAD
 	DataIPShortCuts::lAlphaFieldBlanks = true;
 
-	std::string const idf_objects = delimited_string({
-		"Version,8.4;",
+    std::string const idf_objects =
+        delimited_string({"Version,8.4;",
 		"Material,",
 		"  Concrete Block,          !- Name",
 		"  MediumRough,             !- Roughness",
@@ -184,9 +183,7 @@
 		"  1,                       !- Type",
 		"  1,                       !- Multiplier",
 		"  autocalculate,           !- Ceiling Height {m}",
-		"  autocalculate;           !- Volume {m3}"
-	});
-
+                          "  autocalculate;           !- Volume {m3}"});
 
 	ASSERT_TRUE(process_idf(idf_objects));
 
@@ -277,264 +274,65 @@
 		DataSurfaces::Surface( 1 ).Tilt = 180 - tiltSave;
 		DataSurfaces::Surface( 1 ).CosTilt = cos(DataSurfaces::Surface( winNum ).Tilt*DataGlobals::Pi/180);
 		DataSurfaces::Surface( 1 ).SinTilt = sin(DataSurfaces::Surface( winNum ).Tilt*DataGlobals::Pi/180);
-		ConvectionCoefficients::CalcISO15099WindowIntConvCoeff( winNum, outSurfTemp, T_out); // This subroutine sets the global HConvIn( 1 ) variable. We will use it to set the exterior natural convection.
+        ConvectionCoefficients::CalcISO15099WindowIntConvCoeff(
+            winNum, outSurfTemp,
+            T_out); // This subroutine sets the global HConvIn( 1 ) variable. We will use it to set the exterior natural convection.
 		h_exterior = h_exterior_f + DataHeatBalance::HConvIn( winNum ); // add natural convection
 
 		// revert tilt for interior natural convection calculations
 		DataSurfaces::Surface( 1 ).Tilt = tiltSave;
 		DataSurfaces::Surface( 1 ).CosTilt = cos(tiltSave*DataGlobals::Pi/180);
 		DataSurfaces::Surface( 1 ).SinTilt = sin(tiltSave*DataGlobals::Pi/180);
-		ConvectionCoefficients::CalcISO15099WindowIntConvCoeff( winNum, inSurfTemp, T_in); // This time it's actually being used as intended. HConvIn( 1 ) is referenced from the actual heat balance calculation.
-=======
-    DataIPShortCuts::lAlphaFieldBlanks = true;
-
-    std::string const idf_objects =
-        delimited_string({"Version,8.4;",
-                          "Material,",
-                          "  Concrete Block,          !- Name",
-                          "  MediumRough,             !- Roughness",
-                          "  0.1014984,               !- Thickness {m}",
-                          "  0.3805070,               !- Conductivity {W/m-K}",
-                          "  608.7016,                !- Density {kg/m3}",
-                          "  836.8000;                !- Specific Heat {J/kg-K}",
-                          "Construction,",
-                          "  WallConstruction,        !- Name",
-                          "  Concrete Block;          !- Outside Layer",
-                          "WindowMaterial:SimpleGlazingSystem,",
-                          "  WindowMaterial,          !- Name",
-                          "  5.778,                   !- U-Factor {W/m2-K}",
-                          "  0.819,                   !- Solar Heat Gain Coefficient",
-                          "  0.881;                   !- Visible Transmittance",
-                          "Construction,",
-                          "  WindowConstruction,      !- Name",
-                          "  WindowMaterial;          !- Outside Layer",
-                          "WindowProperty:FrameAndDivider,",
-                          "  WindowFrame,             !- Name",
-                          "  0.05,                    !- Frame Width {m}",
-                          "  0.00,                    !- Frame Outside Projection {m}",
-                          "  0.00,                    !- Frame Inside Projection {m}",
-                          "  5.0,                     !- Frame Conductance {W/m2-K}",
-                          "  1.2,                     !- Ratio of Frame-Edge Glass Conductance to Center-Of-Glass Conductance",
-                          "  0.8,                     !- Frame Solar Absorptance",
-                          "  0.8,                     !- Frame Visible Absorptance",
-                          "  0.9,                     !- Frame Thermal Hemispherical Emissivity",
-                          "  DividedLite,             !- Divider Type",
-                          "  0.02,                    !- Divider Width {m}",
-                          "  2,                       !- Number of Horizontal Dividers",
-                          "  2,                       !- Number of Vertical Dividers",
-                          "  0.00,                    !- Divider Outside Projection {m}",
-                          "  0.00,                    !- Divider Inside Projection {m}",
-                          "  5.0,                     !- Divider Conductance {W/m2-K}",
-                          "  1.2,                     !- Ratio of Divider-Edge Glass Conductance to Center-Of-Glass Conductance",
-                          "  0.8,                     !- Divider Solar Absorptance",
-                          "  0.8,                     !- Divider Visible Absorptance",
-                          "  0.9;                     !- Divider Thermal Hemispherical Emissivity",
-                          "FenestrationSurface:Detailed,",
-                          "  FenestrationSurface,     !- Name",
-                          "  Window,                  !- Surface Type",
-                          "  WindowConstruction,      !- Construction Name",
-                          "  Wall,                    !- Building Surface Name",
-                          "  ,                        !- Outside Boundary Condition Object",
-                          "  0.5000000,               !- View Factor to Ground",
-                          "  ,                        !- Shading Control Name",
-                          "  WindowFrame,             !- Frame and Divider Name",
-                          "  1.0,                     !- Multiplier",
-                          "  4,                       !- Number of Vertices",
-                          "  0.200000,0.000000,9.900000,  !- X,Y,Z ==> Vertex 1 {m}",
-                          "  0.200000,0.000000,0.1000000,  !- X,Y,Z ==> Vertex 2 {m}",
-                          "  9.900000,0.000000,0.1000000,  !- X,Y,Z ==> Vertex 3 {m}",
-                          "  9.900000,0.000000,9.900000;  !- X,Y,Z ==> Vertex 4 {m}",
-                          "BuildingSurface:Detailed,"
-                          "  Wall,                    !- Name",
-                          "  Wall,                    !- Surface Type",
-                          "  WallConstruction,        !- Construction Name",
-                          "  Zone,                    !- Zone Name",
-                          "  Outdoors,                !- Outside Boundary Condition",
-                          "  ,                        !- Outside Boundary Condition Object",
-                          "  SunExposed,              !- Sun Exposure",
-                          "  WindExposed,             !- Wind Exposure",
-                          "  0.5000000,               !- View Factor to Ground",
-                          "  4,                       !- Number of Vertices",
-                          "  0.000000,0.000000,10.00000,  !- X,Y,Z ==> Vertex 1 {m}",
-                          "  0.000000,0.000000,0,  !- X,Y,Z ==> Vertex 2 {m}",
-                          "  10.00000,0.000000,0,  !- X,Y,Z ==> Vertex 3 {m}",
-                          "  10.00000,0.000000,10.00000;  !- X,Y,Z ==> Vertex 4 {m}",
-                          "BuildingSurface:Detailed,"
-                          "  Floor,                   !- Name",
-                          "  Floor,                   !- Surface Type",
-                          "  WallConstruction,        !- Construction Name",
-                          "  Zone,                    !- Zone Name",
-                          "  Outdoors,                !- Outside Boundary Condition",
-                          "  ,                        !- Outside Boundary Condition Object",
-                          "  NoSun,                   !- Sun Exposure",
-                          "  NoWind,                  !- Wind Exposure",
-                          "  1.0,                     !- View Factor to Ground",
-                          "  4,                       !- Number of Vertices",
-                          "  0.000000,0.000000,0,  !- X,Y,Z ==> Vertex 1 {m}",
-                          "  0.000000,10.000000,0,  !- X,Y,Z ==> Vertex 2 {m}",
-                          "  10.00000,10.000000,0,  !- X,Y,Z ==> Vertex 3 {m}",
-                          "  10.00000,0.000000,0;  !- X,Y,Z ==> Vertex 4 {m}",
-                          "Zone,"
-                          "  Zone,                    !- Name",
-                          "  0,                       !- Direction of Relative North {deg}",
-                          "  6.000000,                !- X Origin {m}",
-                          "  6.000000,                !- Y Origin {m}",
-                          "  0,                       !- Z Origin {m}",
-                          "  1,                       !- Type",
-                          "  1,                       !- Multiplier",
-                          "  autocalculate,           !- Ceiling Height {m}",
-                          "  autocalculate;           !- Volume {m3}"});
-
-    ASSERT_TRUE(process_idf(idf_objects));
-
-    DataHeatBalance::ZoneIntGain.allocate(1);
-
-    createFacilityElectricPowerServiceObject();
-    HeatBalanceManager::SetPreConstructionInputParameters();
-
-    Psychrometrics::InitializePsychRoutines();
-
-    DataGlobals::TimeStep = 1;
-    DataGlobals::TimeStepZone = 1;
-    DataGlobals::HourOfDay = 1;
-    DataGlobals::NumOfTimeStepInHour = 1;
-    DataGlobals::BeginSimFlag = true;
-    DataGlobals::BeginEnvrnFlag = true;
-    DataEnvironment::OutBaroPress = 100000;
-
-    HeatBalanceManager::ManageHeatBalance();
-
-    // This test will emulate NFRC 100 U-factor test
-    int winNum;
-
-    for (size_t i = 1; i <= DataSurfaces::Surface.size(); ++i) {
-        if (DataSurfaces::Surface(i).Class == DataSurfaces::SurfaceClass_Window) {
-            winNum = i;
-        }
-    }
-
-    int cNum;
-
-    for (size_t i = 1; i <= DataHeatBalance::Construct.size(); ++i) {
-        if (DataHeatBalance::Construct(i).TypeIsWindow) {
-            cNum = i;
-        }
-    }
-
-    Real64 T_in = 21.0;
-    Real64 T_out = -18.0;
-    Real64 I_s = 0.0;
-    Real64 v_ws = 5.5;
-
-    // Overrides for testing
-    DataHeatBalance::CosIncAng.dimension(1, 1, 3, 1.0);
-    DataHeatBalance::SunlitFrac.dimension(1, 1, 3, 1.0);
-    DataHeatBalance::SunlitFracWithoutReveal.dimension(1, 1, 3, 1.0);
-
-    DataSurfaces::Surface(winNum).OutDryBulbTemp = T_out;
-    DataHeatBalance::TempEffBulkAir(winNum) = T_in;
-    DataSurfaces::SurfaceWindow(winNum).IRfromParentZone = DataGlobals::StefanBoltzmann * std::pow(T_in + DataGlobals::KelvinConv, 4);
-    DataHeatBalFanSys::ZoneAirHumRatAvg.dimension(1, 0.01);
-    DataHeatBalFanSys::ZoneAirHumRat.dimension(1, 0.01);
-    DataHeatBalFanSys::MAT.dimension(1, T_in);
-
-    // initial guess temperatures
-    int numTemps = 2 + 2 * DataHeatBalance::Construct(cNum).TotGlassLayers;
-    Real64 inSurfTemp = T_in - (1.0 / (numTemps - 1)) * (T_in - T_out);
-    Real64 outSurfTemp = T_out + (1.0 / (numTemps - 1)) * (T_in - T_out);
-
-    Real64 h_exterior_f = 4 + v_ws * 4;
-    Real64 h_exterior;
-
-    DataEnvironment::BeamSolarRad = I_s;
-
-    if (I_s > 0.0) {
-        DataEnvironment::SunIsUp = true;
-    }
-
-    HeatBalanceSurfaceManager::InitSolarHeatGains();
-    SolarShading::CalcInteriorSolarDistribution();
-
-    // Calculate heat balance (iteratively solve for surface temperatures)
-    Real64 outSurfTempPrev = outSurfTemp;
-    Real64 inSurfTempPrev = inSurfTemp;
-
-    Real64 outSurfTempDiff;
-    Real64 inSurfTempDiff;
-
-    int maxIterations = 20;
-    Real64 tolerance = 0.1; // deg C
-
-    // Save tilt information for natural convection calculations
-    Real64 tiltSave = DataSurfaces::Surface(winNum).Tilt;
-
-    for (int i = 0; i < maxIterations; i++) {
-
-        // Use complementary angle for exterior natural convection calculations
-        DataSurfaces::Surface(1).Tilt = 180 - tiltSave;
-        DataSurfaces::Surface(1).CosTilt = cos(DataSurfaces::Surface(winNum).Tilt * DataGlobals::Pi / 180);
-        DataSurfaces::Surface(1).SinTilt = sin(DataSurfaces::Surface(winNum).Tilt * DataGlobals::Pi / 180);
-        ConvectionCoefficients::CalcISO15099WindowIntConvCoeff(
-            winNum, outSurfTemp,
-            T_out); // This subroutine sets the global HConvIn( 1 ) variable. We will use it to set the exterior natural convection.
-        h_exterior = h_exterior_f + DataHeatBalance::HConvIn(winNum); // add natural convection
->>>>>>> b6f573e2
-
-        // revert tilt for interior natural convection calculations
-        DataSurfaces::Surface(1).Tilt = tiltSave;
-        DataSurfaces::Surface(1).CosTilt = cos(tiltSave * DataGlobals::Pi / 180);
-        DataSurfaces::Surface(1).SinTilt = sin(tiltSave * DataGlobals::Pi / 180);
         ConvectionCoefficients::CalcISO15099WindowIntConvCoeff(
             winNum, inSurfTemp,
             T_in); // This time it's actually being used as intended. HConvIn( 1 ) is referenced from the actual heat balance calculation.
 
-        WindowManager::CalcWindowHeatBalance(winNum, h_exterior, inSurfTemp, outSurfTemp);
-
-        outSurfTempDiff = std::fabs(outSurfTemp - outSurfTempPrev);
-        inSurfTempDiff = std::fabs(inSurfTemp - inSurfTempPrev);
-
-        if ((outSurfTempDiff < tolerance) && (inSurfTempDiff < tolerance)) {
-            break;
-        }
-
-        outSurfTempPrev = outSurfTemp;
-        inSurfTempPrev = inSurfTemp;
-    }
-
-    EXPECT_GT(DataSurfaces::WinHeatLossRep(winNum), DataSurfaces::WinHeatTransfer(winNum));
+		WindowManager::CalcWindowHeatBalance( winNum, h_exterior, inSurfTemp, outSurfTemp );
+
+		outSurfTempDiff = std::fabs(outSurfTemp - outSurfTempPrev);
+		inSurfTempDiff = std::fabs(inSurfTemp - inSurfTempPrev);
+
+		if ( (outSurfTempDiff < tolerance) && (inSurfTempDiff < tolerance) ) {
+			break;
+		}
+
+		outSurfTempPrev = outSurfTemp;
+		inSurfTempPrev = inSurfTemp;
+	}
+
+	EXPECT_GT(DataSurfaces::WinHeatLossRep( winNum ), DataSurfaces::WinHeatTransfer( winNum ));
 }
 
 TEST_F(EnergyPlusFixture, WindowManager_TransAndReflAtPhi)
 {
 
-    Real64 const cs = 0.86603; // Cosine of incidence angle
-    Real64 const tf0 = 0.8980; // Transmittance at zero incidence angle
-    Real64 const rf0 = 0.0810; // Front reflectance at zero incidence angle
-    Real64 const rb0 = 0.0810; // Back reflectance at zero incidence angle
-
-    Real64 tfp = 0.; // Transmittance at cs
-    Real64 rfp = 0.; // Front reflectance at cs
-    Real64 rbp = 0.; // Back reflectance at cs
-
-    bool const SimpleGlazingSystem = false; // .TRUE. if simple block model being used
-    Real64 const SimpleGlazingSHGC = 0.;    // SHGC value to use in alternate model for simple glazing system
-    Real64 const SimpleGlazingU = 0.;       // U-factor value to use in alternate model for simple glazing system
-
-    TransAndReflAtPhi(cs, tf0, rf0, rb0, tfp, rfp, rbp, SimpleGlazingSystem, SimpleGlazingSHGC, SimpleGlazingU);
-
-    EXPECT_NEAR(tfp, 0.89455, 0.0001);
-    EXPECT_NEAR(rfp, 0.08323, 0.0001);
-    EXPECT_NEAR(rbp, 0.08323, 0.0001);
+	Real64 const cs = 0.86603;  // Cosine of incidence angle
+	Real64 const tf0 = 0.8980; // Transmittance at zero incidence angle
+	Real64 const rf0 = 0.0810; // Front reflectance at zero incidence angle
+	Real64 const rb0 = 0.0810; // Back reflectance at zero incidence angle
+
+	Real64 tfp = 0.; // Transmittance at cs
+	Real64 rfp = 0.; // Front reflectance at cs
+	Real64 rbp = 0.; // Back reflectance at cs
+
+	bool const SimpleGlazingSystem = false; // .TRUE. if simple block model being used
+	Real64 const SimpleGlazingSHGC = 0.; // SHGC value to use in alternate model for simple glazing system
+	Real64 const SimpleGlazingU = 0.; // U-factor value to use in alternate model for simple glazing system
+
+	TransAndReflAtPhi(cs, tf0, rf0, rb0, tfp, rfp, rbp, SimpleGlazingSystem, SimpleGlazingSHGC, SimpleGlazingU);
+
+	EXPECT_NEAR(tfp, 0.89455, 0.0001);
+	EXPECT_NEAR(rfp, 0.08323, 0.0001);
+	EXPECT_NEAR(rbp, 0.08323, 0.0001);
 }
 
-TEST_F(EnergyPlusFixture, WindowManager_RefAirTempTest)
+TEST_F( EnergyPlusFixture, WindowManager_RefAirTempTest )
 {
-<<<<<<< HEAD
 	// GitHub issue 6037
 	bool ErrorsFound( false );
 
-	std::string const idf_objects = delimited_string( {
-		"Version,8.4;",
+    std::string const idf_objects =
+        delimited_string({"Version,8.4;",
 		"Material,",
 		"  Concrete Block,          !- Name",
 		"  MediumRough,             !- Roughness",
@@ -627,8 +425,7 @@
 		"  1,                       !- Type",
 		"  1,                       !- Multiplier",
 		"  autocalculate,           !- Ceiling Height {m}",
-		"  autocalculate;           !- Volume {m3}"
-	} );
+                          "  autocalculate;           !- Volume {m3}"});
 
 	ASSERT_TRUE( process_idf( idf_objects ) );
 
@@ -781,265 +578,10 @@
 	DataSurfaces::Surface( 1 ).TAirRef = DataSurfaces::ZoneSupplyAirTemp;
 	WindowManager::CalcWindowHeatBalance( 2, DataHeatBalance::HConvIn( 2 ), inSurfTemp, outSurfTemp );
 	EXPECT_NEAR( 25.0, DataHeatBalance::TempEffBulkAir( 2 ), 0.0001 );
-
-=======
-    // GitHub issue 6037
-    bool ErrorsFound(false);
-
-    std::string const idf_objects =
-        delimited_string({"Version,8.4;",
-                          "Material,",
-                          "  Concrete Block,          !- Name",
-                          "  MediumRough,             !- Roughness",
-                          "  0.1014984,               !- Thickness {m}",
-                          "  0.3805070,               !- Conductivity {W/m-K}",
-                          "  608.7016,                !- Density {kg/m3}",
-                          "  836.8000;                !- Specific Heat {J/kg-K}",
-                          "Construction,",
-                          "  WallConstruction,        !- Name",
-                          "  Concrete Block;          !- Outside Layer",
-                          "WindowMaterial:SimpleGlazingSystem,",
-                          "  WindowMaterial,          !- Name",
-                          "  5.778,                   !- U-Factor {W/m2-K}",
-                          "  0.819,                   !- Solar Heat Gain Coefficient",
-                          "  0.881;                   !- Visible Transmittance",
-                          "Construction,",
-                          "  WindowConstruction,      !- Name",
-                          "  WindowMaterial;          !- Outside Layer",
-                          "WindowProperty:FrameAndDivider,",
-                          "  WindowFrame,             !- Name",
-                          "  0.05,                    !- Frame Width {m}",
-                          "  0.00,                    !- Frame Outside Projection {m}",
-                          "  0.00,                    !- Frame Inside Projection {m}",
-                          "  5.0,                     !- Frame Conductance {W/m2-K}",
-                          "  1.2,                     !- Ratio of Frame-Edge Glass Conductance to Center-Of-Glass Conductance",
-                          "  0.8,                     !- Frame Solar Absorptance",
-                          "  0.8,                     !- Frame Visible Absorptance",
-                          "  0.9,                     !- Frame Thermal Hemispherical Emissivity",
-                          "  DividedLite,             !- Divider Type",
-                          "  0.02,                    !- Divider Width {m}",
-                          "  2,                       !- Number of Horizontal Dividers",
-                          "  2,                       !- Number of Vertical Dividers",
-                          "  0.00,                    !- Divider Outside Projection {m}",
-                          "  0.00,                    !- Divider Inside Projection {m}",
-                          "  5.0,                     !- Divider Conductance {W/m2-K}",
-                          "  1.2,                     !- Ratio of Divider-Edge Glass Conductance to Center-Of-Glass Conductance",
-                          "  0.8,                     !- Divider Solar Absorptance",
-                          "  0.8,                     !- Divider Visible Absorptance",
-                          "  0.9;                     !- Divider Thermal Hemispherical Emissivity",
-                          "FenestrationSurface:Detailed,",
-                          "  FenestrationSurface,     !- Name",
-                          "  Window,                  !- Surface Type",
-                          "  WindowConstruction,      !- Construction Name",
-                          "  Wall,                    !- Building Surface Name",
-                          "  ,                        !- Outside Boundary Condition Object",
-                          "  0.5000000,               !- View Factor to Ground",
-                          "  ,                        !- Shading Control Name",
-                          "  WindowFrame,             !- Frame and Divider Name",
-                          "  1.0,                     !- Multiplier",
-                          "  4,                       !- Number of Vertices",
-                          "  0.200000,0.000000,9.900000,  !- X,Y,Z ==> Vertex 1 {m}",
-                          "  0.200000,0.000000,0.1000000,  !- X,Y,Z ==> Vertex 2 {m}",
-                          "  9.900000,0.000000,0.1000000,  !- X,Y,Z ==> Vertex 3 {m}",
-                          "  9.900000,0.000000,9.900000;  !- X,Y,Z ==> Vertex 4 {m}",
-                          "BuildingSurface:Detailed,"
-                          "  Wall,                    !- Name",
-                          "  Wall,                    !- Surface Type",
-                          "  WallConstruction,        !- Construction Name",
-                          "  Zone,                    !- Zone Name",
-                          "  Outdoors,                !- Outside Boundary Condition",
-                          "  ,                        !- Outside Boundary Condition Object",
-                          "  SunExposed,              !- Sun Exposure",
-                          "  WindExposed,             !- Wind Exposure",
-                          "  0.5000000,               !- View Factor to Ground",
-                          "  4,                       !- Number of Vertices",
-                          "  0.000000,0.000000,10.00000,  !- X,Y,Z ==> Vertex 1 {m}",
-                          "  0.000000,0.000000,0,  !- X,Y,Z ==> Vertex 2 {m}",
-                          "  10.00000,0.000000,0,  !- X,Y,Z ==> Vertex 3 {m}",
-                          "  10.00000,0.000000,10.00000;  !- X,Y,Z ==> Vertex 4 {m}",
-                          "BuildingSurface:Detailed,"
-                          "  Floor,                   !- Name",
-                          "  Floor,                   !- Surface Type",
-                          "  WallConstruction,        !- Construction Name",
-                          "  Zone,                    !- Zone Name",
-                          "  Outdoors,                !- Outside Boundary Condition",
-                          "  ,                        !- Outside Boundary Condition Object",
-                          "  NoSun,                   !- Sun Exposure",
-                          "  NoWind,                  !- Wind Exposure",
-                          "  1.0,                     !- View Factor to Ground",
-                          "  4,                       !- Number of Vertices",
-                          "  0.000000,0.000000,0,  !- X,Y,Z ==> Vertex 1 {m}",
-                          "  0.000000,10.000000,0,  !- X,Y,Z ==> Vertex 2 {m}",
-                          "  10.00000,10.000000,0,  !- X,Y,Z ==> Vertex 3 {m}",
-                          "  10.00000,0.000000,0;  !- X,Y,Z ==> Vertex 4 {m}",
-                          "Zone,"
-                          "  Zone,                    !- Name",
-                          "  0,                       !- Direction of Relative North {deg}",
-                          "  6.000000,                !- X Origin {m}",
-                          "  6.000000,                !- Y Origin {m}",
-                          "  0,                       !- Z Origin {m}",
-                          "  1,                       !- Type",
-                          "  1,                       !- Multiplier",
-                          "  autocalculate,           !- Ceiling Height {m}",
-                          "  autocalculate;           !- Volume {m3}"});
-
-    ASSERT_TRUE(process_idf(idf_objects));
-
-    DataHeatBalance::ZoneIntGain.allocate(1);
-
-    createFacilityElectricPowerServiceObject();
-    HeatBalanceManager::SetPreConstructionInputParameters();
-    HeatBalanceManager::GetProjectControlData(ErrorsFound);
-    HeatBalanceManager::GetFrameAndDividerData(ErrorsFound);
-    HeatBalanceManager::GetMaterialData(ErrorsFound);
-    HeatBalanceManager::GetConstructData(ErrorsFound);
-    HeatBalanceManager::GetBuildingData(ErrorsFound);
-
-    Psychrometrics::InitializePsychRoutines();
-
-    DataGlobals::TimeStep = 1;
-    DataGlobals::TimeStepZone = 1;
-    DataGlobals::HourOfDay = 1;
-    DataGlobals::NumOfTimeStepInHour = 1;
-    DataGlobals::BeginSimFlag = true;
-    DataGlobals::BeginEnvrnFlag = true;
-    DataEnvironment::OutBaroPress = 100000;
-
-    DataZoneEquipment::ZoneEquipConfig.allocate(1);
-    DataZoneEquipment::ZoneEquipConfig(1).ZoneName = "Zone";
-    DataZoneEquipment::ZoneEquipConfig(1).ActualZoneNum = 1;
-    DataHeatBalance::Zone(1).ZoneEqNum = 1;
-    DataHeatBalance::Zone(1).IsControlled = true;
-    DataZoneEquipment::ZoneEquipConfig(1).NumInletNodes = 2;
-    DataZoneEquipment::ZoneEquipConfig(1).InletNode.allocate(2);
-    DataZoneEquipment::ZoneEquipConfig(1).InletNode(1) = 1;
-    DataZoneEquipment::ZoneEquipConfig(1).InletNode(2) = 2;
-    DataZoneEquipment::ZoneEquipConfig(1).NumExhaustNodes = 1;
-    DataZoneEquipment::ZoneEquipConfig(1).ExhaustNode.allocate(1);
-    DataZoneEquipment::ZoneEquipConfig(1).ExhaustNode(1) = 3;
-    DataZoneEquipment::ZoneEquipConfig(1).NumReturnNodes = 1;
-    DataZoneEquipment::ZoneEquipConfig(1).ReturnNode.allocate(1);
-    DataZoneEquipment::ZoneEquipConfig(1).ReturnNode(1) = 4;
-
-    DataLoopNode::Node.allocate(4);
-    DataHeatBalance::TempEffBulkAir.allocate(3);
-    DataHeatBalSurface::TempSurfInTmp.allocate(3);
-
-    DataSurfaces::Surface(1).HeatTransSurf = true;
-    DataSurfaces::Surface(2).HeatTransSurf = true;
-    DataSurfaces::Surface(3).HeatTransSurf = true;
-    DataSurfaces::Surface(1).Area = 10.0;
-    DataSurfaces::Surface(2).Area = 10.0;
-    DataSurfaces::Surface(3).Area = 10.0;
-    DataSurfaces::Surface(1).TAirRef = DataSurfaces::ZoneMeanAirTemp;
-    DataSurfaces::Surface(2).TAirRef = DataSurfaces::ZoneSupplyAirTemp;
-    DataSurfaces::Surface(3).TAirRef = DataSurfaces::AdjacentAirTemp;
-    DataHeatBalSurface::TempSurfInTmp(1) = 15.0;
-    DataHeatBalSurface::TempSurfInTmp(2) = 20.0;
-    DataHeatBalSurface::TempSurfInTmp(3) = 25.0;
-    DataHeatBalance::TempEffBulkAir(1) = 10.0;
-    DataHeatBalance::TempEffBulkAir(2) = 10.0;
-    DataHeatBalance::TempEffBulkAir(3) = 10.0;
-
-    DataLoopNode::Node(1).Temp = 20.0;
-    DataLoopNode::Node(2).Temp = 20.0;
-    DataLoopNode::Node(3).Temp = 20.0;
-    DataLoopNode::Node(4).Temp = 20.0;
-    DataLoopNode::Node(1).MassFlowRate = 0.1;
-    DataLoopNode::Node(2).MassFlowRate = 0.1;
-    DataLoopNode::Node(3).MassFlowRate = 0.1;
-    DataLoopNode::Node(4).MassFlowRate = 0.1;
-
-    DataHeatBalance::HConvIn.allocate(3);
-    DataHeatBalance::HConvIn(1) = 0.5;
-    DataHeatBalance::HConvIn(2) = 0.5;
-    DataHeatBalance::HConvIn(3) = 0.5;
-    DataHeatBalance::Zone(1).IsControlled = true;
-    DataHeatBalFanSys::ZoneAirHumRat.allocate(1);
-    DataHeatBalFanSys::ZoneAirHumRat(1) = 0.011;
-    DataHeatBalFanSys::ZoneAirHumRatAvg.allocate(1);
-    DataHeatBalFanSys::ZoneAirHumRatAvg(1) = DataHeatBalFanSys::ZoneAirHumRat(1) = 0.011;
-
-    DataHeatBalFanSys::MAT.allocate(1);
-    DataHeatBalFanSys::MAT(1) = 25.0;
-    DataHeatBalFanSys::QHTRadSysSurf.allocate(3);
-    DataHeatBalFanSys::QHWBaseboardSurf.allocate(3);
-    DataHeatBalFanSys::QSteamBaseboardSurf.allocate(3);
-    DataHeatBalFanSys::QElecBaseboardSurf.allocate(3);
-    DataHeatBalance::QRadSWwinAbs.allocate(1, 3);
-    DataHeatBalance::QRadThermInAbs.allocate(3);
-    DataHeatBalance::QRadSWOutIncident.allocate(3);
-    DataSurfaces::WinTransSolar.allocate(3);
-    DataHeatBalance::ZoneWinHeatGain.allocate(1);
-    DataHeatBalance::ZoneWinHeatGainRep.allocate(1);
-    DataHeatBalance::ZoneWinHeatGainRepEnergy.allocate(1);
-    DataSurfaces::WinHeatGain.allocate(3);
-    DataSurfaces::WinHeatTransfer.allocate(3);
-    DataSurfaces::WinGainConvGlazToZoneRep.allocate(3);
-    DataSurfaces::WinGainIRGlazToZoneRep.allocate(3);
-    DataSurfaces::WinGapConvHtFlowRep.allocate(3);
-    DataSurfaces::WinGapConvHtFlowRepEnergy.allocate(3);
-    DataHeatBalance::QS.allocate(1);
-    DataSurfaces::WinLossSWZoneToOutWinRep.allocate(3);
-    DataSurfaces::WinSysSolTransmittance.allocate(3);
-    DataSurfaces::WinSysSolAbsorptance.allocate(3);
-    DataSurfaces::WinSysSolReflectance.allocate(3);
-    DataSurfaces::InsideGlassCondensationFlag.allocate(3);
-    DataSurfaces::WinGainFrameDividerToZoneRep.allocate(3);
-    DataSurfaces::InsideFrameCondensationFlag.allocate(3);
-    DataSurfaces::InsideDividerCondensationFlag.allocate(3);
-
-    DataHeatBalSurface::QdotConvOutRep.allocate(3);
-    DataHeatBalSurface::QdotConvOutRepPerArea.allocate(3);
-    DataHeatBalSurface::QConvOutReport.allocate(3);
-    DataHeatBalSurface::QdotRadOutRep.allocate(3);
-    DataHeatBalSurface::QdotRadOutRepPerArea.allocate(3);
-    DataHeatBalSurface::QRadOutReport.allocate(3);
-    DataHeatBalSurface::QRadLWOutSrdSurfs.allocate(3);
-
-    DataHeatBalance::QRadSWOutIncident = 0.0;
-    DataHeatBalance::QRadSWwinAbs = 0.0;
-    DataHeatBalance::QRadThermInAbs = 0.0;
-
-    DataHeatBalFanSys::QHTRadSysSurf = 0.0;
-    DataHeatBalFanSys::QHWBaseboardSurf = 0.0;
-    DataHeatBalFanSys::QSteamBaseboardSurf = 0.0;
-    DataHeatBalFanSys::QElecBaseboardSurf = 0.0;
-    DataSurfaces::WinTransSolar = 0.0;
-    DataHeatBalance::QS = 0.0;
-
-    Real64 inSurfTemp;
-    Real64 outSurfTemp;
-
-    // Claculate temperature based on supply flow rate
-    WindowManager::CalcWindowHeatBalance(2, DataHeatBalance::HConvIn(2), inSurfTemp, outSurfTemp);
-    EXPECT_NEAR(20.0, DataHeatBalance::TempEffBulkAir(2), 0.0001);
-    // Claculate temperature based on zone temperature with supply flow rate = 0
-    DataLoopNode::Node(1).MassFlowRate = 0.0;
-    DataLoopNode::Node(2).MassFlowRate = 0.0;
-    WindowManager::CalcWindowHeatBalance(2, DataHeatBalance::HConvIn(2), inSurfTemp, outSurfTemp);
-    EXPECT_NEAR(25.0, DataHeatBalance::TempEffBulkAir(2), 0.0001);
-
-    // Adjacent surface
-    DataLoopNode::Node(1).MassFlowRate = 0.1;
-    DataLoopNode::Node(2).MassFlowRate = 0.1;
-    DataSurfaces::Surface(1).ExtBoundCond = 2;
-    WindowManager::CalcWindowHeatBalance(2, DataHeatBalance::HConvIn(2), inSurfTemp, outSurfTemp);
-    EXPECT_NEAR(20.0, DataHeatBalance::TempEffBulkAir(2), 0.0001);
-
-    DataLoopNode::Node(1).MassFlowRate = 0.0;
-    DataLoopNode::Node(2).MassFlowRate = 0.0;
-    DataSurfaces::Surface(1).ExtBoundCond = 2;
-    DataSurfaces::Surface(2).ExtBoundCond = 1;
-    DataSurfaces::Surface(1).TAirRef = DataSurfaces::ZoneSupplyAirTemp;
-    WindowManager::CalcWindowHeatBalance(2, DataHeatBalance::HConvIn(2), inSurfTemp, outSurfTemp);
-    EXPECT_NEAR(25.0, DataHeatBalance::TempEffBulkAir(2), 0.0001);
->>>>>>> b6f573e2
 }
 
-TEST_F(EnergyPlusFixture, SpectralAngularPropertyTest)
+TEST_F( EnergyPlusFixture, SpectralAngularPropertyTest )
 {
-<<<<<<< HEAD
 	DataIPShortCuts::lAlphaFieldBlanks = true;
 
 	std::string const idf_objects = delimited_string( {
@@ -1113,7 +655,6 @@
 		"    -87.75,                  !- Longitude {deg}",
 		"    -6.00,                   !- Time Zone {hr}",
 		"    190.00;                  !- Elevation {m}",
-
 
 		"  SizingPeriod:DesignDay,",
 		"    CHICAGO_IL_USA Annual Heating 99% Design Conditions DB,  !- Name",
@@ -2842,13 +2383,17 @@
 	int NumAngles = 10 ; // Number of incident angles
 	Real64 sum;
 	// total transmittance
-	Array1D< Real64 > correctT ( NumAngles, { 0.529017128,0.472866571,0.370790548,0.248928459,0.138553744,0.061213244,0.020072976,0.00430128,0.00042861,0.0 } );
+    Array1D<Real64> correctT(
+        NumAngles, {0.529017128, 0.472866571, 0.370790548, 0.248928459, 0.138553744, 0.061213244, 0.020072976, 0.00430128, 0.00042861, 0.0});
 	// total reflectance
-	Array1D< Real64 > correctR ( NumAngles, { 0.097222311,0.194253146,0.36875691,0.57565985,0.762546964,0.89393376,0.964537901,0.99210584,0.99912202,1.00000000 } );
+    Array1D<Real64> correctR(
+        NumAngles, {0.097222311, 0.194253146, 0.36875691, 0.57565985, 0.762546964, 0.89393376, 0.964537901, 0.99210584, 0.99912202, 1.00000000});
 	// Layer 1 absortance
-	Array1D< Real64 > correctabs1 ( NumAngles, { 0.242079608,0.214464137,0.165811001,0.109778385,0.060620181,0.02682869,0.008920102,0.001979289,0.000219736,0.0 } );
+    Array1D<Real64> correctabs1(
+        NumAngles, {0.242079608, 0.214464137, 0.165811001, 0.109778385, 0.060620181, 0.02682869, 0.008920102, 0.001979289, 0.000219736, 0.0});
 	// Layer 2 absortance
-	Array1D< Real64 > correctabs2 ( NumAngles, { 0.131680954,0.118416146,0.094641541,0.065633305,0.03827911,0.018024306,0.006469021,0.001613591,0.000229628,0.0 } );
+    Array1D<Real64> correctabs2(
+        NumAngles, {0.131680954, 0.118416146, 0.094641541, 0.065633305, 0.03827911, 0.018024306, 0.006469021, 0.001613591, 0.000229628, 0.0});
 
 	for ( int i = 1; i <= NumAngles; i++ ) {
 		EXPECT_NEAR( correctT( i ), WindowManager::tsolPhi( i ), 0.0001 );
@@ -2861,1841 +2406,15 @@
 
 	SurfaceGeometry::CosZoneRelNorth.deallocate( );
 	SurfaceGeometry::SinZoneRelNorth.deallocate( );
-
-=======
-    DataIPShortCuts::lAlphaFieldBlanks = true;
-
-    std::string const idf_objects = delimited_string({
-
-        "  Version,8.9;",
-
-        "  Building,",
-        "    Small Office with AirflowNetwork model,  !- Name",
-        "    0,                       !- North Axis {deg}",
-        "    Suburbs,                 !- Terrain",
-        "    0.001,                   !- Loads Convergence Tolerance Value",
-        "    0.0050000,               !- Temperature Convergence Tolerance Value {deltaC}",
-        "    FullInteriorAndExterior, !- Solar Distribution",
-        "    25,                      !- Maximum Number of Warmup Days",
-        "    6;                       !- Minimum Number of Warmup Days",
-
-        "  Timestep,6;",
-
-        "  SurfaceConvectionAlgorithm:Inside,TARP;",
-
-        "  SurfaceConvectionAlgorithm:Outside,DOE-2;",
-
-        "  HeatBalanceAlgorithm,ConductionTransferFunction;",
-
-        "  Output:DebuggingData,0,0;",
-
-        "  ZoneCapacitanceMultiplier:ResearchSpecial,",
-        "    Multiplier,              !- Name",
-        "    ,                        !- Zone or ZoneList Name",
-        "    1.0,                     !- Temperature Capacity Multiplier",
-        "    1.0,                     !- Humidity Capacity Multiplier",
-        "    1.0,                     !- Carbon Dioxide Capacity Multiplier",
-        "    ;                        !- Generic Contaminant Capacity Multiplier",
-
-        "  SimulationControl,",
-        "    No,                      !- Do Zone Sizing Calculation",
-        "    No,                      !- Do System Sizing Calculation",
-        "    No,                      !- Do Plant Sizing Calculation",
-        "    Yes,                     !- Run Simulation for Sizing Periods",
-        "    No;                      !- Run Simulation for Weather File Run Periods",
-
-        "  RunPeriod,",
-        "    ,                        !- Name",
-        "    1,                       !- Begin Month",
-        "    14,                      !- Begin Day of Month",
-        "    1,                       !- End Month",
-        "    14,                      !- End Day of Month",
-        "    Tuesday,                 !- Day of Week for Start Day",
-        "    Yes,                     !- Use Weather File Holidays and Special Days",
-        "    Yes,                     !- Use Weather File Daylight Saving Period",
-        "    No,                      !- Apply Weekend Holiday Rule",
-        "    Yes,                     !- Use Weather File Rain Indicators",
-        "    Yes;                     !- Use Weather File Snow Indicators",
-
-        "  RunPeriod,",
-        "    ,                        !- Name",
-        "    7,                       !- Begin Month",
-        "    7,                       !- Begin Day of Month",
-        "    7,                       !- End Month",
-        "    7,                       !- End Day of Month",
-        "    Tuesday,                 !- Day of Week for Start Day",
-        "    Yes,                     !- Use Weather File Holidays and Special Days",
-        "    Yes,                     !- Use Weather File Daylight Saving Period",
-        "    No,                      !- Apply Weekend Holiday Rule",
-        "    Yes,                     !- Use Weather File Rain Indicators",
-        "    No;                      !- Use Weather File Snow Indicators",
-
-        "  Site:Location,",
-        "    CHICAGO_IL_USA TMY2-94846,  !- Name",
-        "    41.78,                   !- Latitude {deg}",
-        "    -87.75,                  !- Longitude {deg}",
-        "    -6.00,                   !- Time Zone {hr}",
-        "    190.00;                  !- Elevation {m}",
-
-        "  SizingPeriod:DesignDay,",
-        "    CHICAGO_IL_USA Annual Heating 99% Design Conditions DB,  !- Name",
-        "    1,                       !- Month",
-        "    21,                      !- Day of Month",
-        "    WinterDesignDay,         !- Day Type",
-        "    -17.3,                   !- Maximum Dry-Bulb Temperature {C}",
-        "    0.0,                     !- Daily Dry-Bulb Temperature Range {deltaC}",
-        "    ,                        !- Dry-Bulb Temperature Range Modifier Type",
-        "    ,                        !- Dry-Bulb Temperature Range Modifier Day Schedule Name",
-        "    Wetbulb,                 !- Humidity Condition Type",
-        "    -17.3,                   !- Wetbulb or DewPoint at Maximum Dry-Bulb {C}",
-        "    ,                        !- Humidity Condition Day Schedule Name",
-        "    ,                        !- Humidity Ratio at Maximum Dry-Bulb {kgWater/kgDryAir}",
-        "    ,                        !- Enthalpy at Maximum Dry-Bulb {J/kg}",
-        "    ,                        !- Daily Wet-Bulb Temperature Range {deltaC}",
-        "    99063.,                  !- Barometric Pressure {Pa}",
-        "    4.9,                     !- Wind Speed {m/s}",
-        "    270,                     !- Wind Direction {deg}",
-        "    No,                      !- Rain Indicator",
-        "    No,                      !- Snow Indicator",
-        "    No,                      !- Daylight Saving Time Indicator",
-        "    ASHRAEClearSky,          !- Solar Model Indicator",
-        "    ,                        !- Beam Solar Day Schedule Name",
-        "    ,                        !- Diffuse Solar Day Schedule Name",
-        "    ,                        !- ASHRAE Clear Sky Optical Depth for Beam Irradiance (taub) {dimensionless}",
-        "    ,                        !- ASHRAE Clear Sky Optical Depth for Diffuse Irradiance (taud) {dimensionless}",
-        "    0.0;                     !- Sky Clearness",
-
-        "  SizingPeriod:DesignDay,",
-        "    CHICAGO_IL_USA Annual Cooling 1% Design Conditions DB/MCWB,  !- Name",
-        "    7,                       !- Month",
-        "    21,                      !- Day of Month",
-        "    SummerDesignDay,         !- Day Type",
-        "    31.5,                    !- Maximum Dry-Bulb Temperature {C}",
-        "    10.7,                    !- Daily Dry-Bulb Temperature Range {deltaC}",
-        "    ,                        !- Dry-Bulb Temperature Range Modifier Type",
-        "    ,                        !- Dry-Bulb Temperature Range Modifier Day Schedule Name",
-        "    Wetbulb,                 !- Humidity Condition Type",
-        "    23.0,                    !- Wetbulb or DewPoint at Maximum Dry-Bulb {C}",
-        "    ,                        !- Humidity Condition Day Schedule Name",
-        "    ,                        !- Humidity Ratio at Maximum Dry-Bulb {kgWater/kgDryAir}",
-        "    ,                        !- Enthalpy at Maximum Dry-Bulb {J/kg}",
-        "    ,                        !- Daily Wet-Bulb Temperature Range {deltaC}",
-        "    99063.,                  !- Barometric Pressure {Pa}",
-        "    5.3,                     !- Wind Speed {m/s}",
-        "    230,                     !- Wind Direction {deg}",
-        "    No,                      !- Rain Indicator",
-        "    No,                      !- Snow Indicator",
-        "    No,                      !- Daylight Saving Time Indicator",
-        "    ASHRAEClearSky,          !- Solar Model Indicator",
-        "    ,                        !- Beam Solar Day Schedule Name",
-        "    ,                        !- Diffuse Solar Day Schedule Name",
-        "    ,                        !- ASHRAE Clear Sky Optical Depth for Beam Irradiance (taub) {dimensionless}",
-        "    ,                        !- ASHRAE Clear Sky Optical Depth for Diffuse Irradiance (taud) {dimensionless}",
-        "    1.0;                     !- Sky Clearness",
-
-        "  Site:GroundTemperature:BuildingSurface,20.03,20.03,20.13,20.30,20.43,20.52,20.62,20.77,20.78,20.55,20.44,20.20;",
-
-        "  Material,",
-        "    A1 - 1 IN STUCCO,        !- Name",
-        "    Smooth,                  !- Roughness",
-        "    2.5389841E-02,           !- Thickness {m}",
-        "    0.6918309,               !- Conductivity {W/m-K}",
-        "    1858.142,                !- Density {kg/m3}",
-        "    836.8000,                !- Specific Heat {J/kg-K}",
-        "    0.9000000,               !- Thermal Absorptance",
-        "    0.9200000,               !- Solar Absorptance",
-        "    0.9200000;               !- Visible Absorptance",
-
-        "  Material,",
-        "    C4 - 4 IN COMMON BRICK,  !- Name",
-        "    Rough,                   !- Roughness",
-        "    0.1014984,               !- Thickness {m}",
-        "    0.7264224,               !- Conductivity {W/m-K}",
-        "    1922.216,                !- Density {kg/m3}",
-        "    836.8000,                !- Specific Heat {J/kg-K}",
-        "    0.9000000,               !- Thermal Absorptance",
-        "    0.7600000,               !- Solar Absorptance",
-        "    0.7600000;               !- Visible Absorptance",
-
-        "  Material,",
-        "    E1 - 3 / 4 IN PLASTER OR GYP BOARD,  !- Name",
-        "    Smooth,                  !- Roughness",
-        "    1.9050000E-02,           !- Thickness {m}",
-        "    0.7264224,               !- Conductivity {W/m-K}",
-        "    1601.846,                !- Density {kg/m3}",
-        "    836.8000,                !- Specific Heat {J/kg-K}",
-        "    0.9000000,               !- Thermal Absorptance",
-        "    0.9200000,               !- Solar Absorptance",
-        "    0.9200000;               !- Visible Absorptance",
-
-        "  Material,",
-        "    C6 - 8 IN CLAY TILE,     !- Name",
-        "    Smooth,                  !- Roughness",
-        "    0.2033016,               !- Thickness {m}",
-        "    0.5707605,               !- Conductivity {W/m-K}",
-        "    1121.292,                !- Density {kg/m3}",
-        "    836.8000,                !- Specific Heat {J/kg-K}",
-        "    0.9000000,               !- Thermal Absorptance",
-        "    0.8200000,               !- Solar Absorptance",
-        "    0.8200000;               !- Visible Absorptance",
-
-        "  Material,",
-        "    C10 - 8 IN HW CONCRETE,  !- Name",
-        "    MediumRough,             !- Roughness",
-        "    0.2033016,               !- Thickness {m}",
-        "    1.729577,                !- Conductivity {W/m-K}",
-        "    2242.585,                !- Density {kg/m3}",
-        "    836.8000,                !- Specific Heat {J/kg-K}",
-        "    0.9000000,               !- Thermal Absorptance",
-        "    0.6500000,               !- Solar Absorptance",
-        "    0.6500000;               !- Visible Absorptance",
-
-        "  Material,",
-        "    E2 - 1 / 2 IN SLAG OR STONE,  !- Name",
-        "    Rough,                   !- Roughness",
-        "    1.2710161E-02,           !- Thickness {m}",
-        "    1.435549,                !- Conductivity {W/m-K}",
-        "    881.0155,                !- Density {kg/m3}",
-        "    1673.600,                !- Specific Heat {J/kg-K}",
-        "    0.9000000,               !- Thermal Absorptance",
-        "    0.5500000,               !- Solar Absorptance",
-        "    0.5500000;               !- Visible Absorptance",
-
-        "  Material,",
-        "    E3 - 3 / 8 IN FELT AND MEMBRANE,  !- Name",
-        "    Rough,                   !- Roughness",
-        "    9.5402403E-03,           !- Thickness {m}",
-        "    0.1902535,               !- Conductivity {W/m-K}",
-        "    1121.292,                !- Density {kg/m3}",
-        "    1673.600,                !- Specific Heat {J/kg-K}",
-        "    0.9000000,               !- Thermal Absorptance",
-        "    0.7500000,               !- Solar Absorptance",
-        "    0.7500000;               !- Visible Absorptance",
-
-        "  Material,",
-        "    B5 - 1 IN DENSE INSULATION,  !- Name",
-        "    VeryRough,               !- Roughness",
-        "    2.5389841E-02,           !- Thickness {m}",
-        "    4.3239430E-02,           !- Conductivity {W/m-K}",
-        "    91.30524,                !- Density {kg/m3}",
-        "    836.8000,                !- Specific Heat {J/kg-K}",
-        "    0.9000000,               !- Thermal Absorptance",
-        "    0.5000000,               !- Solar Absorptance",
-        "    0.5000000;               !- Visible Absorptance",
-
-        "  Material,",
-        "    C12 - 2 IN HW CONCRETE,  !- Name",
-        "    MediumRough,             !- Roughness",
-        "    5.0901599E-02,           !- Thickness {m}",
-        "    1.729577,                !- Conductivity {W/m-K}",
-        "    2242.585,                !- Density {kg/m3}",
-        "    836.8000,                !- Specific Heat {J/kg-K}",
-        "    0.9000000,               !- Thermal Absorptance",
-        "    0.6500000,               !- Solar Absorptance",
-        "    0.6500000;               !- Visible Absorptance",
-
-        "  Material,",
-        "    1.375in-Solid-Core,      !- Name",
-        "    Smooth,                  !- Roughness",
-        "    3.4925E-02,              !- Thickness {m}",
-        "    0.1525000,               !- Conductivity {W/m-K}",
-        "    614.5000,                !- Density {kg/m3}",
-        "    1630.0000,               !- Specific Heat {J/kg-K}",
-        "    0.9000000,               !- Thermal Absorptance",
-        "    0.9200000,               !- Solar Absorptance",
-        "    0.9200000;               !- Visible Absorptance",
-
-        "  WindowMaterial:Glazing,",
-        "    SPECTRAL GLASS INNER PANE,  !- Name",
-        "    Spectral,                !- Optical Data Type",
-        "    TestSpectralDataSet,     !- Window Glass Spectral Data Set Name",
-        "    0.0099,                  !- Thickness {m}",
-        "    0.0,                     !- Solar Transmittance at Normal Incidence",
-        "    0.0,                     !- Front Side Solar Reflectance at Normal Incidence",
-        "    0.0,                     !- Back Side Solar Reflectance at Normal Incidence",
-        "    0.0,                     !- Visible Transmittance at Normal Incidence",
-        "    0.0,                     !- Front Side Visible Reflectance at Normal Incidence",
-        "    0.0,                     !- Back Side Visible Reflectance at Normal Incidence",
-        "    0.0,                     !- Infrared Transmittance at Normal Incidence",
-        "    0.84,                    !- Front Side Infrared Hemispherical Emissivity",
-        "    0.84,                    !- Back Side Infrared Hemispherical Emissivity",
-        "    0.798;                   !- Conductivity {W/m-K}",
-
-        "  WindowMaterial:Glazing,",
-        "    ELECTRO GLASS DARK STATE,!- Name",
-        "    SpectralAverage,         !- Optical Data Type",
-        "    ,                        !- Window Glass Spectral Data Set Name",
-        "    0.006,                   !- Thickness {m}",
-        "    0.111,                   !- Solar Transmittance at Normal Incidence",
-        "    0.179,                   !- Front Side Solar Reflectance at Normal Incidence",
-        "    0.179,                   !- Back Side Solar Reflectance at Normal Incidence",
-        "    0.128,                   !- Visible Transmittance at Normal Incidence",
-        "    0.081,                   !- Front Side Visible Reflectance at Normal Incidence",
-        "    0.081,                   !- Back Side Visible Reflectance at Normal Incidence",
-        "    0.0,                     !- Infrared Transmittance at Normal Incidence",
-        "    0.84,                    !- Front Side Infrared Hemispherical Emissivity",
-        "    0.84,                    !- Back Side Infrared Hemispherical Emissivity",
-        "    0.9;                     !- Conductivity {W/m-K}",
-
-        "  WindowMaterial:Glazing,",
-        "    ELECTRO GLASS LIGHT STATE,  !- Name",
-        "    SpectralAndAngle,         !- Optical Data Type",
-        "    ,                        !- Window Glass Spectral Data Set Name",
-        "    0.0099,                  !- Thickness {m}",
-        "    0.0,                     !- Solar Transmittance at Normal Incidence",
-        "    0.0,                     !- Front Side Solar Reflectance at Normal Incidence",
-        "    0.0,                     !- Back Side Solar Reflectance at Normal Incidence",
-        "    0.0,                     !- Visible Transmittance at Normal Incidence",
-        "    0.0,                     !- Front Side Visible Reflectance at Normal Incidence",
-        "    0.0,                     !- Back Side Visible Reflectance at Normal Incidence",
-        "    0.0,                     !- Infrared Transmittance at Normal Incidence",
-        "    0.84,                    !- Front Side Infrared Hemispherical Emissivity",
-        "    0.84,                    !- Back Side Infrared Hemispherical Emissivity",
-        "    0.798,                   !- Conductivity {W/m-K}",
-        "    ,      !- Dirt Correction Factor for Solar and Visible Transmittance",
-        "    ,      !- Solar Diffusing",
-        "    ,      !- Young's modulus",
-        "    ,      !- Poisson's ratio",
-        "    TransmittanceData,       !- Window Glass Spectral and Incident Angle Transmittance Data Set Table Name",
-        "    FrontReflectanceData,    !- Window Glass Spectral and Incident Angle Front Reflectance Data Set Table Name",
-        "    BackRefelectanceData;    !- Window Glass Spectral and Incident Angle Back Reflectance Data Set Table Name",
-
-        "Table:TwoIndependentVariables,",
-        "  TransmittanceData,         !- Name",
-        "  BiQuadratic,               !- Curve Type",
-        "  LinearInterpolationOfTable,!- Interpolation Type",
-        "  0.0,                       !- Minimum Value of x,",
-        "  90.0,                      !- Maximum Value of x,",
-        "  0.30,                      !- Minimum Value of y,",
-        "  2.50,                      !- Maximum Value of y,",
-        "  0.0,                       !- Minimum Table Output",
-        "  1.0,                       !- Maximum Table Output",
-        "  Angle,                     !- Input Unit Type for x",
-        "  Wavelength,                !- Input Unit Type for y",
-        "  Dimensionless,             !- Output Unit Type",
-        "  1.0,                       !- Normalization Point",
-        "  ,                          !- External File Name",
-        " 0.0,  0.300, 0.00100,",
-        " 0.0,  0.310, 0.00100,",
-        " 0.0,  0.320, 0.00100,",
-        " 0.0,  0.330, 0.00100,",
-        " 0.0,  0.340, 0.00100,",
-        " 0.0,  0.350, 0.00100,",
-        " 0.0,  0.360, 0.00900,",
-        " 0.0,  0.370, 0.12000,",
-        " 0.0,  0.380, 0.49200,",
-        " 0.0,  0.390, 0.78200,",
-        " 0.0,  0.400, 0.85600,",
-        " 0.0,  0.410, 0.85800,",
-        " 0.0,  0.420, 0.85800,",
-        " 0.0,  0.430, 0.86000,",
-        " 0.0,  0.440, 0.86100,",
-        " 0.0,  0.450, 0.87100,",
-        " 0.0,  0.460, 0.88000,",
-        " 0.0,  0.470, 0.88300,",
-        " 0.0,  0.480, 0.88700,",
-        " 0.0,  0.490, 0.89000,",
-        " 0.0,  0.500, 0.89000,",
-        " 0.0,  0.510, 0.89100,",
-        " 0.0,  0.520, 0.88700,",
-        " 0.0,  0.530, 0.89000,",
-        " 0.0,  0.540, 0.88300,",
-        " 0.0,  0.550, 0.88800,",
-        " 0.0,  0.560, 0.88200,",
-        " 0.0,  0.570, 0.88100,",
-        " 0.0,  0.580, 0.86500,",
-        " 0.0,  0.590, 0.85800,",
-        " 0.0,  0.600, 0.86500,",
-        " 0.0,  0.610, 0.85600,",
-        " 0.0,  0.620, 0.84500,",
-        " 0.0,  0.630, 0.83700,",
-        " 0.0,  0.640, 0.82700,",
-        " 0.0,  0.650, 0.82000,",
-        " 0.0,  0.660, 0.80700,",
-        " 0.0,  0.670, 0.79800,",
-        " 0.0,  0.680, 0.79100,",
-        " 0.0,  0.690, 0.78100,",
-        " 0.0,  0.700, 0.76800,",
-        " 0.0,  0.710, 0.76100,",
-        " 0.0,  0.720, 0.74400,",
-        " 0.0,  0.730, 0.71300,",
-        " 0.0,  0.740, 0.70300,",
-        " 0.0,  0.750, 0.69400,",
-        " 0.0,  0.760, 0.68500,",
-        " 0.0,  0.770, 0.67500,",
-        " 0.0,  0.780, 0.66700,",
-        " 0.0,  0.790, 0.65500,",
-        " 0.0,  0.800, 0.64600,",
-        " 0.0,  0.810, 0.63800,",
-        " 0.0,  0.820, 0.62900,",
-        " 0.0,  0.830, 0.62300,",
-        " 0.0,  0.840, 0.61400,",
-        " 0.0,  0.850, 0.60800,",
-        " 0.0,  0.860, 0.60100,",
-        " 0.0,  0.870, 0.59700,",
-        " 0.0,  0.880, 0.59200,",
-        " 0.0,  0.890, 0.58700,",
-        " 0.0,  0.900, 0.58200,",
-        " 0.0,  0.950, 0.56800,",
-        " 0.0,  1.000, 0.56200,",
-        " 0.0,  1.050, 0.55600,",
-        " 0.0,  1.100, 0.56300,",
-        " 0.0,  1.150, 0.55600,",
-        " 0.0,  1.200, 0.54700,",
-        " 0.0,  1.250, 0.57700,",
-        " 0.0,  1.300, 0.59800,",
-        " 0.0,  1.350, 0.60800,",
-        " 0.0,  1.400, 0.60300,",
-        " 0.0,  1.450, 0.61400,",
-        " 0.0,  1.500, 0.64800,",
-        " 0.0,  1.550, 0.68000,",
-        " 0.0,  1.600, 0.69900,",
-        " 0.0,  1.650, 0.70600,",
-        " 0.0,  1.700, 0.57000,",
-        " 0.0,  1.750, 0.58500,",
-        " 0.0,  1.800, 0.63700,",
-        " 0.0,  1.850, 0.65500,",
-        " 0.0,  1.900, 0.63700,",
-        " 0.0,  1.950, 0.63400,",
-        " 0.0,  2.000, 0.63400,",
-        " 0.0,  2.050, 0.58600,",
-        " 0.0,  2.100, 0.58800,",
-        " 0.0,  2.150, 0.59700,",
-        " 0.0,  2.200, 0.57600,",
-        " 0.0,  2.250, 0.40400,",
-        " 0.0,  2.300, 0.17900,",
-        " 0.0,  2.350, 0.21900,",
-        " 0.0,  2.400, 0.24000,",
-        " 0.0,  2.450, 0.20000,",
-        " 0.0,  2.500, 0.21400,",
-        "90.0,  0.300, 0.00000,",
-        "90.0,  0.310, 0.00000,",
-        "90.0,  0.320, 0.00000,",
-        "90.0,  0.330, 0.00000,",
-        "90.0,  0.340, 0.00000,",
-        "90.0,  0.350, 0.00000,",
-        "90.0,  0.360, 0.00000,",
-        "90.0,  0.370, 0.00000,",
-        "90.0,  0.380, 0.00000,",
-        "90.0,  0.390, 0.00000,",
-        "90.0,  0.400, 0.00000,",
-        "90.0,  0.410, 0.00000,",
-        "90.0,  0.420, 0.00000,",
-        "90.0,  0.430, 0.00000,",
-        "90.0,  0.440, 0.00000,",
-        "90.0,  0.450, 0.00000,",
-        "90.0,  0.460, 0.00000,",
-        "90.0,  0.470, 0.00000,",
-        "90.0,  0.480, 0.00000,",
-        "90.0,  0.490, 0.00000,",
-        "90.0,  0.500, 0.00000,",
-        "90.0,  0.510, 0.00000,",
-        "90.0,  0.520, 0.00000,",
-        "90.0,  0.530, 0.00000,",
-        "90.0,  0.540, 0.00000,",
-        "90.0,  0.550, 0.00000,",
-        "90.0,  0.560, 0.00000,",
-        "90.0,  0.570, 0.00000,",
-        "90.0,  0.580, 0.00000,",
-        "90.0,  0.590, 0.00000,",
-        "90.0,  0.600, 0.00000,",
-        "90.0,  0.610, 0.00000,",
-        "90.0,  0.620, 0.00000,",
-        "90.0,  0.630, 0.00000,",
-        "90.0,  0.640, 0.00000,",
-        "90.0,  0.650, 0.00000,",
-        "90.0,  0.660, 0.00000,",
-        "90.0,  0.670, 0.00000,",
-        "90.0,  0.680, 0.00000,",
-        "90.0,  0.690, 0.00000,",
-        "90.0,  0.700, 0.00000,",
-        "90.0,  0.710, 0.00000,",
-        "90.0,  0.720, 0.00000,",
-        "90.0,  0.730, 0.00000,",
-        "90.0,  0.740, 0.00000,",
-        "90.0,  0.750, 0.00000,",
-        "90.0,  0.760, 0.00000,",
-        "90.0,  0.770, 0.00000,",
-        "90.0,  0.780, 0.00000,",
-        "90.0,  0.790, 0.00000,",
-        "90.0,  0.800, 0.00000,",
-        "90.0,  0.810, 0.00000,",
-        "90.0,  0.820, 0.00000,",
-        "90.0,  0.830, 0.00000,",
-        "90.0,  0.840, 0.00000,",
-        "90.0,  0.850, 0.00000,",
-        "90.0,  0.860, 0.00000,",
-        "90.0,  0.870, 0.00000,",
-        "90.0,  0.880, 0.00000,",
-        "90.0,  0.890, 0.00000,",
-        "90.0,  0.900, 0.00000,",
-        "90.0,  0.950, 0.00000,",
-        "90.0,  1.000, 0.00000,",
-        "90.0,  1.050, 0.00000,",
-        "90.0,  1.100, 0.00000,",
-        "90.0,  1.150, 0.00000,",
-        "90.0,  1.200, 0.00000,",
-        "90.0,  1.250, 0.00000,",
-        "90.0,  1.300, 0.00000,",
-        "90.0,  1.350, 0.00000,",
-        "90.0,  1.400, 0.00000,",
-        "90.0,  1.450, 0.00000,",
-        "90.0,  1.500, 0.00000,",
-        "90.0,  1.550, 0.00000,",
-        "90.0,  1.600, 0.00000,",
-        "90.0,  1.650, 0.00000,",
-        "90.0,  1.700, 0.00000,",
-        "90.0,  1.750, 0.00000,",
-        "90.0,  1.800, 0.00000,",
-        "90.0,  1.850, 0.00000,",
-        "90.0,  1.900, 0.00000,",
-        "90.0,  1.950, 0.00000,",
-        "90.0,  2.000, 0.00000,",
-        "90.0,  2.050, 0.00000,",
-        "90.0,  2.100, 0.00000,",
-        "90.0,  2.150, 0.00000,",
-        "90.0,  2.200, 0.00000,",
-        "90.0,  2.250, 0.00000,",
-        "90.0,  2.300, 0.00000,",
-        "90.0,  2.350, 0.00000,",
-        "90.0,  2.400, 0.00000,",
-        "90.0,  2.450, 0.00000,",
-        "90.0,  2.500, 0.00000;",
-
-        "Table:TwoIndependentVariables,",
-        "  FrontReflectanceData,      !- Name",
-        "  BiQuadratic,               !- Curve Type",
-        "  LinearInterpolationOfTable,!- Interpolation Type",
-        "  0.0,                       !- Minimum Value of x,",
-        "  90.0,                      !- Maximum Value of x,",
-        "  0.30,                      !- Minimum Value of y,",
-        "  2.50,                      !- Maximum Value of y,",
-        "  0.0,                       !- Minimum Table Output",
-        "  1.0,                       !- Maximum Table Output",
-        "  Angle,                     !- Input Unit Type for x",
-        "  Wavelength,                !- Input Unit Type for y",
-        "  Dimensionless,             !- Output Unit Type",
-        "  1.0,                       !- Normalization Point",
-        "  ,                          !- External File Name",
-        " 0.0,  0.300, 0.04500,",
-        " 0.0,  0.310, 0.04400,",
-        " 0.0,  0.320, 0.04400,",
-        " 0.0,  0.330, 0.04200,",
-        " 0.0,  0.340, 0.04100,",
-        " 0.0,  0.350, 0.04000,",
-        " 0.0,  0.360, 0.04000,",
-        " 0.0,  0.370, 0.04000,",
-        " 0.0,  0.380, 0.05100,",
-        " 0.0,  0.390, 0.07000,",
-        " 0.0,  0.400, 0.07500,",
-        " 0.0,  0.410, 0.07500,",
-        " 0.0,  0.420, 0.07500,",
-        " 0.0,  0.430, 0.07500,",
-        " 0.0,  0.440, 0.07500,",
-        " 0.0,  0.450, 0.07500,",
-        " 0.0,  0.460, 0.07600,",
-        " 0.0,  0.470, 0.07500,",
-        " 0.0,  0.480, 0.07600,",
-        " 0.0,  0.490, 0.07500,",
-        " 0.0,  0.500, 0.07500,",
-        " 0.0,  0.510, 0.07500,",
-        " 0.0,  0.520, 0.07500,",
-        " 0.0,  0.530, 0.07500,",
-        " 0.0,  0.540, 0.07400,",
-        " 0.0,  0.550, 0.07400,",
-        " 0.0,  0.560, 0.07400,",
-        " 0.0,  0.570, 0.07400,",
-        " 0.0,  0.580, 0.07100,",
-        " 0.0,  0.590, 0.07000,",
-        " 0.0,  0.600, 0.07000,",
-        " 0.0,  0.610, 0.07000,",
-        " 0.0,  0.620, 0.07000,",
-        " 0.0,  0.630, 0.07000,",
-        " 0.0,  0.640, 0.06900,",
-        " 0.0,  0.650, 0.06700,",
-        " 0.0,  0.660, 0.06700,",
-        " 0.0,  0.670, 0.06500,",
-        " 0.0,  0.680, 0.06500,",
-        " 0.0,  0.690, 0.06500,",
-        " 0.0,  0.700, 0.06400,",
-        " 0.0,  0.710, 0.06400,",
-        " 0.0,  0.720, 0.06200,",
-        " 0.0,  0.730, 0.06400,",
-        " 0.0,  0.740, 0.06200,",
-        " 0.0,  0.750, 0.06100,",
-        " 0.0,  0.760, 0.06100,",
-        " 0.0,  0.770, 0.06000,",
-        " 0.0,  0.780, 0.06000,",
-        " 0.0,  0.790, 0.06000,",
-        " 0.0,  0.800, 0.05900,",
-        " 0.0,  0.810, 0.05900,",
-        " 0.0,  0.820, 0.05700,",
-        " 0.0,  0.830, 0.05700,",
-        " 0.0,  0.840, 0.05600,",
-        " 0.0,  0.850, 0.05600,",
-        " 0.0,  0.860, 0.05500,",
-        " 0.0,  0.870, 0.05400,",
-        " 0.0,  0.880, 0.05400,",
-        " 0.0,  0.890, 0.05400,",
-        " 0.0,  0.900, 0.05500,",
-        " 0.0,  0.950, 0.05100,",
-        " 0.0,  1.000, 0.05100,",
-        " 0.0,  1.050, 0.05000,",
-        " 0.0,  1.100, 0.05100,",
-        " 0.0,  1.150, 0.05000,",
-        " 0.0,  1.200, 0.05000,",
-        " 0.0,  1.250, 0.05100,",
-        " 0.0,  1.300, 0.05400,",
-        " 0.0,  1.350, 0.05500,",
-        " 0.0,  1.400, 0.05200,",
-        " 0.0,  1.450, 0.05500,",
-        " 0.0,  1.500, 0.05700,",
-        " 0.0,  1.550, 0.05900,",
-        " 0.0,  1.600, 0.06000,",
-        " 0.0,  1.650, 0.06000,",
-        " 0.0,  1.700, 0.05100,",
-        " 0.0,  1.750, 0.05100,",
-        " 0.0,  1.800, 0.05500,",
-        " 0.0,  1.850, 0.05700,",
-        " 0.0,  1.900, 0.05700,",
-        " 0.0,  1.950, 0.05700,",
-        " 0.0,  2.000, 0.05700,",
-        " 0.0,  2.050, 0.05200,",
-        " 0.0,  2.100, 0.05400,",
-        " 0.0,  2.150, 0.05400,",
-        " 0.0,  2.200, 0.05100,",
-        " 0.0,  2.250, 0.04500,",
-        " 0.0,  2.300, 0.03700,",
-        " 0.0,  2.350, 0.03700,",
-        " 0.0,  2.400, 0.03900,",
-        " 0.0,  2.450, 0.04000,",
-        " 0.0,  2.500, 0.03900,",
-        "90.0,  0.300, 1.00000,",
-        "90.0,  0.310, 1.00000,",
-        "90.0,  0.320, 1.00000,",
-        "90.0,  0.330, 1.00000,",
-        "90.0,  0.340, 1.00000,",
-        "90.0,  0.350, 1.00000,",
-        "90.0,  0.360, 1.00000,",
-        "90.0,  0.370, 1.00000,",
-        "90.0,  0.380, 1.00000,",
-        "90.0,  0.390, 1.00000,",
-        "90.0,  0.400, 1.00000,",
-        "90.0,  0.410, 1.00000,",
-        "90.0,  0.420, 1.00000,",
-        "90.0,  0.430, 1.00000,",
-        "90.0,  0.440, 1.00000,",
-        "90.0,  0.450, 1.00000,",
-        "90.0,  0.460, 1.00000,",
-        "90.0,  0.470, 1.00000,",
-        "90.0,  0.480, 1.00000,",
-        "90.0,  0.490, 1.00000,",
-        "90.0,  0.500, 1.00000,",
-        "90.0,  0.510, 1.00000,",
-        "90.0,  0.520, 1.00000,",
-        "90.0,  0.530, 1.00000,",
-        "90.0,  0.540, 1.00000,",
-        "90.0,  0.550, 1.00000,",
-        "90.0,  0.560, 1.00000,",
-        "90.0,  0.570, 1.00000,",
-        "90.0,  0.580, 1.00000,",
-        "90.0,  0.590, 1.00000,",
-        "90.0,  0.600, 1.00000,",
-        "90.0,  0.610, 1.00000,",
-        "90.0,  0.620, 1.00000,",
-        "90.0,  0.630, 1.00000,",
-        "90.0,  0.640, 1.00000,",
-        "90.0,  0.650, 1.00000,",
-        "90.0,  0.660, 1.00000,",
-        "90.0,  0.670, 1.00000,",
-        "90.0,  0.680, 1.00000,",
-        "90.0,  0.690, 1.00000,",
-        "90.0,  0.700, 1.00000,",
-        "90.0,  0.710, 1.00000,",
-        "90.0,  0.720, 1.00000,",
-        "90.0,  0.730, 1.00000,",
-        "90.0,  0.740, 1.00000,",
-        "90.0,  0.750, 1.00000,",
-        "90.0,  0.760, 1.00000,",
-        "90.0,  0.770, 1.00000,",
-        "90.0,  0.780, 1.00000,",
-        "90.0,  0.790, 1.00000,",
-        "90.0,  0.800, 1.00000,",
-        "90.0,  0.810, 1.00000,",
-        "90.0,  0.820, 1.00000,",
-        "90.0,  0.830, 1.00000,",
-        "90.0,  0.840, 1.00000,",
-        "90.0,  0.850, 1.00000,",
-        "90.0,  0.860, 1.00000,",
-        "90.0,  0.870, 1.00000,",
-        "90.0,  0.880, 1.00000,",
-        "90.0,  0.890, 1.00000,",
-        "90.0,  0.900, 1.00000,",
-        "90.0,  0.950, 1.00000,",
-        "90.0,  1.000, 1.00000,",
-        "90.0,  1.050, 1.00000,",
-        "90.0,  1.100, 1.00000,",
-        "90.0,  1.150, 1.00000,",
-        "90.0,  1.200, 1.00000,",
-        "90.0,  1.250, 1.00000,",
-        "90.0,  1.300, 1.00000,",
-        "90.0,  1.350, 1.00000,",
-        "90.0,  1.400, 1.00000,",
-        "90.0,  1.450, 1.00000,",
-        "90.0,  1.500, 1.00000,",
-        "90.0,  1.550, 1.00000,",
-        "90.0,  1.600, 1.00000,",
-        "90.0,  1.650, 1.00000,",
-        "90.0,  1.700, 1.00000,",
-        "90.0,  1.750, 1.00000,",
-        "90.0,  1.800, 1.00000,",
-        "90.0,  1.850, 1.00000,",
-        "90.0,  1.900, 1.00000,",
-        "90.0,  1.950, 1.00000,",
-        "90.0,  2.000, 1.00000,",
-        "90.0,  2.050, 1.00000,",
-        "90.0,  2.100, 1.00000,",
-        "90.0,  2.150, 1.00000,",
-        "90.0,  2.200, 1.00000,",
-        "90.0,  2.250, 1.00000,",
-        "90.0,  2.300, 1.00000,",
-        "90.0,  2.350, 1.00000,",
-        "90.0,  2.400, 1.00000,",
-        "90.0,  2.450, 1.00000,",
-        "90.0,  2.500, 1.00000;",
-
-        "Table:TwoIndependentVariables,",
-        "  BackRefelectanceData,      !- Name",
-        "  BiQuadratic,               !- Curve Type",
-        "  LinearInterpolationOfTable,!- Interpolation Type",
-        "  0.0,                       !- Minimum Value of x,",
-        "  90.0,                      !- Maximum Value of x,",
-        "  0.30,                      !- Minimum Value of y,",
-        "  2.50,                      !- Maximum Value of y,",
-        "  0.0,                       !- Minimum Table Output",
-        "  1.0,                       !- Maximum Table Output",
-        "  Angle,                     !- Input Unit Type for x",
-        "  Wavelength,                !- Input Unit Type for y",
-        "  Dimensionless,             !- Output Unit Type",
-        "  1.0,                       !- Normalization Point",
-        "  ,                          !- External File Name",
-        " 0.0,  0.300, 0.04500,",
-        " 0.0,  0.310, 0.04400,",
-        " 0.0,  0.320, 0.04400,",
-        " 0.0,  0.330, 0.04200,",
-        " 0.0,  0.340, 0.04100,",
-        " 0.0,  0.350, 0.04000,",
-        " 0.0,  0.360, 0.04000,",
-        " 0.0,  0.370, 0.04000,",
-        " 0.0,  0.380, 0.05100,",
-        " 0.0,  0.390, 0.07000,",
-        " 0.0,  0.400, 0.07500,",
-        " 0.0,  0.410, 0.07500,",
-        " 0.0,  0.420, 0.07500,",
-        " 0.0,  0.430, 0.07500,",
-        " 0.0,  0.440, 0.07500,",
-        " 0.0,  0.450, 0.07500,",
-        " 0.0,  0.460, 0.07600,",
-        " 0.0,  0.470, 0.07500,",
-        " 0.0,  0.480, 0.07600,",
-        " 0.0,  0.490, 0.07500,",
-        " 0.0,  0.500, 0.07500,",
-        " 0.0,  0.510, 0.07500,",
-        " 0.0,  0.520, 0.07500,",
-        " 0.0,  0.530, 0.07500,",
-        " 0.0,  0.540, 0.07400,",
-        " 0.0,  0.550, 0.07400,",
-        " 0.0,  0.560, 0.07400,",
-        " 0.0,  0.570, 0.07400,",
-        " 0.0,  0.580, 0.07100,",
-        " 0.0,  0.590, 0.07000,",
-        " 0.0,  0.600, 0.07000,",
-        " 0.0,  0.610, 0.07000,",
-        " 0.0,  0.620, 0.07000,",
-        " 0.0,  0.630, 0.07000,",
-        " 0.0,  0.640, 0.06900,",
-        " 0.0,  0.650, 0.06700,",
-        " 0.0,  0.660, 0.06700,",
-        " 0.0,  0.670, 0.06500,",
-        " 0.0,  0.680, 0.06500,",
-        " 0.0,  0.690, 0.06500,",
-        " 0.0,  0.700, 0.06400,",
-        " 0.0,  0.710, 0.06400,",
-        " 0.0,  0.720, 0.06200,",
-        " 0.0,  0.730, 0.06400,",
-        " 0.0,  0.740, 0.06200,",
-        " 0.0,  0.750, 0.06100,",
-        " 0.0,  0.760, 0.06100,",
-        " 0.0,  0.770, 0.06000,",
-        " 0.0,  0.780, 0.06000,",
-        " 0.0,  0.790, 0.06000,",
-        " 0.0,  0.800, 0.05900,",
-        " 0.0,  0.810, 0.05900,",
-        " 0.0,  0.820, 0.05700,",
-        " 0.0,  0.830, 0.05700,",
-        " 0.0,  0.840, 0.05600,",
-        " 0.0,  0.850, 0.05600,",
-        " 0.0,  0.860, 0.05500,",
-        " 0.0,  0.870, 0.05400,",
-        " 0.0,  0.880, 0.05400,",
-        " 0.0,  0.890, 0.05400,",
-        " 0.0,  0.900, 0.05500,",
-        " 0.0,  0.950, 0.05100,",
-        " 0.0,  1.000, 0.05100,",
-        " 0.0,  1.050, 0.05000,",
-        " 0.0,  1.100, 0.05100,",
-        " 0.0,  1.150, 0.05000,",
-        " 0.0,  1.200, 0.05000,",
-        " 0.0,  1.250, 0.05100,",
-        " 0.0,  1.300, 0.05400,",
-        " 0.0,  1.350, 0.05500,",
-        " 0.0,  1.400, 0.05200,",
-        " 0.0,  1.450, 0.05500,",
-        " 0.0,  1.500, 0.05700,",
-        " 0.0,  1.550, 0.05900,",
-        " 0.0,  1.600, 0.06000,",
-        " 0.0,  1.650, 0.06000,",
-        " 0.0,  1.700, 0.05100,",
-        " 0.0,  1.750, 0.05100,",
-        " 0.0,  1.800, 0.05500,",
-        " 0.0,  1.850, 0.05700,",
-        " 0.0,  1.900, 0.05700,",
-        " 0.0,  1.950, 0.05700,",
-        " 0.0,  2.000, 0.05700,",
-        " 0.0,  2.050, 0.05200,",
-        " 0.0,  2.100, 0.05400,",
-        " 0.0,  2.150, 0.05400,",
-        " 0.0,  2.200, 0.05100,",
-        " 0.0,  2.250, 0.04500,",
-        " 0.0,  2.300, 0.03700,",
-        " 0.0,  2.350, 0.03700,",
-        " 0.0,  2.400, 0.03900,",
-        " 0.0,  2.450, 0.04000,",
-        " 0.0,  2.500, 0.03900,",
-        "90.0,  0.300, 1.00000,",
-        "90.0,  0.310, 1.00000,",
-        "90.0,  0.320, 1.00000,",
-        "90.0,  0.330, 1.00000,",
-        "90.0,  0.340, 1.00000,",
-        "90.0,  0.350, 1.00000,",
-        "90.0,  0.360, 1.00000,",
-        "90.0,  0.370, 1.00000,",
-        "90.0,  0.380, 1.00000,",
-        "90.0,  0.390, 1.00000,",
-        "90.0,  0.400, 1.00000,",
-        "90.0,  0.410, 1.00000,",
-        "90.0,  0.420, 1.00000,",
-        "90.0,  0.430, 1.00000,",
-        "90.0,  0.440, 1.00000,",
-        "90.0,  0.450, 1.00000,",
-        "90.0,  0.460, 1.00000,",
-        "90.0,  0.470, 1.00000,",
-        "90.0,  0.480, 1.00000,",
-        "90.0,  0.490, 1.00000,",
-        "90.0,  0.500, 1.00000,",
-        "90.0,  0.510, 1.00000,",
-        "90.0,  0.520, 1.00000,",
-        "90.0,  0.530, 1.00000,",
-        "90.0,  0.540, 1.00000,",
-        "90.0,  0.550, 1.00000,",
-        "90.0,  0.560, 1.00000,",
-        "90.0,  0.570, 1.00000,",
-        "90.0,  0.580, 1.00000,",
-        "90.0,  0.590, 1.00000,",
-        "90.0,  0.600, 1.00000,",
-        "90.0,  0.610, 1.00000,",
-        "90.0,  0.620, 1.00000,",
-        "90.0,  0.630, 1.00000,",
-        "90.0,  0.640, 1.00000,",
-        "90.0,  0.650, 1.00000,",
-        "90.0,  0.660, 1.00000,",
-        "90.0,  0.670, 1.00000,",
-        "90.0,  0.680, 1.00000,",
-        "90.0,  0.690, 1.00000,",
-        "90.0,  0.700, 1.00000,",
-        "90.0,  0.710, 1.00000,",
-        "90.0,  0.720, 1.00000,",
-        "90.0,  0.730, 1.00000,",
-        "90.0,  0.740, 1.00000,",
-        "90.0,  0.750, 1.00000,",
-        "90.0,  0.760, 1.00000,",
-        "90.0,  0.770, 1.00000,",
-        "90.0,  0.780, 1.00000,",
-        "90.0,  0.790, 1.00000,",
-        "90.0,  0.800, 1.00000,",
-        "90.0,  0.810, 1.00000,",
-        "90.0,  0.820, 1.00000,",
-        "90.0,  0.830, 1.00000,",
-        "90.0,  0.840, 1.00000,",
-        "90.0,  0.850, 1.00000,",
-        "90.0,  0.860, 1.00000,",
-        "90.0,  0.870, 1.00000,",
-        "90.0,  0.880, 1.00000,",
-        "90.0,  0.890, 1.00000,",
-        "90.0,  0.900, 1.00000,",
-        "90.0,  0.950, 1.00000,",
-        "90.0,  1.000, 1.00000,",
-        "90.0,  1.050, 1.00000,",
-        "90.0,  1.100, 1.00000,",
-        "90.0,  1.150, 1.00000,",
-        "90.0,  1.200, 1.00000,",
-        "90.0,  1.250, 1.00000,",
-        "90.0,  1.300, 1.00000,",
-        "90.0,  1.350, 1.00000,",
-        "90.0,  1.400, 1.00000,",
-        "90.0,  1.450, 1.00000,",
-        "90.0,  1.500, 1.00000,",
-        "90.0,  1.550, 1.00000,",
-        "90.0,  1.600, 1.00000,",
-        "90.0,  1.650, 1.00000,",
-        "90.0,  1.700, 1.00000,",
-        "90.0,  1.750, 1.00000,",
-        "90.0,  1.800, 1.00000,",
-        "90.0,  1.850, 1.00000,",
-        "90.0,  1.900, 1.00000,",
-        "90.0,  1.950, 1.00000,",
-        "90.0,  2.000, 1.00000,",
-        "90.0,  2.050, 1.00000,",
-        "90.0,  2.100, 1.00000,",
-        "90.0,  2.150, 1.00000,",
-        "90.0,  2.200, 1.00000,",
-        "90.0,  2.250, 1.00000,",
-        "90.0,  2.300, 1.00000,",
-        "90.0,  2.350, 1.00000,",
-        "90.0,  2.400, 1.00000,",
-        "90.0,  2.450, 1.00000,",
-        "90.0,  2.500, 1.00000;",
-
-        "  WindowMaterial:Gas,",
-        "    WinAirGap,               !- Name",
-        "    AIR,                     !- Gas Type",
-        "    0.013;                   !- Thickness {m}",
-
-        "  MaterialProperty:GlazingSpectralData,",
-        "    TestSpectralDataSet,     !- Name",
-        "    0.300,0.000,0.045,0.045,",
-        "    0.310,0.000,0.044,0.044,",
-        "    0.320,0.000,0.044,0.044,",
-        "    0.330,0.000,0.042,0.042,",
-        "    0.340,0.000,0.041,0.041,",
-        "    0.350,0.000,0.040,0.040,",
-        "    0.360,0.009,0.040,0.040,",
-        "    0.370,0.120,0.040,0.040,",
-        "    0.380,0.492,0.051,0.051,",
-        "    0.390,0.782,0.070,0.070,",
-        "    0.400,0.856,0.075,0.075,",
-        "    0.410,0.858,0.075,0.075,",
-        "    0.420,0.858,0.075,0.075,",
-        "    0.430,0.860,0.075,0.075,",
-        "    0.440,0.861,0.075,0.075,",
-        "    0.450,0.871,0.075,0.075,",
-        "    0.460,0.880,0.076,0.076,",
-        "    0.470,0.883,0.075,0.075,",
-        "    0.480,0.887,0.076,0.076,",
-        "    0.490,0.890,0.075,0.075,",
-        "    0.500,0.890,0.075,0.075,",
-        "    0.510,0.891,0.075,0.075,",
-        "    0.520,0.887,0.075,0.075,",
-        "    0.530,0.890,0.075,0.075,",
-        "    0.540,0.883,0.074,0.074,",
-        "    0.550,0.888,0.074,0.074,",
-        "    0.560,0.882,0.074,0.074,",
-        "    0.570,0.881,0.074,0.074,",
-        "    0.580,0.865,0.071,0.071,",
-        "    0.590,0.858,0.070,0.070,",
-        "    0.600,0.865,0.070,0.070,",
-        "    0.610,0.856,0.070,0.070,",
-        "    0.620,0.845,0.070,0.070,",
-        "    0.630,0.837,0.070,0.070,",
-        "    0.640,0.827,0.069,0.069,",
-        "    0.650,0.820,0.067,0.067,",
-        "    0.660,0.807,0.067,0.067,",
-        "    0.670,0.798,0.065,0.065,",
-        "    0.680,0.791,0.065,0.065,",
-        "    0.690,0.781,0.065,0.065,",
-        "    0.700,0.768,0.064,0.064,",
-        "    0.710,0.761,0.064,0.064,",
-        "    0.720,0.744,0.062,0.062,",
-        "    0.730,0.713,0.064,0.064,",
-        "    0.740,0.703,0.062,0.062,",
-        "    0.750,0.694,0.061,0.061,",
-        "    0.760,0.685,0.061,0.061,",
-        "    0.770,0.675,0.060,0.060,",
-        "    0.780,0.667,0.060,0.060,",
-        "    0.790,0.655,0.060,0.060,",
-        "    0.800,0.646,0.059,0.059,",
-        "    0.810,0.638,0.059,0.059,",
-        "    0.820,0.629,0.057,0.057,",
-        "    0.830,0.623,0.057,0.057,",
-        "    0.840,0.614,0.056,0.056,",
-        "    0.850,0.608,0.056,0.056,",
-        "    0.860,0.601,0.055,0.055,",
-        "    0.870,0.597,0.054,0.054,",
-        "    0.880,0.592,0.054,0.054,",
-        "    0.890,0.587,0.054,0.054,",
-        "    0.900,0.582,0.055,0.055,",
-        "    0.950,0.568,0.051,0.051,",
-        "    1.000,0.562,0.051,0.051,",
-        "    1.050,0.556,0.050,0.050,",
-        "    1.100,0.563,0.051,0.051,",
-        "    1.150,0.556,0.050,0.050,",
-        "    1.200,0.547,0.050,0.050,",
-        "    1.250,0.577,0.051,0.051,",
-        "    1.300,0.598,0.054,0.054,",
-        "    1.350,0.608,0.055,0.055,",
-        "    1.400,0.603,0.052,0.052,",
-        "    1.450,0.614,0.055,0.055,",
-        "    1.500,0.648,0.057,0.057,",
-        "    1.550,0.680,0.059,0.059,",
-        "    1.600,0.699,0.060,0.060,",
-        "    1.650,0.706,0.060,0.060,",
-        "    1.700,0.570,0.051,0.051,",
-        "    1.750,0.585,0.051,0.051,",
-        "    1.800,0.637,0.055,0.055,",
-        "    1.850,0.655,0.057,0.057,",
-        "    1.900,0.637,0.057,0.057,",
-        "    1.950,0.634,0.057,0.057,",
-        "    2.000,0.634,0.057,0.057,",
-        "    2.050,0.586,0.052,0.052,",
-        "    2.100,0.588,0.054,0.054,",
-        "    2.150,0.597,0.054,0.054,",
-        "    2.200,0.576,0.051,0.051,",
-        "    2.250,0.404,0.045,0.045,",
-        "    2.300,0.179,0.037,0.037,",
-        "    2.350,0.219,0.037,0.037,",
-        "    2.400,0.240,0.039,0.039,",
-        "    2.450,0.200,0.040,0.040,",
-        "    2.500,0.214,0.039,0.039;",
-        "  Construction,",
-        "    EXTWALL80,               !- Name",
-        "    A1 - 1 IN STUCCO,        !- Outside Layer",
-        "    C4 - 4 IN COMMON BRICK,  !- Layer 2",
-        "    E1 - 3 / 4 IN PLASTER OR GYP BOARD;  !- Layer 3",
-
-        "  Construction,",
-        "    PARTITION06,             !- Name",
-        "    E1 - 3 / 4 IN PLASTER OR GYP BOARD,  !- Outside Layer",
-        "    C6 - 8 IN CLAY TILE,     !- Layer 2",
-        "    E1 - 3 / 4 IN PLASTER OR GYP BOARD;  !- Layer 3",
-
-        "  Construction,",
-        "    FLOOR SLAB 8 IN,         !- Name",
-        "    C10 - 8 IN HW CONCRETE;  !- Outside Layer",
-
-        "  Construction,",
-        "    ROOF34,                  !- Name",
-        "    E2 - 1 / 2 IN SLAG OR STONE,  !- Outside Layer",
-        "    E3 - 3 / 8 IN FELT AND MEMBRANE,  !- Layer 2",
-        "    C12 - 2 IN HW CONCRETE;  !- Layer 3",
-
-        "  Construction,",
-        "    CEILING:ZONE,            !- Name",
-        "    B5 - 1 IN DENSE INSULATION,  !- Outside Layer",
-        "    E1 - 3 / 4 IN PLASTER OR GYP BOARD;  !- Layer 2",
-
-        "  Construction,",
-        "    CEILING:ATTIC,           !- Name",
-        "    E1 - 3 / 4 IN PLASTER OR GYP BOARD,  !- Outside Layer",
-        "    B5 - 1 IN DENSE INSULATION;  !- Layer 2",
-
-        "  Construction,",
-        "    ELECTRO-CON-LIGHT,       !- Name",
-        "    ELECTRO GLASS LIGHT STATE,  !- Outside Layer",
-        "    WinAirGap,               !- Layer 2",
-        "    SPECTRAL GLASS INNER PANE;  !- Layer 3",
-
-        "  Construction,",
-        "    ELECTRO-CON-DARK,        !- Name",
-        "    ELECTRO GLASS LIGHT STATE,  !- Outside Layer",
-        "    WinAirGap,               !- Layer 2",
-        "    SPECTRAL GLASS INNER PANE;  !- Layer 3",
-
-        "  Construction,",
-        "    DOOR-CON,                !- Name",
-        "    1.375in-Solid-Core;      !- Outside Layer",
-
-        "  Zone,",
-        "    West Zone,               !- Name",
-        "    0,                       !- Direction of Relative North {deg}",
-        "    0,                       !- X Origin {m}",
-        "    0,                       !- Y Origin {m}",
-        "    0,                       !- Z Origin {m}",
-        "    1,                       !- Type",
-        "    1,                       !- Multiplier",
-        "    autocalculate,           !- Ceiling Height {m}",
-        "    autocalculate;           !- Volume {m3}",
-
-        "  Zone,",
-        "    EAST ZONE,               !- Name",
-        "    0,                       !- Direction of Relative North {deg}",
-        "    0,                       !- X Origin {m}",
-        "    0,                       !- Y Origin {m}",
-        "    0,                       !- Z Origin {m}",
-        "    1,                       !- Type",
-        "    1,                       !- Multiplier",
-        "    autocalculate,           !- Ceiling Height {m}",
-        "    autocalculate;           !- Volume {m3}",
-
-        "  Zone,",
-        "    NORTH ZONE,              !- Name",
-        "    0,                       !- Direction of Relative North {deg}",
-        "    0,                       !- X Origin {m}",
-        "    0,                       !- Y Origin {m}",
-        "    0,                       !- Z Origin {m}",
-        "    1,                       !- Type",
-        "    1,                       !- Multiplier",
-        "    autocalculate,           !- Ceiling Height {m}",
-        "    autocalculate;           !- Volume {m3}",
-
-        "  Zone,",
-        "    ATTIC ZONE,              !- Name",
-        "    0,                       !- Direction of Relative North {deg}",
-        "    0,                       !- X Origin {m}",
-        "    0,                       !- Y Origin {m}",
-        "    0,                       !- Z Origin {m}",
-        "    1,                       !- Type",
-        "    1,                       !- Multiplier",
-        "    autocalculate,           !- Ceiling Height {m}",
-        "    autocalculate;           !- Volume {m3}",
-
-        "  GlobalGeometryRules,",
-        "    UpperLeftCorner,         !- Starting Vertex Position",
-        "    CounterClockWise,        !- Vertex Entry Direction",
-        "    World;                   !- Coordinate System",
-
-        "  BuildingSurface:Detailed,",
-        "    Zn001:Wall001,           !- Name",
-        "    Wall,                    !- Surface Type",
-        "    EXTWALL80,               !- Construction Name",
-        "    West Zone,               !- Zone Name",
-        "    Outdoors,                !- Outside Boundary Condition",
-        "    ,                        !- Outside Boundary Condition Object",
-        "    SunExposed,              !- Sun Exposure",
-        "    WindExposed,             !- Wind Exposure",
-        "    0.5000000,               !- View Factor to Ground",
-        "    4,                       !- Number of Vertices",
-        "    0,0,3.048000,  !- X,Y,Z ==> Vertex 1 {m}",
-        "    0,0,0,  !- X,Y,Z ==> Vertex 2 {m}",
-        "    6.096000,0,0,  !- X,Y,Z ==> Vertex 3 {m}",
-        "    6.096000,0,3.048000;  !- X,Y,Z ==> Vertex 4 {m}",
-
-        "  BuildingSurface:Detailed,",
-        "    Zn001:Wall002,           !- Name",
-        "    Wall,                    !- Surface Type",
-        "    EXTWALL80,               !- Construction Name",
-        "    West Zone,               !- Zone Name",
-        "    Outdoors,                !- Outside Boundary Condition",
-        "    ,                        !- Outside Boundary Condition Object",
-        "    SunExposed,              !- Sun Exposure",
-        "    WindExposed,             !- Wind Exposure",
-        "    0.5000000,               !- View Factor to Ground",
-        "    4,                       !- Number of Vertices",
-        "    0,6.096000,3.048000,  !- X,Y,Z ==> Vertex 1 {m}",
-        "    0,6.096000,0,  !- X,Y,Z ==> Vertex 2 {m}",
-        "    0,0,0,  !- X,Y,Z ==> Vertex 3 {m}",
-        "    0,0,3.048000;  !- X,Y,Z ==> Vertex 4 {m}",
-
-        "  BuildingSurface:Detailed,",
-        "    Zn001:Wall003,           !- Name",
-        "    Wall,                    !- Surface Type",
-        "    PARTITION06,             !- Construction Name",
-        "    West Zone,               !- Zone Name",
-        "    Surface,                 !- Outside Boundary Condition",
-        "    Zn003:Wall004,           !- Outside Boundary Condition Object",
-        "    NoSun,                   !- Sun Exposure",
-        "    NoWind,                  !- Wind Exposure",
-        "    0.5000000,               !- View Factor to Ground",
-        "    4,                       !- Number of Vertices",
-        "    6.096000,6.096000,3.048000,  !- X,Y,Z ==> Vertex 1 {m}",
-        "    6.096000,6.096000,0,  !- X,Y,Z ==> Vertex 2 {m}",
-        "    0,6.096000,0,  !- X,Y,Z ==> Vertex 3 {m}",
-        "    0,6.096000,3.048000;  !- X,Y,Z ==> Vertex 4 {m}",
-
-        "  BuildingSurface:Detailed,",
-        "    Zn001:Wall004,           !- Name",
-        "    Wall,                    !- Surface Type",
-        "    PARTITION06,             !- Construction Name",
-        "    West Zone,               !- Zone Name",
-        "    Surface,                 !- Outside Boundary Condition",
-        "    Zn002:Wall004,           !- Outside Boundary Condition Object",
-        "    NoSun,                   !- Sun Exposure",
-        "    NoWind,                  !- Wind Exposure",
-        "    0.5000000,               !- View Factor to Ground",
-        "    4,                       !- Number of Vertices",
-        "    6.096000,0,3.048000,  !- X,Y,Z ==> Vertex 1 {m}",
-        "    6.096000,0,0,  !- X,Y,Z ==> Vertex 2 {m}",
-        "    6.096000,6.096000,0,  !- X,Y,Z ==> Vertex 3 {m}",
-        "    6.096000,6.096000,3.048000;  !- X,Y,Z ==> Vertex 4 {m}",
-
-        "  BuildingSurface:Detailed,",
-        "    Zn001:Flr001,            !- Name",
-        "    Floor,                   !- Surface Type",
-        "    FLOOR SLAB 8 IN,         !- Construction Name",
-        "    West Zone,               !- Zone Name",
-        "    Surface,                 !- Outside Boundary Condition",
-        "    Zn001:Flr001,            !- Outside Boundary Condition Object",
-        "    NoSun,                   !- Sun Exposure",
-        "    NoWind,                  !- Wind Exposure",
-        "    1.000000,                !- View Factor to Ground",
-        "    4,                       !- Number of Vertices",
-        "    0,0,0,  !- X,Y,Z ==> Vertex 1 {m}",
-        "    0,6.096000,0,  !- X,Y,Z ==> Vertex 2 {m}",
-        "    6.096000,6.096000,0,  !- X,Y,Z ==> Vertex 3 {m}",
-        "    6.096000,0,0;  !- X,Y,Z ==> Vertex 4 {m}",
-
-        "  BuildingSurface:Detailed,",
-        "    Zn001:Ceil001,           !- Name",
-        "    CEILING,                 !- Surface Type",
-        "    CEILING:ZONE,            !- Construction Name",
-        "    West Zone,               !- Zone Name",
-        "    Surface,                 !- Outside Boundary Condition",
-        "    Zn004:Flr001,            !- Outside Boundary Condition Object",
-        "    NoSun,                   !- Sun Exposure",
-        "    NoWind,                  !- Wind Exposure",
-        "    0,                       !- View Factor to Ground",
-        "    4,                       !- Number of Vertices",
-        "    0,6.096000,3.048000,  !- X,Y,Z ==> Vertex 1 {m}",
-        "    0,0,3.048000,  !- X,Y,Z ==> Vertex 2 {m}",
-        "    6.096000,0,3.048000,  !- X,Y,Z ==> Vertex 3 {m}",
-        "    6.096000,6.096000,3.048000;  !- X,Y,Z ==> Vertex 4 {m}",
-
-        "  BuildingSurface:Detailed,",
-        "    Zn002:Wall001,           !- Name",
-        "    Wall,                    !- Surface Type",
-        "    EXTWALL80,               !- Construction Name",
-        "    EAST ZONE,               !- Zone Name",
-        "    Outdoors,                !- Outside Boundary Condition",
-        "    ,                        !- Outside Boundary Condition Object",
-        "    SunExposed,              !- Sun Exposure",
-        "    WindExposed,             !- Wind Exposure",
-        "    0.5000000,               !- View Factor to Ground",
-        "    4,                       !- Number of Vertices",
-        "    12.19200,6.096000,3.048000,  !- X,Y,Z ==> Vertex 1 {m}",
-        "    12.19200,6.096000,0,  !- X,Y,Z ==> Vertex 2 {m}",
-        "    9.144000,6.096000,0,  !- X,Y,Z ==> Vertex 3 {m}",
-        "    9.144000,6.096000,3.048000;  !- X,Y,Z ==> Vertex 4 {m}",
-
-        "  BuildingSurface:Detailed,",
-        "    Zn002:Wall002,           !- Name",
-        "    Wall,                    !- Surface Type",
-        "    EXTWALL80,               !- Construction Name",
-        "    EAST ZONE,               !- Zone Name",
-        "    Outdoors,                !- Outside Boundary Condition",
-        "    ,                        !- Outside Boundary Condition Object",
-        "    SunExposed,              !- Sun Exposure",
-        "    WindExposed,             !- Wind Exposure",
-        "    0.5000000,               !- View Factor to Ground",
-        "    4,                       !- Number of Vertices",
-        "    6.096000,0,3.048000,  !- X,Y,Z ==> Vertex 1 {m}",
-        "    6.096000,0,0,  !- X,Y,Z ==> Vertex 2 {m}",
-        "    12.19200,0,0,  !- X,Y,Z ==> Vertex 3 {m}",
-        "    12.19200,0,3.048000;  !- X,Y,Z ==> Vertex 4 {m}",
-
-        "  BuildingSurface:Detailed,",
-        "    Zn002:Wall003,           !- Name",
-        "    Wall,                    !- Surface Type",
-        "    EXTWALL80,               !- Construction Name",
-        "    EAST ZONE,               !- Zone Name",
-        "    Outdoors,                !- Outside Boundary Condition",
-        "    ,                        !- Outside Boundary Condition Object",
-        "    SunExposed,              !- Sun Exposure",
-        "    WindExposed,             !- Wind Exposure",
-        "    0.5000000,               !- View Factor to Ground",
-        "    4,                       !- Number of Vertices",
-        "    12.19200,0,3.048000,  !- X,Y,Z ==> Vertex 1 {m}",
-        "    12.19200,0,0,  !- X,Y,Z ==> Vertex 2 {m}",
-        "    12.19200,6.096000,0,  !- X,Y,Z ==> Vertex 3 {m}",
-        "    12.19200,6.096000,3.048000;  !- X,Y,Z ==> Vertex 4 {m}",
-
-        "  BuildingSurface:Detailed,",
-        "    Zn002:Wall004,           !- Name",
-        "    Wall,                    !- Surface Type",
-        "    PARTITION06,             !- Construction Name",
-        "    EAST ZONE,               !- Zone Name",
-        "    Surface,                 !- Outside Boundary Condition",
-        "    Zn001:Wall004,           !- Outside Boundary Condition Object",
-        "    NoSun,                   !- Sun Exposure",
-        "    NoWind,                  !- Wind Exposure",
-        "    0.5000000,               !- View Factor to Ground",
-        "    4,                       !- Number of Vertices",
-        "    6.096000,6.096000,3.048000,  !- X,Y,Z ==> Vertex 1 {m}",
-        "    6.096000,6.096000,0,  !- X,Y,Z ==> Vertex 2 {m}",
-        "    6.096000,0,0,  !- X,Y,Z ==> Vertex 3 {m}",
-        "    6.096000,0,3.048000;  !- X,Y,Z ==> Vertex 4 {m}",
-
-        "  BuildingSurface:Detailed,",
-        "    Zn002:Wall005,           !- Name",
-        "    Wall,                    !- Surface Type",
-        "    PARTITION06,             !- Construction Name",
-        "    EAST ZONE,               !- Zone Name",
-        "    Surface,                 !- Outside Boundary Condition",
-        "    Zn003:Wall005,           !- Outside Boundary Condition Object",
-        "    NoSun,                   !- Sun Exposure",
-        "    NoWind,                  !- Wind Exposure",
-        "    0.5000000,               !- View Factor to Ground",
-        "    4,                       !- Number of Vertices",
-        "    9.144000,6.096000,3.048000,  !- X,Y,Z ==> Vertex 1 {m}",
-        "    9.144000,6.096000,0,  !- X,Y,Z ==> Vertex 2 {m}",
-        "    6.096000,6.096000,0,  !- X,Y,Z ==> Vertex 3 {m}",
-        "    6.096000,6.096000,3.048000;  !- X,Y,Z ==> Vertex 4 {m}",
-
-        "  BuildingSurface:Detailed,",
-        "    Zn002:Flr001,            !- Name",
-        "    Floor,                   !- Surface Type",
-        "    FLOOR SLAB 8 IN,         !- Construction Name",
-        "    EAST ZONE,               !- Zone Name",
-        "    Surface,                 !- Outside Boundary Condition",
-        "    Zn002:Flr001,            !- Outside Boundary Condition Object",
-        "    NoSun,                   !- Sun Exposure",
-        "    NoWind,                  !- Wind Exposure",
-        "    1.000000,                !- View Factor to Ground",
-        "    4,                       !- Number of Vertices",
-        "    6.096000,0,0,  !- X,Y,Z ==> Vertex 1 {m}",
-        "    6.096000,6.096000,0,  !- X,Y,Z ==> Vertex 2 {m}",
-        "    12.19200,6.096000,0,  !- X,Y,Z ==> Vertex 3 {m}",
-        "    12.19200,0,0;  !- X,Y,Z ==> Vertex 4 {m}",
-
-        "  BuildingSurface:Detailed,",
-        "    Zn002:Ceil001,           !- Name",
-        "    CEILING,                 !- Surface Type",
-        "    CEILING:ZONE,            !- Construction Name",
-        "    EAST ZONE,               !- Zone Name",
-        "    Surface,                 !- Outside Boundary Condition",
-        "    Zn004:Flr002,            !- Outside Boundary Condition Object",
-        "    NoSun,                   !- Sun Exposure",
-        "    NoWind,                  !- Wind Exposure",
-        "    0,                       !- View Factor to Ground",
-        "    4,                       !- Number of Vertices",
-        "    6.096000,6.096000,3.048000,  !- X,Y,Z ==> Vertex 1 {m}",
-        "    6.096000,0,3.048000,  !- X,Y,Z ==> Vertex 2 {m}",
-        "    12.19200,0,3.048000,  !- X,Y,Z ==> Vertex 3 {m}",
-        "    12.19200,6.096000,3.048000;  !- X,Y,Z ==> Vertex 4 {m}",
-
-        "  BuildingSurface:Detailed,",
-        "    Zn003:Wall001,           !- Name",
-        "    Wall,                    !- Surface Type",
-        "    EXTWALL80,               !- Construction Name",
-        "    NORTH ZONE,              !- Zone Name",
-        "    Outdoors,                !- Outside Boundary Condition",
-        "    ,                        !- Outside Boundary Condition Object",
-        "    SunExposed,              !- Sun Exposure",
-        "    WindExposed,             !- Wind Exposure",
-        "    0.5000000,               !- View Factor to Ground",
-        "    4,                       !- Number of Vertices",
-        "    0,12.19200,3.048000,  !- X,Y,Z ==> Vertex 1 {m}",
-        "    0,12.19200,0,  !- X,Y,Z ==> Vertex 2 {m}",
-        "    0,6.096000,0,  !- X,Y,Z ==> Vertex 3 {m}",
-        "    0,6.096000,3.048000;  !- X,Y,Z ==> Vertex 4 {m}",
-
-        "  BuildingSurface:Detailed,",
-        "    Zn003:Wall002,           !- Name",
-        "    Wall,                    !- Surface Type",
-        "    EXTWALL80,               !- Construction Name",
-        "    NORTH ZONE,              !- Zone Name",
-        "    Outdoors,                !- Outside Boundary Condition",
-        "    ,                        !- Outside Boundary Condition Object",
-        "    SunExposed,              !- Sun Exposure",
-        "    WindExposed,             !- Wind Exposure",
-        "    0.5000000,               !- View Factor to Ground",
-        "    4,                       !- Number of Vertices",
-        "    9.144000,12.19200,3.048000,  !- X,Y,Z ==> Vertex 1 {m}",
-        "    9.144000,12.19200,0,  !- X,Y,Z ==> Vertex 2 {m}",
-        "    0,12.19200,0,  !- X,Y,Z ==> Vertex 3 {m}",
-        "    0,12.19200,3.048000;  !- X,Y,Z ==> Vertex 4 {m}",
-
-        "  BuildingSurface:Detailed,",
-        "    Zn003:Wall003,           !- Name",
-        "    Wall,                    !- Surface Type",
-        "    EXTWALL80,               !- Construction Name",
-        "    NORTH ZONE,              !- Zone Name",
-        "    Outdoors,                !- Outside Boundary Condition",
-        "    ,                        !- Outside Boundary Condition Object",
-        "    SunExposed,              !- Sun Exposure",
-        "    WindExposed,             !- Wind Exposure",
-        "    0.5000000,               !- View Factor to Ground",
-        "    4,                       !- Number of Vertices",
-        "    9.144000,6.096000,3.048000,  !- X,Y,Z ==> Vertex 1 {m}",
-        "    9.144000,6.096000,0,  !- X,Y,Z ==> Vertex 2 {m}",
-        "    9.144000,12.19200,0,  !- X,Y,Z ==> Vertex 3 {m}",
-        "    9.144000,12.19200,3.048000;  !- X,Y,Z ==> Vertex 4 {m}",
-
-        "  BuildingSurface:Detailed,",
-        "    Zn003:Wall004,           !- Name",
-        "    Wall,                    !- Surface Type",
-        "    PARTITION06,             !- Construction Name",
-        "    NORTH ZONE,              !- Zone Name",
-        "    Surface,                 !- Outside Boundary Condition",
-        "    Zn001:Wall003,           !- Outside Boundary Condition Object",
-        "    NoSun,                   !- Sun Exposure",
-        "    NoWind,                  !- Wind Exposure",
-        "    0.5000000,               !- View Factor to Ground",
-        "    4,                       !- Number of Vertices",
-        "    0,6.096000,3.048000,  !- X,Y,Z ==> Vertex 1 {m}",
-        "    0,6.096000,0,  !- X,Y,Z ==> Vertex 2 {m}",
-        "    6.096000,6.096000,0,  !- X,Y,Z ==> Vertex 3 {m}",
-        "    6.096000,6.096000,3.048000;  !- X,Y,Z ==> Vertex 4 {m}",
-
-        "  BuildingSurface:Detailed,",
-        "    Zn003:Wall005,           !- Name",
-        "    Wall,                    !- Surface Type",
-        "    PARTITION06,             !- Construction Name",
-        "    NORTH ZONE,              !- Zone Name",
-        "    Surface,                 !- Outside Boundary Condition",
-        "    Zn002:Wall005,           !- Outside Boundary Condition Object",
-        "    NoSun,                   !- Sun Exposure",
-        "    NoWind,                  !- Wind Exposure",
-        "    0.5000000,               !- View Factor to Ground",
-        "    4,                       !- Number of Vertices",
-        "    6.096000,6.096000,3.048000,  !- X,Y,Z ==> Vertex 1 {m}",
-        "    6.096000,6.096000,0,  !- X,Y,Z ==> Vertex 2 {m}",
-        "    9.144000,6.096000,0,  !- X,Y,Z ==> Vertex 3 {m}",
-        "    9.144000,6.096000,3.048000;  !- X,Y,Z ==> Vertex 4 {m}",
-
-        "  BuildingSurface:Detailed,",
-        "    Zn003:Flr001,            !- Name",
-        "    Floor,                   !- Surface Type",
-        "    FLOOR SLAB 8 IN,         !- Construction Name",
-        "    NORTH ZONE,              !- Zone Name",
-        "    Surface,                 !- Outside Boundary Condition",
-        "    Zn003:Flr001,            !- Outside Boundary Condition Object",
-        "    NoSun,                   !- Sun Exposure",
-        "    NoWind,                  !- Wind Exposure",
-        "    1.000000,                !- View Factor to Ground",
-        "    4,                       !- Number of Vertices",
-        "    0,6.096000,0,  !- X,Y,Z ==> Vertex 1 {m}",
-        "    0,12.19200,0,  !- X,Y,Z ==> Vertex 2 {m}",
-        "    9.144000,12.19200,0,  !- X,Y,Z ==> Vertex 3 {m}",
-        "    9.144000,6.096000,0;  !- X,Y,Z ==> Vertex 4 {m}",
-
-        "  BuildingSurface:Detailed,",
-        "    Zn003:Ceil001,           !- Name",
-        "    CEILING,                 !- Surface Type",
-        "    CEILING:ZONE,            !- Construction Name",
-        "    NORTH ZONE,              !- Zone Name",
-        "    Surface,                 !- Outside Boundary Condition",
-        "    Zn004:Flr003,            !- Outside Boundary Condition Object",
-        "    NoSun,                   !- Sun Exposure",
-        "    NoWind,                  !- Wind Exposure",
-        "    0,                       !- View Factor to Ground",
-        "    4,                       !- Number of Vertices",
-        "    0,12.19200,3.048000,  !- X,Y,Z ==> Vertex 1 {m}",
-        "    0,6.096000,3.048000,  !- X,Y,Z ==> Vertex 2 {m}",
-        "    9.144000,6.096000,3.048000,  !- X,Y,Z ==> Vertex 3 {m}",
-        "    9.144000,12.19200,3.048000;  !- X,Y,Z ==> Vertex 4 {m}",
-
-        "  BuildingSurface:Detailed,",
-        "    Zn004:Wall001,           !- Name",
-        "    Wall,                    !- Surface Type",
-        "    EXTWALL80,               !- Construction Name",
-        "    ATTIC ZONE,              !- Zone Name",
-        "    Outdoors,                !- Outside Boundary Condition",
-        "    ,                        !- Outside Boundary Condition Object",
-        "    SunExposed,              !- Sun Exposure",
-        "    WindExposed,             !- Wind Exposure",
-        "    0.5000000,               !- View Factor to Ground",
-        "    4,                       !- Number of Vertices",
-        "    0,0,3.962400,  !- X,Y,Z ==> Vertex 1 {m}",
-        "    0,0,3.048000,  !- X,Y,Z ==> Vertex 2 {m}",
-        "    6.096000,0,3.048000,  !- X,Y,Z ==> Vertex 3 {m}",
-        "    6.096000,0,3.962400;  !- X,Y,Z ==> Vertex 4 {m}",
-
-        "  BuildingSurface:Detailed,",
-        "    Zn004:Wall002,           !- Name",
-        "    Wall,                    !- Surface Type",
-        "    EXTWALL80,               !- Construction Name",
-        "    ATTIC ZONE,              !- Zone Name",
-        "    Outdoors,                !- Outside Boundary Condition",
-        "    ,                        !- Outside Boundary Condition Object",
-        "    SunExposed,              !- Sun Exposure",
-        "    WindExposed,             !- Wind Exposure",
-        "    0.5000000,               !- View Factor to Ground",
-        "    4,                       !- Number of Vertices",
-        "    6.096000,0,3.962400,  !- X,Y,Z ==> Vertex 1 {m}",
-        "    6.096000,0,3.048000,  !- X,Y,Z ==> Vertex 2 {m}",
-        "    12.19200,0,3.048000,  !- X,Y,Z ==> Vertex 3 {m}",
-        "    12.19200,0,3.962400;  !- X,Y,Z ==> Vertex 4 {m}",
-
-        "  BuildingSurface:Detailed,",
-        "    Zn004:Wall003,           !- Name",
-        "    Wall,                    !- Surface Type",
-        "    EXTWALL80,               !- Construction Name",
-        "    ATTIC ZONE,              !- Zone Name",
-        "    Outdoors,                !- Outside Boundary Condition",
-        "    ,                        !- Outside Boundary Condition Object",
-        "    SunExposed,              !- Sun Exposure",
-        "    WindExposed,             !- Wind Exposure",
-        "    0.5000000,               !- View Factor to Ground",
-        "    4,                       !- Number of Vertices",
-        "    12.19200,0,3.962400,  !- X,Y,Z ==> Vertex 1 {m}",
-        "    12.19200,0,3.048000,  !- X,Y,Z ==> Vertex 2 {m}",
-        "    12.19200,6.096000,3.048000,  !- X,Y,Z ==> Vertex 3 {m}",
-        "    12.19200,6.096000,3.962400;  !- X,Y,Z ==> Vertex 4 {m}",
-
-        "  BuildingSurface:Detailed,",
-        "    Zn004:Wall004,           !- Name",
-        "    Wall,                    !- Surface Type",
-        "    EXTWALL80,               !- Construction Name",
-        "    ATTIC ZONE,              !- Zone Name",
-        "    Outdoors,                !- Outside Boundary Condition",
-        "    ,                        !- Outside Boundary Condition Object",
-        "    SunExposed,              !- Sun Exposure",
-        "    WindExposed,             !- Wind Exposure",
-        "    0.5000000,               !- View Factor to Ground",
-        "    4,                       !- Number of Vertices",
-        "    12.19200,6.096000,3.962400,  !- X,Y,Z ==> Vertex 1 {m}",
-        "    12.19200,6.096000,3.048000,  !- X,Y,Z ==> Vertex 2 {m}",
-        "    9.144000,6.096000,3.048000,  !- X,Y,Z ==> Vertex 3 {m}",
-        "    9.144000,6.096000,3.962400;  !- X,Y,Z ==> Vertex 4 {m}",
-
-        "  BuildingSurface:Detailed,",
-        "    Zn004:Wall005,           !- Name",
-        "    Wall,                    !- Surface Type",
-        "    EXTWALL80,               !- Construction Name",
-        "    ATTIC ZONE,              !- Zone Name",
-        "    Outdoors,                !- Outside Boundary Condition",
-        "    ,                        !- Outside Boundary Condition Object",
-        "    SunExposed,              !- Sun Exposure",
-        "    WindExposed,             !- Wind Exposure",
-        "    0.5000000,               !- View Factor to Ground",
-        "    4,                       !- Number of Vertices",
-        "    9.144000,6.096000,3.962400,  !- X,Y,Z ==> Vertex 1 {m}",
-        "    9.144000,6.096000,3.048000,  !- X,Y,Z ==> Vertex 2 {m}",
-        "    9.144000,12.19200,3.048000,  !- X,Y,Z ==> Vertex 3 {m}",
-        "    9.144000,12.19200,3.962400;  !- X,Y,Z ==> Vertex 4 {m}",
-
-        "  BuildingSurface:Detailed,",
-        "    Zn004:Wall006,           !- Name",
-        "    Wall,                    !- Surface Type",
-        "    EXTWALL80,               !- Construction Name",
-        "    ATTIC ZONE,              !- Zone Name",
-        "    Outdoors,                !- Outside Boundary Condition",
-        "    ,                        !- Outside Boundary Condition Object",
-        "    SunExposed,              !- Sun Exposure",
-        "    WindExposed,             !- Wind Exposure",
-        "    0.5000000,               !- View Factor to Ground",
-        "    4,                       !- Number of Vertices",
-        "    9.144000,12.19200,3.962400,  !- X,Y,Z ==> Vertex 1 {m}",
-        "    9.144000,12.19200,3.048000,  !- X,Y,Z ==> Vertex 2 {m}",
-        "    0,12.19200,3.048000,  !- X,Y,Z ==> Vertex 3 {m}",
-        "    0,12.19200,3.962400;  !- X,Y,Z ==> Vertex 4 {m}",
-
-        "  BuildingSurface:Detailed,",
-        "    Zn004:Wall007,           !- Name",
-        "    Wall,                    !- Surface Type",
-        "    EXTWALL80,               !- Construction Name",
-        "    ATTIC ZONE,              !- Zone Name",
-        "    Outdoors,                !- Outside Boundary Condition",
-        "    ,                        !- Outside Boundary Condition Object",
-        "    SunExposed,              !- Sun Exposure",
-        "    WindExposed,             !- Wind Exposure",
-        "    0.5000000,               !- View Factor to Ground",
-        "    4,                       !- Number of Vertices",
-        "    0,12.19200,3.962400,  !- X,Y,Z ==> Vertex 1 {m}",
-        "    0,12.19200,3.048000,  !- X,Y,Z ==> Vertex 2 {m}",
-        "    0,6.096000,3.048000,  !- X,Y,Z ==> Vertex 3 {m}",
-        "    0,6.096000,3.962400;  !- X,Y,Z ==> Vertex 4 {m}",
-
-        "  BuildingSurface:Detailed,",
-        "    Zn004:Wall008,           !- Name",
-        "    Wall,                    !- Surface Type",
-        "    EXTWALL80,               !- Construction Name",
-        "    ATTIC ZONE,              !- Zone Name",
-        "    Outdoors,                !- Outside Boundary Condition",
-        "    ,                        !- Outside Boundary Condition Object",
-        "    SunExposed,              !- Sun Exposure",
-        "    WindExposed,             !- Wind Exposure",
-        "    0.5000000,               !- View Factor to Ground",
-        "    4,                       !- Number of Vertices",
-        "    0,6.096000,3.962400,  !- X,Y,Z ==> Vertex 1 {m}",
-        "    0,6.096000,3.048000,  !- X,Y,Z ==> Vertex 2 {m}",
-        "    0,0,3.048000,  !- X,Y,Z ==> Vertex 3 {m}",
-        "    0,0,3.962400;  !- X,Y,Z ==> Vertex 4 {m}",
-
-        "  BuildingSurface:Detailed,",
-        "    Zn004:Roof001,           !- Name",
-        "    Roof,                    !- Surface Type",
-        "    ROOF34,                  !- Construction Name",
-        "    ATTIC ZONE,              !- Zone Name",
-        "    Outdoors,                !- Outside Boundary Condition",
-        "    ,                        !- Outside Boundary Condition Object",
-        "    SunExposed,              !- Sun Exposure",
-        "    WindExposed,             !- Wind Exposure",
-        "    0,                       !- View Factor to Ground",
-        "    4,                       !- Number of Vertices",
-        "    0,6.096000,3.962400,  !- X,Y,Z ==> Vertex 1 {m}",
-        "    0,0,3.962400,  !- X,Y,Z ==> Vertex 2 {m}",
-        "    6.096000,0,3.962400,  !- X,Y,Z ==> Vertex 3 {m}",
-        "    6.096000,6.096000,3.962400;  !- X,Y,Z ==> Vertex 4 {m}",
-
-        "  BuildingSurface:Detailed,",
-        "    Zn004:Roof002,           !- Name",
-        "    Roof,                    !- Surface Type",
-        "    ROOF34,                  !- Construction Name",
-        "    ATTIC ZONE,              !- Zone Name",
-        "    Outdoors,                !- Outside Boundary Condition",
-        "    ,                        !- Outside Boundary Condition Object",
-        "    SunExposed,              !- Sun Exposure",
-        "    WindExposed,             !- Wind Exposure",
-        "    0,                       !- View Factor to Ground",
-        "    4,                       !- Number of Vertices",
-        "    6.096000,6.096000,3.962400,  !- X,Y,Z ==> Vertex 1 {m}",
-        "    6.096000,0,3.962400,  !- X,Y,Z ==> Vertex 2 {m}",
-        "    12.19200,0,3.962400,  !- X,Y,Z ==> Vertex 3 {m}",
-        "    12.19200,6.096000,3.962400;  !- X,Y,Z ==> Vertex 4 {m}",
-
-        "  BuildingSurface:Detailed,",
-        "    Zn004:Roof003,           !- Name",
-        "    Roof,                    !- Surface Type",
-        "    ROOF34,                  !- Construction Name",
-        "    ATTIC ZONE,              !- Zone Name",
-        "    Outdoors,                !- Outside Boundary Condition",
-        "    ,                        !- Outside Boundary Condition Object",
-        "    SunExposed,              !- Sun Exposure",
-        "    WindExposed,             !- Wind Exposure",
-        "    0,                       !- View Factor to Ground",
-        "    4,                       !- Number of Vertices",
-        "    0,12.19200,3.962400,  !- X,Y,Z ==> Vertex 1 {m}",
-        "    0,6.096000,3.962400,  !- X,Y,Z ==> Vertex 2 {m}",
-        "    9.144000,6.096000,3.962400,  !- X,Y,Z ==> Vertex 3 {m}",
-        "    9.144000,12.19200,3.962400;  !- X,Y,Z ==> Vertex 4 {m}",
-
-        "  BuildingSurface:Detailed,",
-        "    Zn004:Flr001,            !- Name",
-        "    Floor,                   !- Surface Type",
-        "    CEILING:ATTIC,           !- Construction Name",
-        "    ATTIC ZONE,              !- Zone Name",
-        "    Surface,                 !- Outside Boundary Condition",
-        "    Zn001:Ceil001,           !- Outside Boundary Condition Object",
-        "    NoSun,                   !- Sun Exposure",
-        "    NoWind,                  !- Wind Exposure",
-        "    1.000000,                !- View Factor to Ground",
-        "    4,                       !- Number of Vertices",
-        "    0,0,3.048000,  !- X,Y,Z ==> Vertex 1 {m}",
-        "    0,6.096000,3.048000,  !- X,Y,Z ==> Vertex 2 {m}",
-        "    6.096000,6.096000,3.048000,  !- X,Y,Z ==> Vertex 3 {m}",
-        "    6.096000,0,3.048000;  !- X,Y,Z ==> Vertex 4 {m}",
-
-        "  BuildingSurface:Detailed,",
-        "    Zn004:Flr002,            !- Name",
-        "    Floor,                   !- Surface Type",
-        "    CEILING:ATTIC,           !- Construction Name",
-        "    ATTIC ZONE,              !- Zone Name",
-        "    Surface,                 !- Outside Boundary Condition",
-        "    Zn002:Ceil001,           !- Outside Boundary Condition Object",
-        "    NoSun,                   !- Sun Exposure",
-        "    NoWind,                  !- Wind Exposure",
-        "    1.000000,                !- View Factor to Ground",
-        "    4,                       !- Number of Vertices",
-        "    6.096000,0,3.048000,  !- X,Y,Z ==> Vertex 1 {m}",
-        "    6.096000,6.096000,3.048000,  !- X,Y,Z ==> Vertex 2 {m}",
-        "    12.19200,6.096000,3.048000,  !- X,Y,Z ==> Vertex 3 {m}",
-        "    12.19200,0,3.048000;  !- X,Y,Z ==> Vertex 4 {m}",
-
-        "  BuildingSurface:Detailed,",
-        "    Zn004:Flr003,            !- Name",
-        "    Floor,                   !- Surface Type",
-        "    CEILING:ATTIC,           !- Construction Name",
-        "    ATTIC ZONE,              !- Zone Name",
-        "    Surface,                 !- Outside Boundary Condition",
-        "    Zn003:Ceil001,           !- Outside Boundary Condition Object",
-        "    NoSun,                   !- Sun Exposure",
-        "    NoWind,                  !- Wind Exposure",
-        "    1.000000,                !- View Factor to Ground",
-        "    4,                       !- Number of Vertices",
-        "    0,6.096000,3.048000,  !- X,Y,Z ==> Vertex 1 {m}",
-        "    0,12.19200,3.048000,  !- X,Y,Z ==> Vertex 2 {m}",
-        "    9.144000,12.19200,3.048000,  !- X,Y,Z ==> Vertex 3 {m}",
-        "    9.144000,6.096000,3.048000;  !- X,Y,Z ==> Vertex 4 {m}",
-
-        "  FenestrationSurface:Detailed,",
-        "    Zn001:Wall001:Win001,    !- Name",
-        "    Window,                  !- Surface Type",
-        "    ELECTRO-CON-LIGHT,       !- Construction Name",
-        "    Zn001:Wall001,           !- Building Surface Name",
-        "    ,                        !- Outside Boundary Condition Object",
-        "    0.5000000,               !- View Factor to Ground",
-        "    WIN-CONTROL-GLARE,       !- Shading Control Name",
-        "    TestFrameAndDivider,     !- Frame and Divider Name",
-        "    1.0,                     !- Multiplier",
-        "    4,                       !- Number of Vertices",
-        "    0.548000,0,2.5000,  !- X,Y,Z ==> Vertex 1 {m}",
-        "    0.548000,0,0.5000,  !- X,Y,Z ==> Vertex 2 {m}",
-        "    5.548000,0,0.5000,  !- X,Y,Z ==> Vertex 3 {m}",
-        "    5.548000,0,2.5000;  !- X,Y,Z ==> Vertex 4 {m}",
-
-        "  FenestrationSurface:Detailed,",
-        "    Zn001:Wall003:Door001,   !- Name",
-        "    DOOR,                    !- Surface Type",
-        "    DOOR-CON,                !- Construction Name",
-        "    Zn001:Wall003,           !- Building Surface Name",
-        "    Zn003:Wall004:Door001,   !- Outside Boundary Condition Object",
-        "    0.5000000,               !- View Factor to Ground",
-        "    ,                        !- Shading Control Name",
-        "    ,                        !- Frame and Divider Name",
-        "    1.0,                     !- Multiplier",
-        "    4,                       !- Number of Vertices",
-        "    3.500,6.096000,2.0,  !- X,Y,Z ==> Vertex 1 {m}",
-        "    3.500,6.096000,0.0,  !- X,Y,Z ==> Vertex 2 {m}",
-        "    2.500,6.096000,0.0,  !- X,Y,Z ==> Vertex 3 {m}",
-        "    2.500,6.096000,2.0;  !- X,Y,Z ==> Vertex 4 {m}",
-
-        "  FenestrationSurface:Detailed,",
-        "    Zn003:Wall002:Win001,    !- Name",
-        "    Window,                  !- Surface Type",
-        "    ELECTRO-CON-LIGHT,       !- Construction Name",
-        "    Zn003:Wall002,           !- Building Surface Name",
-        "    ,                        !- Outside Boundary Condition Object",
-        "    0.5000000,               !- View Factor to Ground",
-        "    ,                        !- Shading Control Name",
-        "    TestFrameAndDivider,     !- Frame and Divider Name",
-        "    1.0,                     !- Multiplier",
-        "    4,                       !- Number of Vertices",
-        "    5.548000,12.19200,2.5000,  !- X,Y,Z ==> Vertex 1 {m}",
-        "    5.548000,12.19200,0.5000,  !- X,Y,Z ==> Vertex 2 {m}",
-        "    0.548000,12.19200,0.5000,  !- X,Y,Z ==> Vertex 3 {m}",
-        "    0.548000,12.19200,2.5000;  !- X,Y,Z ==> Vertex 4 {m}",
-
-        "  FenestrationSurface:Detailed,",
-        "    Zn003:Wall004:Door001,   !- Name",
-        "    DOOR,                    !- Surface Type",
-        "    DOOR-CON,                !- Construction Name",
-        "    Zn003:Wall004,           !- Building Surface Name",
-        "    Zn001:Wall003:Door001,   !- Outside Boundary Condition Object",
-        "    0.5000000,               !- View Factor to Ground",
-        "    ,                        !- Shading Control Name",
-        "    ,                        !- Frame and Divider Name",
-        "    1.0,                     !- Multiplier",
-        "    4,                       !- Number of Vertices",
-        "    2.500,6.096000,2.0,  !- X,Y,Z ==> Vertex 1 {m}",
-        "    2.500,6.096000,0.0,  !- X,Y,Z ==> Vertex 2 {m}",
-        "    3.500,6.096000,0.0,  !- X,Y,Z ==> Vertex 3 {m}",
-        "    3.500,6.096000,2.0;  !- X,Y,Z ==> Vertex 4 {m}",
-
-        "  WindowProperty:ShadingControl,",
-        "    WIN-CONTROL-GLARE,       !- Name",
-        "    SwitchableGlazing,       !- Shading Type",
-        "    ELECTRO-CON-DARK,        !- Construction with Shading Name",
-        "    OnIfHighGlare,           !- Shading Control Type",
-        "    ,                        !- Schedule Name",
-        "    0.0,                     !- Setpoint {W/m2, W or deg C}",
-        "    No,                      !- Shading Control Is Scheduled",
-        "    YES,                     !- Glare Control Is Active",
-        "    ,                        !- Shading Device Material Name",
-        "    FixedSlatAngle,          !- Type of Slat Angle Control for Blinds",
-        "    ;                        !- Slat Angle Schedule Name",
-
-        "  WindowProperty:FrameAndDivider,",
-        "    TestFrameAndDivider,     !- Name",
-        "    0.05,                    !- Frame Width {m}",
-        "    0.05,                    !- Frame Outside Projection {m}",
-        "    0.05,                    !- Frame Inside Projection {m}",
-        "    5.0,                     !- Frame Conductance {W/m2-K}",
-        "    1.2,                     !- Ratio of Frame-Edge Glass Conductance to Center-Of-Glass Conductance",
-        "    0.8,                     !- Frame Solar Absorptance",
-        "    0.8,                     !- Frame Visible Absorptance",
-        "    0.9,                     !- Frame Thermal Hemispherical Emissivity",
-        "    DividedLite,             !- Divider Type",
-        "    0.02,                    !- Divider Width {m}",
-        "    2,                       !- Number of Horizontal Dividers",
-        "    2,                       !- Number of Vertical Dividers",
-        "    0.02,                    !- Divider Outside Projection {m}",
-        "    0.02,                    !- Divider Inside Projection {m}",
-        "    5.0,                     !- Divider Conductance {W/m2-K}",
-        "    1.2,                     !- Ratio of Divider-Edge Glass Conductance to Center-Of-Glass Conductance",
-        "    0.8,                     !- Divider Solar Absorptance",
-        "    0.8,                     !- Divider Visible Absorptance",
-        "    0.9;                     !- Divider Thermal Hemispherical Emissivity",
-    });
-
-    ASSERT_TRUE(process_idf(idf_objects));
-
-    SimulationManager::GetProjectData();
-    bool FoundError = false;
-
-    HeatBalanceManager::GetProjectControlData(FoundError); // read project control data
-    EXPECT_FALSE(FoundError);                              // expect no errors
-
-    HeatBalanceManager::SetPreConstructionInputParameters();
-    CurveManager::GetCurveInput();
-    CurveManager::GetCurvesInputFlag = false;
-
-    HeatBalanceManager::GetWindowGlassSpectralData(FoundError);
-    EXPECT_FALSE(FoundError);
-    HeatBalanceManager::GetMaterialData(FoundError);
-    EXPECT_FALSE(FoundError);
-
-    HeatBalanceManager::GetFrameAndDividerData(FoundError);
-    EXPECT_FALSE(FoundError);
-
-    HeatBalanceManager::GetConstructData(FoundError);
-    EXPECT_FALSE(FoundError);
-
-    HeatBalanceManager::GetZoneData(FoundError); // Read Zone data from input file
-    EXPECT_FALSE(FoundError);
-
-    SurfaceGeometry::GetGeometryParameters(FoundError);
-    EXPECT_FALSE(FoundError);
-
-    SurfaceGeometry::CosZoneRelNorth.allocate(4);
-    SurfaceGeometry::SinZoneRelNorth.allocate(4);
-
-    SurfaceGeometry::CosZoneRelNorth(1) = std::cos(-DataHeatBalance::Zone(1).RelNorth * DataGlobals::DegToRadians);
-    SurfaceGeometry::CosZoneRelNorth(2) = std::cos(-DataHeatBalance::Zone(2).RelNorth * DataGlobals::DegToRadians);
-    SurfaceGeometry::CosZoneRelNorth(3) = std::cos(-DataHeatBalance::Zone(3).RelNorth * DataGlobals::DegToRadians);
-    SurfaceGeometry::CosZoneRelNorth(4) = std::cos(-DataHeatBalance::Zone(4).RelNorth * DataGlobals::DegToRadians);
-    SurfaceGeometry::SinZoneRelNorth(1) = std::sin(-DataHeatBalance::Zone(1).RelNorth * DataGlobals::DegToRadians);
-    SurfaceGeometry::SinZoneRelNorth(2) = std::sin(-DataHeatBalance::Zone(2).RelNorth * DataGlobals::DegToRadians);
-    SurfaceGeometry::SinZoneRelNorth(3) = std::sin(-DataHeatBalance::Zone(3).RelNorth * DataGlobals::DegToRadians);
-    SurfaceGeometry::SinZoneRelNorth(4) = std::sin(-DataHeatBalance::Zone(4).RelNorth * DataGlobals::DegToRadians);
-
-    SurfaceGeometry::CosBldgRelNorth = 1.0;
-    SurfaceGeometry::SinBldgRelNorth = 0.0;
-
-    SurfaceGeometry::CosBldgRotAppGonly = 1.0;
-    SurfaceGeometry::SinBldgRotAppGonly = 0.0;
-
-    SurfaceGeometry::GetSurfaceData(FoundError); // setup zone geometry and get zone data
-    EXPECT_FALSE(FoundError);                    // expect no errors
-
-    WindowManager::InitGlassOpticalCalculations();
-
-    int NumAngles = 10; // Number of incident angles
-    Real64 sum;
-    // total transmittance
-    Array1D<Real64> correctT(
-        NumAngles, {0.529017128, 0.472866571, 0.370790548, 0.248928459, 0.138553744, 0.061213244, 0.020072976, 0.00430128, 0.00042861, 0.0});
-    // total reflectance
-    Array1D<Real64> correctR(
-        NumAngles, {0.097222311, 0.194253146, 0.36875691, 0.57565985, 0.762546964, 0.89393376, 0.964537901, 0.99210584, 0.99912202, 1.00000000});
-    // Layer 1 absortance
-    Array1D<Real64> correctabs1(
-        NumAngles, {0.242079608, 0.214464137, 0.165811001, 0.109778385, 0.060620181, 0.02682869, 0.008920102, 0.001979289, 0.000219736, 0.0});
-    // Layer 2 absortance
-    Array1D<Real64> correctabs2(
-        NumAngles, {0.131680954, 0.118416146, 0.094641541, 0.065633305, 0.03827911, 0.018024306, 0.006469021, 0.001613591, 0.000229628, 0.0});
-
-    for (int i = 1; i <= NumAngles; i++) {
-        EXPECT_NEAR(correctT(i), WindowManager::tsolPhi(i), 0.0001);
-        EXPECT_NEAR(correctR(i), WindowManager::rfsolPhi(i), 0.0001);
-        EXPECT_NEAR(correctabs1(i), WindowManager::solabsPhi(1, i), 0.0001);
-        EXPECT_NEAR(correctabs2(i), WindowManager::solabsPhi(2, i), 0.0001);
-        sum = tsolPhi(i) + rfsolPhi(i) + solabsPhi(1, i) + solabsPhi(2, i);
-        EXPECT_NEAR(sum, 1.0, 0.0001);
-    }
-
-    SurfaceGeometry::CosZoneRelNorth.deallocate();
-    SurfaceGeometry::SinZoneRelNorth.deallocate();
->>>>>>> b6f573e2
 }
 
-TEST_F(EnergyPlusFixture, WindowManager_SrdLWRTest)
+TEST_F( EnergyPlusFixture, WindowManager_SrdLWRTest )
 {
-<<<<<<< HEAD
 	// GitHub issue 6037
 	bool ErrorsFound( false );
 
-	std::string const idf_objects = delimited_string( {
-		"Version,8.4;",
+    std::string const idf_objects =
+        delimited_string({"Version,8.4;",
 		"Material,",
 		"  Concrete Block,          !- Name",
 		"  MediumRough,             !- Roughness",
@@ -4809,8 +2528,7 @@
 		"  1,                       !- Type",
 		"  1,                       !- Multiplier",
 		"  autocalculate,           !- Ceiling Height {m}",
-		"  autocalculate;           !- Volume {m3}"
-	} );
+                          "  autocalculate;           !- Volume {m3}"});
 
 	ASSERT_TRUE( process_idf( idf_objects ) );
 	ScheduleManager::ProcessScheduleInput();
@@ -4949,269 +2667,5 @@
 
 	WindowManager::CalcWindowHeatBalance( 2, DataHeatBalance::HConvIn( 2 ), inSurfTemp, outSurfTemp );
 		// Test if LWR from surrounding surfaces correctly calculated
-	EXPECT_DOUBLE_EQ( StefanBoltzmann * 0.84 * 0.6 * ( pow_4( 25.0 + KelvinConv ) - pow_4( thetas( 1 ) ) ),
-		DataHeatBalSurface::QRadLWOutSrdSurfs( 2 ) );
-}
-
-=======
-    // GitHub issue 6037
-    bool ErrorsFound(false);
-
-    std::string const idf_objects =
-        delimited_string({"Version,8.4;",
-                          "Material,",
-                          "  Concrete Block,          !- Name",
-                          "  MediumRough,             !- Roughness",
-                          "  0.1014984,               !- Thickness {m}",
-                          "  0.3805070,               !- Conductivity {W/m-K}",
-                          "  608.7016,                !- Density {kg/m3}",
-                          "  836.8000;                !- Specific Heat {J/kg-K}",
-                          "Construction,",
-                          "  WallConstruction,        !- Name",
-                          "  Concrete Block;          !- Outside Layer",
-                          "WindowMaterial:SimpleGlazingSystem,",
-                          "  WindowMaterial,          !- Name",
-                          "  5.778,                   !- U-Factor {W/m2-K}",
-                          "  0.819,                   !- Solar Heat Gain Coefficient",
-                          "  0.881;                   !- Visible Transmittance",
-                          "Construction,",
-                          "  WindowConstruction,      !- Name",
-                          "  WindowMaterial;          !- Outside Layer",
-                          "WindowProperty:FrameAndDivider,",
-                          "  WindowFrame,             !- Name",
-                          "  0.05,                    !- Frame Width {m}",
-                          "  0.00,                    !- Frame Outside Projection {m}",
-                          "  0.00,                    !- Frame Inside Projection {m}",
-                          "  5.0,                     !- Frame Conductance {W/m2-K}",
-                          "  1.2,                     !- Ratio of Frame-Edge Glass Conductance to Center-Of-Glass Conductance",
-                          "  0.8,                     !- Frame Solar Absorptance",
-                          "  0.8,                     !- Frame Visible Absorptance",
-                          "  0.9,                     !- Frame Thermal Hemispherical Emissivity",
-                          "  DividedLite,             !- Divider Type",
-                          "  0.02,                    !- Divider Width {m}",
-                          "  2,                       !- Number of Horizontal Dividers",
-                          "  2,                       !- Number of Vertical Dividers",
-                          "  0.00,                    !- Divider Outside Projection {m}",
-                          "  0.00,                    !- Divider Inside Projection {m}",
-                          "  5.0,                     !- Divider Conductance {W/m2-K}",
-                          "  1.2,                     !- Ratio of Divider-Edge Glass Conductance to Center-Of-Glass Conductance",
-                          "  0.8,                     !- Divider Solar Absorptance",
-                          "  0.8,                     !- Divider Visible Absorptance",
-                          "  0.9;                     !- Divider Thermal Hemispherical Emissivity",
-                          "FenestrationSurface:Detailed,",
-                          "  FenestrationSurface,     !- Name",
-                          "  Window,                  !- Surface Type",
-                          "  WindowConstruction,      !- Construction Name",
-                          "  Wall,                    !- Building Surface Name",
-                          "  ,                        !- Outside Boundary Condition Object",
-                          "  0.5000000,               !- View Factor to Ground",
-                          "  ,                        !- Shading Control Name",
-                          "  WindowFrame,             !- Frame and Divider Name",
-                          "  1.0,                     !- Multiplier",
-                          "  4,                       !- Number of Vertices",
-                          "  0.200000,0.000000,9.900000,  !- X,Y,Z ==> Vertex 1 {m}",
-                          "  0.200000,0.000000,0.1000000,  !- X,Y,Z ==> Vertex 2 {m}",
-                          "  9.900000,0.000000,0.1000000,  !- X,Y,Z ==> Vertex 3 {m}",
-                          "  9.900000,0.000000,9.900000;  !- X,Y,Z ==> Vertex 4 {m}",
-                          "SurfaceProperty:LocalEnvironment,",
-                          "  LocEnv:FenestrationSurface,          !- Name",
-                          "  FenestrationSurface,                 !- Exterior Surface Name",
-                          "  ,                             !- External Shading Fraction Schedule Name",
-                          "  SrdSurfs:FenestrationSurface,        !- Surrounding Surfaces Object Name",
-                          "  ;                             !- Outdoor Air Node Name",
-                          "SurfaceProperty:SurroundingSurfaces,",
-                          "  SrdSurfs:FenestrationSurface, !- Name",
-                          "  0.3,",
-                          "  Sky Temp Sch,",
-                          "  0.1,",
-                          "  Ground Temp Sch,",
-                          "  SurroundingSurface1,",
-                          "  0.6,",
-                          "  Surrounding Temp Sch 1;",
-                          "Schedule:Compact,",
-                          "  Surrounding Temp Sch 1,       !- Name",
-                          "  Any Number,                   !- Schedule Type Limits Name",
-                          "  Through: 12/31,               !- Field 1",
-                          "  For: AllDays,                 !- Field 2",
-                          "  Until: 24:00, 15.0;           !- Field 3",
-                          "BuildingSurface:Detailed,"
-                          "  Wall,                    !- Name",
-                          "  Wall,                    !- Surface Type",
-                          "  WallConstruction,        !- Construction Name",
-                          "  Zone,                    !- Zone Name",
-                          "  Outdoors,                !- Outside Boundary Condition",
-                          "  ,                        !- Outside Boundary Condition Object",
-                          "  SunExposed,              !- Sun Exposure",
-                          "  WindExposed,             !- Wind Exposure",
-                          "  0.5000000,               !- View Factor to Ground",
-                          "  4,                       !- Number of Vertices",
-                          "  0.000000,0.000000,10.00000,  !- X,Y,Z ==> Vertex 1 {m}",
-                          "  0.000000,0.000000,0,  !- X,Y,Z ==> Vertex 2 {m}",
-                          "  10.00000,0.000000,0,  !- X,Y,Z ==> Vertex 3 {m}",
-                          "  10.00000,0.000000,10.00000;  !- X,Y,Z ==> Vertex 4 {m}",
-                          "BuildingSurface:Detailed,"
-                          "  Floor,                   !- Name",
-                          "  Floor,                   !- Surface Type",
-                          "  WallConstruction,        !- Construction Name",
-                          "  Zone,                    !- Zone Name",
-                          "  Outdoors,                !- Outside Boundary Condition",
-                          "  ,                        !- Outside Boundary Condition Object",
-                          "  NoSun,                   !- Sun Exposure",
-                          "  NoWind,                  !- Wind Exposure",
-                          "  1.0,                     !- View Factor to Ground",
-                          "  4,                       !- Number of Vertices",
-                          "  0.000000,0.000000,0,  !- X,Y,Z ==> Vertex 1 {m}",
-                          "  0.000000,10.000000,0,  !- X,Y,Z ==> Vertex 2 {m}",
-                          "  10.00000,10.000000,0,  !- X,Y,Z ==> Vertex 3 {m}",
-                          "  10.00000,0.000000,0;  !- X,Y,Z ==> Vertex 4 {m}",
-                          "Zone,"
-                          "  Zone,                    !- Name",
-                          "  0,                       !- Direction of Relative North {deg}",
-                          "  6.000000,                !- X Origin {m}",
-                          "  6.000000,                !- Y Origin {m}",
-                          "  0,                       !- Z Origin {m}",
-                          "  1,                       !- Type",
-                          "  1,                       !- Multiplier",
-                          "  autocalculate,           !- Ceiling Height {m}",
-                          "  autocalculate;           !- Volume {m3}"});
-
-    ASSERT_TRUE(process_idf(idf_objects));
-    ScheduleManager::ProcessScheduleInput();
-    DataHeatBalance::ZoneIntGain.allocate(1);
-
-    createFacilityElectricPowerServiceObject();
-    HeatBalanceManager::SetPreConstructionInputParameters();
-    HeatBalanceManager::GetProjectControlData(ErrorsFound);
-    HeatBalanceManager::GetFrameAndDividerData(ErrorsFound);
-    HeatBalanceManager::GetMaterialData(ErrorsFound);
-    HeatBalanceManager::GetConstructData(ErrorsFound);
-    HeatBalanceManager::GetBuildingData(ErrorsFound);
-
-    EXPECT_TRUE(DataGlobals::AnyLocalEnvironmentsInModel);
-
-    Psychrometrics::InitializePsychRoutines();
-
-    DataGlobals::TimeStep = 1;
-    DataGlobals::TimeStepZone = 1;
-    DataGlobals::HourOfDay = 1;
-    DataGlobals::NumOfTimeStepInHour = 1;
-    DataGlobals::BeginSimFlag = true;
-    DataGlobals::BeginEnvrnFlag = true;
-    DataEnvironment::OutBaroPress = 100000;
-
-    DataZoneEquipment::ZoneEquipConfig.allocate(1);
-    DataZoneEquipment::ZoneEquipConfig(1).ZoneName = "Zone";
-    DataZoneEquipment::ZoneEquipConfig(1).ActualZoneNum = 1;
-    std::vector<int> controlledZoneEquipConfigNums;
-    controlledZoneEquipConfigNums.push_back(1);
-
-    DataZoneEquipment::ZoneEquipConfig(1).NumInletNodes = 2;
-    DataZoneEquipment::ZoneEquipConfig(1).InletNode.allocate(2);
-    DataZoneEquipment::ZoneEquipConfig(1).InletNode(1) = 1;
-    DataZoneEquipment::ZoneEquipConfig(1).InletNode(2) = 2;
-    DataZoneEquipment::ZoneEquipConfig(1).NumExhaustNodes = 1;
-    DataZoneEquipment::ZoneEquipConfig(1).ExhaustNode.allocate(1);
-    DataZoneEquipment::ZoneEquipConfig(1).ExhaustNode(1) = 3;
-    DataZoneEquipment::ZoneEquipConfig(1).NumReturnNodes = 1;
-    DataZoneEquipment::ZoneEquipConfig(1).ReturnNode.allocate(1);
-    DataZoneEquipment::ZoneEquipConfig(1).ReturnNode(1) = 4;
-
-    DataLoopNode::Node.allocate(4);
-    DataHeatBalance::TempEffBulkAir.allocate(3);
-    DataHeatBalSurface::TempSurfInTmp.allocate(3);
-
-    DataSurfaces::Surface(1).HeatTransSurf = true;
-    DataSurfaces::Surface(2).HeatTransSurf = true;
-    DataSurfaces::Surface(3).HeatTransSurf = true;
-    DataSurfaces::Surface(1).Area = 10.0;
-    DataSurfaces::Surface(2).Area = 10.0;
-    DataSurfaces::Surface(3).Area = 10.0;
-    DataSurfaces::Surface(1).TAirRef = DataSurfaces::ZoneMeanAirTemp;
-    DataSurfaces::Surface(2).TAirRef = DataSurfaces::ZoneSupplyAirTemp;
-    DataSurfaces::Surface(3).TAirRef = DataSurfaces::AdjacentAirTemp;
-    DataHeatBalSurface::TempSurfInTmp(1) = 15.0;
-    DataHeatBalSurface::TempSurfInTmp(2) = 20.0;
-    DataHeatBalSurface::TempSurfInTmp(3) = 25.0;
-    DataHeatBalance::TempEffBulkAir(1) = 10.0;
-    DataHeatBalance::TempEffBulkAir(2) = 10.0;
-    DataHeatBalance::TempEffBulkAir(3) = 10.0;
-
-    DataLoopNode::Node(1).Temp = 20.0;
-    DataLoopNode::Node(2).Temp = 20.0;
-    DataLoopNode::Node(3).Temp = 20.0;
-    DataLoopNode::Node(4).Temp = 20.0;
-    DataLoopNode::Node(1).MassFlowRate = 0.1;
-    DataLoopNode::Node(2).MassFlowRate = 0.1;
-    DataLoopNode::Node(3).MassFlowRate = 0.1;
-    DataLoopNode::Node(4).MassFlowRate = 0.1;
-
-    DataHeatBalance::HConvIn.allocate(3);
-    DataHeatBalance::HConvIn(1) = 0.5;
-    DataHeatBalance::HConvIn(2) = 0.5;
-    DataHeatBalance::HConvIn(3) = 0.5;
-    DataHeatBalance::Zone(1).IsControlled = true;
-    DataHeatBalFanSys::ZoneAirHumRat.allocate(1);
-    DataHeatBalFanSys::ZoneAirHumRat(1) = 0.011;
-    DataHeatBalFanSys::ZoneAirHumRatAvg.allocate(1);
-    DataHeatBalFanSys::ZoneAirHumRatAvg(1) = DataHeatBalFanSys::ZoneAirHumRat(1) = 0.011;
-
-    DataHeatBalFanSys::MAT.allocate(1);
-    DataHeatBalFanSys::MAT(1) = 25.0;
-    DataHeatBalFanSys::QHTRadSysSurf.allocate(3);
-    DataHeatBalFanSys::QHWBaseboardSurf.allocate(3);
-    DataHeatBalFanSys::QSteamBaseboardSurf.allocate(3);
-    DataHeatBalFanSys::QElecBaseboardSurf.allocate(3);
-    DataHeatBalance::QRadSWwinAbs.allocate(1, 3);
-    DataHeatBalance::QRadThermInAbs.allocate(3);
-    DataHeatBalance::QRadSWOutIncident.allocate(3);
-    DataSurfaces::WinTransSolar.allocate(3);
-    DataHeatBalance::ZoneWinHeatGain.allocate(1);
-    DataHeatBalance::ZoneWinHeatGainRep.allocate(1);
-    DataHeatBalance::ZoneWinHeatGainRepEnergy.allocate(1);
-    DataSurfaces::WinHeatGain.allocate(3);
-    DataSurfaces::WinHeatTransfer.allocate(3);
-    DataSurfaces::WinGainConvGlazToZoneRep.allocate(3);
-    DataSurfaces::WinGainIRGlazToZoneRep.allocate(3);
-    DataSurfaces::WinGapConvHtFlowRep.allocate(3);
-    DataSurfaces::WinGapConvHtFlowRepEnergy.allocate(3);
-    DataHeatBalance::QS.allocate(1);
-    DataSurfaces::WinLossSWZoneToOutWinRep.allocate(3);
-    DataSurfaces::WinSysSolTransmittance.allocate(3);
-    DataSurfaces::WinSysSolAbsorptance.allocate(3);
-    DataSurfaces::WinSysSolReflectance.allocate(3);
-    DataSurfaces::InsideGlassCondensationFlag.allocate(3);
-    DataSurfaces::WinGainFrameDividerToZoneRep.allocate(3);
-    DataSurfaces::InsideFrameCondensationFlag.allocate(3);
-    DataSurfaces::InsideDividerCondensationFlag.allocate(3);
-
-    DataHeatBalSurface::QdotConvOutRep.allocate(3);
-    DataHeatBalSurface::QdotConvOutRepPerArea.allocate(3);
-    DataHeatBalSurface::QConvOutReport.allocate(3);
-    DataHeatBalSurface::QdotRadOutRep.allocate(3);
-    DataHeatBalSurface::QdotRadOutRepPerArea.allocate(3);
-    DataHeatBalSurface::QRadOutReport.allocate(3);
-    DataHeatBalSurface::QRadLWOutSrdSurfs.allocate(3);
-
-    DataHeatBalance::QRadSWOutIncident = 0.0;
-    DataHeatBalance::QRadSWwinAbs = 0.0;
-    DataHeatBalance::QRadThermInAbs = 0.0;
-
-    DataHeatBalFanSys::QHTRadSysSurf = 0.0;
-    DataHeatBalFanSys::QHWBaseboardSurf = 0.0;
-    DataHeatBalFanSys::QSteamBaseboardSurf = 0.0;
-    DataHeatBalFanSys::QElecBaseboardSurf = 0.0;
-    DataSurfaces::WinTransSolar = 0.0;
-    DataHeatBalance::QS = 0.0;
-
-    Real64 inSurfTemp;
-    Real64 outSurfTemp;
-    Real64 const StefanBoltzmann(5.6697E-8);
-    Real64 const KelvinConv(273.15);
-    ScheduleManager::Schedule(1).CurrentValue = 25.0; // Srd Srfs Temp
-    // Claculate temperature based on supply flow rate
-
-    WindowManager::CalcWindowHeatBalance(2, DataHeatBalance::HConvIn(2), inSurfTemp, outSurfTemp);
-    // Test if LWR from surrounding surfaces correctly calculated
     EXPECT_DOUBLE_EQ(StefanBoltzmann * 0.84 * 0.6 * (pow_4(25.0 + KelvinConv) - pow_4(thetas(1))), DataHeatBalSurface::QRadLWOutSrdSurfs(2));
-}
->>>>>>> b6f573e2
+}