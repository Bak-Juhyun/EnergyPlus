--- conflicted
+++ resolved
@@ -316,11 +316,7 @@
     ASSERT_EQ(DataSizing::AutoSize, ZoneSizingInput(1).DOASLowSetpoint);
     ASSERT_EQ(DataSizing::AutoSize, ZoneSizingInput(1).DOASHighSetpoint);
     // set default DOAS control strategy setpoint values
-<<<<<<< HEAD
-    ZoneEquipmentManager::AutoCalcDOASControlStrategy(state.files);
-=======
-    ZoneEquipmentManager::AutoCalcDOASControlStrategy(state.dataZoneEquipmentManager, state.outputFiles);
->>>>>>> 4f18c328
+    ZoneEquipmentManager::AutoCalcDOASControlStrategy(state.dataZoneEquipmentManager, state.files);
     // check default low and high set point values
     ASSERT_EQ(21.1, ZoneSizingInput(1).DOASLowSetpoint);
     ASSERT_EQ(23.9, ZoneSizingInput(1).DOASHighSetpoint);
@@ -389,11 +385,7 @@
     ASSERT_EQ(DataSizing::AutoSize, ZoneSizingInput(1).DOASLowSetpoint);
     ASSERT_EQ(DataSizing::AutoSize, ZoneSizingInput(1).DOASHighSetpoint);
     // set default DOAS control strategy setpoint values
-<<<<<<< HEAD
-    ZoneEquipmentManager::AutoCalcDOASControlStrategy(state.files);
-=======
-    ZoneEquipmentManager::AutoCalcDOASControlStrategy(state.dataZoneEquipmentManager, state.outputFiles);
->>>>>>> 4f18c328
+    ZoneEquipmentManager::AutoCalcDOASControlStrategy(state.dataZoneEquipmentManager, state.files);
     // check default low and high set point values
     ASSERT_EQ(21.1, ZoneSizingInput(1).DOASLowSetpoint);
     ASSERT_EQ(23.9, ZoneSizingInput(1).DOASHighSetpoint);
