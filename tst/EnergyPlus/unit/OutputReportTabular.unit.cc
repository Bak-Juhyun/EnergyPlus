--- conflicted
+++ resolved
@@ -6859,9 +6859,6 @@
     // Previously, KeyCount was 0  because it couldn't find the variable in the OutputVariablesForSimulation
     // and so the numTables was zero
     EXPECT_EQ(OutputReportTabular::MonthlyInput(1).numTables, 2);
-<<<<<<< HEAD
-=======
-
 }
 // https://github.com/NREL/EnergyPlus/issues/6442
 TEST_F(SQLiteFixture, OutputReportTabularTest_PredefinedTableDXConversion)
@@ -6919,5 +6916,4 @@
     s.erase( std::remove_if( s.begin(), s.end(), ::isspace ), s.end() );
 
     EXPECT_EQ("2.8", s);
->>>>>>> 23663ac6
 }