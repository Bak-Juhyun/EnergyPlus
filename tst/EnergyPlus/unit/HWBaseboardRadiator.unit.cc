// EnergyPlus, Copyright (c) 1996-2018, The Board of Trustees of the University of Illinois,
// The Regents of the University of California, through Lawrence Berkeley National Laboratory
// (subject to receipt of any required approvals from the U.S. Dept. of Energy), Oak Ridge
// National Laboratory, managed by UT-Battelle, Alliance for Sustainable Energy, LLC, and other
// contributors. All rights reserved.
//
// NOTICE: This Software was developed under funding from the U.S. Department of Energy and the
// U.S. Government consequently retains certain rights. As such, the U.S. Government has been
// granted for itself and others acting on its behalf a paid-up, nonexclusive, irrevocable,
// worldwide license in the Software to reproduce, distribute copies to the public, prepare
// derivative works, and perform publicly and display publicly, and to permit others to do so.
//
// Redistribution and use in source and binary forms, with or without modification, are permitted
// provided that the following conditions are met:
//
// (1) Redistributions of source code must retain the above copyright notice, this list of
//     conditions and the following disclaimer.
//
// (2) Redistributions in binary form must reproduce the above copyright notice, this list of
//     conditions and the following disclaimer in the documentation and/or other materials
//     provided with the distribution.
//
// (3) Neither the name of the University of California, Lawrence Berkeley National Laboratory,
//     the University of Illinois, U.S. Dept. of Energy nor the names of its contributors may be
//     used to endorse or promote products derived from this software without specific prior
//     written permission.
//
// (4) Use of EnergyPlus(TM) Name. If Licensee (i) distributes the software in stand-alone form
//     without changes from the version obtained under this License, or (ii) Licensee makes a
//     reference solely to the software portion of its product, Licensee must refer to the
//     software as "EnergyPlus version X" software, where "X" is the version number Licensee
//     obtained under this License and may not use a different name for the software. Except as
//     specifically required in this Section (4), Licensee shall not use in a company name, a
//     product name, in advertising, publicity, or other promotional activities any name, trade
//     name, trademark, logo, or other designation of "EnergyPlus", "E+", "e+" or confusingly
//     similar designation, without the U.S. Department of Energy's prior written consent.
//
// THIS SOFTWARE IS PROVIDED BY THE COPYRIGHT HOLDERS AND CONTRIBUTORS "AS IS" AND ANY EXPRESS OR
// IMPLIED WARRANTIES, INCLUDING, BUT NOT LIMITED TO, THE IMPLIED WARRANTIES OF MERCHANTABILITY
// AND FITNESS FOR A PARTICULAR PURPOSE ARE DISCLAIMED. IN NO EVENT SHALL THE COPYRIGHT OWNER OR
// CONTRIBUTORS BE LIABLE FOR ANY DIRECT, INDIRECT, INCIDENTAL, SPECIAL, EXEMPLARY, OR
// CONSEQUENTIAL DAMAGES (INCLUDING, BUT NOT LIMITED TO, PROCUREMENT OF SUBSTITUTE GOODS OR
// SERVICES; LOSS OF USE, DATA, OR PROFITS; OR BUSINESS INTERRUPTION) HOWEVER CAUSED AND ON ANY
// THEORY OF LIABILITY, WHETHER IN CONTRACT, STRICT LIABILITY, OR TORT (INCLUDING NEGLIGENCE OR
// OTHERWISE) ARISING IN ANY WAY OUT OF THE USE OF THIS SOFTWARE, EVEN IF ADVISED OF THE
// POSSIBILITY OF SUCH DAMAGE.

// EnergyPlus::Stand alone unit test of Issue4347; i.e., CalcHWBaseboard NTU-eff calculation

// Google Test Headers
#include <gtest/gtest.h>

// EnergyPlus Headers
#include <DataLoopNode.hh>
#include <DataPlant.hh>
#include <DataZoneEnergyDemands.hh>
#include <FluidProperties.hh>
#include <HWBaseboardRadiator.hh>
#include <InputProcessing/InputProcessor.hh>
#include <Psychrometrics.hh>
#include <ScheduleManager.hh>

#include "Fixtures/EnergyPlusFixture.hh"

using namespace EnergyPlus;
using namespace DataZoneEnergyDemands;
using namespace ScheduleManager;
using namespace Psychrometrics;
using namespace HWBaseboardRadiator;
using namespace DataLoopNode;
using namespace FluidProperties;
using namespace DataPlant;

using namespace ObjexxFCL;

TEST_F(EnergyPlusFixture, HWBaseboardRadiator_CalcHWBaseboard)
{
    Real64 LoadMet;
    int BBNum;

    Node.allocate(1);
    HWBaseboard.allocate(1);
    ZoneSysEnergyDemand.allocate(1);
    CurDeadBandOrSetback.allocate(1);
    PlantLoop.allocate(1);
    QBBRadSource.allocate(1);

    Node(1).MassFlowRate = 0.40;
    CurDeadBandOrSetback(1) = false;
    ZoneSysEnergyDemand(1).RemainingOutputReqToHeatSP = 12000.;
    BBNum = 1;
    LoadMet = 0.0;
    HWBaseboard(1).ZonePtr = 1;
    HWBaseboard(1).AirInletTemp = 21.;
    HWBaseboard(1).WaterInletTemp = 82.;
    HWBaseboard(1).WaterInletNode = 1;
    HWBaseboard(1).WaterMassFlowRateMax = 0.40;
    HWBaseboard(1).AirMassFlowRateStd = 0.5;
    HWBaseboard(1).SchedPtr = -1;
    HWBaseboard(1).LoopNum = 1;
    HWBaseboard(1).UA = 370;
    PlantLoop(1).FluidName = "Water";
    PlantLoop(1).FluidIndex = 1;
    PlantLoop(1).FluidType = 2;
    QBBRadSource(1) = 0.0;

    CalcHWBaseboard(BBNum, LoadMet);

    EXPECT_NEAR(14746.226690452937, HWBaseboard(1).TotPower, 0.000001);
    EXPECT_NEAR(50.349854486072232, HWBaseboard(1).AirOutletTemp, 0.000001);
    EXPECT_NEAR(73.224991258180438, HWBaseboard(1).WaterOutletTemp, 0.000001);
    EXPECT_NEAR(0.5, HWBaseboard(1).AirMassFlowRate, 0.000001);

    Node.deallocate();
    HWBaseboard.deallocate();
    ZoneSysEnergyDemand.deallocate();
    CurDeadBandOrSetback.deallocate();
    PlantLoop.deallocate();
    QBBRadSource.deallocate();
}

<<<<<<< HEAD
TEST_F( EnergyPlusFixture, HWBaseboardRadiator_HWBaseboardWaterFlowResetTest ) {
	Real64 LoadMet;
	int BBNum;

	BBNum = 1;
	LoadMet = 0.0;

	Node.allocate( 2 );
	HWBaseboard.allocate( 1 );
	ZoneSysEnergyDemand.allocate( 1 );
	CurDeadBandOrSetback.allocate( 1 );
	PlantLoop.allocate( 1 );
	QBBRadSource.allocate( 1 );


	CurDeadBandOrSetback( 1 ) = false;
	ZoneSysEnergyDemand( 1 ).RemainingOutputReqToHeatSP = 0.0; // zero load test

	HWBaseboard( 1 ).EquipID = "HWRadiativeConvectiveBB";
	HWBaseboard( 1 ).EquipType = TypeOf_Baseboard_Rad_Conv_Water;
	HWBaseboard( 1 ).ZonePtr = 1;
	HWBaseboard( 1 ).AirInletTemp = 21.0;
	HWBaseboard( 1 ).WaterInletTemp = 82.;
	HWBaseboard( 1 ).WaterInletNode = 1;
	HWBaseboard( 1 ).WaterOutletNode = 2;
	HWBaseboard( 1 ).WaterMassFlowRateMax = 0.40;
	HWBaseboard( 1 ).AirMassFlowRateStd = 0.5;
	HWBaseboard( 1 ).SchedPtr = -1;
	HWBaseboard( 1 ).LoopNum = 1;
	HWBaseboard( 1 ).LoopSideNum = 1;
	HWBaseboard( 1 ).BranchNum = 1;
	HWBaseboard( 1 ).UA = 400.0;
	PlantLoop( 1 ).FluidName = "Water";
	PlantLoop( 1 ).FluidIndex = 1;
	PlantLoop( 1 ).FluidType = 2;
	QBBRadSource( 1 ) = 0.0;

	Node( HWBaseboard( 1 ).WaterInletNode ).MassFlowRate = 0.2;
	Node( HWBaseboard( 1 ).WaterInletNode ).MassFlowRateMax = 0.4;
	Node( HWBaseboard( 1 ).WaterOutletNode ).MassFlowRate = 0.2;
	Node( HWBaseboard( 1 ).WaterOutletNode ).MassFlowRateMax = 0.4;

	TotNumLoops = 1;
	PlantLoop.allocate( TotNumLoops );
	for ( int l = 1; l <= TotNumLoops; ++l ) {
		auto & loop( PlantLoop( l ) );
		loop.LoopSide.allocate( 1 );
		auto & loopside( PlantLoop( l ).LoopSide( 1 ) );
		loopside.TotalBranches = 1;
		loopside.Branch.allocate( 1 );
		auto & loopsidebranch( PlantLoop( l ).LoopSide( 1 ).Branch( 1 ) );
		loopsidebranch.TotalComponents = 1;
		loopsidebranch.Comp.allocate( 1 );
	}
	PlantLoop( 1 ).Name = "HotWaterLoop";
	PlantLoop( 1 ).FluidName = "HotWater";
	PlantLoop( 1 ).FluidIndex = 1;
	PlantLoop( 1 ).FluidName = "WATER";
	PlantLoop( 1 ).LoopSide( 1 ).Branch( 1 ).Comp( 1 ).Name = HWBaseboard( 1 ).EquipID;
	PlantLoop( 1 ).LoopSide( 1 ).Branch( 1 ).Comp( 1 ).TypeOf_Num = HWBaseboard( 1 ).EquipType;
	PlantLoop( 1 ).LoopSide( 1 ).Branch( 1 ).Comp( 1 ).NodeNumIn = HWBaseboard( 1 ).WaterInletNode;
	PlantLoop( 1 ).LoopSide( 1 ).Branch( 1 ).Comp( 1 ).NodeNumOut = HWBaseboard( 1 ).WaterOutletNode;

	// zero zone load case, so zero LoadMet must be returned
	CalcHWBaseboard( BBNum, LoadMet );

	EXPECT_EQ( 0.0, LoadMet );
	EXPECT_EQ( 0.0, HWBaseboard( 1 ).TotPower );
	EXPECT_EQ( 0.0, Node( HWBaseboard( 1 ).WaterInletNode ).MassFlowRate );
	EXPECT_EQ( HWBaseboard( 1 ).AirInletTemp, HWBaseboard( 1 ).AirOutletTemp );
	EXPECT_EQ( HWBaseboard( 1 ).WaterInletTemp, HWBaseboard( 1 ).WaterOutletTemp);
	EXPECT_EQ( 0.0, HWBaseboard( 1 ).AirMassFlowRate );
	
	// near zero water flow case--should set flow to zero
	ZoneSysEnergyDemand( 1 ).RemainingOutputReqToHeatSP = 1200.0; // non-zero load
	Node( HWBaseboard( 1 ).WaterInletNode ).MassFlowRate = 0.000000001; // non-zero but tiny flow (less than one drop per hour)
	LoadMet = 9999.9; // reset to something other than zero to make sure this gets reset
	
	CalcHWBaseboard( BBNum, LoadMet );
	
	EXPECT_EQ( 0.0, LoadMet );
	EXPECT_EQ( 0.0, HWBaseboard( 1 ).TotPower );
	EXPECT_EQ( 0.0, Node( HWBaseboard( 1 ).WaterInletNode ).MassFlowRate );
	EXPECT_EQ( 0.0, HWBaseboard( 1 ).AirMassFlowRate );

	// clear
	Node.deallocate();
	HWBaseboard.deallocate();
	ZoneSysEnergyDemand.deallocate();
	CurDeadBandOrSetback.deallocate();
	PlantLoop.deallocate();
	QBBRadSource.deallocate();

=======
TEST_F(EnergyPlusFixture, HWBaseboardRadiator_HWBaseboardWaterFlowResetTest)
{
    Real64 LoadMet;
    int BBNum;

    BBNum = 1;
    LoadMet = 0.0;

    Node.allocate(2);
    HWBaseboard.allocate(1);
    ZoneSysEnergyDemand.allocate(1);
    CurDeadBandOrSetback.allocate(1);
    PlantLoop.allocate(1);
    QBBRadSource.allocate(1);

    CurDeadBandOrSetback(1) = false;
    ZoneSysEnergyDemand(1).RemainingOutputReqToHeatSP = 0.0; // zero load test

    HWBaseboard(1).EquipID = "HWRadiativeConvectiveBB";
    HWBaseboard(1).EquipType = TypeOf_Baseboard_Rad_Conv_Water;
    HWBaseboard(1).ZonePtr = 1;
    HWBaseboard(1).AirInletTemp = 21.0;
    HWBaseboard(1).WaterInletTemp = 82.;
    HWBaseboard(1).WaterInletNode = 1;
    HWBaseboard(1).WaterOutletNode = 2;
    HWBaseboard(1).WaterMassFlowRateMax = 0.40;
    HWBaseboard(1).AirMassFlowRateStd = 0.5;
    HWBaseboard(1).SchedPtr = -1;
    HWBaseboard(1).LoopNum = 1;
    HWBaseboard(1).LoopSideNum = 1;
    HWBaseboard(1).BranchNum = 1;
    HWBaseboard(1).UA = 400.0;
    PlantLoop(1).FluidName = "Water";
    PlantLoop(1).FluidIndex = 1;
    PlantLoop(1).FluidType = 2;
    QBBRadSource(1) = 0.0;

    Node(HWBaseboard(1).WaterInletNode).MassFlowRate = 0.2;
    Node(HWBaseboard(1).WaterInletNode).MassFlowRateMax = 0.4;
    Node(HWBaseboard(1).WaterOutletNode).MassFlowRate = 0.2;
    Node(HWBaseboard(1).WaterOutletNode).MassFlowRateMax = 0.4;

    TotNumLoops = 1;
    PlantLoop.allocate(TotNumLoops);
    for (int l = 1; l <= TotNumLoops; ++l) {
        auto &loop(PlantLoop(l));
        loop.LoopSide.allocate(1);
        auto &loopside(PlantLoop(l).LoopSide(1));
        loopside.TotalBranches = 1;
        loopside.Branch.allocate(1);
        auto &loopsidebranch(PlantLoop(l).LoopSide(1).Branch(1));
        loopsidebranch.TotalComponents = 1;
        loopsidebranch.Comp.allocate(1);
    }
    PlantLoop(1).Name = "HotWaterLoop";
    PlantLoop(1).FluidName = "HotWater";
    PlantLoop(1).FluidIndex = 1;
    PlantLoop(1).FluidName = "WATER";
    PlantLoop(1).LoopSide(1).Branch(1).Comp(1).Name = HWBaseboard(1).EquipID;
    PlantLoop(1).LoopSide(1).Branch(1).Comp(1).TypeOf_Num = HWBaseboard(1).EquipType;
    PlantLoop(1).LoopSide(1).Branch(1).Comp(1).NodeNumIn = HWBaseboard(1).WaterInletNode;
    PlantLoop(1).LoopSide(1).Branch(1).Comp(1).NodeNumOut = HWBaseboard(1).WaterOutletNode;

    // zero zone load case, so zero LoadMet must be returned
    CalcHWBaseboard(BBNum, LoadMet);

    EXPECT_EQ(0.0, LoadMet);
    EXPECT_EQ(0.0, HWBaseboard(1).TotPower);
    EXPECT_EQ(0.0, Node(HWBaseboard(1).WaterInletNode).MassFlowRate);
    EXPECT_EQ(HWBaseboard(1).AirInletTemp, HWBaseboard(1).AirOutletTemp);
    EXPECT_EQ(HWBaseboard(1).WaterInletTemp, HWBaseboard(1).WaterOutletTemp);
    EXPECT_EQ(0.0, HWBaseboard(1).AirMassFlowRate);

    // clear
    Node.deallocate();
    HWBaseboard.deallocate();
    ZoneSysEnergyDemand.deallocate();
    CurDeadBandOrSetback.deallocate();
    PlantLoop.deallocate();
    QBBRadSource.deallocate();
>>>>>>> b6f573e2
}<|MERGE_RESOLUTION|>--- conflicted
+++ resolved
@@ -73,54 +73,54 @@
 
 using namespace ObjexxFCL;
 
-TEST_F(EnergyPlusFixture, HWBaseboardRadiator_CalcHWBaseboard)
+TEST_F( EnergyPlusFixture, HWBaseboardRadiator_CalcHWBaseboard)
 {
-    Real64 LoadMet;
-    int BBNum;
-
-    Node.allocate(1);
-    HWBaseboard.allocate(1);
-    ZoneSysEnergyDemand.allocate(1);
-    CurDeadBandOrSetback.allocate(1);
-    PlantLoop.allocate(1);
-    QBBRadSource.allocate(1);
-
-    Node(1).MassFlowRate = 0.40;
-    CurDeadBandOrSetback(1) = false;
-    ZoneSysEnergyDemand(1).RemainingOutputReqToHeatSP = 12000.;
-    BBNum = 1;
-    LoadMet = 0.0;
-    HWBaseboard(1).ZonePtr = 1;
-    HWBaseboard(1).AirInletTemp = 21.;
-    HWBaseboard(1).WaterInletTemp = 82.;
-    HWBaseboard(1).WaterInletNode = 1;
-    HWBaseboard(1).WaterMassFlowRateMax = 0.40;
-    HWBaseboard(1).AirMassFlowRateStd = 0.5;
-    HWBaseboard(1).SchedPtr = -1;
-    HWBaseboard(1).LoopNum = 1;
-    HWBaseboard(1).UA = 370;
-    PlantLoop(1).FluidName = "Water";
-    PlantLoop(1).FluidIndex = 1;
-    PlantLoop(1).FluidType = 2;
-    QBBRadSource(1) = 0.0;
-
-    CalcHWBaseboard(BBNum, LoadMet);
-
-    EXPECT_NEAR(14746.226690452937, HWBaseboard(1).TotPower, 0.000001);
-    EXPECT_NEAR(50.349854486072232, HWBaseboard(1).AirOutletTemp, 0.000001);
-    EXPECT_NEAR(73.224991258180438, HWBaseboard(1).WaterOutletTemp, 0.000001);
-    EXPECT_NEAR(0.5, HWBaseboard(1).AirMassFlowRate, 0.000001);
-
-    Node.deallocate();
-    HWBaseboard.deallocate();
-    ZoneSysEnergyDemand.deallocate();
-    CurDeadBandOrSetback.deallocate();
-    PlantLoop.deallocate();
-    QBBRadSource.deallocate();
+	Real64 LoadMet;
+	int BBNum;
+
+	Node.allocate( 1 );
+	HWBaseboard.allocate( 1 );
+	ZoneSysEnergyDemand.allocate( 1 );
+	CurDeadBandOrSetback.allocate( 1 );
+	PlantLoop.allocate( 1 );
+	QBBRadSource.allocate( 1 );
+
+	Node( 1 ).MassFlowRate = 0.40;
+	CurDeadBandOrSetback( 1 ) = false;
+	ZoneSysEnergyDemand( 1 ).RemainingOutputReqToHeatSP = 12000.;
+	BBNum = 1;
+	LoadMet = 0.0;
+	HWBaseboard( 1 ).ZonePtr = 1;
+	HWBaseboard( 1 ).AirInletTemp = 21.;
+	HWBaseboard( 1 ).WaterInletTemp = 82.;
+	HWBaseboard( 1 ).WaterInletNode = 1;
+	HWBaseboard( 1 ).WaterMassFlowRateMax = 0.40;
+	HWBaseboard( 1 ).AirMassFlowRateStd = 0.5;
+	HWBaseboard( 1 ).SchedPtr = -1;
+	HWBaseboard( 1 ).LoopNum = 1;
+	HWBaseboard( 1 ).UA = 370;
+	PlantLoop( 1 ).FluidName = "Water";
+	PlantLoop( 1 ).FluidIndex = 1;
+	PlantLoop( 1 ).FluidType = 2;
+	QBBRadSource( 1 ) = 0.0;
+
+	CalcHWBaseboard( BBNum, LoadMet );
+
+	EXPECT_NEAR( 14746.226690452937, HWBaseboard( 1 ).TotPower, 0.000001);
+	EXPECT_NEAR( 50.349854486072232, HWBaseboard( 1 ).AirOutletTemp, 0.000001 );
+	EXPECT_NEAR( 73.224991258180438, HWBaseboard( 1 ).WaterOutletTemp, 0.000001 );
+	EXPECT_NEAR( 0.5, HWBaseboard( 1 ).AirMassFlowRate, 0.000001 );
+
+	Node.deallocate();
+	HWBaseboard.deallocate();
+	ZoneSysEnergyDemand.deallocate();
+	CurDeadBandOrSetback.deallocate();
+	PlantLoop.deallocate();
+	QBBRadSource.deallocate();
 }
 
-<<<<<<< HEAD
-TEST_F( EnergyPlusFixture, HWBaseboardRadiator_HWBaseboardWaterFlowResetTest ) {
+TEST_F(EnergyPlusFixture, HWBaseboardRadiator_HWBaseboardWaterFlowResetTest)
+{
 	Real64 LoadMet;
 	int BBNum;
 
@@ -133,7 +133,6 @@
 	CurDeadBandOrSetback.allocate( 1 );
 	PlantLoop.allocate( 1 );
 	QBBRadSource.allocate( 1 );
-
 
 	CurDeadBandOrSetback( 1 ) = false;
 	ZoneSysEnergyDemand( 1 ).RemainingOutputReqToHeatSP = 0.0; // zero load test
@@ -212,87 +211,4 @@
 	CurDeadBandOrSetback.deallocate();
 	PlantLoop.deallocate();
 	QBBRadSource.deallocate();
-
-=======
-TEST_F(EnergyPlusFixture, HWBaseboardRadiator_HWBaseboardWaterFlowResetTest)
-{
-    Real64 LoadMet;
-    int BBNum;
-
-    BBNum = 1;
-    LoadMet = 0.0;
-
-    Node.allocate(2);
-    HWBaseboard.allocate(1);
-    ZoneSysEnergyDemand.allocate(1);
-    CurDeadBandOrSetback.allocate(1);
-    PlantLoop.allocate(1);
-    QBBRadSource.allocate(1);
-
-    CurDeadBandOrSetback(1) = false;
-    ZoneSysEnergyDemand(1).RemainingOutputReqToHeatSP = 0.0; // zero load test
-
-    HWBaseboard(1).EquipID = "HWRadiativeConvectiveBB";
-    HWBaseboard(1).EquipType = TypeOf_Baseboard_Rad_Conv_Water;
-    HWBaseboard(1).ZonePtr = 1;
-    HWBaseboard(1).AirInletTemp = 21.0;
-    HWBaseboard(1).WaterInletTemp = 82.;
-    HWBaseboard(1).WaterInletNode = 1;
-    HWBaseboard(1).WaterOutletNode = 2;
-    HWBaseboard(1).WaterMassFlowRateMax = 0.40;
-    HWBaseboard(1).AirMassFlowRateStd = 0.5;
-    HWBaseboard(1).SchedPtr = -1;
-    HWBaseboard(1).LoopNum = 1;
-    HWBaseboard(1).LoopSideNum = 1;
-    HWBaseboard(1).BranchNum = 1;
-    HWBaseboard(1).UA = 400.0;
-    PlantLoop(1).FluidName = "Water";
-    PlantLoop(1).FluidIndex = 1;
-    PlantLoop(1).FluidType = 2;
-    QBBRadSource(1) = 0.0;
-
-    Node(HWBaseboard(1).WaterInletNode).MassFlowRate = 0.2;
-    Node(HWBaseboard(1).WaterInletNode).MassFlowRateMax = 0.4;
-    Node(HWBaseboard(1).WaterOutletNode).MassFlowRate = 0.2;
-    Node(HWBaseboard(1).WaterOutletNode).MassFlowRateMax = 0.4;
-
-    TotNumLoops = 1;
-    PlantLoop.allocate(TotNumLoops);
-    for (int l = 1; l <= TotNumLoops; ++l) {
-        auto &loop(PlantLoop(l));
-        loop.LoopSide.allocate(1);
-        auto &loopside(PlantLoop(l).LoopSide(1));
-        loopside.TotalBranches = 1;
-        loopside.Branch.allocate(1);
-        auto &loopsidebranch(PlantLoop(l).LoopSide(1).Branch(1));
-        loopsidebranch.TotalComponents = 1;
-        loopsidebranch.Comp.allocate(1);
-    }
-    PlantLoop(1).Name = "HotWaterLoop";
-    PlantLoop(1).FluidName = "HotWater";
-    PlantLoop(1).FluidIndex = 1;
-    PlantLoop(1).FluidName = "WATER";
-    PlantLoop(1).LoopSide(1).Branch(1).Comp(1).Name = HWBaseboard(1).EquipID;
-    PlantLoop(1).LoopSide(1).Branch(1).Comp(1).TypeOf_Num = HWBaseboard(1).EquipType;
-    PlantLoop(1).LoopSide(1).Branch(1).Comp(1).NodeNumIn = HWBaseboard(1).WaterInletNode;
-    PlantLoop(1).LoopSide(1).Branch(1).Comp(1).NodeNumOut = HWBaseboard(1).WaterOutletNode;
-
-    // zero zone load case, so zero LoadMet must be returned
-    CalcHWBaseboard(BBNum, LoadMet);
-
-    EXPECT_EQ(0.0, LoadMet);
-    EXPECT_EQ(0.0, HWBaseboard(1).TotPower);
-    EXPECT_EQ(0.0, Node(HWBaseboard(1).WaterInletNode).MassFlowRate);
-    EXPECT_EQ(HWBaseboard(1).AirInletTemp, HWBaseboard(1).AirOutletTemp);
-    EXPECT_EQ(HWBaseboard(1).WaterInletTemp, HWBaseboard(1).WaterOutletTemp);
-    EXPECT_EQ(0.0, HWBaseboard(1).AirMassFlowRate);
-
-    // clear
-    Node.deallocate();
-    HWBaseboard.deallocate();
-    ZoneSysEnergyDemand.deallocate();
-    CurDeadBandOrSetback.deallocate();
-    PlantLoop.deallocate();
-    QBBRadSource.deallocate();
->>>>>>> b6f573e2
 }