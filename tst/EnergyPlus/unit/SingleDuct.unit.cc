// EnergyPlus, Copyright (c) 1996-2020, The Board of Trustees of the University of Illinois,
// The Regents of the University of California, through Lawrence Berkeley National Laboratory
// (subject to receipt of any required approvals from the U.S. Dept. of Energy), Oak Ridge
// National Laboratory, managed by UT-Battelle, Alliance for Sustainable Energy, LLC, and other
// contributors. All rights reserved.
//
// NOTICE: This Software was developed under funding from the U.S. Department of Energy and the
// U.S. Government consequently retains certain rights. As such, the U.S. Government has been
// granted for itself and others acting on its behalf a paid-up, nonexclusive, irrevocable,
// worldwide license in the Software to reproduce, distribute copies to the public, prepare
// derivative works, and perform publicly and display publicly, and to permit others to do so.
//
// Redistribution and use in source and binary forms, with or without modification, are permitted
// provided that the following conditions are met:
//
// (1) Redistributions of source code must retain the above copyright notice, this list of
//     conditions and the following disclaimer.
//
// (2) Redistributions in binary form must reproduce the above copyright notice, this list of
//     conditions and the following disclaimer in the documentation and/or other materials
//     provided with the distribution.
//
// (3) Neither the name of the University of California, Lawrence Berkeley National Laboratory,
//     the University of Illinois, U.S. Dept. of Energy nor the names of its contributors may be
//     used to endorse or promote products derived from this software without specific prior
//     written permission.
//
// (4) Use of EnergyPlus(TM) Name. If Licensee (i) distributes the software in stand-alone form
//     without changes from the version obtained under this License, or (ii) Licensee makes a
//     reference solely to the software portion of its product, Licensee must refer to the
//     software as "EnergyPlus version X" software, where "X" is the version number Licensee
//     obtained under this License and may not use a different name for the software. Except as
//     specifically required in this Section (4), Licensee shall not use in a company name, a
//     product name, in advertising, publicity, or other promotional activities any name, trade
//     name, trademark, logo, or other designation of "EnergyPlus", "E+", "e+" or confusingly
//     similar designation, without the U.S. Department of Energy's prior written consent.
//
// THIS SOFTWARE IS PROVIDED BY THE COPYRIGHT HOLDERS AND CONTRIBUTORS "AS IS" AND ANY EXPRESS OR
// IMPLIED WARRANTIES, INCLUDING, BUT NOT LIMITED TO, THE IMPLIED WARRANTIES OF MERCHANTABILITY
// AND FITNESS FOR A PARTICULAR PURPOSE ARE DISCLAIMED. IN NO EVENT SHALL THE COPYRIGHT OWNER OR
// CONTRIBUTORS BE LIABLE FOR ANY DIRECT, INDIRECT, INCIDENTAL, SPECIAL, EXEMPLARY, OR
// CONSEQUENTIAL DAMAGES (INCLUDING, BUT NOT LIMITED TO, PROCUREMENT OF SUBSTITUTE GOODS OR
// SERVICES; LOSS OF USE, DATA, OR PROFITS; OR BUSINESS INTERRUPTION) HOWEVER CAUSED AND ON ANY
// THEORY OF LIABILITY, WHETHER IN CONTRACT, STRICT LIABILITY, OR TORT (INCLUDING NEGLIGENCE OR
// OTHERWISE) ARISING IN ANY WAY OUT OF THE USE OF THIS SOFTWARE, EVEN IF ADVISED OF THE
// POSSIBILITY OF SUCH DAMAGE.

// EnergyPlus::Standalone ERV Unit Tests

#include <fstream>

// Google Test Headers
#include <gtest/gtest.h>

// EnergyPlus Headers
#include "Fixtures/EnergyPlusFixture.hh"
#include <EnergyPlus/DataAirLoop.hh>
#include <EnergyPlus/DataAirSystems.hh>
#include <EnergyPlus/DataEnvironment.hh>
#include <EnergyPlus/DataHVACGlobals.hh>
#include <EnergyPlus/DataHeatBalFanSys.hh>
#include <EnergyPlus/DataHeatBalance.hh>
#include <EnergyPlus/DataLoopNode.hh>
#include <EnergyPlus/DataSizing.hh>
#include <EnergyPlus/DataZoneEnergyDemands.hh>
#include <EnergyPlus/DataZoneEquipment.hh>
#include <EnergyPlus/General.hh>
#include <EnergyPlus/Data/EnergyPlusData.hh>
#include <EnergyPlus/HeatBalanceManager.hh>
#include <EnergyPlus/OutputFiles.hh>
#include <EnergyPlus/OutputProcessor.hh>
#include <EnergyPlus/Psychrometrics.hh>
#include <EnergyPlus/ScheduleManager.hh>
#include <EnergyPlus/SimulationManager.hh>
#include <EnergyPlus/SingleDuct.hh>
#include <EnergyPlus/ZoneAirLoopEquipmentManager.hh>

using namespace EnergyPlus;
using namespace SimulationManager;
using namespace DataSizing;
using DataHeatBalance::Zone;

TEST_F(EnergyPlusFixture, VAVNoReheatTerminalUnitSchedule)
{
    std::string const idf_objects = delimited_string({
        "  Zone,",
        "    Zone 1;                !- Name",
        "ZoneHVAC:EquipmentConnections,",
        "    Zone 1,                !- Zone Name",
        "    Zone 1 Equipment,             !- Zone Conditioning Equipment List Name",
        "    Zone 1 Supply Inlet,       !- Zone Air Inlet Node or NodeList Name",
        "    ,      !- Zone Air Exhaust Node or NodeList Name",
        "    Zone 1 Air Node,           !- Zone Air Node Name",
        "    Zone 1 Return Node;       !- Zone Return Air Node Name",
        "ZoneHVAC:EquipmentList,",
        "    Zone 1 Equipment,             !- Name",
        "    SequentialLoad,          !- Load Distribution Scheme",
        "    ZoneHVAC:AirDistributionUnit,  !- Zone Equipment 1 Object Type",
        "    Zone 1 ADU,            !- Zone Equipment 1 Name",
        "    1,                       !- Zone Equipment 1 Cooling Sequence",
        "    1;                       !- Zone Equipment 1 Heating or No-Load Sequence",
        "ZoneHVAC:AirDistributionUnit,",
        "    Zone 1 ADU,    !- Name",
        "    Zone 1 Supply Inlet,     !- Air Distribution Unit Outlet Node Name",
        "    AirTerminal:SingleDuct:VAV:NoReheat,  !- Air Terminal Object Type",
        "    Zone 1 VAV No Reheat;           !- Air Terminal Name",
        "AirTerminal:SingleDuct:VAV:NoReheat,",
        "    Zone 1 VAV No Reheat,    !- Name",
        "    AlwaysOff,               !- Availability Schedule Name",
        "    Zone 1 Supply Inlet,     !- Air Outlet Node Name",
        "    Zone 1 Zone Equip Inlet, !- Air Inlet Node Name",
        "    2.0,                     !- Maximum Air Flow Rate {m3/s}",
        "    Constant,                !- Zone Minimum Air Flow Input Method",
        "    0.5;                     !- Constant Minimum Air Flow Fraction",
        "Schedule:Constant,",
        "    AlwaysOff,               !- Name",
        "    ,                        !- Schedule Type Limits Name",
        "    0;                       !- Hourly Value",
        "Schedule:Constant,",
        "    AlwaysOn,               !- Name",
        "    ,                        !- Schedule Type Limits Name",
        "    1;                       !- Hourly Value",

    });

    ASSERT_TRUE(process_idf(idf_objects));

    DataGlobals::NumOfTimeStepInHour = 1;    // must initialize this to get schedules initialized
    DataGlobals::MinutesPerTimeStep = 60;    // must initialize this to get schedules initialized
    ScheduleManager::ProcessScheduleInput(outputFiles()); // read schedules
    ScheduleManager::ScheduleInputProcessed = true;
    DataEnvironment::Month = 1;
    DataEnvironment::DayOfMonth = 21;
    DataGlobals::HourOfDay = 1;
    DataGlobals::TimeStep = 1;
    DataEnvironment::DSTIndicator = 0;
    DataEnvironment::DayOfWeek = 2;
    DataEnvironment::HolidayIndex = 0;
    DataEnvironment::DayOfYear_Schedule = General::OrdinalDay(DataEnvironment::Month, DataEnvironment::DayOfMonth, 1);
    DataEnvironment::StdRhoAir = Psychrometrics::PsyRhoAirFnPbTdbW(101325.0, 20.0, 0.0);
    ScheduleManager::UpdateScheduleValues();

    bool ErrorsFound = false;
    HeatBalanceManager::GetZoneData(ErrorsFound);
    ASSERT_FALSE(ErrorsFound);
    DataZoneEquipment::GetZoneEquipmentData1(state);
    ZoneAirLoopEquipmentManager::GetZoneAirLoopEquipment();
    SingleDuct::GetSysInput(state);
    EXPECT_TRUE(compare_err_stream(""));
    DataHeatBalFanSys::TempControlType.allocate(1);
    DataHeatBalFanSys::TempControlType(1) = DataHVACGlobals::DualSetPointWithDeadBand;

    // node number table
    //  1   Zone 1 Air Node
    //  2   Zone 1 Return Node
    //  3   Zone 1 Supply Inlet
    //  4   Zone 1 Zone Equip Inlet

    DataZoneEnergyDemands::ZoneSysEnergyDemand.allocate(1);

    // Setup for Zone 1 VAV No Reheat
    int SysNum = 1;
    int ZoneNum = 1;
    int ZoneNodeNum = 1;
    int InletNodeNum = 4;
    bool FirstHVACIteration = true;
    Real64 SysMinMassFlow = 1.0 * DataEnvironment::StdRhoAir; // From inputs for Zone 1 VAV
    Real64 SysMaxMassFlow = 2.0 * DataEnvironment::StdRhoAir; // From inputs for Zone 1 VAV

    // Test with heating load
    DataZoneEnergyDemands::ZoneSysEnergyDemand(1).RemainingOutputRequired = 2000.0; // Heating load - expect min flow rate

    // First test - AlwaysOff Schedule - expecting no flow
    SingleDuct::sd_airterminal(SysNum).SchedPtr = 1;
    DataLoopNode::Node(InletNodeNum).MassFlowRate = SysMinMassFlow;
    DataLoopNode::Node(InletNodeNum).MassFlowRateMaxAvail = SysMaxMassFlow;
    DataGlobals::BeginEnvrnFlag = true; // Must be true for initial pass thru SingleDuct::InitSys for this terminal unit
    FirstHVACIteration = true;
    SingleDuct::sd_airterminal(SysNum).InitSys(state, FirstHVACIteration); // Run thru init once with FirstHVACIteration set to true
    DataGlobals::BeginEnvrnFlag = false;
    FirstHVACIteration = false;
    SingleDuct::sd_airterminal(SysNum).InitSys(state, FirstHVACIteration); // Run thru init a second time with FirstHVACIteration set to false
    SingleDuct::sd_airterminal(SysNum).SimVAV(state, FirstHVACIteration, ZoneNum, ZoneNodeNum);
    EXPECT_EQ(0.0, SingleDuct::sd_airterminal(SysNum).sd_airterminalOutlet.AirMassFlowRateMaxAvail);
    EXPECT_EQ(0.0, SingleDuct::sd_airterminal(SysNum).sd_airterminalOutlet.AirMassFlowRate);

    // Second test - AlwaysOn Schedule - expecting flow
    // Reset flows and switch to AlwaysOn Schedule
    DataLoopNode::Node(InletNodeNum).MassFlowRate = SysMinMassFlow;
    DataLoopNode::Node(InletNodeNum).MassFlowRateMaxAvail = SysMaxMassFlow;
    SingleDuct::sd_airterminal(SysNum).SchedPtr = 2;
    FirstHVACIteration = true;
    SingleDuct::sd_airterminal(SysNum).InitSys(state, FirstHVACIteration); // Run thru init once with FirstHVACIteration set to true
    FirstHVACIteration = false;
    SingleDuct::sd_airterminal(SysNum).InitSys(state, FirstHVACIteration); // Run thru init a second time with FirstHVACIteration set to false
    SingleDuct::sd_airterminal(SysNum).SimVAV(state, FirstHVACIteration, ZoneNum, ZoneNodeNum);
    EXPECT_EQ(SysMaxMassFlow, SingleDuct::sd_airterminal(SysNum).sd_airterminalOutlet.AirMassFlowRateMaxAvail);
    EXPECT_EQ(SysMinMassFlow, SingleDuct::sd_airterminal(SysNum).sd_airterminalOutlet.AirMassFlowRate);

    // Test with cooling load
    DataZoneEnergyDemands::ZoneSysEnergyDemand(1).RemainingOutputRequired = -2000.0; // Cooling load - expect max flow rate

    // First test - AlwaysOff Schedule - expecting no flow
    SingleDuct::sd_airterminal(SysNum).SchedPtr = 1;
    DataLoopNode::Node(InletNodeNum).MassFlowRate = SysMinMassFlow;
    DataLoopNode::Node(InletNodeNum).MassFlowRateMaxAvail = SysMaxMassFlow;
    DataGlobals::BeginEnvrnFlag = true; // Must be true for initial pass thru SingleDuct::InitSys for this terminal unit
    FirstHVACIteration = true;
    SingleDuct::sd_airterminal(SysNum).InitSys(state, FirstHVACIteration); // Run thru init once with FirstHVACIteration set to true
    DataGlobals::BeginEnvrnFlag = false;
    FirstHVACIteration = false;
    SingleDuct::sd_airterminal(SysNum).InitSys(state, FirstHVACIteration); // Run thru init a second time with FirstHVACIteration set to false
    SingleDuct::sd_airterminal(SysNum).SimVAV(state, FirstHVACIteration, ZoneNum, ZoneNodeNum);
    EXPECT_EQ(0.0, SingleDuct::sd_airterminal(SysNum).sd_airterminalOutlet.AirMassFlowRateMaxAvail);
    EXPECT_EQ(0.0, SingleDuct::sd_airterminal(SysNum).sd_airterminalOutlet.AirMassFlowRate);

    // Second test - AlwaysOn Schedule - expecting flow
    // Reset flows and switch to AlwaysOn Schedule
    DataLoopNode::Node(InletNodeNum).MassFlowRate = SysMinMassFlow;
    DataLoopNode::Node(InletNodeNum).MassFlowRateMaxAvail = SysMaxMassFlow;
    SingleDuct::sd_airterminal(SysNum).SchedPtr = 2;
    FirstHVACIteration = true;
    SingleDuct::sd_airterminal(SysNum).InitSys(state, FirstHVACIteration); // Run thru init once with FirstHVACIteration set to true
    FirstHVACIteration = false;
    SingleDuct::sd_airterminal(SysNum).InitSys(state, FirstHVACIteration); // Run thru init a second time with FirstHVACIteration set to false
    SingleDuct::sd_airterminal(SysNum).SimVAV(state, FirstHVACIteration, ZoneNum, ZoneNodeNum);
    EXPECT_EQ(SysMaxMassFlow, SingleDuct::sd_airterminal(SysNum).sd_airterminalOutlet.AirMassFlowRateMaxAvail);
    EXPECT_EQ(SysMaxMassFlow, SingleDuct::sd_airterminal(SysNum).sd_airterminalOutlet.AirMassFlowRate);

    // Cleanup
    DataHeatBalFanSys::TempControlType.deallocate();
    DataZoneEnergyDemands::ZoneSysEnergyDemand.deallocate();
}

TEST_F(EnergyPlusFixture, VAVReheatTerminalUnitSchedule)
{
    std::string const idf_objects = delimited_string({
        "  Zone,",
        "    Zone 1;                !- Name",
        "ZoneHVAC:EquipmentConnections,",
        "    Zone 1,                !- Zone Name",
        "    Zone 1 Equipment,             !- Zone Conditioning Equipment List Name",
        "    Zone 1 Supply Inlet,       !- Zone Air Inlet Node or NodeList Name",
        "    ,      !- Zone Air Exhaust Node or NodeList Name",
        "    Zone 1 Air Node,           !- Zone Air Node Name",
        "    Zone 1 Return Node;       !- Zone Return Air Node Name",
        "ZoneHVAC:EquipmentList,",
        "    Zone 1 Equipment,             !- Name",
        "    SequentialLoad,          !- Load Distribution Scheme",
        "    ZoneHVAC:AirDistributionUnit,  !- Zone Equipment 1 Object Type",
        "    Zone 1 ADU,            !- Zone Equipment 1 Name",
        "    1,                       !- Zone Equipment 1 Cooling Sequence",
        "    1;                       !- Zone Equipment 1 Heating or No-Load Sequence",
        "ZoneHVAC:AirDistributionUnit,",
        "    Zone 1 ADU,    !- Name",
        "    Zone 1 Supply Inlet,     !- Air Distribution Unit Outlet Node Name",
        "    AirTerminal:SingleDuct:VAV:Reheat,  !- Air Terminal Object Type",
        "    Zone 1 VAV Reheat;           !- Air Terminal Name",
        "AirTerminal:SingleDuct:VAV:Reheat,",
        "    Zone 1 VAV Reheat,       !- Name",
        "    AlwaysOff,               !- Availability Schedule Name",
        "    Zone 1 VAV Reheat Coil Air Inlet,  !- Damper Air Outlet Node Name",
        "    Zone 1 Zone Equip Inlet, !- Air Inlet Node Name",
        "    1.0,                     !- Maximum Air Flow Rate {m3/s}",
        "    Constant,                !- Zone Minimum Air Flow Input Method",
        "    0.25,                     !- Constant Minimum Air Flow Fraction",
        "    ,                        !- Fixed Minimum Air Flow Rate{m3/s}",
        "    ,                        !- Minimum Air Flow Fraction Schedule Name",
        "    Coil:Heating:Electric,   !- Reheat Coil Object Type",
        "    Zone 1 Reheat Coil,      !- Reheat Coil Name",
        "    ,                        !- Maximum Hot Water or Steam Flow Rate{m3/s}",
        "    ,                        !- Minimum Hot Water or Steam Flow Rate{m3/s}",
        "    Zone 1 Supply Inlet,     !- Air Outlet Node Name",
        "    0.001,                   !- Convergence Tolerance",
        "    ,                        !- Damper Heating Action",
        "    ,                        !- Maximum Flow per Zone Floor Area During Reheat",
        "    ;                        !- Maximum Flow Fraction During Reheat",
        "Coil:Heating:Electric,",
        "    Zone 1 Reheat Coil,      !- Name",
        "    ,                        !- Availability Schedule Name",
        "    1,                       !- Efficiency",
        "    100,                     !- Nominal Capacity of the Coil {W}",
        "    Zone 1 VAV Reheat Coil Air Inlet,  !- Air Inlet Node Name",
        "    Zone 1 Supply Inlet,     !- Air Outlet Node Name",
        "    ;                        !- Temperature Setpoint Node Name",
        "Schedule:Constant,",
        "    AlwaysOff,               !- Name",
        "    ,                        !- Schedule Type Limits Name",
        "    0;                       !- Hourly Value",
        "Schedule:Constant,",
        "    AlwaysOn,               !- Name",
        "    ,                        !- Schedule Type Limits Name",
        "    1;                       !- Hourly Value",

    });

    ASSERT_TRUE(process_idf(idf_objects));

    DataGlobals::NumOfTimeStepInHour = 1;    // must initialize this to get schedules initialized
    DataGlobals::MinutesPerTimeStep = 60;    // must initialize this to get schedules initialized
    ScheduleManager::ProcessScheduleInput(outputFiles()); // read schedules
    ScheduleManager::ScheduleInputProcessed = true;
    DataEnvironment::Month = 1;
    DataEnvironment::DayOfMonth = 21;
    DataGlobals::HourOfDay = 1;
    DataGlobals::TimeStep = 1;
    DataEnvironment::DSTIndicator = 0;
    DataEnvironment::DayOfWeek = 2;
    DataEnvironment::HolidayIndex = 0;
    DataEnvironment::DayOfYear_Schedule = General::OrdinalDay(DataEnvironment::Month, DataEnvironment::DayOfMonth, 1);
    DataEnvironment::StdRhoAir = Psychrometrics::PsyRhoAirFnPbTdbW(101325.0, 20.0, 0.0);
    ScheduleManager::UpdateScheduleValues();

    bool ErrorsFound = false;
    HeatBalanceManager::GetZoneData(ErrorsFound);
    ASSERT_FALSE(ErrorsFound);
    DataZoneEquipment::GetZoneEquipmentData1(state);
    ZoneAirLoopEquipmentManager::GetZoneAirLoopEquipment();
    SingleDuct::GetSysInput(state);
    EXPECT_TRUE(compare_err_stream(""));
    DataHeatBalFanSys::TempControlType.allocate(1);
    DataHeatBalFanSys::TempControlType(1) = DataHVACGlobals::DualSetPointWithDeadBand;

    // node number table
    //  1   Zone 1 Air Node
    //  2   Zone 1 Return Node
    //  3   Zone 1 Supply Inlet
    //  4   Zone 1 VAV Reheat Coil Air Inlet
    //  5   Zone 1 Zone Equip Inlet

    DataZoneEnergyDemands::ZoneSysEnergyDemand.allocate(1);

    // Setup for Zone 1 VAV No Reheat
    int SysNum = 1;
    int ZoneNum = 1;
    int ZoneNodeNum = 1;
    int InletNodeNum = 5;
    bool FirstHVACIteration = true;
    Real64 SysMinMassFlow = 0.25 * DataEnvironment::StdRhoAir; // From inputs for Zone 1 VAV
    Real64 SysMaxMassFlow = 1.0 * DataEnvironment::StdRhoAir;  // From inputs for Zone 1 VAV

    // Test with heating load
    DataZoneEnergyDemands::ZoneSysEnergyDemand(1).RemainingOutputRequired = 2000.0; // Heating load - expect min flow rate

    // First test - AlwaysOff Schedule - expecting no flow
    SingleDuct::sd_airterminal(SysNum).SchedPtr = 1;
    DataLoopNode::Node(InletNodeNum).MassFlowRate = SysMinMassFlow;
    DataLoopNode::Node(InletNodeNum).MassFlowRateMaxAvail = SysMaxMassFlow;
    DataGlobals::BeginEnvrnFlag = true; // Must be true for initial pass thru SingleDuct::InitSys for this terminal unit
    FirstHVACIteration = true;
    SingleDuct::sd_airterminal(SysNum).InitSys(state, FirstHVACIteration); // Run thru init once with FirstHVACIteration set to true
    DataGlobals::BeginEnvrnFlag = false;
    FirstHVACIteration = false;
    SingleDuct::sd_airterminal(SysNum).InitSys(state, FirstHVACIteration); // Run thru init a second time with FirstHVACIteration set to false
    SingleDuct::sd_airterminal(SysNum).SimVAV(state, FirstHVACIteration, ZoneNum, ZoneNodeNum);
    EXPECT_EQ(0.0, SingleDuct::sd_airterminal(SysNum).sd_airterminalOutlet.AirMassFlowRateMaxAvail);
    EXPECT_EQ(0.0, SingleDuct::sd_airterminal(SysNum).sd_airterminalOutlet.AirMassFlowRate);

    // Second test - AlwaysOn Schedule - expecting flow
    // Reset flows and switch to AlwaysOn Schedule
    DataLoopNode::Node(InletNodeNum).MassFlowRate = SysMinMassFlow;
    DataLoopNode::Node(InletNodeNum).MassFlowRateMaxAvail = SysMaxMassFlow;
    SingleDuct::sd_airterminal(SysNum).SchedPtr = 2;
    FirstHVACIteration = true;
    SingleDuct::sd_airterminal(SysNum).InitSys(state, FirstHVACIteration); // Run thru init once with FirstHVACIteration set to true
    FirstHVACIteration = false;
    SingleDuct::sd_airterminal(SysNum).InitSys(state, FirstHVACIteration); // Run thru init a second time with FirstHVACIteration set to false
    SingleDuct::sd_airterminal(SysNum).SimVAV(state, FirstHVACIteration, ZoneNum, ZoneNodeNum);
    EXPECT_EQ(SysMaxMassFlow, SingleDuct::sd_airterminal(SysNum).sd_airterminalOutlet.AirMassFlowRateMaxAvail);
    EXPECT_EQ(SysMinMassFlow, SingleDuct::sd_airterminal(SysNum).sd_airterminalOutlet.AirMassFlowRate);

    // Test with cooling load
    DataZoneEnergyDemands::ZoneSysEnergyDemand(1).RemainingOutputRequired = -2000.0; // Cooling load - expect max flow rate

    // First test - AlwaysOff Schedule - expecting no flow
    SingleDuct::sd_airterminal(SysNum).SchedPtr = 1;
    DataLoopNode::Node(InletNodeNum).MassFlowRate = SysMinMassFlow;
    DataLoopNode::Node(InletNodeNum).MassFlowRateMaxAvail = SysMaxMassFlow;
    DataGlobals::BeginEnvrnFlag = true; // Must be true for initial pass thru SingleDuct::InitSys for this terminal unit
    FirstHVACIteration = true;
    SingleDuct::sd_airterminal(SysNum).InitSys(state, FirstHVACIteration); // Run thru init once with FirstHVACIteration set to true
    DataGlobals::BeginEnvrnFlag = false;
    FirstHVACIteration = false;
    SingleDuct::sd_airterminal(SysNum).InitSys(state, FirstHVACIteration); // Run thru init a second time with FirstHVACIteration set to false
    SingleDuct::sd_airterminal(SysNum).SimVAV(state, FirstHVACIteration, ZoneNum, ZoneNodeNum);
    EXPECT_EQ(0.0, SingleDuct::sd_airterminal(SysNum).sd_airterminalOutlet.AirMassFlowRateMaxAvail);
    EXPECT_EQ(0.0, SingleDuct::sd_airterminal(SysNum).sd_airterminalOutlet.AirMassFlowRate);

    // Second test - AlwaysOn Schedule - expecting flow
    // Reset flows and switch to AlwaysOn Schedule
    DataLoopNode::Node(InletNodeNum).MassFlowRate = SysMinMassFlow;
    DataLoopNode::Node(InletNodeNum).MassFlowRateMaxAvail = SysMaxMassFlow;
    SingleDuct::sd_airterminal(SysNum).SchedPtr = 2;
    FirstHVACIteration = true;
    SingleDuct::sd_airterminal(SysNum).InitSys(state, FirstHVACIteration); // Run thru init once with FirstHVACIteration set to true
    FirstHVACIteration = false;
    SingleDuct::sd_airterminal(SysNum).InitSys(state, FirstHVACIteration); // Run thru init a second time with FirstHVACIteration set to false
    SingleDuct::sd_airterminal(SysNum).SimVAV(state, FirstHVACIteration, ZoneNum, ZoneNodeNum);
    EXPECT_EQ(SysMaxMassFlow, SingleDuct::sd_airterminal(SysNum).sd_airterminalOutlet.AirMassFlowRateMaxAvail);
    EXPECT_EQ(SysMaxMassFlow, SingleDuct::sd_airterminal(SysNum).sd_airterminalOutlet.AirMassFlowRate);

    // Cleanup
    DataHeatBalFanSys::TempControlType.deallocate();
    DataZoneEnergyDemands::ZoneSysEnergyDemand.deallocate();
}

TEST_F(EnergyPlusFixture, SingleDuct_ZeroFloorAreaTest)
{
    // AUTHOR: R. Raustad, FSEC
    // DATE WRITTEN: Sep 2015

    std::string const idf_objects = delimited_string({
        " Output:Diagnostics, DisplayExtraWarnings;",
        "  Timestep, 4;",

        "BUILDING, SingleDuct_ZeroFloorAreaTest, 0.0, Suburbs, .04, .4, FullExterior, 25, 6;",

        "SimulationControl, YES, YES, NO, YES, NO;",

        "  Site:Location,",
        "    Miami Intl Ap FL USA TMY3 WMO=722020E,    !- Name",
        "    25.82,                   !- Latitude {deg}",
        "    -80.30,                  !- Longitude {deg}",
        "    -5.00,                   !- Time Zone {hr}",
        "    11;                      !- Elevation {m}",

        "SizingPeriod:DesignDay,",
        " Miami Intl Ap Ann Clg 1% Condns DB/MCWB, !- Name",
        " 7,                        !- Month",
        " 21,                       !- Day of Month",
        " SummerDesignDay,          !- Day Type",
        " 31.7,                     !- Maximum Dry - Bulb Temperature{ C }",
        " 10.0,                      !- Daily Dry - Bulb Temperature Range{ deltaC }",
        " ,                         !- Dry - Bulb Temperature Range Modifier Type",
        " ,                         !- Dry - Bulb Temperature Range Modifier Day Schedule Name",
        " Wetbulb,                  !- Humidity Condition Type",
        " 22.7,                     !- Wetbulb or DewPoint at Maximum Dry - Bulb{ C }",
        " ,                         !- Humidity Condition Day Schedule Name",
        " ,                         !- Humidity Ratio at Maximum Dry - Bulb{ kgWater / kgDryAir }",
        " ,                         !- Enthalpy at Maximum Dry - Bulb{ J / kg }",
        " ,                         !- Daily Wet - Bulb Temperature Range{ deltaC }",
        " 101217.,                  !- Barometric Pressure{ Pa }",
        " 3.8,                      !- Wind Speed{ m / s }",
        " 340,                      !- Wind Direction{ deg }",
        " No,                       !- Rain Indicator",
        " No,                       !- Snow Indicator",
        " No,                       !- Daylight Saving Time Indicator",
        " ASHRAEClearSky,           !- Solar Model Indicator",
        " ,                         !- Beam Solar Day Schedule Name",
        " ,                         !- Diffuse Solar Day Schedule Name",
        " ,                         !- ASHRAE Clear Sky Optical Depth for Beam Irradiance( taub ) { dimensionless }",
        " ,                         !- ASHRAE Clear Sky Optical Depth for Diffuse Irradiance( taud ) { dimensionless }",
        " 1.00;                     !- Sky Clearness",

        "SizingPeriod:DesignDay,",
        " Miami Intl Ap Ann Htg 99.6% Condns DB, !- Name",
        " 1,                        !- Month",
        " 21,                       !- Day of Month",
        " WinterDesignDay,          !- Day Type",
        " 8.7,                      !- Maximum Dry - Bulb Temperature{ C }",
        " 0.0,                      !- Daily Dry - Bulb Temperature Range{ deltaC }",
        " ,                         !- Dry - Bulb Temperature Range Modifier Type",
        " ,                         !- Dry - Bulb Temperature Range Modifier Day Schedule Name",
        " Wetbulb,                  !- Humidity Condition Type",
        " 8.7,                      !- Wetbulb or DewPoint at Maximum Dry - Bulb{ C }",
        " ,                         !- Humidity Condition Day Schedule Name",
        " ,                         !- Humidity Ratio at Maximum Dry - Bulb{ kgWater / kgDryAir }",
        " ,                         !- Enthalpy at Maximum Dry - Bulb{ J / kg }",
        " ,                         !- Daily Wet - Bulb Temperature Range{ deltaC }",
        " 101217.,                  !- Barometric Pressure{ Pa }",
        " 3.8,                      !- Wind Speed{ m / s }",
        " 340,                      !- Wind Direction{ deg }",
        " No,                       !- Rain Indicator",
        " No,                       !- Snow Indicator",
        " No,                       !- Daylight Saving Time Indicator",
        " ASHRAEClearSky,           !- Solar Model Indicator",
        " ,                         !- Beam Solar Day Schedule Name",
        " ,                         !- Diffuse Solar Day Schedule Name",
        " ,                         !- ASHRAE Clear Sky Optical Depth for Beam Irradiance( taub ) { dimensionless }",
        " ,                         !- ASHRAE Clear Sky Optical Depth for Diffuse Irradiance( taud ) { dimensionless }",
        " 0.00;                     !- Sky Clearness",

        "Zone,",
        "  Space,                   !- Name",
        "  0.0000,                  !- Direction of Relative North {deg}",
        "  0.0000,                  !- X Origin {m}",
        "  0.0000,                  !- Y Origin {m}",
        "  0.0000,                  !- Z Origin {m}",
        "  1,                       !- Type",
        "  1,                       !- Multiplier",
        "  2.4,                     !- Ceiling Height {m}",
        "  ,                        !- Volume {m3}",
        "  autocalculate,           !- Floor Area {m2}",
        "  ,                        !- Zone Inside Convection Algorithm",
        "  ,                        !- Zone Outside Convection Algorithm",
        "  Yes;                     !- Part of Total Floor Area",

        "Zone,",
        "  Space2,                !- Name",
        "  0.0000,                  !- Direction of Relative North {deg}",
        "  0.0000,                  !- X Origin {m}",
        "  0.0000,                  !- Y Origin {m}",
        "  0.0000,                  !- Z Origin {m}",
        "  1,                       !- Type",
        "  1,                       !- Multiplier",
        "  2.4,                     !- Ceiling Height {m}",
        "  ,                        !- Volume {m3}",
        "  autocalculate,           !- Floor Area {m2}",
        "  ,                        !- Zone Inside Convection Algorithm",
        "  ,                        !- Zone Outside Convection Algorithm",
        "  Yes;                     !- Part of Total Floor Area",

        "Sizing:Zone,",
        " Space,                    !- Zone or ZoneList Name",
        " SupplyAirTemperature,     !- Zone Cooling Design Supply Air Temperature Input Method",
        " 12.,                      !- Zone Cooling Design Supply Air Temperature{ C }",
        " ,                         !- Zone Cooling Design Supply Air Temperature Difference{ deltaC }",
        " SupplyAirTemperature,     !- Zone Heating Design Supply Air Temperature Input Method",
        " 50.,                      !- Zone Heating Design Supply Air Temperature{ C }",
        " ,                         !- Zone Heating Design Supply Air Temperature Difference{ deltaC }",
        " 0.008,                    !- Zone Cooling Design Supply Air Humidity Ratio{ kgWater / kgDryAir }",
        " 0.008,                    !- Zone Heating Design Supply Air Humidity Ratio{ kgWater / kgDryAir }",
        " SZ DSOA,                  !- Design Specification Outdoor Air Object Name",
        " 0.0,                      !- Zone Heating Sizing Factor",
        " 0.0,                      !- Zone Cooling Sizing Factor",
        " DesignDay,                !- Cooling Design Air Flow Method",
        " 0,                        !- Cooling Design Air Flow Rate{ m3 / s }",
        " ,                         !- Cooling Minimum Air Flow per Zone Floor Area{ m3 / s - m2 }",
        " ,                         !- Cooling Minimum Air Flow{ m3 / s }",
        " ,                         !- Cooling Minimum Air Flow Fraction",
        " DesignDay,                !- Heating Design Air Flow Method",
        " 0,                        !- Heating Design Air Flow Rate{ m3 / s }",
        " ,                         !- Heating Maximum Air Flow per Zone Floor Area{ m3 / s - m2 }",
        " ,                         !- Heating Maximum Air Flow{ m3 / s }",
        " ;                         !- Heating Maximum Air Flow Fraction",

        "Sizing:Zone,",
        " Space2,                   !- Zone or ZoneList Name",
        " SupplyAirTemperature,     !- Zone Cooling Design Supply Air Temperature Input Method",
        " 12.,                      !- Zone Cooling Design Supply Air Temperature{ C }",
        " ,                         !- Zone Cooling Design Supply Air Temperature Difference{ deltaC }",
        " SupplyAirTemperature,     !- Zone Heating Design Supply Air Temperature Input Method",
        " 50.,                      !- Zone Heating Design Supply Air Temperature{ C }",
        " ,                         !- Zone Heating Design Supply Air Temperature Difference{ deltaC }",
        " 0.008,                    !- Zone Cooling Design Supply Air Humidity Ratio{ kgWater / kgDryAir }",
        " 0.008,                    !- Zone Heating Design Supply Air Humidity Ratio{ kgWater / kgDryAir }",
        " SZ DSOA,                  !- Design Specification Outdoor Air Object Name",
        " 0.0,                      !- Zone Heating Sizing Factor",
        " 0.0,                      !- Zone Cooling Sizing Factor",
        " DesignDay,                !- Cooling Design Air Flow Method",
        " 0,                        !- Cooling Design Air Flow Rate{ m3 / s }",
        " ,                         !- Cooling Minimum Air Flow per Zone Floor Area{ m3 / s - m2 }",
        " ,                         !- Cooling Minimum Air Flow{ m3 / s }",
        " ,                         !- Cooling Minimum Air Flow Fraction",
        " DesignDay,                !- Heating Design Air Flow Method",
        " 0,                        !- Heating Design Air Flow Rate{ m3 / s }",
        " ,                         !- Heating Maximum Air Flow per Zone Floor Area{ m3 / s - m2 }",
        " ,                         !- Heating Maximum Air Flow{ m3 / s }",
        " ;                         !- Heating Maximum Air Flow Fraction",

        "DesignSpecification:OutdoorAir,",
        " SZ DSOA,                  !- Name",
        " flow/zone,                !- Outdoor Air Method",
        " 0.0,                      !- Outdoor Air Flow per Person{ m3 / s - person }",
        " 0.05,                     !- Outdoor Air Flow per Zone Floor Area{ m3 / s - m2 }",
        " 0.05;                     !- Outdoor Air Flow per Zone{ m3 / s }",

        "  Sizing:System,",
        "    VAV Sys 1,               !- AirLoop Name",
        "    sensible,                !- Type of Load to Size On",
        "    autosize,                !- Design Outdoor Air Flow Rate {m3/s}",
        "    0.3,                     !- Central Heating Maximum System Air Flow Ratio",
        "    4.5,                     !- Preheat Design Temperature {C}",
        "    0.008,                   !- Preheat Design Humidity Ratio {kgWater/kgDryAir}",
        "    11.0,                    !- Precool Design Temperature {C}",
        "    0.008,                   !- Precool Design Humidity Ratio {kgWater/kgDryAir}",
        "    12.8,                    !- Central Cooling Design Supply Air Temperature {C}",
        "    25.0,                    !- Central Heating Design Supply Air Temperature {C}",
        "    noncoincident,           !- Type of Zone Sum to Use",
        "    no,                      !- 100% Outdoor Air in Cooling",
        "    no,                      !- 100% Outdoor Air in Heating",
        "    0.008,                   !- Central Cooling Design Supply Air Humidity Ratio {kgWater/kgDryAir}",
        "    0.008,                   !- Central Heating Design Supply Air Humidity Ratio {kgWater/kgDryAir}",
        "    DesignDay,               !- Cooling Design Air Flow Method",
        "    0,                       !- Cooling Design Air Flow Rate {m3/s}",
        "    ,                        !- Supply Air Flow Rate Per Floor Area During Cooling Operation {m3/s-m2}",
        "    ,                        !- Fraction of Autosized Design Cooling Supply Air Flow Rate",
        "    ,                        !- Design Supply Air Flow Rate Per Unit Cooling Capacity {m3/s-W}",
        "    DesignDay,               !- Heating Design Air Flow Method",
        "    0,                       !- Heating Design Air Flow Rate {m3/s}",
        "    ,                        !- Supply Air Flow Rate Per Floor Area During Heating Operation {m3/s-m2}",
        "    ,                        !- Fraction of Autosized Design Heating Supply Air Flow Rate",
        "    ,                        !- Fraction of Autosized Design Cooling Supply Air Flow Rate",
        "    ,                        !- Design Supply Air Flow Rate Per Unit Heating Capacity {m3/s-W}",
        "    ,                        !- System Outdoor Air Method",
        "    1.0,                     !- Zone Maximum Outdoor Air Fraction {dimensionless}",
        "    CoolingDesignCapacity,   !- Cooling Design Capacity Method",
        "    autosize,                !- Cooling Design Capacity {W}",
        "    ,                        !- Cooling Design Capacity Per Floor Area {W/m2}",
        "    ,                        !- Fraction of Autosized Cooling Design Capacity",
        "    HeatingDesignCapacity,   !- Heating Design Capacity Method",
        "    autosize,                !- Heating Design Capacity {W}",
        "    ,                        !- Heating Design Capacity Per Floor Area {W/m2}",
        "    ,                        !- Fraction of Autosized Heating Design Capacity",
        "    VAV;                     !- Central Cooling Capacity Control Method",

        "  ZoneHVAC:EquipmentConnections,",
        "    Space,                    !- Zone Name",
        "    Space Eq,                 !- Zone Conditioning Equipment List Name",
        "    Space In Node,            !- Zone Air Inlet Node or NodeList Name",
        "    Space Out Node,           !- Zone Air Exhaust Node or NodeList Name",
        "    Space Node,               !- Zone Air Node Name",
        "    Space Ret Node;           !- Zone Return Air Node Name",

        "  ZoneHVAC:EquipmentConnections,",
        "    Space2,                   !- Zone Name",
        "    Space2 Eq,                !- Zone Conditioning Equipment List Name",
        "    Space2 In Node,           !- Zone Air Inlet Node or NodeList Name",
        "    Space2 Out Node,          !- Zone Air Exhaust Node or NodeList Name",
        "    Space2 Node,              !- Zone Air Node Name",
        "    Space2 Ret Node;          !- Zone Return Air Node Name",

        "  ZoneHVAC:EquipmentList,",
        "    Space Eq,                !- Name",
        "    SequentialLoad,          !- Load Distribution Scheme",
        "    ZoneHVAC:AirDistributionUnit,  !- Zone Equipment 1 Object Type",
        "    SPACE1-1 ATU,            !- Zone Equipment 1 Name",
        "    1,                       !- Zone Equipment 1 Cooling Sequence",
        "    1;                       !- Zone Equipment 1 Heating or No - Load Sequence",

        "  ZoneHVAC:AirDistributionUnit,",
        "    SPACE1-1 ATU,            !- Name",
        "    Space In Node,           !- Air Distribution Unit Outlet Node Name",
        "    AirTerminal:SingleDuct:VAV:Reheat,  !- Air Terminal Object Type",
        "    SPACE1-1 VAV Reheat;     !- Air Terminal Name",

        "  ZoneHVAC:EquipmentList,",
        "    Space2 Eq,               !- Name",
        "    SequentialLoad,          !- Load Distribution Scheme",
        "    ZoneHVAC:AirDistributionUnit,  !- Zone Equipment 1 Object Type",
        "    SPACE2-1 ATU,            !- Zone Equipment 1 Name",
        "    1,                       !- Zone Equipment 1 Cooling Sequence",
        "    1;                       !- Zone Equipment 1 Heating or No - Load Sequence",

        "  ZoneHVAC:AirDistributionUnit,",
        "    SPACE2-1 ATU,            !- Name",
        "    Space2 In Node,          !- Air Distribution Unit Outlet Node Name",
        "    AirTerminal:SingleDuct:VAV:Reheat,  !- Air Terminal Object Type",
        "    SPACE2-1 VAV Reheat;     !- Air Terminal Name",

        "  AirTerminal:SingleDuct:VAV:Reheat,",
        "    SPACE1-1 VAV Reheat,     !- Name",
        "    AvailSched,              !- Availability Schedule Name",
        "    SPACE1-1 Zone Coil Air In Node,  !- Damper Air Outlet Node Name",
        "    SPACE1-1 ATU In Node,    !- Air Inlet Node Name",
        "    autosize,                !- Maximum Air Flow Rate {m3/s}",
        "    Constant,                !- Zone Minimum Air Flow Input Method",
        "    0.3,                     !- Constant Minimum Air Flow Fraction",
        "    ,                        !- Fixed Minimum Air Flow Rate {m3/s}",
        "    ,                        !- Minimum Air Flow Fraction Schedule Name",
        "    Coil:Heating:Fuel,        !- Reheat Coil Object Type",
        "    SPACE1-1 Zone Coil,      !- Reheat Coil Name",
        "    0.0,                     !- Maximum Hot Water or Steam Flow Rate {m3/s}",
        "    0.0,                     !- Minimum Hot Water or Steam Flow Rate {m3/s}",
        "    SPACE In Node,           !- Air Outlet Node Name",
        "    0.001,                   !- Convergence Tolerance",
        "    ReverseWithLimits,       !- Damper Heating Action",
        "    AUTOCALCULATE,           !- Maximum Flow per Zone Floor Area During Reheat {m3/s-m2}",
        "    AUTOCALCULATE;           !- Maximum Flow Fraction During Reheat",

        "  AirTerminal:SingleDuct:VAV:Reheat,",
        "    SPACE2-1 VAV Reheat,     !- Name",
        "    AvailSched,              !- Availability Schedule Name",
        "    SPACE2-1 Zone Coil Air In Node,  !- Damper Air Outlet Node Name",
        "    SPACE2-1 ATU In Node,    !- Air Inlet Node Name",
        "    autosize,                !- Maximum Air Flow Rate {m3/s}",
        "    Constant,                !- Zone Minimum Air Flow Input Method",
        "    0.3,                     !- Constant Minimum Air Flow Fraction",
        "    ,                        !- Fixed Minimum Air Flow Rate {m3/s}",
        "    ,                        !- Minimum Air Flow Fraction Schedule Name",
        "    Coil:Heating:Fuel,        !- Reheat Coil Object Type",
        "    SPACE2-1 Zone Coil,      !- Reheat Coil Name",
        "    0.0,                     !- Maximum Hot Water or Steam Flow Rate {m3/s}",
        "    0.0,                     !- Minimum Hot Water or Steam Flow Rate {m3/s}",
        "    SPACE2 In Node,          !- Air Outlet Node Name",
        "    0.001,                   !- Convergence Tolerance",
        "    ReverseWithLimits,       !- Damper Heating Action",
        "    AUTOCALCULATE,           !- Maximum Flow per Zone Floor Area During Reheat {m3/s-m2}",
        "    AUTOCALCULATE;           !- Maximum Flow Fraction During Reheat",

        "  BranchList,",
        "    VAV Sys 1 Branches,      !- Name",
        "    VAV Sys 1 Main Branch;   !- Branch 1 Name",

        "  Branch,",
        "    VAV Sys 1 Main Branch,   !- Name",
        "    ,                        !- Pressure Drop Curve Name",
        "    AirLoopHVAC:OutdoorAirSystem,  !- Component 1 Object Type",
        "    OA Sys 1,                !- Component 1 Name",
        "    VAV Sys 1 Inlet Node,    !- Component 1 Inlet Node Name",
        "    Mixed Air Node 1,        !- Component 1 Outlet Node Name",
        "    CoilSystem:Cooling:DX,   !- Component 2 Object Type",
        "    DX Cooling Coil System 1,!- Component 2 Name",
        "    Mixed Air Node 1,        !- Component 2 Inlet Node Name",
        "    Main Cooling Coil 1 Outlet Node,  !- Component 2 Outlet Node Name",
        "    Coil:Heating:Fuel,        !- Component 3 Object Type",
        "    Main Heating Coil 1,     !- Component 3 Name",
        "    Main Cooling Coil 1 Outlet Node,  !- Component 3 Inlet Node Name",
        "    Main Heating Coil 1 Outlet Node,  !- Component 3 Outlet Node Name",
        "    Fan:VariableVolume,      !- Component 4 Object Type",
        "    Supply Fan 1,            !- Component 4 Name",
        "    Main Heating Coil 1 Outlet Node,  !- Component 4 Inlet Node Name",
        "    VAV Sys 1 Outlet Node;   !- Component 4 Outlet Node Name",

        "  AirLoopHVAC,",
        "    VAV Sys 1,               !- Name",
        "    ,                        !- Controller List Name",
        "    VAV Sys 1 Avail List,    !- Availability Manager List Name",
        "    autosize,                !- Design Supply Air Flow Rate {m3/s}",
        "    VAV Sys 1 Branches,      !- Branch List Name",
        "    ,                        !- Connector List Name",
        "    VAV Sys 1 Inlet Node,    !- Supply Side Inlet Node Name",
        "    Demand Out Node,         !- Demand Side Outlet Node Name",
        "    Zone Eq In Node,         !- Demand Side Inlet Node Names",
        "    VAV Sys 1 Outlet Node;   !- Supply Side Outlet Node Names",

        "  AirLoopHVAC:SupplyPath,",
        "    Zone Supply Air Path 1,  !- Name",
        "    Zone Eq In Node,         !- Supply Air Path Inlet Node Name",
        "    AirLoopHVAC:ZoneSplitter,!- Component 1 Object Type",
        "    Zone Supply Air Splitter;  !- Component 1 Name",

        "  AirLoopHVAC:ZoneSplitter,",
        "    Zone Supply Air Splitter,  !- Name",
        "    Zone Eq In Node,         !- Inlet Node Name",
        "    SPACE1-1 ATU In Node,    !- Outlet 1 Node Name",
        "    SPACE2-1 ATU In Node;    !- Outlet 2 Node Name",

        "  AirLoopHVAC:ReturnPath,",
        "    ReturnAirPath1,          !- Name",
        "    Demand Out Node,         !- Return Air Path Outlet Node Name",
        "    AirLoopHVAC:ZoneMixer,   !- Component 1 Object Type",
        "    Zone Return Air Mixer;   !- Component 1 Name",

        "  AirLoopHVAC:ZoneMixer,",
        "    Zone Return Air Mixer,   !- Name",
        "    Demand Out Node,         !- Outlet Node Name",
        "    Space Ret Node,          !- Inlet 1 Node Name",
        "    Space2 Ret Node;         !- Inlet 2 Node Name",

        "  AirLoopHVAC:ControllerList,",
        "    OA Sys 1 Controllers,    !- Name",
        "    Controller:OutdoorAir,   !- Controller 1 Object Type",
        "    OA Controller 1;         !- Controller 1 Name",

        "  AirLoopHVAC:OutdoorAirSystem:EquipmentList,",
        "    OA Sys 1 Equipment,      !- Name",
        "    OutdoorAir:Mixer,        !- Component 3 Object Type",
        "    OA Mixing Box 1;         !- Component 3 Name",

        "  AirLoopHVAC:OutdoorAirSystem,",
        "    OA Sys 1,                !- Name",
        "    OA Sys 1 Controllers,    !- Controller List Name",
        "    OA Sys 1 Equipment,      !- Outdoor Air Equipment List Name",
        "    VAV Sys 1 Avail List;    !- Availability Manager List Name",

        "  OutdoorAir:Node,",
        "    Main Cooling Coil 1 Condenser Node,  !- Name",
        "    -1.0;                    !- Height Above Ground {m}",

        "  OutdoorAir:NodeList,",
        "    OA Sys Inlet Node;       !- Node or NodeList Name 1",

        "  OutdoorAir:Mixer,",
        "    OA Mixing Box 1,         !- Name",
        "    Mixed Air Node 1,        !- Mixed Air Node Name",
        "    OA Sys Inlet Node,       !- Outdoor Air Stream Node Name",
        "    Relief Air Outlet Node,  !- Relief Air Stream Node Name",
        "    VAV Sys 1 Inlet Node;    !- Return Air Stream Node Name",

        "  AvailabilityManagerAssignmentList,",
        "    VAV Sys 1 Avail List,    !- Name",
        "    AvailabilityManager:Scheduled,  !- Availability Manager 1 Object Type",
        "    VAV Sys 1 Avail;         !- Availability Manager 1 Name",

        "  AvailabilityManager:Scheduled,",
        "    VAV Sys 1 Avail,         !- Name",
        "    AvailSched;              !- Schedule Name",

        "  SetpointManager:Scheduled,",
        "    Supply Air Temp Manager 1,  !- Name",
        "    Temperature,             !- Control Variable",
        "    HTGSETP_SCH,             !- Schedule Name",
        "    VAV Sys 1 Outlet Node; !- Setpoint Node or NodeList Name",

        "  SetpointManager:MixedAir,",
        "    Mixed Air and Coil Exit Temp Manager 1,  !- Name",
        "    Temperature,             !- Control Variable",
        "    VAV Sys 1 Outlet Node,   !- Reference Setpoint Node Name",
        "    Main Heating Coil 1 Outlet Node,  !- Fan Inlet Node Name",
        "    VAV Sys 1 Outlet Node,   !- Fan Outlet Node Name",
        "    Mixed Air Node List;     !- Setpoint Node or NodeList Name",

        "  NodeList,",
        "    Mixed Air Node List,",
        "    Main Heating Coil 1 Outlet Node,",
        "    Main Cooling Coil 1 Outlet Node,",
        "    Mixed Air Node 1;",

        "  Controller:OutdoorAir,",
        "    OA Controller 1,         !- Name",
        "    Relief Air Outlet Node,  !- Relief Air Outlet Node Name",
        "    VAV Sys 1 Inlet Node,    !- Return Air Node Name",
        "    Mixed Air Node 1,        !- Mixed Air Node Name",
        "    OA Sys Inlet Node,       !- Actuator Node Name",
        "    autosize,                !- Minimum Outdoor Air Flow Rate {m3/s}",
        "    autosize,                !- Maximum Outdoor Air Flow Rate {m3/s}",
        "    FixedDryBulb,            !- Economizer Control Type",
        "    ModulateFlow,            !- Economizer Control Action Type",
        "    19.,                     !- Economizer Maximum Limit Dry-Bulb Temperature {C}",
        "    ,                        !- Economizer Maximum Limit Enthalpy {J/kg}",
        "    ,                        !- Economizer Maximum Limit Dewpoint Temperature {C}",
        "    ,                        !- Electronic Enthalpy Limit Curve Name",
        "    4.,                      !- Economizer Minimum Limit Dry-Bulb Temperature {C}",
        "    NoLockout,               !- Lockout Type",
        "    FixedMinimum,            !- Minimum Limit Type",
        "    AvailSched;              !- Minimum Outdoor Air Schedule Name",

        "  Coil:Heating:Fuel,",
        "    SPACE1-1 Zone Coil,      !- Name",
        "    AvailSched,              !- Availability Schedule Name",
        "    NaturalGas,              !- Fuel Type",
        "    0.8,                     !- Gas Burner Efficiency",
        "    autosize,                !- Nominal Capacity {W}",
        "    SPACE1-1 Zone Coil Air In Node,  !- Air Inlet Node Name",
        "    Space In Node;          !- Air Outlet Node Name",

        "  Coil:Heating:Fuel,",
        "    SPACE2-1 Zone Coil,      !- Name",
        "    AvailSched,              !- Availability Schedule Name",
        "    NaturalGas,              !- Fuel Type",
        "    0.8,                     !- Gas Burner Efficiency",
        "    autosize,                !- Nominal Capacity {W}",
        "    SPACE2-1 Zone Coil Air In Node,  !- Air Inlet Node Name",
        "    Space2 In Node;          !- Air Outlet Node Name",

        "  CoilSystem:Cooling:DX,",
        "    DX Cooling Coil System 1,!- Name",
        "    AvailSched,              !- Availability Schedule Name",
        "    Mixed Air Node 1,        !- DX Cooling Coil System Inlet Node Name",
        "    Main Cooling Coil 1 Outlet Node,  !- DX Cooling Coil System Outlet Node Name",
        "    Main Cooling Coil 1 Outlet Node,  !- DX Cooling Coil System Sensor Node Name",
        "    Coil:Cooling:DX:SingleSpeed,!- Cooling Coil Object Type",
        "    Main Cooling Coil 1;     !- Cooling Coil Name",

        "  Coil:Cooling:DX:SingleSpeed,",
        "    Main Cooling Coil 1,   !- Name",
        "    AvailSched,            !- Availability Schedule Name",
        "    autosize,              !- Gross Rated Total Cooling Capacity { W }",
        "    autosize,              !- Gross Rated Sensible Heat Ratio",
        "    4.40,                  !- Gross Rated Cooling COP { W / W }",
        "    autosize,              !- Rated Air Flow Rate { m3 / s }",
        "    ,                      !- Rated Evaporator Fan Power Per Volume Flow Rate { W / ( m3 / s ) }",
        "    Mixed Air Node 1,      !- Air Inlet Node Name",
        "    Main Cooling Coil 1 Outlet Node,    !- Air Outlet Node Name",
        "    Biquadratic,           !- Total Cooling Capacity Function of Temperature Curve Name",
        "    Cubic,                 !- Total Cooling Capacity Function of Flow Fraction Curve Name",
        "    Biquadratic,           !- Energy Input Ratio Function of Temperature Curve Name",
        "    Cubic,                 !- Energy Input Ratio Function of Flow Fraction Curve Name",
        "    Cubic,                 !- Part Load Fraction Correlation Curve Name",
        "   ,                       !- Minimum Outdoor Dry-Bulb Temperature for Compressor Operation {C}",
        "    0.0,                   !- Nominal Time for Condensate Removal to Begin",
        "    0.0,                   !- Ratio of Initial Moisture Evaporation Rate and Steady State Latent Capacity",
        "    0.0,                   !- Maximum Cycling Rate",
        "    0.0,                   !- Latent Capacity Time Constant",
        "    Main Cooling Coil 1 Condenser Node, !- Condenser Air Inlet Node Name",
        "    AirCooled,             !- Condenser Type",
        "    0.0,                   !- Evaporative Condenser Effectiveness",
        "    ,                      !- Evaporative Condenser Air Flow Rate",
        "    ,                      !- Evaporative Condenser Pump Rated Power Consumption",
        "    0.0,                   !- Crankcase Heater Capacity",
        "    10.0;                  !- Maximum Outdoor DryBulb Temperature for Crankcase Heater Operation",

        "  Coil:Heating:Fuel,",
        "    Main heating Coil 1,     !- Name",
        "    AvailSched,              !- Availability Schedule Name",
        "    NaturalGas,              !- Fuel Type",
        "    0.8,                     !- Gas Burner Efficiency",
        "    autosize,                !- Nominal Capacity {W}",
        "    Main Cooling Coil 1 Outlet Node,  !- Air Inlet Node Name",
        "    Main Heating Coil 1 Outlet Node,  !- Air Outlet Node Name",
        "    Main Heating Coil 1 Outlet Node;  !- Temperature Setpoint Node Name",

        "  Fan:VariableVolume,",
        "    Supply Fan 1,            !- Name",
        "    AvailSched,              !- Availability Schedule Name",
        "    0.7,                     !- Fan Total Efficiency",
        "    600.0,                   !- Pressure Rise {Pa}",
        "    autosize,                !- Maximum Flow Rate {m3/s}",
        "    FixedFlowRate,           !- Fan Power Minimum Flow Rate Input Method",
        "    ,                        !- Fan Power Minimum Flow Fraction",
        "    0.35326,                 !- Fan Power Minimum Air Flow Rate {m3/s}",
        "    0.9,                     !- Motor Efficiency",
        "    1.0,                     !- Motor In Airstream Fraction",
        "    0.0015302446,            !- Fan Power Coefficient 1",
        "    0.0052080574,            !- Fan Power Coefficient 2",
        "    1.1086242,               !- Fan Power Coefficient 3",
        "    -0.11635563,             !- Fan Power Coefficient 4",
        "    0.000,                   !- Fan Power Coefficient 5",
        "    Main Heating Coil 1 Outlet Node,  !- Air Inlet Node Name",
        "    VAV Sys 1 Outlet Node;   !- Air Outlet Node Name",

        "Construction,",
        " INT-WALL-1,               !- Name",
        " GP02,                     !- Outside Layer",
        " AL21,                     !- Layer 2",
        " GP02;                     !- Layer 3",

        "Material,",
        " GP02,                     !- Name",
        " MediumSmooth,             !- Roughness",
        " 1.5900001E-02,            !- Thickness{ m }",
        " 0.1600000,                !- Conductivity{ W / m - K }",
        " 801.0000,                 !- Density{ kg / m3 }",
        " 837.0000,                 !- Specific Heat{ J / kg - K }",
        " 0.9000000,                !- Thermal Absorptance",
        " 0.7500000,                !- Solar Absorptance",
        " 0.7500000;                !- Visible Absorptance",

        "Material:AirGap,",
        " AL21,                     !- Name",
        " 0.1570000;                !- Thermal Resistance{ m2 - K / W }",

        "Construction,",
        "FLOOR-SLAB-1,              !- Name",
        "CC03,                      !- Outside Layer",
        "CP01;                      !- Layer 2",

        "Material,",
        " CC03,                     !- Name",
        " MediumRough,              !- Roughness",
        " 0.1016000,                !- Thickness{ m }",
        " 1.310000,                 !- Conductivity{ W / m - K }",
        " 2243.000,                 !- Density{ kg / m3 }",
        " 837.0000,                 !- Specific Heat{ J / kg - K }",
        " 0.9000000,                !- Thermal Absorptance",
        " 0.6500000,                !- Solar Absorptance",
        " 0.6500000;                !- Visible Absorptance",

        "Material:NoMass,",
        " CP01,                     !- Name",
        " Rough,                    !- Roughness",
        " 0.3670000,                !- Thermal Resistance{ m2 - K / W }",
        " 0.9000000,                !- Thermal Absorptance",
        " 0.7500000,                !- Solar Absorptance",
        " 0.7500000;                !- Visible Absorptance",

        "Construction,",
        " CLNG-1,                   !- Name",
        " MAT-CLNG-1;               !- Outside Layer",

        "Material:NoMass,",
        " MAT-CLNG-1,               !- Name",
        " Rough,                    !- Roughness",
        " 0.652259290,              !- Thermal Resistance{ m2 - K / W }",
        " 0.65,                     !- Thermal Absorptance",
        " 0.65,                     !- Solar Absorptance",
        " 0.65;                     !- Visible Absorptance",

        "BuildingSurface:Detailed,",
        " SPACE-W1,                  !- Name",
        " WALL,                     !- Surface Type",
        " INT-WALL-1,               !- Construction Name",
        " Space,                    !- Zone Name",
        " Outdoors,                 !- Outside Boundary Condition",
        " ,                         !- Outside Boundary Condition Object",
        " SunExposed,               !- Sun Exposure",
        " WindExposed,              !- Wind Exposure",
        " 0.50000,                  !- View Factor to Ground",
        " 4,                        !- Number of Vertices",
        " 0.0, 0.0, 2.4,            !- X, Y, Z == > Vertex 1 {m}",
        " 0.0, 0.0, 0.0,            !- X, Y, Z == > Vertex 2 {m}",
        " 30.5, 0.0, 0.0,           !- X, Y, Z == > Vertex 3 {m}",
        " 30.5, 0.0, 2.4;           !- X, Y, Z == > Vertex 4 {m}",

        "BuildingSurface:Detailed,",
        " SPACE-C1,                     !- Name",
        " CEILING,                  !- Surface Type",
        " CLNG-1,                   !- Construction Name",
        " Space,                    !- Zone Name",
        " Outdoors,                 !- Outside Boundary Condition",
        " ,                         !- Outside Boundary Condition Object",
        " NoSun,                    !- Sun Exposure",
        " NoWind,                   !- Wind Exposure",
        " 0.0,                      !- View Factor to Ground",
        " 4,                        !- Number of Vertices",
        " 3.7, 3.7, 2.4,            !- X, Y, Z == > Vertex 1 {m}",
        " 0.0, 0.0, 2.4,            !- X, Y, Z == > Vertex 2 {m}",
        " 30.5, 0.0, 2.4,           !- X, Y, Z == > Vertex 3 {m}",
        " 26.8, 3.7, 2.4;           !- X, Y, Z == > Vertex 4 {m}",

        // Issue 5273 - zone floor area = 0 causes overflow of TU Design Size Maximum Flow per Zone Floor Area during Reheat
        //"BuildingSurface:Detailed,",
        //" SPACE-F1,                     !- Name",
        //" FLOOR,                    !- Surface Type",
        //" FLOOR-SLAB-1,             !- Construction Name",
        //" Space,                    !- Zone Name",
        //" Ground,                   !- Outside Boundary Condition",
        //" ,                         !- Outside Boundary Condition Object",
        //" NoSun,                    !- Sun Exposure",
        //" NoWind,                   !- Wind Exposure",
        //" 0.0,                      !- View Factor to Ground",
        //" 4,                        !- Number of Vertices",
        //" 26.8, 3.7, 0.0,           !- X, Y, Z == > Vertex 1 {m}",
        //" 30.5, 0.0, 0.0,           !- X, Y, Z == > Vertex 2 {m}",
        //" 0.0, 0.0, 0.0,            !- X, Y, Z == > Vertex 3 {m}",
        //" 3.7, 3.7, 0.0;            !- X, Y, Z == > Vertex 4 {m}",

        "BuildingSurface:Detailed,",
        " SPACE-W2,                     !- Name",
        " WALL,                     !- Surface Type",
        " INT-WALL-1,               !- Construction Name",
        " Space,                    !- Zone Name",
        " Adiabatic,                !- Outside Boundary Condition",
        " ,                         !- Outside Boundary Condition Object",
        " NoSun,                    !- Sun Exposure",
        " NoWind,                   !- Wind Exposure",
        " 0.0,                      !- View Factor to Ground",
        " 4,                        !- Number of Vertices",
        " 30.5, 0.0, 2.4,           !- X, Y, Z == > Vertex 1 {m}",
        " 30.5, 0.0, 0.0,           !- X, Y, Z == > Vertex 2 {m}",
        " 26.8, 3.7, 0.0,           !- X, Y, Z == > Vertex 3 {m}",
        " 26.8, 3.7, 2.4;           !- X, Y, Z == > Vertex 4 {m}",

        "BuildingSurface:Detailed,",
        " SPACE-W3,                     !- Name",
        " WALL,                     !- Surface Type",
        " INT-WALL-1,               !- Construction Name",
        " Space,                    !- Zone Name",
        " Adiabatic,                !- Outside Boundary Condition",
        " ,                         !- Outside Boundary Condition Object",
        " NoSun,                    !- Sun Exposure",
        " NoWind,                   !- Wind Exposure",
        " 0.0,                      !- View Factor to Ground",
        " 4,                        !- Number of Vertices",
        " 3.7, 3.7, 2.4,            !- X, Y, Z == > Vertex 1 {m}",
        " 3.7, 3.7, 0.0,            !- X, Y, Z == > Vertex 2 {m}",
        " 0.0, 0.0, 0.0,            !- X, Y, Z == > Vertex 3 {m}",
        " 0.0, 0.0, 2.4;            !- X, Y, Z == > Vertex 4 {m}",

        "BuildingSurface:Detailed,",
        " SPACE-W4,                     !- Name",
        " WALL,                     !- Surface Type",
        " INT-WALL-1,               !- Construction Name",
        " Space,                    !- Zone Name",
        " Adiabatic,                !- Outside Boundary Condition",
        " ,                         !- Outside Boundary Condition Object",
        " NoSun,                    !- Sun Exposure",
        " NoWind,                   !- Wind Exposure",
        " 0.0,                      !- View Factor to Ground",
        " 4,                        !- Number of Vertices",
        " 26.8, 3.7, 2.4,           !- X, Y, Z == > Vertex 1 {m}",
        " 26.8, 3.7, 0.0,           !- X, Y, Z == > Vertex 2 {m}",
        " 3.7, 3.7, 0.0,            !- X, Y, Z == > Vertex 3 {m}",
        " 3.7, 3.7, 2.4;            !- X, Y, Z == > Vertex 4 {m}",

        "ZoneControl:Thermostat,",
        " Space Thermostat,         !- Name",
        " Space,                    !- Zone or ZoneList Name",
        " Dual Zone Control Type Sched,  !- Control Type Schedule Name",
        " ThermostatSetpoint:DualSetpoint,  !- Control 1 Object Type",
        " Space DualSPSched;        !- Control 1 Name",

        "ZoneControl:Thermostat,",
        " Space2 Thermostat,        !- Name",
        " Space2,                   !- Zone or ZoneList Name",
        " Dual Zone Control Type Sched,  !- Control Type Schedule Name",
        " ThermostatSetpoint:DualSetpoint,  !- Control 1 Object Type",
        " Space DualSPSched;        !- Control 1 Name",

        "Schedule:Compact,",
        " Dual Zone Control Type Sched,  !- Name",
        " Any Number,               !- Schedule Type Limits Name",
        " Through: 12/31,           !- Field 1",
        " For: AllDays,             !- Field 2",
        " Until: 24:00,4;           !- Field 3",

        "ThermostatSetpoint:DualSetpoint,",
        " Space DualSPSched,        !- Name",
        " HTGSETP_SCH,              !- Heating Setpoint Temperature Schedule Name",
        " CLGSETP_SCH;              !- Cooling Setpoint Temperature Schedule Name",

        "Schedule:Compact,",
        " CLGSETP_SCH,              !- Name",
        " Any Number,               !- Schedule Type Limits Name",
        " Through: 12/31,           !- Field 1",
        " For: AllDays,             !- Field 19",
        " Until: 24:00,24.0;        !- Field 20",

        "Schedule:Compact,",
        " HTGSETP_SCH,              !- Name",
        " Any Number,               !- Schedule Type Limits Name",
        " Through: 12/31,           !- Field 1",
        " For: AllDays,             !- Field 22",
        " Until: 24:00, 20.0;       !- Field 23",

        "BuildingSurface:Detailed,",
        " SPACE2-W1,               !- Name",
        " WALL,                     !- Surface Type",
        " INT-WALL-1,               !- Construction Name",
        " Space2,                   !- Zone Name",
        " Outdoors,                 !- Outside Boundary Condition",
        " ,                         !- Outside Boundary Condition Object",
        " SunExposed,               !- Sun Exposure",
        " WindExposed,              !- Wind Exposure",
        " 0.50000,                  !- View Factor to Ground",
        " 4,                        !- Number of Vertices",
        " 0.0, 0.0, 2.4,            !- X, Y, Z == > Vertex 1 {m}",
        " 0.0, 0.0, 0.0,            !- X, Y, Z == > Vertex 2 {m}",
        " 30.5, 0.0, 0.0,           !- X, Y, Z == > Vertex 3 {m}",
        " 30.5, 0.0, 2.4;           !- X, Y, Z == > Vertex 4 {m}",

        "BuildingSurface:Detailed,",
        " SPACE2-C1,                  !- Name",
        " CEILING,                  !- Surface Type",
        " CLNG-1,                   !- Construction Name",
        " Space2,                   !- Zone Name",
        " Outdoors,                 !- Outside Boundary Condition",
        " ,                         !- Outside Boundary Condition Object",
        " NoSun,                    !- Sun Exposure",
        " NoWind,                   !- Wind Exposure",
        " 0.0,                      !- View Factor to Ground",
        " 4,                        !- Number of Vertices",
        " 3.7, 3.7, 2.4,            !- X, Y, Z == > Vertex 1 {m}",
        " 0.0, 0.0, 2.4,            !- X, Y, Z == > Vertex 2 {m}",
        " 30.5, 0.0, 2.4,           !- X, Y, Z == > Vertex 3 {m}",
        " 26.8, 3.7, 2.4;           !- X, Y, Z == > Vertex 4 {m}",

        "BuildingSurface:Detailed,",
        " SPACE2-F1,                  !- Name",
        " FLOOR,                    !- Surface Type",
        " FLOOR-SLAB-1,             !- Construction Name",
        " Space2,                   !- Zone Name",
        " Ground,                   !- Outside Boundary Condition",
        " ,                         !- Outside Boundary Condition Object",
        " NoSun,                    !- Sun Exposure",
        " NoWind,                   !- Wind Exposure",
        " 0.0,                      !- View Factor to Ground",
        " 4,                        !- Number of Vertices",
        " 26.8, 3.7, 0.0,           !- X, Y, Z == > Vertex 1 {m}",
        " 30.5, 0.0, 0.0,           !- X, Y, Z == > Vertex 2 {m}",
        " 0.0, 0.0, 0.0,            !- X, Y, Z == > Vertex 3 {m}",
        " 3.7, 3.7, 0.0;            !- X, Y, Z == > Vertex 4 {m}",

        "BuildingSurface:Detailed,",
        " SPACE2-W2,                  !- Name",
        " WALL,                     !- Surface Type",
        " INT-WALL-1,               !- Construction Name",
        " Space2,                   !- Zone Name",
        " Adiabatic,                !- Outside Boundary Condition",
        " ,                         !- Outside Boundary Condition Object",
        " NoSun,                    !- Sun Exposure",
        " NoWind,                   !- Wind Exposure",
        " 0.0,                      !- View Factor to Ground",
        " 4,                        !- Number of Vertices",
        " 30.5, 0.0, 2.4,           !- X, Y, Z == > Vertex 1 {m}",
        " 30.5, 0.0, 0.0,           !- X, Y, Z == > Vertex 2 {m}",
        " 26.8, 3.7, 0.0,           !- X, Y, Z == > Vertex 3 {m}",
        " 26.8, 3.7, 2.4;           !- X, Y, Z == > Vertex 4 {m}",

        "BuildingSurface:Detailed,",
        " SPACE2-W3,                  !- Name",
        " WALL,                     !- Surface Type",
        " INT-WALL-1,               !- Construction Name",
        " Space2,                   !- Zone Name",
        " Adiabatic,                !- Outside Boundary Condition",
        " ,                         !- Outside Boundary Condition Object",
        " NoSun,                    !- Sun Exposure",
        " NoWind,                   !- Wind Exposure",
        " 0.0,                      !- View Factor to Ground",
        " 4,                        !- Number of Vertices",
        " 3.7, 3.7, 2.4,            !- X, Y, Z == > Vertex 1 {m}",
        " 3.7, 3.7, 0.0,            !- X, Y, Z == > Vertex 2 {m}",
        " 0.0, 0.0, 0.0,            !- X, Y, Z == > Vertex 3 {m}",
        " 0.0, 0.0, 2.4;            !- X, Y, Z == > Vertex 4 {m}",

        "BuildingSurface:Detailed,",
        " SPACE2-W4,                  !- Name",
        " WALL,                     !- Surface Type",
        " INT-WALL-1,               !- Construction Name",
        " Space2,                   !- Zone Name",
        " Adiabatic,                !- Outside Boundary Condition",
        " ,                         !- Outside Boundary Condition Object",
        " NoSun,                    !- Sun Exposure",
        " NoWind,                   !- Wind Exposure",
        " 0.0,                      !- View Factor to Ground",
        " 4,                        !- Number of Vertices",
        " 26.8, 3.7, 2.4,           !- X, Y, Z == > Vertex 1 {m}",
        " 26.8, 3.7, 0.0,           !- X, Y, Z == > Vertex 2 {m}",
        " 3.7, 3.7, 0.0,            !- X, Y, Z == > Vertex 3 {m}",
        " 3.7, 3.7, 2.4;            !- X, Y, Z == > Vertex 4 {m}",

        "OutdoorAir:NodeList,",
        "  OutsideAirInletNodes;    !- Node or NodeList Name 1",

        "ScheduleTypeLimits,",
        "  Any Number;              !- Name",

        "Schedule:Compact,",
        "  AvailSched,              !- Name",
        "  Any Number,              !- Schedule Type Limits Name",
        "  Through: 12/31,          !- Field 3",
        "  For: AllDays,            !- Field 4",
        "  Until: 24:00,1.0;        !- Field 5",

        "Schedule:Compact,",
        "  FanOpModeSchedule,       !- Name",
        "  Any Number,              !- Schedule Type Limits Name",
        "  Through: 12/31,          !- Field 1",
        "  For: AllDays,            !- Field 2",
        "  Until: 24:00,1.0;        !- Field 7",

        "Curve:Biquadratic,",
        "  Biquadratic,             !- Name",
        "  1.0,                     !- Coefficient1 Constant",
        "  0.0,                     !- Coefficient2 x",
        "  0.0,                     !- Coefficient3 x**2",
        "  0.0,                     !- Coefficient4 y",
        "  0.0,                     !- Coefficient5 y**2",
        "  0.0,                     !- Coefficient6 x*y",
        "  5,                       !- Minimum Value of x",
        "  40,                      !- Maximum Value of x",
        "  -5,                      !- Minimum Value of y",
        "  30,                      !- Maximum Value of y",
        "  ,                        !- Minimum Curve Output",
        "  ,                        !- Maximum Curve Output",
        "  Temperature,             !- Input Unit Type for X",
        "  Temperature,             !- Input Unit Type for Y",
        "  Dimensionless;           !- Output Unit Type",

        "Curve:Cubic,",
        "  Cubic,                   !- Name",
        "  1.0,                     !- Coefficient1 Constant",
        "  0.0,                     !- Coefficient2 x",
        "  0.0,                     !- Coefficient3 x**2",
        "  0,                       !- Coefficient4 x**3",
        "  11,                      !- Minimum Value of x",
        "  30,                      !- Maximum Value of x",
        "  ,                        !- Minimum Curve Output",
        "  ,                        !- Maximum Curve Output",
        "  Temperature,             !- Input Unit Type for X",
        "  Temperature;             !- Output Unit Type",
    });

    ASSERT_TRUE(process_idf(idf_objects));

    // OutputProcessor::TimeValue.allocate(2);

<<<<<<< HEAD
    ManageSimulation(state, OutputFiles::getSingleton()); // run the design day over the warmup period (24 hrs, 25 days)
=======
    ManageSimulation(outputFiles()); // run the design day over the warmup period (24 hrs, 25 days)
>>>>>>> 507eb8d3

    // compare_err_stream( "" ); // just for debugging

    // zone floor area of zone 1 = 0, zone 2 > 0. Expect TU MaxAirVolFlowRateDuringReheat = 0 only for zone 1.
    // this test isn't relevant anymore since defaulting is done differently
    Real64 MaxAirVolFlowRateDuringReheatDes = min(FinalZoneSizing(1).DesHeatVolFlowMax, SingleDuct::sd_airterminal(1).MaxAirVolFlowRate);
    // Real64 MaxAirVolFlowRateDuringReheatDes = min( 0.002032 * SingleDuct::sd_airterminal( 1 ).ZoneFloorArea, SingleDuct::sd_airterminal( 1 ).MaxAirVolFlowRate );
    // apply limit based on min stop
    MaxAirVolFlowRateDuringReheatDes =
        max(MaxAirVolFlowRateDuringReheatDes, (SingleDuct::sd_airterminal(1).MaxAirVolFlowRate * SingleDuct::sd_airterminal(1).ZoneMinAirFrac));

    // This isn't relevant any more since the default is calculated differently
    Real64 MaxAirVolFractionDuringReheatDes = min(1.0, (FinalZoneSizing(1).DesHeatVolFlowMax / SingleDuct::sd_airterminal(1).MaxAirVolFlowRate));
    // Real64 MaxAirVolFractionDuringReheatDes = min( 1.0, ( 0.002032 * SingleDuct::sd_airterminal( 1 ).ZoneFloorArea / SingleDuct::sd_airterminal( 1 ).MaxAirVolFlowRate )
    // ); apply limit based on min stop
    MaxAirVolFractionDuringReheatDes = max(MaxAirVolFractionDuringReheatDes, SingleDuct::sd_airterminal(1).ZoneMinAirFrac);
    // apply model math
    MaxAirVolFlowRateDuringReheatDes =
        min(max(MaxAirVolFlowRateDuringReheatDes, MaxAirVolFractionDuringReheatDes * SingleDuct::sd_airterminal(1).MaxAirVolFlowRate),
            SingleDuct::sd_airterminal(1).MaxAirVolFlowRate);
    // EXPECT zone floor area == 0, others as calculated above
    EXPECT_EQ(SingleDuct::sd_airterminal(1).ZoneFloorArea, 0.0);
    EXPECT_NEAR(SingleDuct::sd_airterminal(1).MaxAirVolFlowRateDuringReheat, MaxAirVolFlowRateDuringReheatDes, 0.0000000000001);
    EXPECT_NEAR(MaxAirVolFractionDuringReheatDes, SingleDuct::sd_airterminal(1).MaxAirVolFractionDuringReheat, 0.0000000000001);

    MaxAirVolFlowRateDuringReheatDes = min(FinalZoneSizing(2).DesHeatVolFlowMax, SingleDuct::sd_airterminal(2).MaxAirVolFlowRate);
    MaxAirVolFlowRateDuringReheatDes =
        max(MaxAirVolFlowRateDuringReheatDes, (SingleDuct::sd_airterminal(2).MaxAirVolFlowRate * SingleDuct::sd_airterminal(2).ZoneMinAirFrac));
    MaxAirVolFractionDuringReheatDes = min(1.0, (FinalZoneSizing(2).DesHeatVolFlowMax / SingleDuct::sd_airterminal(2).MaxAirVolFlowRate));
    MaxAirVolFractionDuringReheatDes = max(MaxAirVolFractionDuringReheatDes, SingleDuct::sd_airterminal(2).ZoneMinAirFrac);
    MaxAirVolFlowRateDuringReheatDes =
        min(max(MaxAirVolFlowRateDuringReheatDes, MaxAirVolFractionDuringReheatDes * SingleDuct::sd_airterminal(2).MaxAirVolFlowRate),
            SingleDuct::sd_airterminal(2).MaxAirVolFlowRate);

    // EXPECT zone floor area > 0, others as calculated above
    EXPECT_GT(SingleDuct::sd_airterminal(2).ZoneFloorArea, 0.0);
    EXPECT_NEAR(SingleDuct::sd_airterminal(2).MaxAirVolFlowRateDuringReheat, MaxAirVolFlowRateDuringReheatDes, 0.0000000000001);
    EXPECT_NEAR(MaxAirVolFractionDuringReheatDes, SingleDuct::sd_airterminal(2).MaxAirVolFractionDuringReheat, 0.0000000000001);
}

TEST_F(EnergyPlusFixture, TestOAMassFlowRateUsingStdRhoAir)
{

    // AUTHOR: L. Gu, FSEC
    // DATE WRITTEN: Jul. 2016
    // TEST: #5366

    Real64 SAMassFlow;
    Real64 AirLoopOAFrac;

    SingleDuct::sd_airterminal.allocate(1);
    Zone.allocate(1);
    DataZoneEquipment::ZoneEquipConfig.allocate(1);
    DataAirLoop::AirLoopFlow.allocate(1);
    DataAirLoop::AirLoopControlInfo.allocate(1);
    DataSizing::OARequirements.allocate(1);
    DataHeatBalance::ZoneIntGain.allocate(1);

    Zone(1).FloorArea = 10.0;
    SingleDuct::sd_airterminal(1).CtrlZoneNum = 1;
    SingleDuct::sd_airterminal(1).ActualZoneNum = 1;
    SingleDuct::sd_airterminal(1).NoOAFlowInputFromUser = false;
    SingleDuct::sd_airterminal(1).OARequirementsPtr = 1;
    SingleDuct::sd_airterminal(1).AirLoopNum = 1;

    DataZoneEquipment::ZoneEquipConfig(1).InletNodeAirLoopNum.allocate(1);
    DataZoneEquipment::ZoneEquipConfig(1).InletNodeAirLoopNum(1) = 1;
    DataAirLoop::AirLoopFlow(1).OAFrac = 0.4;
    DataAirLoop::AirLoopControlInfo(1).AirLoopDCVFlag = true;

    DataSizing::OARequirements(1).Name = "CM DSOA WEST ZONE";
    DataSizing::OARequirements(1).OAFlowMethod = DataSizing::OAFlowSum;
    DataSizing::OARequirements(1).OAFlowPerPerson = 0.003149;
    DataSizing::OARequirements(1).OAFlowPerArea = 0.000407;
    DataEnvironment::StdRhoAir = 1.20;
    DataHeatBalance::ZoneIntGain(1).NOFOCC = 0.1;

    SingleDuct::sd_airterminal(1).CalcOAMassFlow(SAMassFlow, AirLoopOAFrac);
    EXPECT_NEAR(0.0131547, SAMassFlow, 0.00001);
    EXPECT_NEAR(0.4, AirLoopOAFrac, 0.00001);

    // Cleanup
    SingleDuct::sd_airterminal.deallocate();
    Zone.deallocate();
    DataZoneEquipment::ZoneEquipConfig.deallocate();
    DataAirLoop::AirLoopFlow.deallocate();
    DataAirLoop::AirLoopControlInfo.deallocate();
    DataSizing::OARequirements.deallocate();
    DataHeatBalance::ZoneIntGain.deallocate();
}

TEST_F(EnergyPlusFixture, SingleDuct_VAVWaterCoilSizing)
{
    // AUTHOR: R. Raustad, FSEC
    // DATE WRITTEN: Mar 2017

    std::string const idf_objects = delimited_string({

        " Output:Diagnostics, DisplayExtraWarnings;",
        "  Timestep, 4;",

        "BUILDING, SingleDuct_VAVWaterCoilSizing, 0.0, Suburbs, .04, .4, FullExterior, 25, 6;",

        "SimulationControl, YES, YES, YES, YES, NO;",

        "  Site:Location,",
        "    Miami Intl Ap FL USA TMY3 WMO=722020E,    !- Name",
        "    25.82,                   !- Latitude {deg}",
        "    -80.30,                  !- Longitude {deg}",
        "    -5.00,                   !- Time Zone {hr}",
        "    11;                      !- Elevation {m}",

        "SizingPeriod:DesignDay,",
        " Miami Intl Ap Ann Clg 1% Condns DB/MCWB, !- Name",
        " 7,                        !- Month",
        " 21,                       !- Day of Month",
        " SummerDesignDay,          !- Day Type",
        " 31.7,                     !- Maximum Dry - Bulb Temperature{ C }",
        " 10.0,                      !- Daily Dry - Bulb Temperature Range{ deltaC }",
        " ,                         !- Dry - Bulb Temperature Range Modifier Type",
        " ,                         !- Dry - Bulb Temperature Range Modifier Day Schedule Name",
        " Wetbulb,                  !- Humidity Condition Type",
        " 22.7,                     !- Wetbulb or DewPoint at Maximum Dry - Bulb{ C }",
        " ,                         !- Humidity Condition Day Schedule Name",
        " ,                         !- Humidity Ratio at Maximum Dry - Bulb{ kgWater / kgDryAir }",
        " ,                         !- Enthalpy at Maximum Dry - Bulb{ J / kg }",
        " ,                         !- Daily Wet - Bulb Temperature Range{ deltaC }",
        " 101217.,                  !- Barometric Pressure{ Pa }",
        " 3.8,                      !- Wind Speed{ m / s }",
        " 340,                      !- Wind Direction{ deg }",
        " No,                       !- Rain Indicator",
        " No,                       !- Snow Indicator",
        " No,                       !- Daylight Saving Time Indicator",
        " ASHRAEClearSky,           !- Solar Model Indicator",
        " ,                         !- Beam Solar Day Schedule Name",
        " ,                         !- Diffuse Solar Day Schedule Name",
        " ,                         !- ASHRAE Clear Sky Optical Depth for Beam Irradiance( taub ) { dimensionless }",
        " ,                         !- ASHRAE Clear Sky Optical Depth for Diffuse Irradiance( taud ) { dimensionless }",
        " 1.00;                     !- Sky Clearness",

        "SizingPeriod:DesignDay,",
        " Miami Intl Ap Ann Htg 99.6% Condns DB, !- Name",
        " 1,                        !- Month",
        " 21,                       !- Day of Month",
        " WinterDesignDay,          !- Day Type",
        " 35.0,                     !- Maximum Dry - Bulb Temperature{ C }", // make sure zone heating load does not exist during sizing
        " 0.0,                      !- Daily Dry - Bulb Temperature Range{ deltaC }",
        " ,                         !- Dry - Bulb Temperature Range Modifier Type",
        " ,                         !- Dry - Bulb Temperature Range Modifier Day Schedule Name",
        " Wetbulb,                  !- Humidity Condition Type",
        " 18.7,                     !- Wetbulb or DewPoint at Maximum Dry - Bulb{ C }",
        " ,                         !- Humidity Condition Day Schedule Name",
        " ,                         !- Humidity Ratio at Maximum Dry - Bulb{ kgWater / kgDryAir }",
        " ,                         !- Enthalpy at Maximum Dry - Bulb{ J / kg }",
        " ,                         !- Daily Wet - Bulb Temperature Range{ deltaC }",
        " 101217.,                  !- Barometric Pressure{ Pa }",
        " 2.8,                      !- Wind Speed{ m / s }",
        " 340,                      !- Wind Direction{ deg }",
        " No,                       !- Rain Indicator",
        " No,                       !- Snow Indicator",
        " No,                       !- Daylight Saving Time Indicator",
        " ASHRAEClearSky,           !- Solar Model Indicator",
        " ,                         !- Beam Solar Day Schedule Name",
        " ,                         !- Diffuse Solar Day Schedule Name",
        " ,                         !- ASHRAE Clear Sky Optical Depth for Beam Irradiance( taub ) { dimensionless }",
        " ,                         !- ASHRAE Clear Sky Optical Depth for Diffuse Irradiance( taud ) { dimensionless }",
        " 1.00;                     !- Sky Clearness",

        "Zone,",
        "  Space,                   !- Name",
        "  0.0000,                  !- Direction of Relative North {deg}",
        "  0.0000,                  !- X Origin {m}",
        "  0.0000,                  !- Y Origin {m}",
        "  0.0000,                  !- Z Origin {m}",
        "  1,                       !- Type",
        "  1,                       !- Multiplier",
        "  2.4,                     !- Ceiling Height {m}",
        "  ,                        !- Volume {m3}",
        "  autocalculate,           !- Floor Area {m2}",
        "  ,                        !- Zone Inside Convection Algorithm",
        "  ,                        !- Zone Outside Convection Algorithm",
        "  Yes;                     !- Part of Total Floor Area",

        "Zone,",
        "  Space2,                !- Name",
        "  0.0000,                  !- Direction of Relative North {deg}",
        "  0.0000,                  !- X Origin {m}",
        "  0.0000,                  !- Y Origin {m}",
        "  0.0000,                  !- Z Origin {m}",
        "  1,                       !- Type",
        "  1,                       !- Multiplier",
        "  2.4,                     !- Ceiling Height {m}",
        "  ,                        !- Volume {m3}",
        "  autocalculate,           !- Floor Area {m2}",
        "  ,                        !- Zone Inside Convection Algorithm",
        "  ,                        !- Zone Outside Convection Algorithm",
        "  Yes;                     !- Part of Total Floor Area",

        "Sizing:Zone,",
        " Space,                    !- Zone or ZoneList Name",
        " SupplyAirTemperature,     !- Zone Cooling Design Supply Air Temperature Input Method",
        " 12.,                      !- Zone Cooling Design Supply Air Temperature{ C }",
        " ,                         !- Zone Cooling Design Supply Air Temperature Difference{ deltaC }",
        " SupplyAirTemperature,     !- Zone Heating Design Supply Air Temperature Input Method",
        " 50.,                      !- Zone Heating Design Supply Air Temperature{ C }",
        " ,                         !- Zone Heating Design Supply Air Temperature Difference{ deltaC }",
        " 0.008,                    !- Zone Cooling Design Supply Air Humidity Ratio{ kgWater / kgDryAir }",
        " 0.008,                    !- Zone Heating Design Supply Air Humidity Ratio{ kgWater / kgDryAir }",
        " SZ DSOA,                  !- Design Specification Outdoor Air Object Name",
        " 0.0,                      !- Zone Heating Sizing Factor",
        " 0.0,                      !- Zone Cooling Sizing Factor",
        " DesignDay,                !- Cooling Design Air Flow Method",
        " 0,                        !- Cooling Design Air Flow Rate{ m3 / s }",
        " ,                         !- Cooling Minimum Air Flow per Zone Floor Area{ m3 / s - m2 }",
        " ,                         !- Cooling Minimum Air Flow{ m3 / s }",
        " ,                         !- Cooling Minimum Air Flow Fraction",
        " DesignDay,                !- Heating Design Air Flow Method",
        " 0,                        !- Heating Design Air Flow Rate{ m3 / s }",
        " ,                         !- Heating Maximum Air Flow per Zone Floor Area{ m3 / s - m2 }",
        " ,                         !- Heating Maximum Air Flow{ m3 / s }",
        " ;                         !- Heating Maximum Air Flow Fraction",

        "Sizing:Zone,",
        " Space2,                   !- Zone or ZoneList Name",
        " SupplyAirTemperature,     !- Zone Cooling Design Supply Air Temperature Input Method",
        " 12.,                      !- Zone Cooling Design Supply Air Temperature{ C }",
        " ,                         !- Zone Cooling Design Supply Air Temperature Difference{ deltaC }",
        " SupplyAirTemperature,     !- Zone Heating Design Supply Air Temperature Input Method",
        " 50.,                      !- Zone Heating Design Supply Air Temperature{ C }",
        " ,                         !- Zone Heating Design Supply Air Temperature Difference{ deltaC }",
        " 0.008,                    !- Zone Cooling Design Supply Air Humidity Ratio{ kgWater / kgDryAir }",
        " 0.008,                    !- Zone Heating Design Supply Air Humidity Ratio{ kgWater / kgDryAir }",
        " SZ DSOA,                  !- Design Specification Outdoor Air Object Name",
        " 0.0,                      !- Zone Heating Sizing Factor",
        " 0.0,                      !- Zone Cooling Sizing Factor",
        " DesignDay,                !- Cooling Design Air Flow Method",
        " 0,                        !- Cooling Design Air Flow Rate{ m3 / s }",
        " ,                         !- Cooling Minimum Air Flow per Zone Floor Area{ m3 / s - m2 }",
        " ,                         !- Cooling Minimum Air Flow{ m3 / s }",
        " ,                         !- Cooling Minimum Air Flow Fraction",
        " DesignDay,                !- Heating Design Air Flow Method",
        " 0,                        !- Heating Design Air Flow Rate{ m3 / s }",
        " ,                         !- Heating Maximum Air Flow per Zone Floor Area{ m3 / s - m2 }",
        " ,                         !- Heating Maximum Air Flow{ m3 / s }",
        " ;                         !- Heating Maximum Air Flow Fraction",

        "DesignSpecification:OutdoorAir,",
        " SZ DSOA,                  !- Name",
        " flow/zone,                !- Outdoor Air Method",
        " 0.0,                      !- Outdoor Air Flow per Person{ m3 / s - person }",
        " 0.05,                     !- Outdoor Air Flow per Zone Floor Area{ m3 / s - m2 }",
        " 0.05;                     !- Outdoor Air Flow per Zone{ m3 / s }",

        "  Sizing:System,",
        "    VAV Sys 1,               !- AirLoop Name",
        "    sensible,                !- Type of Load to Size On",
        "    autosize,                !- Design Outdoor Air Flow Rate {m3/s}",
        "    0.3,                     !- Central Heating Maximum System Air Flow Ratio",
        "    4.5,                     !- Preheat Design Temperature {C}",
        "    0.008,                   !- Preheat Design Humidity Ratio {kgWater/kgDryAir}",
        "    11.0,                    !- Precool Design Temperature {C}",
        "    0.008,                   !- Precool Design Humidity Ratio {kgWater/kgDryAir}",
        "    12.8,                    !- Central Cooling Design Supply Air Temperature {C}",
        "    16.0,                    !- Central Heating Design Supply Air Temperature {C}",
        "    noncoincident,           !- Type of Zone Sum to Use",
        "    no,                      !- 100% Outdoor Air in Cooling",
        "    no,                      !- 100% Outdoor Air in Heating",
        "    0.008,                   !- Central Cooling Design Supply Air Humidity Ratio {kgWater/kgDryAir}",
        "    0.008,                   !- Central Heating Design Supply Air Humidity Ratio {kgWater/kgDryAir}",
        "    DesignDay,               !- Cooling Design Air Flow Method",
        "    0,                       !- Cooling Design Air Flow Rate {m3/s}",
        "    ,                        !- Supply Air Flow Rate Per Floor Area During Cooling Operation {m3/s-m2}",
        "    ,                        !- Fraction of Autosized Design Cooling Supply Air Flow Rate",
        "    ,                        !- Design Supply Air Flow Rate Per Unit Cooling Capacity {m3/s-W}",
        "    DesignDay,               !- Heating Design Air Flow Method",
        "    0,                       !- Heating Design Air Flow Rate {m3/s}",
        "    ,                        !- Supply Air Flow Rate Per Floor Area During Heating Operation {m3/s-m2}",
        "    ,                        !- Fraction of Autosized Design Heating Supply Air Flow Rate",
        "    ,                        !- Fraction of Autosized Design Cooling Supply Air Flow Rate",
        "    ,                        !- Design Supply Air Flow Rate Per Unit Heating Capacity {m3/s-W}",
        "    ,                        !- System Outdoor Air Method",
        "    1.0,                     !- Zone Maximum Outdoor Air Fraction {dimensionless}",
        "    CoolingDesignCapacity,   !- Cooling Design Capacity Method",
        "    autosize,                !- Cooling Design Capacity {W}",
        "    ,                        !- Cooling Design Capacity Per Floor Area {W/m2}",
        "    ,                        !- Fraction of Autosized Cooling Design Capacity",
        "    HeatingDesignCapacity,   !- Heating Design Capacity Method",
        "    autosize,                !- Heating Design Capacity {W}",
        "    ,                        !- Heating Design Capacity Per Floor Area {W/m2}",
        "    ,                        !- Fraction of Autosized Heating Design Capacity",
        "    VAV;                     !- Central Cooling Capacity Control Method",

        "  ZoneHVAC:EquipmentConnections,",
        "    Space,                    !- Zone Name",
        "    Space Eq,                 !- Zone Conditioning Equipment List Name",
        "    Space In Node,            !- Zone Air Inlet Node or NodeList Name",
        "    Space Out Node,           !- Zone Air Exhaust Node or NodeList Name",
        "    Space Node,               !- Zone Air Node Name",
        "    Space Ret Node;           !- Zone Return Air Node Name",

        "  ZoneHVAC:EquipmentConnections,",
        "    Space2,                   !- Zone Name",
        "    Space2 Eq,                !- Zone Conditioning Equipment List Name",
        "    Space2 In Node,           !- Zone Air Inlet Node or NodeList Name",
        "    Space2 Out Node,          !- Zone Air Exhaust Node or NodeList Name",
        "    Space2 Node,              !- Zone Air Node Name",
        "    Space2 Ret Node;          !- Zone Return Air Node Name",

        "  ZoneHVAC:EquipmentList,",
        "    Space Eq,                !- Name",
        "    SequentialLoad,          !- Load Distribution Scheme",
        "    ZoneHVAC:AirDistributionUnit,  !- Zone Equipment 1 Object Type",
        "    SPACE1-1 ATU,            !- Zone Equipment 1 Name",
        "    1,                       !- Zone Equipment 1 Cooling Sequence",
        "    1;                       !- Zone Equipment 1 Heating or No - Load Sequence",

        "  ZoneHVAC:AirDistributionUnit,",
        "    SPACE1-1 ATU,            !- Name",
        "    Space In Node,           !- Air Distribution Unit Outlet Node Name",
        "    AirTerminal:SingleDuct:VAV:Reheat,  !- Air Terminal Object Type",
        "    SPACE1-1 VAV Reheat;     !- Air Terminal Name",

        "  ZoneHVAC:EquipmentList,",
        "    Space2 Eq,               !- Name",
        "    SequentialLoad,          !- Load Distribution Scheme",
        "    ZoneHVAC:AirDistributionUnit,  !- Zone Equipment 1 Object Type",
        "    SPACE2-1 ATU,            !- Zone Equipment 1 Name",
        "    1,                       !- Zone Equipment 1 Cooling Sequence",
        "    1;                       !- Zone Equipment 1 Heating or No - Load Sequence",

        "  ZoneHVAC:AirDistributionUnit,",
        "    SPACE2-1 ATU,            !- Name",
        "    Space2 In Node,          !- Air Distribution Unit Outlet Node Name",
        "    AirTerminal:SingleDuct:VAV:Reheat,  !- Air Terminal Object Type",
        "    SPACE2-1 VAV Reheat;     !- Air Terminal Name",

        "  AirTerminal:SingleDuct:VAV:Reheat,",
        "    SPACE1-1 VAV Reheat,     !- Name",
        "    AvailSched,              !- Availability Schedule Name",
        "    SPACE1-1 Zone Coil Air In Node,  !- Damper Air Outlet Node Name",
        "    SPACE1-1 ATU In Node,    !- Air Inlet Node Name",
        "    autosize,                !- Maximum Air Flow Rate {m3/s}",
        "    Constant,                !- Zone Minimum Air Flow Input Method",
        "    0.3,                     !- Constant Minimum Air Flow Fraction",
        "    ,                        !- Fixed Minimum Air Flow Rate {m3/s}",
        "    ,                        !- Minimum Air Flow Fraction Schedule Name",
        "    Coil:Heating:Water,      !- Reheat Coil Object Type",
        "    SPACE1-1 Zone Coil,      !- Reheat Coil Name",
        "    autosize,                !- Maximum Hot Water or Steam Flow Rate {m3/s}",
        "    0.0,                     !- Minimum Hot Water or Steam Flow Rate {m3/s}",
        "    SPACE In Node,           !- Air Outlet Node Name",
        "    0.001,                   !- Convergence Tolerance",
        "    ReverseWithLimits,       !- Damper Heating Action",
        "    AUTOCALCULATE,           !- Maximum Flow per Zone Floor Area During Reheat {m3/s-m2}",
        "    AUTOCALCULATE;           !- Maximum Flow Fraction During Reheat",

        "  AirTerminal:SingleDuct:VAV:Reheat,",
        "    SPACE2-1 VAV Reheat,     !- Name",
        "    AvailSched,              !- Availability Schedule Name",
        "    SPACE2-1 Zone Coil Air In Node,  !- Damper Air Outlet Node Name",
        "    SPACE2-1 ATU In Node,    !- Air Inlet Node Name",
        "    autosize,                !- Maximum Air Flow Rate {m3/s}",
        "    Constant,                !- Zone Minimum Air Flow Input Method",
        "    0.3,                     !- Constant Minimum Air Flow Fraction",
        "    ,                        !- Fixed Minimum Air Flow Rate {m3/s}",
        "    ,                        !- Minimum Air Flow Fraction Schedule Name",
        "    Coil:Heating:Fuel,        !- Reheat Coil Object Type",
        "    SPACE2-1 Zone Coil,      !- Reheat Coil Name",
        "    0.0,                     !- Maximum Hot Water or Steam Flow Rate {m3/s}",
        "    0.0,                     !- Minimum Hot Water or Steam Flow Rate {m3/s}",
        "    SPACE2 In Node,          !- Air Outlet Node Name",
        "    0.001,                   !- Convergence Tolerance",
        "    ReverseWithLimits,       !- Damper Heating Action",
        "    AUTOCALCULATE,           !- Maximum Flow per Zone Floor Area During Reheat {m3/s-m2}",
        "    AUTOCALCULATE;           !- Maximum Flow Fraction During Reheat",

        "  BranchList,",
        "    VAV Sys 1 Branches,      !- Name",
        "    VAV Sys 1 Main Branch;   !- Branch 1 Name",

        "  Branch,",
        "    VAV Sys 1 Main Branch,   !- Name",
        "    ,                        !- Pressure Drop Curve Name",
        "    AirLoopHVAC:OutdoorAirSystem,  !- Component 1 Object Type",
        "    OA Sys 1,                !- Component 1 Name",
        "    VAV Sys 1 Inlet Node,    !- Component 1 Inlet Node Name",
        "    Mixed Air Node 1,        !- Component 1 Outlet Node Name",
        "    CoilSystem:Cooling:DX,   !- Component 2 Object Type",
        "    DX Cooling Coil System 1,!- Component 2 Name",
        "    Mixed Air Node 1,        !- Component 2 Inlet Node Name",
        "    Main Cooling Coil 1 Outlet Node,  !- Component 2 Outlet Node Name",
        "    Coil:Heating:Fuel,        !- Component 3 Object Type",
        "    Main Heating Coil 1,     !- Component 3 Name",
        "    Main Cooling Coil 1 Outlet Node,  !- Component 3 Inlet Node Name",
        "    Main Heating Coil 1 Outlet Node,  !- Component 3 Outlet Node Name",
        "    Fan:VariableVolume,      !- Component 4 Object Type",
        "    Supply Fan 1,            !- Component 4 Name",
        "    Main Heating Coil 1 Outlet Node,  !- Component 4 Inlet Node Name",
        "    VAV Sys 1 Outlet Node;   !- Component 4 Outlet Node Name",

        "  AirLoopHVAC,",
        "    VAV Sys 1,               !- Name",
        "    ,                        !- Controller List Name",
        "    VAV Sys 1 Avail List,    !- Availability Manager List Name",
        "    autosize,                !- Design Supply Air Flow Rate {m3/s}",
        "    VAV Sys 1 Branches,      !- Branch List Name",
        "    ,                        !- Connector List Name",
        "    VAV Sys 1 Inlet Node,    !- Supply Side Inlet Node Name",
        "    Demand Out Node,         !- Demand Side Outlet Node Name",
        "    Zone Eq In Node,         !- Demand Side Inlet Node Names",
        "    VAV Sys 1 Outlet Node;   !- Supply Side Outlet Node Names",

        "  AirLoopHVAC:SupplyPath,",
        "    Zone Supply Air Path 1,  !- Name",
        "    Zone Eq In Node,         !- Supply Air Path Inlet Node Name",
        "    AirLoopHVAC:ZoneSplitter,!- Component 1 Object Type",
        "    Zone Supply Air Splitter;  !- Component 1 Name",

        "  AirLoopHVAC:ZoneSplitter,",
        "    Zone Supply Air Splitter,  !- Name",
        "    Zone Eq In Node,         !- Inlet Node Name",
        "    SPACE1-1 ATU In Node,    !- Outlet 1 Node Name",
        "    SPACE2-1 ATU In Node;    !- Outlet 2 Node Name",

        "  AirLoopHVAC:ReturnPath,",
        "    ReturnAirPath1,          !- Name",
        "    Demand Out Node,         !- Return Air Path Outlet Node Name",
        "    AirLoopHVAC:ZoneMixer,   !- Component 1 Object Type",
        "    Zone Return Air Mixer;   !- Component 1 Name",

        "  AirLoopHVAC:ZoneMixer,",
        "    Zone Return Air Mixer,   !- Name",
        "    Demand Out Node,         !- Outlet Node Name",
        "    Space Ret Node,          !- Inlet 1 Node Name",
        "    Space2 Ret Node;         !- Inlet 2 Node Name",

        "  AirLoopHVAC:ControllerList,",
        "    OA Sys 1 Controllers,    !- Name",
        "    Controller:OutdoorAir,   !- Controller 1 Object Type",
        "    OA Controller 1;         !- Controller 1 Name",

        "  AirLoopHVAC:OutdoorAirSystem:EquipmentList,",
        "    OA Sys 1 Equipment,      !- Name",
        "    OutdoorAir:Mixer,        !- Component 3 Object Type",
        "    OA Mixing Box 1;         !- Component 3 Name",

        "  AirLoopHVAC:OutdoorAirSystem,",
        "    OA Sys 1,                !- Name",
        "    OA Sys 1 Controllers,    !- Controller List Name",
        "    OA Sys 1 Equipment,      !- Outdoor Air Equipment List Name",
        "    VAV Sys 1 Avail List;    !- Availability Manager List Name",

        "  OutdoorAir:Node,",
        "    Main Cooling Coil 1 Condenser Node,  !- Name",
        "    -1.0;                    !- Height Above Ground {m}",

        "  OutdoorAir:NodeList,",
        "    OA Sys Inlet Node;       !- Node or NodeList Name 1",

        "  OutdoorAir:Mixer,",
        "    OA Mixing Box 1,         !- Name",
        "    Mixed Air Node 1,        !- Mixed Air Node Name",
        "    OA Sys Inlet Node,       !- Outdoor Air Stream Node Name",
        "    Relief Air Outlet Node,  !- Relief Air Stream Node Name",
        "    VAV Sys 1 Inlet Node;    !- Return Air Stream Node Name",

        "  AvailabilityManagerAssignmentList,",
        "    VAV Sys 1 Avail List,    !- Name",
        "    AvailabilityManager:Scheduled,  !- Availability Manager 1 Object Type",
        "    VAV Sys 1 Avail;         !- Availability Manager 1 Name",

        "  AvailabilityManager:Scheduled,",
        "    VAV Sys 1 Avail,         !- Name",
        "    AvailSched;              !- Schedule Name",

        "  SetpointManager:Scheduled,",
        "    Supply Air Temp Manager 1,  !- Name",
        "    Temperature,             !- Control Variable",
        "    HTGSETP_SCH,             !- Schedule Name",
        "    VAV Sys 1 Outlet Node; !- Setpoint Node or NodeList Name",

        "  SetpointManager:MixedAir,",
        "    Mixed Air and Coil Exit Temp Manager 1,  !- Name",
        "    Temperature,             !- Control Variable",
        "    VAV Sys 1 Outlet Node,   !- Reference Setpoint Node Name",
        "    Main Heating Coil 1 Outlet Node,  !- Fan Inlet Node Name",
        "    VAV Sys 1 Outlet Node,   !- Fan Outlet Node Name",
        "    Mixed Air Node List;     !- Setpoint Node or NodeList Name",

        "  NodeList,",
        "    Mixed Air Node List,",
        "    Main Heating Coil 1 Outlet Node,",
        "    Main Cooling Coil 1 Outlet Node,",
        "    Mixed Air Node 1;",

        "  Controller:OutdoorAir,",
        "    OA Controller 1,         !- Name",
        "    Relief Air Outlet Node,  !- Relief Air Outlet Node Name",
        "    VAV Sys 1 Inlet Node,    !- Return Air Node Name",
        "    Mixed Air Node 1,        !- Mixed Air Node Name",
        "    OA Sys Inlet Node,       !- Actuator Node Name",
        "    autosize,                !- Minimum Outdoor Air Flow Rate {m3/s}",
        "    autosize,                !- Maximum Outdoor Air Flow Rate {m3/s}",
        "    FixedDryBulb,            !- Economizer Control Type",
        "    ModulateFlow,            !- Economizer Control Action Type",
        "    19.,                     !- Economizer Maximum Limit Dry-Bulb Temperature {C}",
        "    ,                        !- Economizer Maximum Limit Enthalpy {J/kg}",
        "    ,                        !- Economizer Maximum Limit Dewpoint Temperature {C}",
        "    ,                        !- Electronic Enthalpy Limit Curve Name",
        "    4.,                      !- Economizer Minimum Limit Dry-Bulb Temperature {C}",
        "    NoLockout,               !- Lockout Type",
        "    FixedMinimum,            !- Minimum Limit Type",
        "    AvailSched;              !- Minimum Outdoor Air Schedule Name",

        "  Coil:Heating:Water,",
        "    SPACE1-1 Zone Coil,                      !- Name",
        "    AvailSched,                              !- Availability Schedule Name",
        "    autosize,                                !- U-Factor Times Area Value",
        "    autosize,                                !- Maximum Water Flow Rate",
        "    Zone Coil Water In Node,                 !- Water Inlet Node Name",
        "    Zone Coil Water Out Node,                !- Water Outlet Node Name",
        "    SPACE1-1 Zone Coil Air In Node,          !- Air Inlet Node Name",
        "    Space In Node,                           !- Air Outlet Node Name",
        "    UFactorTimesAreaAndDesignWaterFlowRate,  !- Performance Input Method",
        "    autosize,                                !- Rated Capacity {W}",
        "    82.2,                                    !- Rated Inlet Water Temperature{ C }",
        "    16.6,                                    !- Rated Inlet Air Temperature{ C }",
        "    71.1,                                    !- Rated Outlet Water Temperature{ C }",
        "    32.2,                                    !- Rated Outlet Air Temperature{ C }",
        "    0.5,                                     !- Rated Ratio for Air and Water Convection",
        "    ;                                        !- Design Water Temperature Difference",

        "  Sizing:Plant,",
        "    HeatSys1,                                !- Plant or Condenser Loop Name",
        "    Heating,                                 !- Loop Type",
        "    82.2000,                                 !- Design Loop Exit Temperature{ C }",
        "    11.1000;                                 !- Loop Design Temperature Difference{ deltaC }",

        "  PlantLoop,",
        "    HeatSys1, !- Name",
        "    Water, !- Fluid Type",
        "    , !- User Defined Fluid Type",
        "    HeatSys1 Loop Operation Scheme List,     !- Plant Equipment Operation Scheme Name",
        "    HeatSys1 Supply Outlet Node,             !- Loop Temperature Setpoint Node Name",
        "    100.0,                                   !- Maximum Loop Temperature{ C }",
        "    10.0,                                    !- Minimum Loop Temperature{ C }",
        "    AUTOSIZE,                                !- Maximum Loop Flow Rate{ m3 / s }",
        "    0.0,                                     !- Minimum Loop Flow Rate{ m3 / s }",
        "    AUTOSIZE,                                !- Plant Loop Volume{ m3 }",
        "    HeatSys1 Supply Inlet Node,              !- Plant Side Inlet Node Name",
        "    HeatSys1 Supply Outlet Node,             !- Plant Side Outlet Node Name",
        "    HeatSys1 Supply Branches,                !- Plant Side Branch List Name",
        "    HeatSys1 Supply Connectors,              !- Plant Side Connector List Name",
        "    HeatSys1 Demand Inlet Node,              !- Demand Side Inlet Node Name",
        "    HeatSys1 Demand Outlet Node,             !- Demand Side Outlet Node Name",
        "    HeatSys1 Demand Branches,                !- Demand Side Branch List Name",
        "    HeatSys1 Demand Connectors,              !- Demand Side Connector List Name",
        "    Optimal;                                 !- Load Distribution Scheme",

        "  PlantEquipmentOperationSchemes,",
        "    HeatSys1 Loop Operation Scheme List,     !- Name",
        "    PlantEquipmentOperation:HeatingLoad,     !- Control Scheme 1 Object Type",
        "    HeatSys1 Operation Scheme,               !- Control Scheme 1 Name",
        "    AvailSched;                              !- Control Scheme 1 Schedule Name",

        "  PlantEquipmentOperation:HeatingLoad,",
        "    HeatSys1 Operation Scheme,               !- Name",
        "    0.0,                                     !- Load Range 1 Lower Limit{ W }",
        "    1000000000000000,                        !- Load Range 1 Upper Limit{ W }",
        "    HeatSys1 Equipment List;                 !- Range 1 Equipment List Name",

        "  PlantEquipmentList,",
        "    HeatSys1 Equipment List,                 !- Name",
        "    Boiler:HotWater,                         !- Equipment 1 Object Type",
        "    HeatSys1 Boiler;                         !- Equipment 1 Name",

        "  BranchList,",
        "    HeatSys1 Supply Branches,                !- Name",
        "    HeatSys1 Supply Inlet Branch,            !- Branch 1 Name",
        "    HeatSys1 Supply Equipment Branch,        !- Branch 2 Name",
        "    HeatSys1 Supply Equipment Bypass Branch, !- Branch 3 Name",
        "    HeatSys1 Supply Outlet Branch;           !- Branch 4 Name",

        "  Branch,",
        "    HeatSys1 Supply Inlet Branch,            !- Name",
        "    ,                                        !- Pressure Drop Curve Name",
        "    Pump:VariableSpeed,                      !- Component 1 Object Type",
        "    HeatSys1 Pump,                           !- Component 1 Name",
        "    HeatSys1 Supply Inlet Node,              !- Component 1 Inlet Node Name",
        "    HeatSys1 Pump - HeatSys1 BoilerNodeviaConnector;  !- Component 1 Outlet Node Name",

        "  Branch,",
        "    HeatSys1 Supply Equipment Branch,        !- Name",
        "    ,                                        !- Pressure Drop Curve Name",
        "    Boiler:HotWater,                         !- Component 1 Object Type",
        "    HeatSys1 Boiler,                         !- Component 1 Name",
        "    HeatSys1 Pump - HeatSys1 BoilerNode,     !- Component 1 Inlet Node Name",
        "    HeatSys1 Supply Equipment Outlet Node;   !- Component 1 Outlet Node Name",

        "  Branch,",
        "    HeatSys1 Supply Equipment Bypass Branch,  !- Name",
        "    ,                                         !- Pressure Drop Curve Name",
        "    Pipe:Adiabatic,                           !- Component 1 Object Type",
        "    HeatSys1 Supply Equipment Bypass Pipe,    !- Component 1 Name",
        "    HeatSys1 Supply Equip Bypass Inlet Node,  !- Component 1 Inlet Node Name",
        "    HeatSys1 Supply Equip Bypass Outlet Node;  !- Component 1 Outlet Node Name",

        "  Pipe:Adiabatic,",
        "    HeatSys1 Supply Equipment Bypass Pipe,    !- Name",
        "    HeatSys1 Supply Equip Bypass Inlet Node,  !- Inlet Node Name",
        "    HeatSys1 Supply Equip Bypass Outlet Node;  !- Outlet Node Name",

        "  Branch,",
        "    HeatSys1 Supply Outlet Branch,            !- Name",
        "    ,                                         !- Pressure Drop Curve Name",
        "    Pipe:Adiabatic,                           !- Component 1 Object Type",
        "    HeatSys1 Supply Outlet Pipe,              !- Component 1 Name",
        "    HeatSys1 Supply Mixer - HeatSys1 Supply Outlet Pipe, !- Component 1 Inlet Node Name",
        "    HeatSys1 Supply Outlet Node;              !- Component 1 Outlet Node Name",

        "  Pipe:Adiabatic,",
        "    HeatSys1 Supply Outlet Pipe,              !- Name",
        "    HeatSys1 Supply Mixer - HeatSys1 Supply Outlet Pipe, !- Inlet Node Name",
        "    HeatSys1 Supply Outlet Node;              !- Outlet Node Name",

        "  ConnectorList,",
        "    HeatSys1 Supply Connectors,               !- Name",
        "    Connector:Splitter,                       !- Connector 1 Object Type",
        "    HeatSys1 Supply Splitter,                 !- Connector 1 Name",
        "    Connector:Mixer,                          !- Connector 2 Object Type",
        "    HeatSys1 Supply Mixer;                    !- Connector 2 Name",

        "  Connector:Splitter,",
        "    HeatSys1 Supply Splitter,                 !- Name",
        "    HeatSys1 Supply Inlet Branch,             !- Inlet Branch Name",
        "    HeatSys1 Supply Equipment Branch,         !- Outlet Branch 1 Name",
        "    HeatSys1 Supply Equipment Bypass Branch;  !- Outlet Branch 2 Name",

        "  Connector:Mixer,",
        "    HeatSys1 Supply Mixer,                    !- Name",
        "    HeatSys1 Supply Outlet Branch,            !- Outlet Branch Name",
        "    HeatSys1 Supply Equipment Branch,         !- Inlet Branch 1 Name",
        "    HeatSys1 Supply Equipment Bypass Branch;  !- Inlet Branch 2 Name",

        "  BranchList,",
        "    HeatSys1 Demand Branches,      !- Name",
        "    HeatSys1 Demand Inlet Branch,  !- Branch 1 Name",
        "    HeatSys1 Demand Load Branch 1, !- Branch 2 Name",
        "    HeatSys1 Demand Bypass Branch, !- Branch 60 Name",
        "    HeatSys1 Demand Outlet Branch; !- Branch 61 Name",

        "  Branch,",
        "    HeatSys1 Demand Outlet Branch, !- Name",
        "    ,                            !- Pressure Drop Curve Name",
        "    Pipe:Adiabatic,              !- Component 1 Object Type",
        "    HeatSys1 Demand Outlet Pipe, !- Component 1 Name",
        "    HeatSys1 Demand Mixer - HeatSys1 Demand Outlet Pipe, !- Component 1 Inlet Node Name",
        "    HeatSys1 Demand Outlet Node;  !- Component 1 Outlet Node Name",

        "  Pipe:Adiabatic,",
        "    HeatSys1 Demand Outlet Pipe, !- Name",
        "    HeatSys1 Demand Mixer - HeatSys1 Demand Outlet Pipe, !- Inlet Node Name",
        "    HeatSys1 Demand Outlet Node;  !- Outlet Node Name",

        "  Branch,",
        "    HeatSys1 Demand Bypass Branch, !- Name",
        "    ,                              !- Pressure Drop Curve Name",
        "    Pipe:Adiabatic, !- Component 1 Object Type",
        "    HeatSys1 Demand Bypass Pipe, !- Component 1 Name",
        "    HeatSys1 Demand Bypass Pipe Inlet Node, !- Component 1 Inlet Node Name",
        "    HeatSys1 Demand Bypass Pipe Outlet Node;  !- Component 1 Outlet Node Name",

        "  Pipe:Adiabatic,",
        "    HeatSys1 Demand Bypass Pipe, !- Name",
        "    HeatSys1 Demand Bypass Pipe Inlet Node, !- Inlet Node Name",
        "    HeatSys1 Demand Bypass Pipe Outlet Node;  !- Outlet Node Name",

        "  Branch,",
        "    HeatSys1 Demand Inlet Branch, !- Name",
        "    ,                           !- Pressure Drop Curve Name",
        "    Pipe:Adiabatic,             !- Component 1 Object Type",
        "    HeatSys1 Demand Inlet Pipe, !- Component 1 Name",
        "    HeatSys1 Demand Inlet Node, !- Component 1 Inlet Node Name",
        "    HeatSys1 Demand Inlet Pipe - HeatSys1 Demand Mixer;  !- Component 1 Outlet Node Name",

        "  Pipe:Adiabatic,",
        "    HeatSys1 Demand Inlet Pipe, !- Name",
        "    HeatSys1 Demand Inlet Node, !- Inlet Node Name",
        "    HeatSys1 Demand Inlet Pipe - HeatSys1 Demand Mixer;  !- Outlet Node Name",

        "  Branch,",
        "    HeatSys1 Demand Load Branch 1, !- Name",
        "    ,                        !- Pressure Drop Curve Name",
        "    Coil:Heating:Water,      !- Component 1 Object Type",
        "    SPACE1-1 Zone Coil,      !- Component 1 Name",
        "    Zone Coil Water In Node, !- Component 1 Inlet Node Name",
        "    Zone Coil Water Out Node;  !- Component 1 Outlet Node Name",

        "  ConnectorList,",
        "    HeatSys1 Demand Connectors, !- Name",
        "    Connector:Splitter,      !- Connector 1 Object Type",
        "    HeatSys1 Demand Splitter, !- Connector 1 Name",
        "    Connector:Mixer,         !- Connector 2 Object Type",
        "    HeatSys1 Demand Mixer;   !- Connector 2 Name",

        "  Connector:Splitter,",
        "    HeatSys1 Demand Splitter, !- Name",
        "    HeatSys1 Demand Inlet Branch, !- Inlet Branch Name",
        "    HeatSys1 Demand Load Branch 1; !- Outlet Branch 1 Name",

        "  Connector:Mixer,",
        "    HeatSys1 Demand Mixer,   !- Name",
        "    HeatSys1 Demand Outlet Branch, !- Outlet Branch Name",
        "    HeatSys1 Demand Load Branch 1; !- Inlet Branch 1 Name",

        "  Pump:VariableSpeed,",
        "    HeatSys1 Pump,           !- Name",
        "    HeatSys1 Supply Inlet Node, !- Inlet Node Name",
        "    HeatSys1 Pump - HeatSys1 BoilerNodeviaConnector, !- Outlet Node Name",
        "    AUTOSIZE,                !- Design Maximum Flow Rate{ m3 / s }",
        "    179352,                  !- Design Pump Head{ Pa }",
        "    AUTOSIZE,                !- Design Power Consumption{ W }",
        "    0.9,                     !- Motor Efficiency",
        "    0.0,                     !- Fraction of Motor Inefficiencies to Fluid Stream",
        "    0, 3.2485, -4.7443, 2.5295, !- VariableSpeed Pump Curve Coefficients",
        "    0.0,                     !- Design Minimum Flow Rate{ m3 / s }",
        "    Intermittent;            !- Pump Control Type",

        "  Boiler:HotWater,",
        "    HeatSys1 Boiler,         !- Name",
        "    NATURALGAS,              !- Fuel Type",
        "    48945.2,                 !- Nominal Capacity{ W }",
        "    0.8,                     !- Nominal Thermal Efficiency",
        "    LeavingBoiler,           !- Efficiency Curve Temperature Evaluation Variable",
        "    HeatSys1 Boiler Non-Condensing Boiler Curve, !- Normalized Boiler Efficiency Curve Name",
        "    AUTOSIZE,                !- Design Water Flow Rate{ m3 / s }",
        "    0.0,                     !- Minimum Part Load Ratio",
        "    1.2,                     !- Maximum Part Load Ratio",
        "    1.0,                     !- Optimum Part Load Ratio",
        "    HeatSys1 Pump - HeatSys1 BoilerNode, !- Boiler Water Inlet Node Name",
        "    HeatSys1 Supply Equipment Outlet Node, !- Boiler Water Outlet Node Name",
        "    95.0,                    !- Water Outlet Upper Temperature Limit{ C }",
        "    LeavingSetpointModulated, !- Boiler Flow Mode",
        "    0.0000,                  !- Parasitic Electric Load{ W }",
        "    0.3000;                  !- Sizing Factor",

        "  Curve:Cubic,",
        "    HeatSys1 Boiler Non-Condensing Boiler Curve, !- Name",
        "    0.626428326,             !- Coefficient1 Constant",
        "    0.645643582,             !- Coefficient2 x",
        "    -0.77720685,             !- Coefficient3 x**2",
        "    0.313806701,             !- Coefficient4 x**3",
        "    0.1,                     !- Minimum Value of x",
        "    1;                       !- Maximum Value of x",

        "  SetpointManager:Scheduled,",
        "    HeatSys1 Loop Setpoint Manager, !- Name",
        "    Temperature,                  !- Control Variable",
        "    HeatSys1 Loop Setpoint Sched, !- Schedule Name",
        "    HeatSys1 Supply Outlet Node;  !- Setpoint Node or NodeList Name",

        "  SetpointManager:Scheduled,",
        "    HeatSys1 Boiler Setpoint Manager, !- Name",
        "    Temperature,                  !- Control Variable",
        "    HeatSys1 Loop Setpoint Sched, !- Schedule Name",
        "    HeatSys1 Supply Equipment Outlet Node;  !- Setpoint Node or NodeList Name",

        "  Schedule:Compact,",
        "    HeatSys1 Loop Setpoint Sched, !- Name",
        "    Any Number,              !- Schedule Type Limits Name",
        "    Through: 12/31,          !- Field 1",
        "    For: AllDays,            !- Field 2",
        "    Until: 24:00, 82.2000;   !- Field 3",

        "  Coil:Heating:Fuel,",
        "    SPACE2-1 Zone Coil,      !- Name",
        "    AvailSched,              !- Availability Schedule Name",
        "    NaturalGas,              !- Fuel Type",
        "    0.8,                     !- Gas Burner Efficiency",
        "    autosize,                !- Nominal Capacity {W}",
        "    SPACE2-1 Zone Coil Air In Node,  !- Air Inlet Node Name",
        "    Space2 In Node;          !- Air Outlet Node Name",

        "  CoilSystem:Cooling:DX,",
        "    DX Cooling Coil System 1,!- Name",
        "    AvailSched,              !- Availability Schedule Name",
        "    Mixed Air Node 1,        !- DX Cooling Coil System Inlet Node Name",
        "    Main Cooling Coil 1 Outlet Node,  !- DX Cooling Coil System Outlet Node Name",
        "    Main Cooling Coil 1 Outlet Node,  !- DX Cooling Coil System Sensor Node Name",
        "    Coil:Cooling:DX:SingleSpeed,!- Cooling Coil Object Type",
        "    Main Cooling Coil 1;     !- Cooling Coil Name",

        "  Coil:Cooling:DX:SingleSpeed,",
        "    Main Cooling Coil 1,     !- Name",
        "    AvailSched,              !- Availability Schedule Name",
        "    autosize,                !- Gross Rated Total Cooling Capacity { W }",
        "    autosize,                !- Gross Rated Sensible Heat Ratio",
        "    4.40,                    !- Gross Rated Cooling COP { W / W }",
        "    autosize,                !- Rated Air Flow Rate { m3 / s }",
        "    ,                        !- Rated Evaporator Fan Power Per Volume Flow Rate { W / ( m3 / s ) }",
        "    Mixed Air Node 1,        !- Air Inlet Node Name",
        "    Main Cooling Coil 1 Outlet Node,    !- Air Outlet Node Name",
        "    Biquadratic,             !- Total Cooling Capacity Function of Temperature Curve Name",
        "    Cubic,                   !- Total Cooling Capacity Function of Flow Fraction Curve Name",
        "    Biquadratic,             !- Energy Input Ratio Function of Temperature Curve Name",
        "    Cubic,                   !- Energy Input Ratio Function of Flow Fraction Curve Name",
        "    Cubic,                   !- Part Load Fraction Correlation Curve Name",
        "    ,                        !- Minimum Outdoor Dry-Bulb Temperature for Compressor Operation {C}",
        "    0.0,                     !- Nominal Time for Condensate Removal to Begin",
        "    0.0,                     !- Ratio of Initial Moisture Evaporation Rate and Steady State Latent Capacity",
        "    0.0,                     !- Maximum Cycling Rate",
        "    0.0,                     !- Latent Capacity Time Constant",
        "    Main Cooling Coil 1 Condenser Node, !- Condenser Air Inlet Node Name",
        "    AirCooled,               !- Condenser Type",
        "    0.0,                     !- Evaporative Condenser Effectiveness",
        "    ,                        !- Evaporative Condenser Air Flow Rate",
        "    ,                        !- Evaporative Condenser Pump Rated Power Consumption",
        "    0.0,                     !- Crankcase Heater Capacity",
        "    10.0;                    !- Maximum Outdoor DryBulb Temperature for Crankcase Heater Operation",

        "  Coil:Heating:Fuel,",
        "    Main heating Coil 1,     !- Name",
        "    AvailSched,              !- Availability Schedule Name",
        "    NaturalGas,              !- Fuel Type",
        "    0.8,                     !- Gas Burner Efficiency",
        "    autosize,                !- Nominal Capacity {W}",
        "    Main Cooling Coil 1 Outlet Node,  !- Air Inlet Node Name",
        "    Main Heating Coil 1 Outlet Node,  !- Air Outlet Node Name",
        "    Main Heating Coil 1 Outlet Node;  !- Temperature Setpoint Node Name",

        "  Fan:VariableVolume,",
        "    Supply Fan 1,            !- Name",
        "    AvailSched,              !- Availability Schedule Name",
        "    0.7,                     !- Fan Total Efficiency",
        "    600.0,                   !- Pressure Rise {Pa}",
        "    autosize,                !- Maximum Flow Rate {m3/s}",
        "    FixedFlowRate,           !- Fan Power Minimum Flow Rate Input Method",
        "    ,                        !- Fan Power Minimum Flow Fraction",
        "    0.35326,                 !- Fan Power Minimum Air Flow Rate {m3/s}",
        "    0.9,                     !- Motor Efficiency",
        "    1.0,                     !- Motor In Airstream Fraction",
        "    0.0015302446,            !- Fan Power Coefficient 1",
        "    0.0052080574,            !- Fan Power Coefficient 2",
        "    1.1086242,               !- Fan Power Coefficient 3",
        "    -0.11635563,             !- Fan Power Coefficient 4",
        "    0.000,                   !- Fan Power Coefficient 5",
        "    Main Heating Coil 1 Outlet Node,  !- Air Inlet Node Name",
        "    VAV Sys 1 Outlet Node;   !- Air Outlet Node Name",

        "Construction,",
        " INT-WALL-1,               !- Name",
        " GP02,                     !- Outside Layer",
        " AL21,                     !- Layer 2",
        " GP02;                     !- Layer 3",

        "Material,",
        " GP02,                     !- Name",
        " MediumSmooth,             !- Roughness",
        " 1.5900001E-02,            !- Thickness{ m }",
        " 0.1600000,                !- Conductivity{ W / m - K }",
        " 801.0000,                 !- Density{ kg / m3 }",
        " 837.0000,                 !- Specific Heat{ J / kg - K }",
        " 0.9000000,                !- Thermal Absorptance",
        " 0.7500000,                !- Solar Absorptance",
        " 0.7500000;                !- Visible Absorptance",

        "Material:AirGap,",
        " AL21,                     !- Name",
        " 0.1570000;                !- Thermal Resistance{ m2 - K / W }",

        "Construction,",
        "FLOOR-SLAB-1,              !- Name",
        "CC03,                      !- Outside Layer",
        "CP01;                      !- Layer 2",

        "Material,",
        " CC03,                     !- Name",
        " MediumRough,              !- Roughness",
        " 0.1016000,                !- Thickness{ m }",
        " 1.310000,                 !- Conductivity{ W / m - K }",
        " 2243.000,                 !- Density{ kg / m3 }",
        " 837.0000,                 !- Specific Heat{ J / kg - K }",
        " 0.9000000,                !- Thermal Absorptance",
        " 0.6500000,                !- Solar Absorptance",
        " 0.6500000;                !- Visible Absorptance",

        "Material:NoMass,",
        " CP01,                     !- Name",
        " Rough,                    !- Roughness",
        " 0.3670000,                !- Thermal Resistance{ m2 - K / W }",
        " 0.9000000,                !- Thermal Absorptance",
        " 0.7500000,                !- Solar Absorptance",
        " 0.7500000;                !- Visible Absorptance",

        "Construction,",
        " CLNG-1,                   !- Name",
        " MAT-CLNG-1;               !- Outside Layer",

        "Material:NoMass,",
        " MAT-CLNG-1,               !- Name",
        " Rough,                    !- Roughness",
        " 0.652259290,              !- Thermal Resistance{ m2 - K / W }",
        " 0.65,                     !- Thermal Absorptance",
        " 0.65,                     !- Solar Absorptance",
        " 0.65;                     !- Visible Absorptance",

        "BuildingSurface:Detailed,",
        " SPACE-W1,                 !- Name",
        " WALL,                     !- Surface Type",
        " INT-WALL-1,               !- Construction Name",
        " Space,                    !- Zone Name",
        " Outdoors,                 !- Outside Boundary Condition",
        " ,                         !- Outside Boundary Condition Object",
        " SunExposed,               !- Sun Exposure",
        " WindExposed,              !- Wind Exposure",
        " 0.50000,                  !- View Factor to Ground",
        " 4,                        !- Number of Vertices",
        " 0.0, 0.0, 2.4,            !- X, Y, Z == > Vertex 1 {m}",
        " 0.0, 0.0, 0.0,            !- X, Y, Z == > Vertex 2 {m}",
        " 30.5, 0.0, 0.0,           !- X, Y, Z == > Vertex 3 {m}",
        " 30.5, 0.0, 2.4;           !- X, Y, Z == > Vertex 4 {m}",

        "BuildingSurface:Detailed,",
        " SPACE-C1,                 !- Name",
        " CEILING,                  !- Surface Type",
        " CLNG-1,                   !- Construction Name",
        " Space,                    !- Zone Name",
        " Outdoors,                 !- Outside Boundary Condition",
        " ,                         !- Outside Boundary Condition Object",
        " NoSun,                    !- Sun Exposure",
        " NoWind,                   !- Wind Exposure",
        " 0.0,                      !- View Factor to Ground",
        " 4,                        !- Number of Vertices",
        " 3.7, 3.7, 2.4,            !- X, Y, Z == > Vertex 1 {m}",
        " 0.0, 0.0, 2.4,            !- X, Y, Z == > Vertex 2 {m}",
        " 30.5, 0.0, 2.4,           !- X, Y, Z == > Vertex 3 {m}",
        " 26.8, 3.7, 2.4;           !- X, Y, Z == > Vertex 4 {m}",

        "BuildingSurface:Detailed,",
        " SPACE-F1,                 !- Name",
        " FLOOR,                    !- Surface Type",
        " FLOOR-SLAB-1,             !- Construction Name",
        " Space,                    !- Zone Name",
        " Ground,                   !- Outside Boundary Condition",
        " ,                         !- Outside Boundary Condition Object",
        " NoSun,                    !- Sun Exposure",
        " NoWind,                   !- Wind Exposure",
        " 0.0,                      !- View Factor to Ground",
        " 4,                        !- Number of Vertices",
        " 26.8, 3.7, 0.0,           !- X, Y, Z == > Vertex 1 {m}",
        " 30.5, 0.0, 0.0,           !- X, Y, Z == > Vertex 2 {m}",
        " 0.0, 0.0, 0.0,            !- X, Y, Z == > Vertex 3 {m}",
        " 3.7, 3.7, 0.0;            !- X, Y, Z == > Vertex 4 {m}",

        "BuildingSurface:Detailed,",
        " SPACE-W2,                 !- Name",
        " WALL,                     !- Surface Type",
        " INT-WALL-1,               !- Construction Name",
        " Space,                    !- Zone Name",
        " Adiabatic,                !- Outside Boundary Condition",
        " ,                         !- Outside Boundary Condition Object",
        " NoSun,                    !- Sun Exposure",
        " NoWind,                   !- Wind Exposure",
        " 0.0,                      !- View Factor to Ground",
        " 4,                        !- Number of Vertices",
        " 30.5, 0.0, 2.4,           !- X, Y, Z == > Vertex 1 {m}",
        " 30.5, 0.0, 0.0,           !- X, Y, Z == > Vertex 2 {m}",
        " 26.8, 3.7, 0.0,           !- X, Y, Z == > Vertex 3 {m}",
        " 26.8, 3.7, 2.4;           !- X, Y, Z == > Vertex 4 {m}",

        "BuildingSurface:Detailed,",
        " SPACE-W3,                 !- Name",
        " WALL,                     !- Surface Type",
        " INT-WALL-1,               !- Construction Name",
        " Space,                    !- Zone Name",
        " Adiabatic,                !- Outside Boundary Condition",
        " ,                         !- Outside Boundary Condition Object",
        " NoSun,                    !- Sun Exposure",
        " NoWind,                   !- Wind Exposure",
        " 0.0,                      !- View Factor to Ground",
        " 4,                        !- Number of Vertices",
        " 3.7, 3.7, 2.4,            !- X, Y, Z == > Vertex 1 {m}",
        " 3.7, 3.7, 0.0,            !- X, Y, Z == > Vertex 2 {m}",
        " 0.0, 0.0, 0.0,            !- X, Y, Z == > Vertex 3 {m}",
        " 0.0, 0.0, 2.4;            !- X, Y, Z == > Vertex 4 {m}",

        "BuildingSurface:Detailed,",
        " SPACE-W4,                 !- Name",
        " WALL,                     !- Surface Type",
        " INT-WALL-1,               !- Construction Name",
        " Space,                    !- Zone Name",
        " Adiabatic,                !- Outside Boundary Condition",
        " ,                         !- Outside Boundary Condition Object",
        " NoSun,                    !- Sun Exposure",
        " NoWind,                   !- Wind Exposure",
        " 0.0,                      !- View Factor to Ground",
        " 4,                        !- Number of Vertices",
        " 26.8, 3.7, 2.4,           !- X, Y, Z == > Vertex 1 {m}",
        " 26.8, 3.7, 0.0,           !- X, Y, Z == > Vertex 2 {m}",
        " 3.7, 3.7, 0.0,            !- X, Y, Z == > Vertex 3 {m}",
        " 3.7, 3.7, 2.4;            !- X, Y, Z == > Vertex 4 {m}",

        "ZoneControl:Thermostat,",
        " Space Thermostat,         !- Name",
        " Space,                    !- Zone or ZoneList Name",
        " Dual Zone Control Type Sched,  !- Control Type Schedule Name",
        " ThermostatSetpoint:DualSetpoint,  !- Control 1 Object Type",
        " Space DualSPSched;        !- Control 1 Name",

        "ZoneControl:Thermostat,",
        " Space2 Thermostat,        !- Name",
        " Space2,                   !- Zone or ZoneList Name",
        " Dual Zone Control Type Sched,  !- Control Type Schedule Name",
        " ThermostatSetpoint:DualSetpoint,  !- Control 1 Object Type",
        " Space DualSPSched;        !- Control 1 Name",

        "Schedule:Compact,",
        " Dual Zone Control Type Sched,  !- Name",
        " Any Number,               !- Schedule Type Limits Name",
        " Through: 12/31,           !- Field 1",
        " For: AllDays,             !- Field 2",
        " Until: 24:00,4;           !- Field 3",

        "ThermostatSetpoint:DualSetpoint,",
        " Space DualSPSched,        !- Name",
        " HTGSETP_SCH,              !- Heating Setpoint Temperature Schedule Name",
        " CLGSETP_SCH;              !- Cooling Setpoint Temperature Schedule Name",

        "Schedule:Compact,",
        " CLGSETP_SCH,              !- Name",
        " Any Number,               !- Schedule Type Limits Name",
        " Through: 12/31,           !- Field 1",
        " For: AllDays,             !- Field 19",
        " Until: 7:00,30.0,         !- Field 20",
        " Until: 17:00,24.0,        !- Field 20",
        " Until: 24:00,30.0;        !- Field 20",

        "Schedule:Compact,",
        " HTGSETP_SCH,              !- Name",
        " Any Number,               !- Schedule Type Limits Name",
        " Through: 12/31,           !- Field 1",
        " For: AllDays,             !- Field 22",
        " Until: 7:00, 10.0,        !- Field 23",
        " Until: 17:00, 17.0,       !- Field 23",
        " Until: 24:00, 10.0;       !- Field 23",

        "BuildingSurface:Detailed,",
        " SPACE2-W1,                !- Name",
        " WALL,                     !- Surface Type",
        " INT-WALL-1,               !- Construction Name",
        " Space2,                   !- Zone Name",
        " Outdoors,                 !- Outside Boundary Condition",
        " ,                         !- Outside Boundary Condition Object",
        " SunExposed,               !- Sun Exposure",
        " WindExposed,              !- Wind Exposure",
        " 0.50000,                  !- View Factor to Ground",
        " 4,                        !- Number of Vertices",
        " 0.0, 0.0, 2.4,            !- X, Y, Z == > Vertex 1 {m}",
        " 0.0, 0.0, 0.0,            !- X, Y, Z == > Vertex 2 {m}",
        " 30.5, 0.0, 0.0,           !- X, Y, Z == > Vertex 3 {m}",
        " 30.5, 0.0, 2.4;           !- X, Y, Z == > Vertex 4 {m}",

        "BuildingSurface:Detailed,",
        " SPACE2-C1,                !- Name",
        " CEILING,                  !- Surface Type",
        " CLNG-1,                   !- Construction Name",
        " Space2,                   !- Zone Name",
        " Outdoors,                 !- Outside Boundary Condition",
        " ,                         !- Outside Boundary Condition Object",
        " NoSun,                    !- Sun Exposure",
        " NoWind,                   !- Wind Exposure",
        " 0.0,                      !- View Factor to Ground",
        " 4,                        !- Number of Vertices",
        " 3.7, 3.7, 2.4,            !- X, Y, Z == > Vertex 1 {m}",
        " 0.0, 0.0, 2.4,            !- X, Y, Z == > Vertex 2 {m}",
        " 30.5, 0.0, 2.4,           !- X, Y, Z == > Vertex 3 {m}",
        " 26.8, 3.7, 2.4;           !- X, Y, Z == > Vertex 4 {m}",

        "BuildingSurface:Detailed,",
        " SPACE2-F1,                !- Name",
        " FLOOR,                    !- Surface Type",
        " FLOOR-SLAB-1,             !- Construction Name",
        " Space2,                   !- Zone Name",
        " Ground,                   !- Outside Boundary Condition",
        " ,                         !- Outside Boundary Condition Object",
        " NoSun,                    !- Sun Exposure",
        " NoWind,                   !- Wind Exposure",
        " 0.0,                      !- View Factor to Ground",
        " 4,                        !- Number of Vertices",
        " 26.8, 3.7, 0.0,           !- X, Y, Z == > Vertex 1 {m}",
        " 30.5, 0.0, 0.0,           !- X, Y, Z == > Vertex 2 {m}",
        " 0.0, 0.0, 0.0,            !- X, Y, Z == > Vertex 3 {m}",
        " 3.7, 3.7, 0.0;            !- X, Y, Z == > Vertex 4 {m}",

        "BuildingSurface:Detailed,",
        " SPACE2-W2,                !- Name",
        " WALL,                     !- Surface Type",
        " INT-WALL-1,               !- Construction Name",
        " Space2,                   !- Zone Name",
        " Adiabatic,                !- Outside Boundary Condition",
        " ,                         !- Outside Boundary Condition Object",
        " NoSun,                    !- Sun Exposure",
        " NoWind,                   !- Wind Exposure",
        " 0.0,                      !- View Factor to Ground",
        " 4,                        !- Number of Vertices",
        " 30.5, 0.0, 2.4,           !- X, Y, Z == > Vertex 1 {m}",
        " 30.5, 0.0, 0.0,           !- X, Y, Z == > Vertex 2 {m}",
        " 26.8, 3.7, 0.0,           !- X, Y, Z == > Vertex 3 {m}",
        " 26.8, 3.7, 2.4;           !- X, Y, Z == > Vertex 4 {m}",

        "BuildingSurface:Detailed,",
        " SPACE2-W3,                !- Name",
        " WALL,                     !- Surface Type",
        " INT-WALL-1,               !- Construction Name",
        " Space2,                   !- Zone Name",
        " Adiabatic,                !- Outside Boundary Condition",
        " ,                         !- Outside Boundary Condition Object",
        " NoSun,                    !- Sun Exposure",
        " NoWind,                   !- Wind Exposure",
        " 0.0,                      !- View Factor to Ground",
        " 4,                        !- Number of Vertices",
        " 3.7, 3.7, 2.4,            !- X, Y, Z == > Vertex 1 {m}",
        " 3.7, 3.7, 0.0,            !- X, Y, Z == > Vertex 2 {m}",
        " 0.0, 0.0, 0.0,            !- X, Y, Z == > Vertex 3 {m}",
        " 0.0, 0.0, 2.4;            !- X, Y, Z == > Vertex 4 {m}",

        "BuildingSurface:Detailed,",
        " SPACE2-W4,                !- Name",
        " WALL,                     !- Surface Type",
        " INT-WALL-1,               !- Construction Name",
        " Space2,                   !- Zone Name",
        " Adiabatic,                !- Outside Boundary Condition",
        " ,                         !- Outside Boundary Condition Object",
        " NoSun,                    !- Sun Exposure",
        " NoWind,                   !- Wind Exposure",
        " 0.0,                      !- View Factor to Ground",
        " 4,                        !- Number of Vertices",
        " 26.8, 3.7, 2.4,           !- X, Y, Z == > Vertex 1 {m}",
        " 26.8, 3.7, 0.0,           !- X, Y, Z == > Vertex 2 {m}",
        " 3.7, 3.7, 0.0,            !- X, Y, Z == > Vertex 3 {m}",
        " 3.7, 3.7, 2.4;            !- X, Y, Z == > Vertex 4 {m}",

        "OutdoorAir:NodeList,",
        "  OutsideAirInletNodes;    !- Node or NodeList Name 1",

        "ScheduleTypeLimits,",
        "  Any Number;              !- Name",

        "Schedule:Compact,",
        "  AvailSched,              !- Name",
        "  Any Number,              !- Schedule Type Limits Name",
        "  Through: 12/31,          !- Field 3",
        "  For: AllDays,            !- Field 4",
        "  Until: 24:00,1.0;        !- Field 5",

        "Schedule:Compact,",
        "  FanOpModeSchedule,       !- Name",
        "  Any Number,              !- Schedule Type Limits Name",
        "  Through: 12/31,          !- Field 1",
        "  For: AllDays,            !- Field 2",
        "  Until: 24:00,1.0;        !- Field 7",

        "Curve:Biquadratic,",
        "  Biquadratic,             !- Name",
        "  1.0,                     !- Coefficient1 Constant",
        "  0.0,                     !- Coefficient2 x",
        "  0.0,                     !- Coefficient3 x**2",
        "  0.0,                     !- Coefficient4 y",
        "  0.0,                     !- Coefficient5 y**2",
        "  0.0,                     !- Coefficient6 x*y",
        "  5,                       !- Minimum Value of x",
        "  40,                      !- Maximum Value of x",
        "  -5,                      !- Minimum Value of y",
        "  30,                      !- Maximum Value of y",
        "  ,                        !- Minimum Curve Output",
        "  ,                        !- Maximum Curve Output",
        "  Temperature,             !- Input Unit Type for X",
        "  Temperature,             !- Input Unit Type for Y",
        "  Dimensionless;           !- Output Unit Type",

        "Curve:Cubic,",
        "  Cubic,                   !- Name",
        "  1.0,                     !- Coefficient1 Constant",
        "  0.0,                     !- Coefficient2 x",
        "  0.0,                     !- Coefficient3 x**2",
        "  0,                       !- Coefficient4 x**3",
        "  11,                      !- Minimum Value of x",
        "  30,                      !- Maximum Value of x",
        "  ,                        !- Minimum Curve Output",
        "  ,                        !- Maximum Curve Output",
        "  Temperature,             !- Input Unit Type for X",
        "  Temperature;             !- Output Unit Type",
    });

    ASSERT_TRUE(process_idf(idf_objects));

    // OutputProcessor::TimeValue.allocate(2);

<<<<<<< HEAD
    ManageSimulation(state, OutputFiles::getSingleton()); // run the design days
=======
    ManageSimulation(outputFiles()); // run the design days
>>>>>>> 507eb8d3

    // size the reheat coil with no design zone heating load
    // DesZoneHeatLoad = 0 from simulating design days and forcing heating load = 0
    // this can still provide a negative coil load if CoilInTemp > ZoneDesTemp
    // CoilInTemp = Sizing:System, 16.0000, !- Central Heating Design Supply Air Temperature{ C }
    // ZoneDesTemp = max of thermostat heating set point temperature = 17.0 C
    // "Schedule:Compact,",
    //	" HTGSETP_SCH,              !- Name",
    //	" Any Number,               !- Schedule Type Limits Name",
    //	" Through: 12/31,           !- Field 1",
    //	" For: AllDays,             !- Field 22",
    //	" Until: 7:00, 10.0,        !- Field 23",
    //	" Until: 17:00, 17.0,       !- Field 23",
    //	" Until: 24:00, 10.0;       !- Field 23",

    DataEnvironment::StdRhoAir = 1.2027389349552706;
    Real64 CoilInTemp = TermUnitFinalZoneSizing(1).DesHeatCoilInTempTU;
    Real64 DesMassFlow = DataEnvironment::StdRhoAir * TermUnitSizing(1).AirVolFlow;
    Real64 DesZoneHeatLoad = FinalZoneSizing(1).DesHeatLoad * FinalZoneSizing(1).HeatSizingFactor;
    Real64 ZoneDesTemp = FinalZoneSizing(1).ZoneTempAtHeatPeak;
    Real64 ZoneDesHumRat = FinalZoneSizing(1).ZoneHumRatAtHeatPeak;

    Real64 DesCoilLoad = DesZoneHeatLoad + Psychrometrics::PsyCpAirFnW(ZoneDesHumRat) * DesMassFlow * (ZoneDesTemp - CoilInTemp);

    EXPECT_EQ(CoilInTemp, 16.0);
    EXPECT_EQ(DesZoneHeatLoad, 0.0);
    EXPECT_EQ(ZoneDesTemp, 17.0);
    EXPECT_EQ(ZoneDesHumRat, 0.008);
    EXPECT_NEAR(DesCoilLoad, 120.5, 0.1);
}

TEST_F(EnergyPlusFixture, TerminalUnitMixerInitTest)
{

    // Address #6205
    // Address #6241

    using SingleDuct::SysATMixer;
    int ATMixerNum = 1;
    SingleDuct::NumATMixers = 1;
    DataHeatBalance::TotPeople = 1;

    SysATMixer.allocate(ATMixerNum);
    DataZoneEquipment::ZoneEquipConfig.allocate(1);
    DataAirLoop::AirLoopFlow.allocate(1);
    DataLoopNode::Node.allocate(3);
    DataSizing::OARequirements.allocate(1);
    Zone.allocate(1);
    DataHeatBalance::ZoneIntGain.allocate(1);

    SysATMixer(ATMixerNum).SecInNode = 1;
    SysATMixer(ATMixerNum).PriInNode = 2;
    SysATMixer(ATMixerNum).MixedAirOutNode = 3;
    SysATMixer(ATMixerNum).AirLoopNum = 1;
    SysATMixer(ATMixerNum).ZoneNum = 1;
    SysATMixer(ATMixerNum).ZoneEqNum = 1;
    SysATMixer(ATMixerNum).NoOAFlowInputFromUser = false;
    SysATMixer(ATMixerNum).OARequirementsPtr = 1;

    DataAirLoop::AirLoopFlow(1).OAFrac = 1.0;

    Zone(1).FloorArea = 10.0;
    OARequirements(1).OAFlowMethod = OAFlowSum;
    OARequirements(1).OAFlowPerZone = 0.1;
    OARequirements(1).OAFlowPerPerson = 0.1;

    DataLoopNode::Node(2).Press = 101325.0;
    DataLoopNode::Node(2).Temp = 23.0;
    DataLoopNode::Node(2).HumRat = 0.001;

    DataHeatBalance::ZoneIntGain(1).NOFOCC = 5.0;

    DataEnvironment::StdRhoAir = 1.20;
    SysATMixer(1).MassFlowRateMaxAvail = 1.0;
    // No airloop data exists, so skip these parts of the init
    SysATMixer(1).OneTimeInitFlag = false;
    SysATMixer(1).OneTimeInitFlag2 = false;
    // Current occupancy
    SysATMixer(1).OAPerPersonMode = 1;
    SysATMixer(1).InitATMixer(true);
    EXPECT_NEAR(DataLoopNode::Node(2).MassFlowRate, 0.72, 0.0001);
    // Design occupancy
    SysATMixer(1).OAPerPersonMode = 2;
    Zone(1).TotOccupants = 10;
    SysATMixer(1).InitATMixer(true);
    EXPECT_NEAR(DataLoopNode::Node(2).MassFlowRate, 1.32, 0.0001);

    SysATMixer.deallocate();
    DataZoneEquipment::ZoneEquipConfig.deallocate();
    DataAirLoop::AirLoopFlow.deallocate();
    DataLoopNode::Node.deallocate();
    DataSizing::OARequirements.deallocate();
    Zone.deallocate();
    DataHeatBalance::ZoneIntGain.deallocate();
}
TEST_F(EnergyPlusFixture, TerminalUnitMixerInitTest2)
{

    // Address #6205
    // Address #6241

    using SingleDuct::SysATMixer;
    int ATMixerNum = 1;
    SingleDuct::NumATMixers = 1;
    DataHeatBalance::TotPeople = 1;

    SysATMixer.allocate(ATMixerNum);
    DataZoneEquipment::ZoneEquipConfig.allocate(1);
    DataAirLoop::AirLoopFlow.allocate(1);
    DataLoopNode::Node.allocate(3);
    DataSizing::OARequirements.allocate(1);
    Zone.allocate(1);
    DataHeatBalance::ZoneIntGain.allocate(1);

    SysATMixer(ATMixerNum).SecInNode = 1;
    SysATMixer(ATMixerNum).PriInNode = 2;
    SysATMixer(ATMixerNum).MixedAirOutNode = 3;
    SysATMixer(ATMixerNum).AirLoopNum = 1;
    SysATMixer(ATMixerNum).ZoneNum = 1;
    SysATMixer(ATMixerNum).ZoneEqNum = 1;
    SysATMixer(ATMixerNum).NoOAFlowInputFromUser = false;
    SysATMixer(ATMixerNum).OARequirementsPtr = 1;

    DataZoneEquipment::ZoneEquipConfig(1).InletNodeAirLoopNum.allocate(1);
    DataZoneEquipment::ZoneEquipConfig(1).InletNodeAirLoopNum(1) = 1;

    DataAirLoop::AirLoopFlow(1).OAFrac = 1.0;

    Zone(1).FloorArea = 10.0;
    OARequirements(1).OAFlowMethod = OAFlowSum;
    OARequirements(1).OAFlowPerZone = 0.5;
    OARequirements(1).OAFlowPerPerson = 0.0;
    OARequirements(1).OAFlowPerArea = 0.0;
    OARequirements(1).OAFlowACH = 0.0;

    DataLoopNode::Node(2).Press = 101325.0;
    DataLoopNode::Node(2).Temp = 23.0;
    DataLoopNode::Node(2).HumRat = 0.001;

    DataHeatBalance::ZoneIntGain(1).NOFOCC = 5.0;

    DataEnvironment::StdRhoAir = 1.0;
    SysATMixer(1).MassFlowRateMaxAvail = 1.0;
    // No airloop data exists, so skip these parts of the init
    SysATMixer(1).OneTimeInitFlag = false;
    SysATMixer(1).OneTimeInitFlag2 = false;
    // Current occupancy
    SysATMixer(1).OAPerPersonMode = 1;

    // InletSideMixer, Mixed air outlet mass flow > OA requirement, expect primary flow to equal OA requirement
    SysATMixer(1).MixerType = DataHVACGlobals::ATMixer_InletSide;
    DataLoopNode::Node(SysATMixer(1).MixedAirOutNode).MassFlowRate = 1.0;
    SysATMixer(1).InitATMixer(true);
    EXPECT_NEAR(DataLoopNode::Node(SysATMixer(1).PriInNode).MassFlowRate, 0.5, 0.0001);

    // InletSideMixer, Mixed air outlet mass flow < OA requirement, expect primary flow to equal mixed air flow
    DataLoopNode::Node(SysATMixer(1).MixedAirOutNode).MassFlowRate = 0.10;
    SysATMixer(1).InitATMixer(true);
    EXPECT_NEAR(DataLoopNode::Node(SysATMixer(1).PriInNode).MassFlowRate, 0.10, 0.0001);

    // SupplySideMixer, Mixed air outlet mass flow > OA requirement, expect primary flow to equal OA requirement
    SysATMixer(1).MixerType = DataHVACGlobals::ATMixer_SupplySide;
    DataLoopNode::Node(SysATMixer(1).MixedAirOutNode).MassFlowRate = 1.0;
    SysATMixer(1).InitATMixer(true);
    EXPECT_NEAR(DataLoopNode::Node(SysATMixer(1).PriInNode).MassFlowRate, 0.5, 0.0001);

    // SupplySideMixer, Mixed air outlet mass flow < OA requirement, expect primary flow to equal OA requirement
    DataLoopNode::Node(SysATMixer(1).MixedAirOutNode).MassFlowRate = 0.10;
    SysATMixer(1).InitATMixer(true);
    EXPECT_NEAR(DataLoopNode::Node(SysATMixer(1).PriInNode).MassFlowRate, 0.5, 0.0001);
    SysATMixer.deallocate();
    DataZoneEquipment::ZoneEquipConfig.deallocate();
    DataAirLoop::AirLoopFlow.deallocate();
    DataLoopNode::Node.deallocate();
    DataSizing::OARequirements.deallocate();
    Zone.deallocate();
    DataHeatBalance::ZoneIntGain.deallocate();
}

TEST_F(EnergyPlusFixture, VAVReheatTerminal_SizeMinFrac)
{
    std::string const idf_objects = delimited_string({
        "  Zone,",
        "    Zone 1;                !- Name",
        "ZoneHVAC:EquipmentConnections,",
        "    Zone 1,                !- Zone Name",
        "    Zone 1 Equipment,             !- Zone Conditioning Equipment List Name",
        "    Zone 1 Supply Inlet,       !- Zone Air Inlet Node or NodeList Name",
        "    ,      !- Zone Air Exhaust Node or NodeList Name",
        "    Zone 1 Air Node,           !- Zone Air Node Name",
        "    Zone 1 Return Node;       !- Zone Return Air Node Name",
        "ZoneHVAC:EquipmentList,",
        "    Zone 1 Equipment,             !- Name",
        "    SequentialLoad,          !- Load Distribution Scheme",
        "    ZoneHVAC:AirDistributionUnit,  !- Zone Equipment 1 Object Type",
        "    Zone 1 ADU,            !- Zone Equipment 1 Name",
        "    1,                       !- Zone Equipment 1 Cooling Sequence",
        "    1;                       !- Zone Equipment 1 Heating or No-Load Sequence",
        "ZoneHVAC:AirDistributionUnit,",
        "    Zone 1 ADU,    !- Name",
        "    Zone 1 Supply Inlet,     !- Air Distribution Unit Outlet Node Name",
        "    AirTerminal:SingleDuct:VAV:Reheat,  !- Air Terminal Object Type",
        "    Zone 1 VAV Reheat;           !- Air Terminal Name",
        "AirTerminal:SingleDuct:VAV:Reheat,",
        "    Zone 1 VAV Reheat,       !- Name",
        "    ,                        !- Availability Schedule Name",
        "    Zone 1 VAV Reheat Coil Air Inlet,  !- Damper Air Outlet Node Name",
        "    Zone 1 Zone Equip Inlet, !- Air Inlet Node Name",
        "    1.0,                     !- Maximum Air Flow Rate {m3/s}",
        "    Constant,                !- Zone Minimum Air Flow Input Method",
        "    autosize,                !- Constant Minimum Air Flow Fraction",
        "    ,                        !- Fixed Minimum Air Flow Rate{m3/s}",
        "    ,                        !- Minimum Air Flow Fraction Schedule Name",
        "    Coil:Heating:Electric,   !- Reheat Coil Object Type",
        "    Zone 1 Reheat Coil,      !- Reheat Coil Name",
        "    ,                        !- Maximum Hot Water or Steam Flow Rate{m3/s}",
        "    ,                        !- Minimum Hot Water or Steam Flow Rate{m3/s}",
        "    Zone 1 Supply Inlet,     !- Air Outlet Node Name",
        "    0.001,                   !- Convergence Tolerance",
        "    ,                        !- Damper Heating Action",
        "    ,                        !- Maximum Flow per Zone Floor Area During Reheat",
        "    ;                        !- Maximum Flow Fraction During Reheat",
        "Coil:Heating:Electric,",
        "    Zone 1 Reheat Coil,      !- Name",
        "    ,                        !- Availability Schedule Name",
        "    1,                       !- Efficiency",
        "    100,                     !- Nominal Capacity of the Coil {W}",
        "    Zone 1 VAV Reheat Coil Air Inlet,  !- Air Inlet Node Name",
        "    Zone 1 Supply Inlet,     !- Air Outlet Node Name",
        "    ;                        !- Temperature Setpoint Node Name",
    });

    ASSERT_TRUE(process_idf(idf_objects));

    bool ErrorsFound = false;
    HeatBalanceManager::GetZoneData(ErrorsFound);
    ASSERT_FALSE(ErrorsFound);
    DataZoneEquipment::GetZoneEquipmentData1(state);
    DataSizing::TermUnitFinalZoneSizing.allocate(1);
    DataSizing::TermUnitSizing.allocate(1);
    DataSizing::FinalZoneSizing.allocate(1);
    ZoneAirLoopEquipmentManager::GetZoneAirLoopEquipment();
    SingleDuct::GetSysInput(state);
    EXPECT_TRUE(compare_err_stream(""));

    int SysNum = 1;

    // First test -  design min flow < max flow
    ZoneSizingRunDone = true;
    CurZoneEqNum = 1;
    CurTermUnitSizingNum = 1;
    DataSizing::TermUnitFinalZoneSizing(1).DesCoolVolFlowMin = 0.5;
    SingleDuct::sd_airterminal(SysNum).SizeSys();
    EXPECT_EQ(0.5, SingleDuct::sd_airterminal(SysNum).ZoneMinAirFracDes);

    // Second test -  design min flow > max flow
    ZoneSizingRunDone = true;
    CurZoneEqNum = 1;
    CurTermUnitSizingNum = 1;
    SingleDuct::sd_airterminal(SysNum).ZoneMinAirFracDes = AutoSize; // need to reset this so it sizes again
    DataSizing::TermUnitFinalZoneSizing(1).DesCoolVolFlowMin = 1.5;
    SingleDuct::sd_airterminal(SysNum).SizeSys();
    EXPECT_EQ(1.0, SingleDuct::sd_airterminal(SysNum).ZoneMinAirFracDes);
}
TEST_F(EnergyPlusFixture, setATMixerSizingProperties_Test)
{
    DataZoneEquipment::ZoneEquipConfig.allocate(1);
    DataZoneEquipment::ZoneEquipConfig(1).InletNodeAirLoopNum.allocate(1);
    DataZoneEquipment::ZoneEquipConfig(1).InletNodeAirLoopNum(1) = 1;
    SysSizingRunDone = true;
    SysSizInput.allocate(1);
    NumSysSizInput = 1;
    SysSizInput(1).AirLoopNum = 1;
    SysSizInput(1).AirPriLoopName = "MyAirLoop";
    FinalSysSizing.allocate(1);
    FinalSysSizing(1).AirPriLoopName = "MyAirLoop";
    FinalSysSizing(1).PreheatTemp = 15.0;
    FinalSysSizing(1).PreheatHumRat = 0.005;
    FinalSysSizing(1).HeatRetTemp = 20.0;
    FinalSysSizing(1).HeatRetHumRat = 0.007;
    FinalSysSizing(1).PrecoolTemp = 18.0;
    FinalSysSizing(1).PrecoolHumRat = 0.008;
    FinalSysSizing(1).RetTempAtCoolPeak = 24.0;
    FinalSysSizing(1).RetHumRatAtCoolPeak = 0.01;
    FinalSysSizing(1).OutTempAtCoolPeak = 32.0;
    FinalSysSizing(1).OutHumRatAtCoolPeak = 0.012;
    FinalSysSizing(1).HeatOutTemp = 10.0;
    FinalSysSizing(1).HeatOutHumRat = 0.003;
    FinalSysSizing(1).DesMainVolFlow = 1.2345;
    FinalSysSizing(1).DesOutAirVolFlow = 1.2345;

    SingleDuct::SysATMixer.allocate(1);
    SingleDuct::SysATMixer(1).CtrlZoneInNodeIndex = 1;
    SingleDuct::SysATMixer(1).DesignPrimaryAirVolRate = FinalSysSizing(1).DesMainVolFlow;
    SingleDuct::SysATMixer(1).MixerType = DataHVACGlobals::ATMixer_InletSide;

    DataAirSystems::PrimaryAirSystem.allocate(1);
    DataAirSystems::PrimaryAirSystem(1).CentralCoolCoilExists = true;
    DataAirSystems::PrimaryAirSystem(1).CentralHeatCoilExists = true;
    DataAirSystems::PrimaryAirSystem(1).NumOAHeatCoils = 1;
    DataAirSystems::PrimaryAirSystem(1).NumOACoolCoils = 1;

    ZoneEqSizing.allocate(1);

    int ATMixerIndex = 1;
    int ControlledZoneNum = 1;
    CurZoneEqNum = 1;
    // set ATMixer properties used for sizing
    SingleDuct::setATMixerSizingProperties(ATMixerIndex, ControlledZoneNum, CurZoneEqNum);

    EXPECT_DOUBLE_EQ(ZoneEqSizing(1).ATMixerVolFlow, SingleDuct::SysATMixer(1).DesignPrimaryAirVolRate);
    EXPECT_DOUBLE_EQ(ZoneEqSizing(1).ATMixerCoolPriDryBulb, FinalSysSizing(1).CoolSupTemp);
    EXPECT_DOUBLE_EQ(ZoneEqSizing(1).ATMixerCoolPriHumRat, FinalSysSizing(1).CoolSupHumRat);
    EXPECT_DOUBLE_EQ(ZoneEqSizing(1).ATMixerHeatPriDryBulb, FinalSysSizing(1).HeatSupTemp);
    EXPECT_DOUBLE_EQ(ZoneEqSizing(1).ATMixerHeatPriHumRat, FinalSysSizing(1).HeatSupHumRat);

    DataAirSystems::PrimaryAirSystem(1).CentralCoolCoilExists = false;
    DataAirSystems::PrimaryAirSystem(1).CentralHeatCoilExists = false;
    // set ATMixer properties used for sizing
    SingleDuct::setATMixerSizingProperties(ATMixerIndex, ControlledZoneNum, CurZoneEqNum);

    EXPECT_DOUBLE_EQ(ZoneEqSizing(1).ATMixerCoolPriDryBulb, FinalSysSizing(1).PrecoolTemp);
    EXPECT_DOUBLE_EQ(ZoneEqSizing(1).ATMixerCoolPriHumRat, FinalSysSizing(1).PrecoolHumRat);
    EXPECT_DOUBLE_EQ(ZoneEqSizing(1).ATMixerHeatPriDryBulb, FinalSysSizing(1).PreheatTemp);
    EXPECT_DOUBLE_EQ(ZoneEqSizing(1).ATMixerHeatPriHumRat, FinalSysSizing(1).PreheatHumRat);

    // set ATMixer properties used for sizing
    SingleDuct::SysATMixer(1).DesignPrimaryAirVolRate /= 2.0;
    SingleDuct::setATMixerSizingProperties(ATMixerIndex, ControlledZoneNum, CurZoneEqNum);

    EXPECT_NEAR(ZoneEqSizing(1).ATMixerCoolPriDryBulb, FinalSysSizing(1).PrecoolTemp, 0.0000001);
    EXPECT_NEAR(ZoneEqSizing(1).ATMixerCoolPriHumRat, FinalSysSizing(1).PrecoolHumRat, 0.0000001);
    EXPECT_NEAR(ZoneEqSizing(1).ATMixerHeatPriDryBulb, FinalSysSizing(1).PreheatTemp, 0.0000001);
    EXPECT_NEAR(ZoneEqSizing(1).ATMixerHeatPriHumRat, FinalSysSizing(1).PreheatHumRat, 0.0000001);

    DataAirSystems::PrimaryAirSystem(1).NumOAHeatCoils = 0;
    DataAirSystems::PrimaryAirSystem(1).NumOACoolCoils = 0;
    SingleDuct::SysATMixer(1).DesignPrimaryAirVolRate *= 2.0;

    SingleDuct::setATMixerSizingProperties(ATMixerIndex, ControlledZoneNum, CurZoneEqNum);

    EXPECT_NEAR(ZoneEqSizing(1).ATMixerCoolPriDryBulb, FinalSysSizing(1).OutTempAtCoolPeak, 0.0000001);
    EXPECT_NEAR(ZoneEqSizing(1).ATMixerCoolPriHumRat, FinalSysSizing(1).OutHumRatAtCoolPeak, 0.0000001);
    EXPECT_NEAR(ZoneEqSizing(1).ATMixerHeatPriDryBulb, FinalSysSizing(1).HeatOutTemp, 0.0000001);
    EXPECT_NEAR(ZoneEqSizing(1).ATMixerHeatPriHumRat, FinalSysSizing(1).HeatOutHumRat, 0.0000001);
}<|MERGE_RESOLUTION|>--- conflicted
+++ resolved
@@ -1256,11 +1256,7 @@
 
     // OutputProcessor::TimeValue.allocate(2);
 
-<<<<<<< HEAD
-    ManageSimulation(state, OutputFiles::getSingleton()); // run the design day over the warmup period (24 hrs, 25 days)
-=======
-    ManageSimulation(outputFiles()); // run the design day over the warmup period (24 hrs, 25 days)
->>>>>>> 507eb8d3
+    ManageSimulation(state, outputFiles()); // run the design day over the warmup period (24 hrs, 25 days)
 
     // compare_err_stream( "" ); // just for debugging
 
@@ -2459,11 +2455,7 @@
 
     // OutputProcessor::TimeValue.allocate(2);
 
-<<<<<<< HEAD
-    ManageSimulation(state, OutputFiles::getSingleton()); // run the design days
-=======
-    ManageSimulation(outputFiles()); // run the design days
->>>>>>> 507eb8d3
+    ManageSimulation(state, outputFiles()); // run the design days
 
     // size the reheat coil with no design zone heating load
     // DesZoneHeatLoad = 0 from simulating design days and forcing heating load = 0
