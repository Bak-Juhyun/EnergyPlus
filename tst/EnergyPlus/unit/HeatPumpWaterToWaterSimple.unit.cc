// EnergyPlus, Copyright (c) 1996-2020, The Board of Trustees of the University of Illinois,
// The Regents of the University of California, through Lawrence Berkeley National Laboratory
// (subject to receipt of any required approvals from the U.S. Dept. of Energy), Oak Ridge
// National Laboratory, managed by UT-Battelle, Alliance for Sustainable Energy, LLC, and other
// contributors. All rights reserved.
//
// NOTICE: This Software was developed under funding from the U.S. Department of Energy and the
// U.S. Government consequently retains certain rights. As such, the U.S. Government has been
// granted for itself and others acting on its behalf a paid-up, nonexclusive, irrevocable,
// worldwide license in the Software to reproduce, distribute copies to the public, prepare
// derivative works, and perform publicly and display publicly, and to permit others to do so.
//
// Redistribution and use in source and binary forms, with or without modification, are permitted
// provided that the following conditions are met:
//
// (1) Redistributions of source code must retain the above copyright notice, this list of
//     conditions and the following disclaimer.
//
// (2) Redistributions in binary form must reproduce the above copyright notice, this list of
//     conditions and the following disclaimer in the documentation and/or other materials
//     provided with the distribution.
//
// (3) Neither the name of the University of California, Lawrence Berkeley National Laboratory,
//     the University of Illinois, U.S. Dept. of Energy nor the names of its contributors may be
//     used to endorse or promote products derived from this software without specific prior
//     written permission.
//
// (4) Use of EnergyPlus(TM) Name. If Licensee (i) distributes the software in stand-alone form
//     without changes from the version obtained under this License, or (ii) Licensee makes a
//     reference solely to the software portion of its product, Licensee must refer to the
//     software as "EnergyPlus version X" software, where "X" is the version number Licensee
//     obtained under this License and may not use a different name for the software. Except as
//     specifically required in this Section (4), Licensee shall not use in a company name, a
//     product name, in advertising, publicity, or other promotional activities any name, trade
//     name, trademark, logo, or other designation of "EnergyPlus", "E+", "e+" or confusingly
//     similar designation, without the U.S. Department of Energy's prior written consent.
//
// THIS SOFTWARE IS PROVIDED BY THE COPYRIGHT HOLDERS AND CONTRIBUTORS "AS IS" AND ANY EXPRESS OR
// IMPLIED WARRANTIES, INCLUDING, BUT NOT LIMITED TO, THE IMPLIED WARRANTIES OF MERCHANTABILITY
// AND FITNESS FOR A PARTICULAR PURPOSE ARE DISCLAIMED. IN NO EVENT SHALL THE COPYRIGHT OWNER OR
// CONTRIBUTORS BE LIABLE FOR ANY DIRECT, INDIRECT, INCIDENTAL, SPECIAL, EXEMPLARY, OR
// CONSEQUENTIAL DAMAGES (INCLUDING, BUT NOT LIMITED TO, PROCUREMENT OF SUBSTITUTE GOODS OR
// SERVICES; LOSS OF USE, DATA, OR PROFITS; OR BUSINESS INTERRUPTION) HOWEVER CAUSED AND ON ANY
// THEORY OF LIABILITY, WHETHER IN CONTRACT, STRICT LIABILITY, OR TORT (INCLUDING NEGLIGENCE OR
// OTHERWISE) ARISING IN ANY WAY OUT OF THE USE OF THIS SOFTWARE, EVEN IF ADVISED OF THE
// POSSIBILITY OF SUCH DAMAGE.

// Google Test Headers
#include <gtest/gtest.h>

#include "Fixtures/EnergyPlusFixture.hh"
#include <EnergyPlus/BranchInputManager.hh>
#include <EnergyPlus/Data/EnergyPlusData.hh>
#include <EnergyPlus/DataEnvironment.hh>
#include <EnergyPlus/DataHVACGlobals.hh>
#include <EnergyPlus/DataLoopNode.hh>
#include <EnergyPlus/ElectricPowerServiceManager.hh>
#include <EnergyPlus/HeatBalanceManager.hh>
#include <EnergyPlus/HeatPumpWaterToWaterSimple.hh>
#include <EnergyPlus/IOFiles.hh>
#include <EnergyPlus/OutputProcessor.hh>
#include <EnergyPlus/OutputReportPredefined.hh>
#include <EnergyPlus/Plant/PlantManager.hh>
#include <EnergyPlus/PlantUtilities.hh>
#include <EnergyPlus/SimulationManager.hh>
#include <EnergyPlus/SizingManager.hh>
#include <EnergyPlus/WeatherManager.hh>

namespace EnergyPlus {

TEST_F(EnergyPlusFixture, PlantLoopSourceSideTest)
{
    // this test is related to issue #4385 and #4972, test change that added plant loop interconnects
    // entire IDF file from defect file used to set up model and run it some.
    std::string const idf_objects =
        delimited_string({"Schedule:Constant,Radiator massflow temporary,Any value sch,1;",
                          "Schedule:Constant,Radiator supply temperature temporary,Any value sch,40;",
                          "Schedule:Constant,Radiator power demand temporary,Any value sch,3000;",

                          "Pump:VariableSpeed,",
                          "    GHEV pump,               !- Name",
                          "    GHEV pump Inlet Node,    !- Inlet Node Name",
                          "    GHEV Pump Outlet Node,   !- Outlet Node Name",
                          "    0.0006,                  !- Rated Flow Rate {m3/s}",
                          "    40000,                   !- Rated Pump Head {Pa}",
                          "    34.18803,                !- Rated Power Consumption {W}",
                          "    0.9,                     !- Motor Efficiency",
                          "    ,                        !- Fraction of Motor Inefficiencies to Fluid Stream",
                          "    ,                        !- Coefficient 1 of the Part Load Performance Curve",
                          "    1,                       !- Coefficient 2 of the Part Load Performance Curve",
                          "    ,                        !- Coefficient 3 of the Part Load Performance Curve",
                          "    ,                        !- Coefficient 4 of the Part Load Performance Curve",
                          "    0,                       !- Minimum Flow Rate {m3/s}",
                          "    Intermittent;            !- Pump Control Type",

                          "Pump:VariableSpeed,",
                          "    RAD HP pump,             !- Name",
                          "    RadHP pump inlet Node,   !- Inlet Node Name",
                          "    RADHP Pump Outlet Node,  !- Outlet Node Name",
                          "    0.0005,                  !- Rated Flow Rate {m3/s}",
                          "    40000,                   !- Rated Pump Head {Pa}",
                          "    28.49003,                !- Rated Power Consumption {W}",
                          "    0.9,                     !- Motor Efficiency",
                          "    ,                        !- Fraction of Motor Inefficiencies to Fluid Stream",
                          "    ,                        !- Coefficient 1 of the Part Load Performance Curve",
                          "    1,                       !- Coefficient 2 of the Part Load Performance Curve",
                          "    ,                        !- Coefficient 3 of the Part Load Performance Curve",
                          "    ,                        !- Coefficient 4 of the Part Load Performance Curve",
                          "    0,                       !- Minimum Flow Rate {m3/s}",
                          "    Intermittent;            !- Pump Control Type",

                          "SetpointManager:FollowGroundTemperature,",
                          "    GHEV setpmgr,            !- Name",
                          "    Temperature,             !- Control Variable",
                          "    Site:GroundTemperature:Deep,  !- Reference Ground Temperature Object Type",
                          "    0,                       !- Offset Temperature Difference {deltaC}",
                          "    20,                      !- Maximum Setpoint Temperature {C}",
                          "    -10,                     !- Minimum Setpoint Temperature {C}",
                          "    GHEV Supply Exit Pipe Outlet Node;  !- Setpoint Node or NodeList Name",

                          "PlantEquipmentOperation:HeatingLoad,",
                          "    Bore hole PEO,           !- Name",
                          "    0,                       !- Load Range 1 Lower Limit {W}",
                          "    1000000,                 !- Load Range 1 Upper Limit {W}",
                          "    Heat sources;            !- Range 1 Equipment List Name",

                          "ScheduleTypeLimits,",
                          "    bore hole brine temp,    !- Name",
                          "    -10,                     !- Lower Limit Value",
                          "    10,                      !- Upper Limit Value",
                          "    Continuous,              !- Numeric Type",
                          "    Temperature;             !- Unit Type",

                          "ScheduleTypeLimits,",
                          "    rad power limit,         !- Name",
                          "    0,                       !- Lower Limit Value",
                          "    10000,                   !- Upper Limit Value",
                          "    Continuous,              !- Numeric Type",
                          "    Power;                   !- Unit Type",

                          "ScheduleTypeLimits,",
                          "    rad massflow,            !- Name",
                          "    0,                       !- Lower Limit Value",
                          "    1,                       !- Upper Limit Value",
                          "    Continuous;              !- Numeric Type",

                          "ScheduleTypeLimits,",
                          "    on/off,                  !- Name",
                          "    0,                       !- Lower Limit Value",
                          "    1,                       !- Upper Limit Value",
                          "    Discrete,                !- Numeric Type",
                          "    Dimensionless;           !- Unit Type",

                          "ScheduleTypeLimits,",
                          "    rad water t,             !- Name",
                          "    10,                      !- Lower Limit Value",
                          "    80,                      !- Upper Limit Value",
                          "    Continuous,              !- Numeric Type",
                          "    Temperature;             !- Unit Type",

                          "ScheduleTypeLimits,",
                          "    Any value sch,           !- Name",
                          "    ,                        !- Lower Limit Value",
                          "    ,                        !- Upper Limit Value",
                          "    Continuous,              !- Numeric Type",
                          "    Dimensionless;           !- Unit Type",

                          "Schedule:Constant,Brine return temp,bore hole brine temp,5;",

                          "Site:Location,",
                          "    STOCKHOLM_ ARLANDA_SWE Design_Conditions,  !- Name",
                          "    59.65,                   !- Latitude {deg}",
                          "    17.95,                   !- Longitude {deg}",
                          "    1.00,                    !- Time Zone {hr}",
                          "    61.00;                   !- Elevation {m}",

                          "SizingPeriod:DesignDay,",
                          "    STOCKHOLM_ ARLANDA Ann Htg 99.6% Condns DB,  !- Name",
                          "    2,                       !- Month",
                          "    21,                      !- Day of Month",
                          "    WinterDesignDay,         !- Day Type",
                          "    -17.8,                   !- Maximum Dry-Bulb Temperature {C}",
                          "    0.0,                     !- Daily Dry-Bulb Temperature Range {deltaC}",
                          "    DefaultMultipliers,      !- Dry-Bulb Temperature Range Modifier Type",
                          "    ,                        !- Dry-Bulb Temperature Range Modifier Day Schedule Name",
                          "    Wetbulb,                 !- Humidity Condition Type",
                          "    -17.8,                   !- Wetbulb or DewPoint at Maximum Dry-Bulb {C}",
                          "    ,                        !- Humidity Condition Day Schedule Name",
                          "    ,                        !- Humidity Ratio at Maximum Dry-Bulb {kgWater/kgDryAir}",
                          "    ,                        !- Enthalpy at Maximum Dry-Bulb {J/kg}",
                          "    ,                        !- Daily Wet-Bulb Temperature Range {deltaC}",
                          "    100594.,                 !- Barometric Pressure {Pa}",
                          "    2.4,                     !- Wind Speed {m/s}",
                          "    250,                     !- Wind Direction {deg}",
                          "    No,                      !- Rain Indicator",
                          "    No,                      !- Snow Indicator",
                          "    No,                      !- Daylight Saving Time Indicator",
                          "    ASHRAEClearSky,          !- Solar Model Indicator",
                          "    ,                        !- Beam Solar Day Schedule Name",
                          "    ,                        !- Diffuse Solar Day Schedule Name",
                          "    ,                        !- ASHRAE Clear Sky Optical Depth for Beam Irradiance (taub) {dimensionless}",
                          "    ,                        !- ASHRAE Clear Sky Optical Depth for Diffuse Irradiance (taud) {dimensionless}",
                          "    0.00;                    !- Sky Clearness",

                          "Timestep,1;",

                          "Building,",
                          "    MustHaveObject,          !- Name",
                          "    ,                        !- North Axis {deg}",
                          "    Suburbs,                 !- Terrain",
                          "    0.04,                    !- Loads Convergence Tolerance Value",
                          "    0.4,                     !- Temperature Convergence Tolerance Value {deltaC}",
                          "    FullExterior,            !- Solar Distribution",
                          "    25,                      !- Maximum Number of Warmup Days",
                          "    6;                       !- Minimum Number of Warmup Days",

                          "GlobalGeometryRules,",
                          "   UpperLeftCorner,         !- Starting Vertex Position",
                          "   Counterclockwise,        !- Vertex Entry Direction",
                          "    Relative,                !- Coordinate System",
                          "   Relative,                !- Daylighting Reference Point Coordinate System",
                          "   Relative;                !- Rectangular Surface Coordinate System",

                          "PlantEquipmentOperationSchemes,",
                          "    GHEV PEOS,               !- Name",
                          "    PlantEquipmentOperation:HeatingLoad,  !- Control Scheme 1 Object Type",
                          "    Bore hole PEO,           !- Control Scheme 1 Name",
                          "    always on;               !- Control Scheme 1 Schedule Name",

                          "Pipe:Adiabatic,",
                          "    GHEV supp bypass pipe,   !- Name",
                          "    GHEV Supply Bypass pipe Inlet Node,  !- Inlet Node Name",
                          "    GHEV Supply Bypass pipe Outlet Node;  !- Outlet Node Name",

                          "Pipe:Adiabatic,",
                          "    GHEV supp exit pipe,     !- Name",
                          "    GHEV Supply Exit Pipe Inlet Node,  !- Inlet Node Name",
                          "    GHEV Supply Exit Pipe Outlet Node;  !- Outlet Node Name",

                          "Pipe:Adiabatic,",
                          "    GHEV dem entrance pipe,  !- Name",
                          "    GHEV Demand Entrance pipe inlet Node,  !- Inlet Node Name",
                          "    GHEV Demand Entrance pipe Outlet Node;  !- Outlet Node Name",

                          "Pipe:Adiabatic,",
                          "    GHEV dem bypass pipe,    !- Name",
                          "    GHEV Demand Bypass pipe Inlet node,  !- Inlet Node Name",
                          "    GHEV Demand Bypass pipe Outlet node;  !- Outlet Node Name",

                          "Pipe:Adiabatic,",
                          "    GHEV dem exit pipe,      !- Name",
                          "    GHEV Demand Exit pipe inlet Node,  !- Inlet Node Name",
                          "    GHEV Demand Exit pipe Outlet Node;  !- Outlet Node Name",

                          "Pipe:Adiabatic,",
                          "    RADHP supp bypass pipe,  !- Name",
                          "    RADHP Supply Bypass pipe Inlet Node,  !- Inlet Node Name",
                          "    RADHP Supply Bypass pipe Outlet Node;  !- Outlet Node Name",

                          "Pipe:Adiabatic,",
                          "    RADHP supp exit pipe,    !- Name",
                          "    RadHP Supply Exit Pipe Inlet Node,  !- Inlet Node Name",
                          "    RadHP Supply Exit Pipe Outlet Node;  !- Outlet Node Name",

                          "Pipe:Adiabatic,",
                          "    RADHP dem entrance pipe, !- Name",
                          "    RADHP Demand Entrance pipe Inlet Node,  !- Inlet Node Name",
                          "    RADHP Demand Entrance pipe Outlet Node;  !- Outlet Node Name",

                          "Pipe:Adiabatic,",
                          "    RADHP dem bypass pipe,   !- Name",
                          "    RAD HP Demand Bypass pipe Inlet Node,  !- Inlet Node Name",
                          "    RAD HP Demand Bypass pipe Outlet Node;  !- Outlet Node Name",

                          "Pipe:Adiabatic,",
                          "    RADHP dem exit pipe,     !- Name",
                          "    RADHP Demand Exit Pipe Inlet Node,  !- Inlet Node Name",
                          "    RADHP Demand Exit Pipe Outlet Node;  !- Outlet Node Name",

                          "SimulationControl,",
                          "    No,                      !- Do Zone Sizing Calculation",
                          "    No,                      !- Do System Sizing Calculation",
                          "    No,                     !- Do Plant Sizing Calculation",
                          "    YES,                      !- Run Simulation for Sizing Periods",
                          "    NO;                     !- Run Simulation for Weather File Run Periods",

                          "SetpointManager:Scheduled,",
                          "    RAD HP setpointmgr,      !- Name",
                          "    Temperature,             !- Control Variable",
                          "    Radiator supply temperature temporary,  !- Schedule Name",
                          "    RadHP Supply Exit Pipe Outlet Node;  !- Setpoint Node or NodeList Name",

                          "PlantEquipmentList,",
                          "    Rad HPs,                 !- Name",
                          "    HeatPump:WaterToWater:EquationFit:Heating,  !- Equipment 1 Object Type",
                          "    Rad Heat Pump;           !- Equipment 1 Name",

                          "PlantEquipmentOperationSchemes,",
                          "    RAD PEOS,                !- Name",
                          "    PlantEquipmentOperation:HeatingLoad,  !- Control Scheme 1 Object Type",
                          "    RAD heating PEO,         !- Control Scheme 1 Name",
                          "    always on;               !- Control Scheme 1 Schedule Name",

                          "PlantEquipmentList,",
                          "    Heat sources,            !- Name",
                          "    GroundHeatExchanger:System,  !- Equipment 1 Object Type",
                          "    Vertical GHE JL2015;     !- Equipment 1 Name",

                          "PlantEquipmentOperation:HeatingLoad,",
                          "    RAD heating PEO,         !- Name",
                          "    0,                       !- Load Range 1 Lower Limit {W}",
                          "    1000000,                 !- Load Range 1 Upper Limit {W}",
                          "    Rad HPs;                 !- Range 1 Equipment List Name",

                          "Schedule:Compact,",
                          "    always on,               !- Name",
                          "    on/off,                  !- Schedule Type Limits Name",
                          "    THROUGH: 12/31,          !- Field 1",
                          "    FOR: AllDays,            !- Field 2",
                          "    UNTIL: 24:00, 1;         !- Field 4",

                          "  GroundHeatExchanger:System,",
                          "    Vertical GHE JL2015,      !- Name",
                          "    GHEV Borehole Inlet Node, !- Inlet Node Name",
                          "    GHEV Borehole Outlet Node, !- Outlet Node Name",
                          "    0.000303,                 !- Design Flow Rate {m3/s}",
                          "    Site:GroundTemperature:Undisturbed:KusudaAchenbach, !- Undisturbed Ground Temperature Model Type",
                          "    Vertical GHE JL2015 Ground Temps, !- Undisturbed Ground Temperature Model Name",
                          "    2.493,                    !- Ground Thermal Conductivity {W/m-K}",
                          "    2495700,                  !- Ground Thermal Heat Capacity {J/m3-K}",
                          "    Vertical GHE JL2015 g-functions; !- Response Factors Object Name",

                          "  GroundHeatExchanger:Vertical:Properties,",
                          "    Vertical GHE JL2015 Props,        !- Name",
                          "    1,                  !- Depth of Top of Borehole {m}",
                          "    160,                !- Borehole Length {m}",
                          "    0.1143,             !- Borehole Diameter {m}",
                          "    0.744,              !- Grout Thermal Conductivity {W/m-K}",
                          "    3.90E+06,           !- Grout Thermal Heat Capacity {J/m3-K}",
                          "    0.389,              !- Pipe Thermal Conductivity {W/m-K}",
                          "    1.77E+06,           !- Pipe Thermal Heat Capacity {J/m3-K}",
                          "    0.0267,             !- Pipe Outer Diameter {m}",
                          "    0.00243,            !- Pipe Thickness {m}",
                          "    0.04556;            !- U-Tube Distance {m}",

                          "  Site:GroundTemperature:Undisturbed:KusudaAchenbach,",
                          "    Vertical GHE JL2015 Ground Temps, !- Undisturbed Ground Temperature Model Name",
                          "    2.493,                    !- Soil Thermal Conductivity {W/m-K}",
                          "    920,                      !- Soil Density {kg/m3}",
                          "    2712.72,                  !- Soil Specific Heat {J/kg-K}",
                          "    8,                        !- Average Soil Surface Temperature {C}",
                          "    3.2,                      !- Average Amplitude of Surface Temperature {deltaC}",
                          "    8;                        !- Phase Shift of Minimum Surface Temperature {days}",

                          "  GroundHeatExchanger:ResponseFactors,",
                          "    Vertical GHE JL2015 g-functions, !- Name",
                          "    Vertical GHE JL2015 Props, !- Name",
                          "    1,                        !- Number of Bore Holes",
                          "    0.0005,                   !- G-Function Reference Ratio {dimensionless}",
                          "    -4.5,                     !- G-Function Ln(T/Ts) Value 1",
                          "    4.7,                      !- G-Function G Value 1",
                          "    -4,                       !- G-Function Ln(T/Ts) Value 2",
                          "    4.85,                     !- G-Function G Value 2",
                          "    -3.5,                     !- G-Function Ln(T/Ts) Value 3",
                          "    5.1,                      !- G-Function G Value 3",
                          "    -3,                       !- G-Function Ln(T/Ts) Value 4",
                          "    5.3,                      !- G-Function G Value 4",
                          "    -2.5,                     !- G-Function Ln(T/Ts) Value 5",
                          "    5.56,                     !- G-Function G Value 5",
                          "    -2,                       !- G-Function Ln(T/Ts) Value 6",
                          "    5.76,                     !- G-Function G Value 6",
                          "    -1.5,                     !- G-Function Ln(T/Ts) Value 7",
                          "    5.97,                     !- G-Function G Value 7",
                          "    -1,                       !- G-Function Ln(T/Ts) Value 8",
                          "    6.19,                     !- G-Function G Value 8",
                          "    -.5,                      !- G-Function Ln(T/Ts) Value 9",
                          "    6.31,                     !- G-Function G Value 9",
                          "    0,                        !- G-Function Ln(T/Ts) Value 10",
                          "    6.42,                     !- G-Function G Value 10",
                          "    0.5,                      !- G-Function Ln(T/Ts) Value 11",
                          "    6.56,                     !- G-Function G Value 11",
                          "    1,                        !- G-Function Ln(T/Ts) Value 12",
                          "    6.61,                     !- G-Function G Value 12",
                          "    1.5,                      !- G-Function Ln(T/Ts) Value 13",
                          "    6.66,                     !- G-Function G Value 13",
                          "    2,                        !- G-Function Ln(T/Ts) Value 14",
                          "    6.7,                      !- G-Function G Value 14",
                          "    2.5,                      !- G-Function Ln(T/Ts) Value 15",
                          "    6.72,                     !- G-Function G Value 15",
                          "    3,                        !- G-Function Ln(T/Ts) Value 16",
                          "    6.73;                     !- G-Function G Value 16",

                          "LoadProfile:Plant,",
                          "    Radiator load,           !- Name",
                          "    Radiator Demand profile Inlet Node,  !- Inlet Node Name",
                          "    radiator demand profile outlet node,  !- Outlet Node Name",
                          "    Radiator power demand temporary,  !- Load Schedule Name",
                          "    0.00025,                 !- Peak Flow Rate {m3/s}",
                          "    Radiator massflow temporary;  !- Flow Rate Fraction Schedule Name",

                          "HeatPump:WaterToWater:EquationFit:Heating,",
                          "    Rad Heat Pump,           !- Name",
                          "    HPR brine Inlet node,    !- Source Side Inlet Node Name",
                          "    HPR brine Outlet node,   !- Source Side Outlet Node Name",
                          "    HPR radiator water return node,  !- Load Side Inlet Node Name",
                          "    HPR radiator supply node,!- Load Side Outlet Node Name",
                          "    0.00013,                 !- Rated Load Side Flow Rate {m3/s}",
                          "    0.0003,                  !- Rated Source Side Flow Rate {m3/s}",
                          "    5490,                    !- Rated Heating Capacity {W}",
                          "    1640,                    !- Rated Heating Power Consumption {W}",
                          "    -3.01043,                !- Heating Capacity Coefficient 1",
                          "    -.51452,                 !- Heating Capacity Coefficient 2",
                          "    4.515927,                !- Heating Capacity Coefficient 3",
                          "    0.017971,                !- Heating Capacity Coefficient 4",
                          "    0.155798,                !- Heating Capacity Coefficient 5",
                          "    -2.65423,                !- Heating Compressor Power Coefficient 1",
                          "    8.570358,                !- Heating Compressor Power Coefficient 2",
                          "    1.21629,                 !- Heating Compressor Power Coefficient 3",
                          "    -.21629,                 !- Heating Compressor Power Coefficient 4",
                          "    0.033862;                !- Heating Compressor Power Coefficient 5",

                          "PlantLoop,",
                          "    GHEV Loop,               !- Name",
                          "    Water,                   !- Fluid Type",
                          "    ,                        !- User Defined Fluid Type",
                          "    GHEV PEOS,               !- Plant Equipment Operation Scheme Name",
                          "    GHEV Supply Exit Pipe Outlet Node,  !- Loop Temperature Setpoint Node Name",
                          "    13,                      !- Maximum Loop Temperature {C}",
                          "    -5,                      !- Minimum Loop Temperature {C}",
                          "    0.0008,                  !- Maximum Loop Flow Rate {m3/s}",
                          "    0,                       !- Minimum Loop Flow Rate {m3/s}",
                          "    0.15,                    !- Plant Loop Volume {m3}",
                          "    GHEV pump Inlet Node,    !- Plant Side Inlet Node Name",
                          "    GHEV Supply Exit Pipe Outlet Node,  !- Plant Side Outlet Node Name",
                          "    GHEV Supply Branches,    !- Plant Side Branch List Name",
                          "    GHEV Supply Connectors,  !- Plant Side Connector List Name",
                          "    GHEV Demand Entrance pipe inlet Node,  !- Demand Side Inlet Node Name",
                          "    GHEV Demand Exit pipe Outlet Node,  !- Demand Side Outlet Node Name",
                          "    GHEV Demand Branches,    !- Demand Side Branch List Name",
                          "    GHEV Demand Connectors,  !- Demand Side Connector List Name",
                          "    SequentialLoad,          !- Load Distribution Scheme",
                          "    ,                        !- Availability Manager List Name",
                          "    SingleSetpoint,          !- Plant Loop Demand Calculation Scheme",
                          "    ,                        !- Common Pipe Simulation",
                          "    ,                        !- Pressure Simulation Type",
                          "    2.0;                     !- Loop Circulation Time {minutes}",

                          "PlantLoop,",
                          "    RadHP Loop,              !- Name",
                          "    Water,                   !- Fluid Type",
                          "    ,                        !- User Defined Fluid Type",
                          "    RAD PEOS,                !- Plant Equipment Operation Scheme Name",
                          "    RadHP Supply Exit Pipe Outlet Node,  !- Loop Temperature Setpoint Node Name",
                          "   80,                      !- Maximum Loop Temperature {C}",
                          "    22,                      !- Minimum Loop Temperature {C}",
                          "    0.0005,                  !- Maximum Loop Flow Rate {m3/s}",
                          "    0,                       !- Minimum Loop Flow Rate {m3/s}",
                          "    0.06,                    !- Plant Loop Volume {m3}",
                          "    RadHP pump inlet Node,   !- Plant Side Inlet Node Name",
                          "    RadHP Supply Exit Pipe Outlet Node,  !- Plant Side Outlet Node Name",
                          "    RADHP Supply Branches,   !- Plant Side Branch List Name",
                          "    RADHP Supply Connectors, !- Plant Side Connector List Name",
                          "    RADHP Demand Entrance pipe Inlet Node,  !- Demand Side Inlet Node Name",
                          "    RADHP Demand Exit Pipe Outlet Node,  !- Demand Side Outlet Node Name",
                          "    RADHP Demand Branches,   !- Demand Side Branch List Name",
                          "    RADHP Demand Connectors, !- Demand Side Connector List Name",
                          "    Optimal,                 !- Load Distribution Scheme",
                          "    ,                        !- Availability Manager List Name",
                          "    SingleSetpoint,          !- Plant Loop Demand Calculation Scheme",
                          "    ,                        !- Common Pipe Simulation",
                          "    ,                        !- Pressure Simulation Type",
                          "    2.0;                     !- Loop Circulation Time {minutes}",

                          "BranchList,",
                          "    GHEV Supply Branches,    !- Name",
                          "    GHEV Supply Pump Branch, !- Branch 1 Name",
                          "    GHEV Supply Borehole Branch,  !- Branch 2 Name",
                          "    GHEV Supply Bypass Branch,  !- Branch 3 Name",
                          "    GHEV Supply Outlet Branch;  !- Branch 4 Name",

                          "BranchList,",
                          "    GHEV Demand Branches,    !- Name",
                          "    GHEV Demand Inlet Branch,!- Branch 1 Name",
                          "    GHEV Demand HPRad Branch,!- Branch 2 Name",
                          "    GHEV Demand Bypass Branch,  !- Branch 3 Name",
                          "    GHEV Demand Outlet Branch;  !- Branch 4 Name",

                          "BranchList,",
                          "    RADHP Supply Branches,   !- Name",
                          "    RADHP Supply Inlet Pump, !- Branch 1 Name",
                          "    RADHP Supply HPR Branch ,!- Branch 2 Name",
                          "    RADHP Supply Bypass Branch,  !- Branch 3 Name",
                          "    RADHP Supply Outlet Branch;  !- Branch 4 Name",

                          "BranchList,",
                          "    RADHP Demand Branches,   !- Name",
                          "    RADHP Demand Inlet Branch,  !- Branch 1 Name",
                          "    RADHP Demand Radload Branch ,  !- Branch 2 Name",
                          "    RADHP Demand Bypass Branch ,  !- Branch 3 Name",
                          "    RADHP Demand Outlet Branch;  !- Branch 4 Name",

                          "Connector:Splitter,",
                          "    GHEV Supply Splitter,    !- Name",
                          "    GHEV Supply Pump Branch, !- Inlet Branch Name",
                          "    GHEV Supply Borehole Branch,  !- Outlet Branch 1 Name",
                          "    GHEV Supply Bypass Branch;  !- Outlet Branch 2 Name",

                          "Branch,",
                          "    GHEV Supply Pump Branch, !- Name",
                          "    ,                        !- Pressure Drop Curve Name",
                          "    Pump:VariableSpeed,      !- Component 1 Object Type",
                          "    GHEV pump,               !- Component 1 Name",
                          "    GHEV pump Inlet Node,    !- Component 1 Inlet Node Name",
                          "    GHEV Pump Outlet Node;   !- Component 1 Outlet Node Name",

                          "Branch,",
                          "    GHEV Supply Borehole Branch,  !- Name",
                          "    ,                        !- Pressure Drop Curve Name",
                          "    GroundHeatExchanger:System,  !- Component 1 Object Type",
                          "    Vertical GHE JL2015,     !- Component 1 Name",
                          "    GHEV Borehole Inlet Node,!- Component 1 Inlet Node Name",
                          "    GHEV Borehole Outlet Node;  !- Component 1 Outlet Node Name",

                          "Branch,",
                          "    GHEV Supply Bypass Branch,  !- Name",
                          "    ,                        !- Pressure Drop Curve Name",
                          "    Pipe:Adiabatic,          !- Component 1 Object Type",
                          "    GHEV supp bypass pipe,   !- Component 1 Name",
                          "    GHEV Supply Bypass pipe Inlet Node,  !- Component 1 Inlet Node Name",
                          "    GHEV Supply Bypass pipe Outlet Node;  !- Component 1 Outlet Node Name",

                          "Branch,",
                          "    GHEV Supply Outlet Branch,  !- Name",
                          "    ,                        !- Pressure Drop Curve Name",
                          "    Pipe:Adiabatic,          !- Component 1 Object Type",
                          "    GHEV supp exit pipe,     !- Component 1 Name",
                          "    GHEV Supply Exit Pipe Inlet Node,  !- Component 1 Inlet Node Name",
                          "    GHEV Supply Exit Pipe Outlet Node;  !- Component 1 Outlet Node Name",

                          "Branch,",
                          "    GHEV Demand Inlet Branch,!- Name",
                          "    ,                        !- Pressure Drop Curve Name",
                          "    Pipe:Adiabatic,          !- Component 1 Object Type",
                          "    GHEV dem entrance pipe,  !- Component 1 Name",
                          "    GHEV Demand Entrance pipe inlet Node,  !- Component 1 Inlet Node Name",
                          "    GHEV Demand Entrance pipe Outlet Node;  !- Component 1 Outlet Node Name",

                          "Branch,",
                          "    GHEV Demand HPRad Branch,!- Name",
                          "    ,                        !- Pressure Drop Curve Name",
                          "    HeatPump:WaterToWater:EquationFit:Heating,  !- Component 1 Object Type",
                          "    Rad Heat Pump,           !- Component 1 Name",
                          "    HPR brine Inlet node,    !- Component 1 Inlet Node Name",
                          "    HPR brine Outlet node;   !- Component 1 Outlet Node Name",

                          "Branch,",
                          "    GHEV Demand Bypass Branch,  !- Name",
                          "    ,                        !- Pressure Drop Curve Name",
                          "    Pipe:Adiabatic,          !- Component 1 Object Type",
                          "    GHEV dem bypass pipe,    !- Component 1 Name",
                          "    GHEV Demand Bypass pipe Inlet node,  !- Component 1 Inlet Node Name",
                          "    GHEV Demand Bypass pipe Outlet node;  !- Component 1 Outlet Node Name",

                          "Branch,",
                          "    GHEV Demand Outlet Branch,  !- Name",
                          "    ,                        !- Pressure Drop Curve Name",
                          "    Pipe:Adiabatic,          !- Component 1 Object Type",
                          "    GHEV dem exit pipe,      !- Component 1 Name",
                          "    GHEV Demand Exit pipe inlet Node,  !- Component 1 Inlet Node Name",
                          "    GHEV Demand Exit pipe Outlet Node;  !- Component 1 Outlet Node Name",

                          "Branch,",
                          "    RADHP Supply Inlet Pump, !- Name",
                          "    ,                        !- Pressure Drop Curve Name",
                          "    Pump:VariableSpeed,      !- Component 1 Object Type",
                          "    RAD HP pump,             !- Component 1 Name",
                          "    RadHP pump inlet Node,   !- Component 1 Inlet Node Name",
                          "    RADHP Pump Outlet Node;  !- Component 1 Outlet Node Name",

                          "Branch,",
                          "    RADHP Supply HPR Branch ,!- Name",
                          "    ,                        !- Pressure Drop Curve Name",
                          "    HeatPump:WaterToWater:EquationFit:Heating,  !- Component 1 Object Type",
                          "    Rad Heat Pump,           !- Component 1 Name",
                          "    HPR radiator water return node,  !- Component 1 Inlet Node Name",
                          "    HPR radiator supply node;!- Component 1 Outlet Node Name",

                          "Branch,",
                          "    RADHP Supply Bypass Branch,  !- Name",
                          "    ,                        !- Pressure Drop Curve Name",
                          "    Pipe:Adiabatic,          !- Component 1 Object Type",
                          "    RADHP supp bypass pipe,  !- Component 1 Name",
                          "    RADHP Supply Bypass pipe Inlet Node,  !- Component 1 Inlet Node Name",
                          "    RADHP Supply Bypass pipe Outlet Node;  !- Component 1 Outlet Node Name",

                          "Branch,",
                          "    RADHP Supply Outlet Branch,  !- Name",
                          "    ,                        !- Pressure Drop Curve Name",
                          "    Pipe:Adiabatic,          !- Component 1 Object Type",
                          "    RADHP supp exit pipe,    !- Component 1 Name",
                          "    RadHP Supply Exit Pipe Inlet Node,  !- Component 1 Inlet Node Name",
                          "    RadHP Supply Exit Pipe Outlet Node;  !- Component 1 Outlet Node Name",

                          "Branch,",
                          "    RADHP Demand Inlet Branch,  !- Name",
                          "    ,                        !- Pressure Drop Curve Name",
                          "    Pipe:Adiabatic,          !- Component 1 Object Type",
                          "    RADHP dem entrance pipe, !- Component 1 Name",
                          "    RADHP Demand Entrance pipe Inlet Node,  !- Component 1 Inlet Node Name",
                          "    RADHP Demand Entrance pipe Outlet Node;  !- Component 1 Outlet Node Name",

                          "Branch,",
                          "    RADHP Demand Radload Branch ,  !- Name",
                          "    ,                        !- Pressure Drop Curve Name",
                          "    LoadProfile:Plant,       !- Component 1 Object Type",
                          "    Radiator load,           !- Component 1 Name",
                          "    Radiator Demand profile Inlet Node,  !- Component 1 Inlet Node Name",
                          "    radiator demand profile outlet node;  !- Component 1 Outlet Node Name",

                          "Branch,",
                          "    RADHP Demand Bypass Branch ,  !- Name",
                          "    ,                        !- Pressure Drop Curve Name",
                          "    Pipe:Adiabatic,          !- Component 1 Object Type",
                          "    RADHP dem bypass pipe,   !- Component 1 Name",
                          "    RAD HP Demand Bypass pipe Inlet Node,  !- Component 1 Inlet Node Name",
                          "    RAD HP Demand Bypass pipe Outlet Node;  !- Component 1 Outlet Node Name",

                          "Branch,",
                          "    RADHP Demand Outlet Branch,  !- Name",
                          "    ,                        !- Pressure Drop Curve Name",
                          "    Pipe:Adiabatic,          !- Component 1 Object Type",
                          "    RADHP dem exit pipe,     !- Component 1 Name",
                          "    RADHP Demand Exit Pipe Inlet Node,  !- Component 1 Inlet Node Name",
                          "    RADHP Demand Exit Pipe Outlet Node;  !- Component 1 Outlet Node Name",

                          "Connector:Splitter,",
                          "    GHEV Demand Splitter,    !- Name",
                          "    GHEV Demand Inlet Branch,!- Inlet Branch Name",
                          "    GHEV Demand HPRad Branch,!- Outlet Branch 1 Name",
                          "    GHEV Demand Bypass Branch;  !- Outlet Branch 2 Name",

                          "Connector:Splitter,",
                          "    RadHP Supply Splitter,   !- Name",
                          "    RADHP Supply Inlet Pump, !- Inlet Branch Name",
                          "    RADHP Supply HPR Branch ,!- Outlet Branch 1 Name",
                          "    RADHP Supply Bypass Branch;  !- Outlet Branch 2 Name",

                          "Connector:Splitter,",
                          "    RadHP Demand Splitter,   !- Name",
                          "    RADHP Demand Inlet Branch,  !- Inlet Branch Name",
                          "    RADHP Demand Radload Branch ,  !- Outlet Branch 1 Name",
                          "    RADHP Demand Bypass Branch ;  !- Outlet Branch 2 Name",

                          "ConnectorList,",
                          "    GHEV Supply Connectors,  !- Name",
                          "    Connector:Splitter,      !- Connector 1 Object Type",
                          "    GHEV Supply Splitter,    !- Connector 1 Name",
                          "    Connector:Mixer,         !- Connector 2 Object Type",
                          "    GHEV Supply Mixer;       !- Connector 2 Name",

                          "ConnectorList,",
                          "    GHEV Demand Connectors,  !- Name",
                          "    Connector:Splitter,      !- Connector 1 Object Type",
                          "    GHEV Demand Splitter,    !- Connector 1 Name",
                          "    Connector:Mixer,         !- Connector 2 Object Type",
                          "    GHEV Demand Mixer;       !- Connector 2 Name",

                          "ConnectorList,",
                          "    RADHP Supply Connectors, !- Name",
                          "    Connector:Splitter,      !- Connector 1 Object Type",
                          "    RadHP Supply Splitter,   !- Connector 1 Name",
                          "    Connector:Mixer,         !- Connector 2 Object Type",
                          "    RADHP Supply Mixer;      !- Connector 2 Name",

                          "ConnectorList,",
                          "    RADHP Demand Connectors, !- Name",
                          "    Connector:Splitter,      !- Connector 1 Object Type",
                          "    RadHP Demand Splitter,   !- Connector 1 Name",
                          "    Connector:Mixer,         !- Connector 2 Object Type",
                          "    RADHP Demand Mixer;      !- Connector 2 Name",

                          "Connector:Mixer,",
                          "    GHEV Supply Mixer,       !- Name",
                          "    GHEV Supply Outlet Branch,  !- Outlet Branch Name",
                          "    GHEV Supply Borehole Branch,  !- Inlet Branch 1 Name",
                          "    GHEV Supply Bypass Branch;  !- Inlet Branch 2 Name",

                          "Connector:Mixer,",
                          "    GHEV Demand Mixer,       !- Name",
                          "    GHEV Demand Outlet Branch,  !- Outlet Branch Name",
                          "    GHEV Demand HPRad Branch,!- Inlet Branch 1 Name",
                          "    GHEV Demand Bypass Branch;  !- Inlet Branch 2 Name",

                          "Connector:Mixer,",
                          "    RADHP Supply Mixer,      !- Name",
                          "    RADHP Supply Outlet Branch,  !- Outlet Branch Name",
                          "    RADHP Supply HPR Branch ,!- Inlet Branch 1 Name",
                          "    RADHP Supply Bypass Branch;  !- Inlet Branch 2 Name",

                          "Connector:Mixer,",
                          "    RADHP Demand Mixer,      !- Name",
                          "    RADHP Demand Outlet Branch,  !- Outlet Branch Name",
                          "    RADHP Demand Radload Branch ,  !- Inlet Branch 1 Name",
                          "    RADHP Demand Bypass Branch ;  !- Inlet Branch 2 Name"

        });

    ASSERT_TRUE(process_idf(idf_objects));
    SimulationManager::PostIPProcessing();
    bool ErrorsFound = false;

    DataGlobals::BeginSimFlag = true;
<<<<<<< HEAD
    SimulationManager::GetProjectData(state.dataZoneTempPredictorCorrector, state.files);
=======
    SimulationManager::GetProjectData(state, state.outputFiles);
>>>>>>> 4ad20382

    OutputReportPredefined::SetPredefinedTables();
    HeatBalanceManager::SetPreConstructionInputParameters(); // establish array bounds for constructions early
    // OutputProcessor::TimeValue.allocate(2);
    OutputProcessor::SetupTimePointers("Zone", DataGlobals::TimeStepZone); // Set up Time pointer for HB/Zone Simulation
    OutputProcessor::SetupTimePointers("HVAC", DataHVACGlobals::TimeStepSys);
    createFacilityElectricPowerServiceObject();
    OutputProcessor::GetReportVariableInput(state.files);
    PlantManager::CheckIfAnyPlant();

    BranchInputManager::ManageBranchInput(state.dataBranchInputManager); // just gets input and

    DataGlobals::DoingSizing = false;
    DataGlobals::KickOffSimulation = true;

    WeatherManager::ResetEnvironmentCounter();
    SimulationManager::SetupSimulation(state, ErrorsFound);
    DataGlobals::KickOffSimulation = false;

    int EnvCount = 0;
    DataGlobals::WarmupFlag = true;
    bool Available(true);

    while (Available) {

        WeatherManager::GetNextEnvironment(state, Available, ErrorsFound);

        if (!Available) break;
        if (ErrorsFound) break;

        ++EnvCount;

        DataGlobals::BeginEnvrnFlag = true;
        DataGlobals::EndEnvrnFlag = false;
        DataEnvironment::EndMonthFlag = false;
        DataGlobals::WarmupFlag = true;
        DataGlobals::DayOfSim = 0;
        state.dataGlobals.DayOfSimChr = "0";

        while ((DataGlobals::DayOfSim < DataGlobals::NumOfDayInEnvrn) || (DataGlobals::WarmupFlag)) { // Begin day loop ...

            ++DataGlobals::DayOfSim;

            if (!DataGlobals::WarmupFlag) {
                ++DataEnvironment::CurrentOverallSimDay;
            }
            DataGlobals::BeginDayFlag = true;
            DataGlobals::EndDayFlag = false;

            for (DataGlobals::HourOfDay = 1; DataGlobals::HourOfDay <= 24; ++DataGlobals::HourOfDay) { // Begin hour loop ...

                DataGlobals::BeginHourFlag = true;
                DataGlobals::EndHourFlag = false;

                for (DataGlobals::TimeStep = 1; DataGlobals::TimeStep <= DataGlobals::NumOfTimeStepInHour; ++DataGlobals::TimeStep) {

                    DataGlobals::BeginTimeStepFlag = true;

                    // Set the End__Flag variables to true if necessary.  Note that
                    // each flag builds on the previous level.  EndDayFlag cannot be
                    // .TRUE. unless EndHourFlag is also .TRUE., etc.  Note that the
                    // EndEnvrnFlag and the EndSimFlag cannot be set during warmup.
                    // Note also that BeginTimeStepFlag, EndTimeStepFlag, and the
                    // SubTimeStepFlags can/will be set/reset in the HVAC Manager.

                    if (DataGlobals::TimeStep == DataGlobals::NumOfTimeStepInHour) {
                        DataGlobals::EndHourFlag = true;
                        if (DataGlobals::HourOfDay == 24) {
                            DataGlobals::EndDayFlag = true;
                            if ((!DataGlobals::WarmupFlag) && (DataGlobals::DayOfSim == DataGlobals::NumOfDayInEnvrn)) {
                                DataGlobals::EndEnvrnFlag = true;
                            }
                        }
                    }

                    WeatherManager::ManageWeather(state.files);

                    HeatBalanceManager::ManageHeatBalance(state);

                    //  After the first iteration of HeatBalance, all the 'input' has been gotten

                    DataGlobals::BeginHourFlag = false;
                    DataGlobals::BeginDayFlag = false;
                    DataGlobals::BeginEnvrnFlag = false;
                    DataGlobals::BeginSimFlag = false;
                    DataGlobals::BeginFullSimFlag = false;

                } // TimeStep loop

                DataGlobals::PreviousHour = DataGlobals::HourOfDay;

            } // ... End hour loop.

        } // ... End day loop.

    } // ... End environment loop.

    EXPECT_NEAR(DataLoopNode::Node(12).MassFlowRate, 0.3, 0.0001);
}

TEST_F(EnergyPlusFixture, WWHP_AutosizeTest1)
{
    // this test is for checking autosizing of heating WWHP. derived from unit test PlantLoopSourceSideTest
    std::string const idf_objects =
        delimited_string({"Schedule:Constant,Radiator massflow temporary,Any value sch,1;",
                          "Schedule:Constant,Radiator supply temperature temporary,Any value sch,40;",
                          "Schedule:Constant,Radiator power demand temporary,Any value sch,3000;",

                          "Pump:VariableSpeed,",
                          "    GHEV pump,               !- Name",
                          "    GHEV pump Inlet Node,    !- Inlet Node Name",
                          "    GHEV Pump Outlet Node,   !- Outlet Node Name",
                          "    0.0006,                  !- Rated Flow Rate {m3/s}",
                          "    40000,                   !- Rated Pump Head {Pa}",
                          "    34.18803,                !- Rated Power Consumption {W}",
                          "    0.9,                     !- Motor Efficiency",
                          "    ,                        !- Fraction of Motor Inefficiencies to Fluid Stream",
                          "    ,                        !- Coefficient 1 of the Part Load Performance Curve",
                          "    1,                       !- Coefficient 2 of the Part Load Performance Curve",
                          "    ,                        !- Coefficient 3 of the Part Load Performance Curve",
                          "    ,                        !- Coefficient 4 of the Part Load Performance Curve",
                          "    0,                       !- Minimum Flow Rate {m3/s}",
                          "    Intermittent;            !- Pump Control Type",

                          "Pump:VariableSpeed,",
                          "    RAD HP pump,             !- Name",
                          "    RadHP pump inlet Node,   !- Inlet Node Name",
                          "    RADHP Pump Outlet Node,  !- Outlet Node Name",
                          "    0.0005,                  !- Rated Flow Rate {m3/s}",
                          "    40000,                   !- Rated Pump Head {Pa}",
                          "    28.49003,                !- Rated Power Consumption {W}",
                          "    0.9,                     !- Motor Efficiency",
                          "    ,                        !- Fraction of Motor Inefficiencies to Fluid Stream",
                          "    ,                        !- Coefficient 1 of the Part Load Performance Curve",
                          "    1,                       !- Coefficient 2 of the Part Load Performance Curve",
                          "    ,                        !- Coefficient 3 of the Part Load Performance Curve",
                          "    ,                        !- Coefficient 4 of the Part Load Performance Curve",
                          "    0,                       !- Minimum Flow Rate {m3/s}",
                          "    Intermittent;            !- Pump Control Type",

                          "SetpointManager:FollowGroundTemperature,",
                          "    GHEV setpmgr,            !- Name",
                          "    Temperature,             !- Control Variable",
                          "    Site:GroundTemperature:Deep,  !- Reference Ground Temperature Object Type",
                          "    0,                       !- Offset Temperature Difference {deltaC}",
                          "    20,                      !- Maximum Setpoint Temperature {C}",
                          "    -10,                     !- Minimum Setpoint Temperature {C}",
                          "    GHEV Supply Exit Pipe Outlet Node;  !- Setpoint Node or NodeList Name",

                          "PlantEquipmentOperation:HeatingLoad,",
                          "    Bore hole PEO,           !- Name",
                          "    0,                       !- Load Range 1 Lower Limit {W}",
                          "    1000000,                 !- Load Range 1 Upper Limit {W}",
                          "    Heat sources;            !- Range 1 Equipment List Name",

                          "ScheduleTypeLimits,",
                          "    bore hole brine temp,    !- Name",
                          "    -10,                     !- Lower Limit Value",
                          "    10,                      !- Upper Limit Value",
                          "    Continuous,              !- Numeric Type",
                          "    Temperature;             !- Unit Type",

                          "ScheduleTypeLimits,",
                          "    rad power limit,         !- Name",
                          "    0,                       !- Lower Limit Value",
                          "    10000,                   !- Upper Limit Value",
                          "    Continuous,              !- Numeric Type",
                          "    Power;                   !- Unit Type",

                          "ScheduleTypeLimits,",
                          "    rad massflow,            !- Name",
                          "    0,                       !- Lower Limit Value",
                          "    1,                       !- Upper Limit Value",
                          "    Continuous;              !- Numeric Type",

                          "ScheduleTypeLimits,",
                          "    on/off,                  !- Name",
                          "    0,                       !- Lower Limit Value",
                          "    1,                       !- Upper Limit Value",
                          "    Discrete,                !- Numeric Type",
                          "    Dimensionless;           !- Unit Type",

                          "ScheduleTypeLimits,",
                          "    rad water t,             !- Name",
                          "    10,                      !- Lower Limit Value",
                          "    80,                      !- Upper Limit Value",
                          "    Continuous,              !- Numeric Type",
                          "    Temperature;             !- Unit Type",

                          "ScheduleTypeLimits,",
                          "    Any value sch,           !- Name",
                          "    ,                        !- Lower Limit Value",
                          "    ,                        !- Upper Limit Value",
                          "    Continuous,              !- Numeric Type",
                          "    Dimensionless;           !- Unit Type",

                          "Schedule:Constant,Brine return temp,bore hole brine temp,5;",

                          "Site:Location,",
                          "    STOCKHOLM_ ARLANDA_SWE Design_Conditions,  !- Name",
                          "    59.65,                   !- Latitude {deg}",
                          "    17.95,                   !- Longitude {deg}",
                          "    1.00,                    !- Time Zone {hr}",
                          "    61.00;                   !- Elevation {m}",

                          "SizingPeriod:DesignDay,",
                          "    STOCKHOLM_ ARLANDA Ann Htg 99.6% Condns DB,  !- Name",
                          "    2,                       !- Month",
                          "    21,                      !- Day of Month",
                          "    WinterDesignDay,         !- Day Type",
                          "    -17.8,                   !- Maximum Dry-Bulb Temperature {C}",
                          "    0.0,                     !- Daily Dry-Bulb Temperature Range {deltaC}",
                          "    DefaultMultipliers,      !- Dry-Bulb Temperature Range Modifier Type",
                          "    ,                        !- Dry-Bulb Temperature Range Modifier Day Schedule Name",
                          "    Wetbulb,                 !- Humidity Condition Type",
                          "    -17.8,                   !- Wetbulb or DewPoint at Maximum Dry-Bulb {C}",
                          "    ,                        !- Humidity Condition Day Schedule Name",
                          "    ,                        !- Humidity Ratio at Maximum Dry-Bulb {kgWater/kgDryAir}",
                          "    ,                        !- Enthalpy at Maximum Dry-Bulb {J/kg}",
                          "    ,                        !- Daily Wet-Bulb Temperature Range {deltaC}",
                          "    100594.,                 !- Barometric Pressure {Pa}",
                          "    2.4,                     !- Wind Speed {m/s}",
                          "    250,                     !- Wind Direction {deg}",
                          "    No,                      !- Rain Indicator",
                          "    No,                      !- Snow Indicator",
                          "    No,                      !- Daylight Saving Time Indicator",
                          "    ASHRAEClearSky,          !- Solar Model Indicator",
                          "    ,                        !- Beam Solar Day Schedule Name",
                          "    ,                        !- Diffuse Solar Day Schedule Name",
                          "    ,                        !- ASHRAE Clear Sky Optical Depth for Beam Irradiance (taub) {dimensionless}",
                          "    ,                        !- ASHRAE Clear Sky Optical Depth for Diffuse Irradiance (taud) {dimensionless}",
                          "    0.00;                    !- Sky Clearness",

                          "Timestep,1;",

                          "Building,",
                          "    MustHaveObject,          !- Name",
                          "    ,                        !- North Axis {deg}",
                          "    Suburbs,                 !- Terrain",
                          "    0.04,                    !- Loads Convergence Tolerance Value",
                          "    0.4,                     !- Temperature Convergence Tolerance Value {deltaC}",
                          "    FullExterior,            !- Solar Distribution",
                          "    25,                      !- Maximum Number of Warmup Days",
                          "    6;                       !- Minimum Number of Warmup Days",

                          "GlobalGeometryRules,",
                          "   UpperLeftCorner,         !- Starting Vertex Position",
                          "   Counterclockwise,        !- Vertex Entry Direction",
                          "    Relative,                !- Coordinate System",
                          "   Relative,                !- Daylighting Reference Point Coordinate System",
                          "   Relative;                !- Rectangular Surface Coordinate System",

                          "PlantEquipmentOperationSchemes,",
                          "    GHEV PEOS,               !- Name",
                          "    PlantEquipmentOperation:HeatingLoad,  !- Control Scheme 1 Object Type",
                          "    Bore hole PEO,           !- Control Scheme 1 Name",
                          "    always on;               !- Control Scheme 1 Schedule Name",

                          "Pipe:Adiabatic,",
                          "    GHEV supp bypass pipe,   !- Name",
                          "    GHEV Supply Bypass pipe Inlet Node,  !- Inlet Node Name",
                          "    GHEV Supply Bypass pipe Outlet Node;  !- Outlet Node Name",

                          "Pipe:Adiabatic,",
                          "    GHEV supp exit pipe,     !- Name",
                          "    GHEV Supply Exit Pipe Inlet Node,  !- Inlet Node Name",
                          "    GHEV Supply Exit Pipe Outlet Node;  !- Outlet Node Name",

                          "Pipe:Adiabatic,",
                          "    GHEV dem entrance pipe,  !- Name",
                          "    GHEV Demand Entrance pipe inlet Node,  !- Inlet Node Name",
                          "    GHEV Demand Entrance pipe Outlet Node;  !- Outlet Node Name",

                          "Pipe:Adiabatic,",
                          "    GHEV dem bypass pipe,    !- Name",
                          "    GHEV Demand Bypass pipe Inlet node,  !- Inlet Node Name",
                          "    GHEV Demand Bypass pipe Outlet node;  !- Outlet Node Name",

                          "Pipe:Adiabatic,",
                          "    GHEV dem exit pipe,      !- Name",
                          "    GHEV Demand Exit pipe inlet Node,  !- Inlet Node Name",
                          "    GHEV Demand Exit pipe Outlet Node;  !- Outlet Node Name",

                          "Pipe:Adiabatic,",
                          "    RADHP supp bypass pipe,  !- Name",
                          "    RADHP Supply Bypass pipe Inlet Node,  !- Inlet Node Name",
                          "    RADHP Supply Bypass pipe Outlet Node;  !- Outlet Node Name",

                          "Pipe:Adiabatic,",
                          "    RADHP supp exit pipe,    !- Name",
                          "    RadHP Supply Exit Pipe Inlet Node,  !- Inlet Node Name",
                          "    RadHP Supply Exit Pipe Outlet Node;  !- Outlet Node Name",

                          "Pipe:Adiabatic,",
                          "    RADHP dem entrance pipe, !- Name",
                          "    RADHP Demand Entrance pipe Inlet Node,  !- Inlet Node Name",
                          "    RADHP Demand Entrance pipe Outlet Node;  !- Outlet Node Name",

                          "Pipe:Adiabatic,",
                          "    RADHP dem bypass pipe,   !- Name",
                          "    RAD HP Demand Bypass pipe Inlet Node,  !- Inlet Node Name",
                          "    RAD HP Demand Bypass pipe Outlet Node;  !- Outlet Node Name",

                          "Pipe:Adiabatic,",
                          "    RADHP dem exit pipe,     !- Name",
                          "    RADHP Demand Exit Pipe Inlet Node,  !- Inlet Node Name",
                          "    RADHP Demand Exit Pipe Outlet Node;  !- Outlet Node Name",

                          "SimulationControl,",
                          "    No,                      !- Do Zone Sizing Calculation",
                          "    No,                      !- Do System Sizing Calculation",
                          "    YES,                     !- Do Plant Sizing Calculation",
                          "    YES,                      !- Run Simulation for Sizing Periods",
                          "    NO;                     !- Run Simulation for Weather File Run Periods",

                          "SetpointManager:Scheduled,",
                          "    RAD HP setpointmgr,      !- Name",
                          "    Temperature,             !- Control Variable",
                          "    Radiator supply temperature temporary,  !- Schedule Name",
                          "    RadHP Supply Exit Pipe Outlet Node;  !- Setpoint Node or NodeList Name",

                          "PlantEquipmentList,",
                          "    Rad HPs,                 !- Name",
                          "    HeatPump:WaterToWater:EquationFit:Heating,  !- Equipment 1 Object Type",
                          "    Rad Heat Pump;           !- Equipment 1 Name",

                          "PlantEquipmentOperationSchemes,",
                          "    RAD PEOS,                !- Name",
                          "    PlantEquipmentOperation:HeatingLoad,  !- Control Scheme 1 Object Type",
                          "    RAD heating PEO,         !- Control Scheme 1 Name",
                          "    always on;               !- Control Scheme 1 Schedule Name",

                          "PlantEquipmentList,",
                          "    Heat sources,            !- Name",
                          "    GroundHeatExchanger:System,  !- Equipment 1 Object Type",
                          "    Vertical GHE JL2015;     !- Equipment 1 Name",

                          "PlantEquipmentOperation:HeatingLoad,",
                          "    RAD heating PEO,         !- Name",
                          "    0,                       !- Load Range 1 Lower Limit {W}",
                          "    1000000,                 !- Load Range 1 Upper Limit {W}",
                          "    Rad HPs;                 !- Range 1 Equipment List Name",

                          "Schedule:Compact,",
                          "    always on,               !- Name",
                          "    on/off,                  !- Schedule Type Limits Name",
                          "    THROUGH: 12/31,          !- Field 1",
                          "    FOR: AllDays,            !- Field 2",
                          "    UNTIL: 24:00, 1;         !- Field 4",

                          "  GroundHeatExchanger:System,",
                          "    Vertical GHE JL2015,      !- Name",
                          "    GHEV Borehole Inlet Node, !- Inlet Node Name",
                          "    GHEV Borehole Outlet Node, !- Outlet Node Name",
                          "    0.000303,                 !- Design Flow Rate {m3/s}",
                          "    Site:GroundTemperature:Undisturbed:KusudaAchenbach, !- Undisturbed Ground Temperature Model Type",
                          "    Vertical GHE JL2015 Ground Temps, !- Undisturbed Ground Temperature Model Name",
                          "    2.493,                    !- Ground Thermal Conductivity {W/m-K}",
                          "    2495700,                  !- Ground Thermal Heat Capacity {J/m3-K}",
                          "    Vertical GHE JL2015 g-functions; !- Response Factors Object Name",

                          "  GroundHeatExchanger:Vertical:Properties,",
                          "    Vertical GHE JL2015 Props,        !- Name",
                          "    1,                  !- Depth of Top of Borehole {m}",
                          "    160,                !- Borehole Length {m}",
                          "    0.1143,             !- Borehole Diameter {m}",
                          "    0.744,              !- Grout Thermal Conductivity {W/m-K}",
                          "    3.90E+06,           !- Grout Thermal Heat Capacity {J/m3-K}",
                          "    0.389,              !- Pipe Thermal Conductivity {W/m-K}",
                          "    1.77E+06,           !- Pipe Thermal Heat Capacity {J/m3-K}",
                          "    0.0267,             !- Pipe Outer Diameter {m}",
                          "    0.00243,            !- Pipe Thickness {m}",
                          "    0.04556;            !- U-Tube Distance {m}",

                          "  Site:GroundTemperature:Undisturbed:KusudaAchenbach,",
                          "    Vertical GHE JL2015 Ground Temps, !- Undisturbed Ground Temperature Model Name",
                          "    2.493,                    !- Soil Thermal Conductivity {W/m-K}",
                          "    920,                      !- Soil Density {kg/m3}",
                          "    2712.72,                  !- Soil Specific Heat {J/kg-K}",
                          "    8,                        !- Average Soil Surface Temperature {C}",
                          "    3.2,                      !- Average Amplitude of Surface Temperature {deltaC}",
                          "    8;                        !- Phase Shift of Minimum Surface Temperature {days}",

                          "  GroundHeatExchanger:ResponseFactors,",
                          "    Vertical GHE JL2015 g-functions, !- Name",
                          "    Vertical GHE JL2015 Props, !- Name",
                          "    1,                        !- Number of Bore Holes",
                          "    0.0005,                   !- G-Function Reference Ratio {dimensionless}",
                          "    -4.5,                     !- G-Function Ln(T/Ts) Value 1",
                          "    4.7,                      !- G-Function G Value 1",
                          "    -4,                       !- G-Function Ln(T/Ts) Value 2",
                          "    4.85,                     !- G-Function G Value 2",
                          "    -3.5,                     !- G-Function Ln(T/Ts) Value 3",
                          "    5.1,                      !- G-Function G Value 3",
                          "    -3,                       !- G-Function Ln(T/Ts) Value 4",
                          "    5.3,                      !- G-Function G Value 4",
                          "    -2.5,                     !- G-Function Ln(T/Ts) Value 5",
                          "    5.56,                     !- G-Function G Value 5",
                          "    -2,                       !- G-Function Ln(T/Ts) Value 6",
                          "    5.76,                     !- G-Function G Value 6",
                          "    -1.5,                     !- G-Function Ln(T/Ts) Value 7",
                          "    5.97,                     !- G-Function G Value 7",
                          "    -1,                       !- G-Function Ln(T/Ts) Value 8",
                          "    6.19,                     !- G-Function G Value 8",
                          "    -.5,                      !- G-Function Ln(T/Ts) Value 9",
                          "    6.31,                     !- G-Function G Value 9",
                          "    0,                        !- G-Function Ln(T/Ts) Value 10",
                          "    6.42,                     !- G-Function G Value 10",
                          "    0.5,                      !- G-Function Ln(T/Ts) Value 11",
                          "    6.56,                     !- G-Function G Value 11",
                          "    1,                        !- G-Function Ln(T/Ts) Value 12",
                          "    6.61,                     !- G-Function G Value 12",
                          "    1.5,                      !- G-Function Ln(T/Ts) Value 13",
                          "    6.66,                     !- G-Function G Value 13",
                          "    2,                        !- G-Function Ln(T/Ts) Value 14",
                          "    6.7,                      !- G-Function G Value 14",
                          "    2.5,                      !- G-Function Ln(T/Ts) Value 15",
                          "    6.72,                     !- G-Function G Value 15",
                          "    3,                        !- G-Function Ln(T/Ts) Value 16",
                          "    6.73;                     !- G-Function G Value 16",

                          "LoadProfile:Plant,",
                          "    Radiator load,           !- Name",
                          "    Radiator Demand profile Inlet Node,  !- Inlet Node Name",
                          "    radiator demand profile outlet node,  !- Outlet Node Name",
                          "    Radiator power demand temporary,  !- Load Schedule Name",
                          "    0.00025,                 !- Peak Flow Rate {m3/s}",
                          "    Radiator massflow temporary;  !- Flow Rate Fraction Schedule Name",

                          "HeatPump:WaterToWater:EquationFit:Heating,",
                          "    Rad Heat Pump,           !- Name",
                          "    HPR brine Inlet node,    !- Source Side Inlet Node Name",
                          "    HPR brine Outlet node,   !- Source Side Outlet Node Name",
                          "    HPR radiator water return node,  !- Load Side Inlet Node Name",
                          "    HPR radiator supply node,!- Load Side Outlet Node Name",
                          "    autosize,                 !- Rated Load Side Flow Rate {m3/s}",
                          "    autosize,                  !- Rated Source Side Flow Rate {m3/s}",
                          "    autosize,                    !- Rated Heating Capacity {W}",
                          "    autosize,                    !- Rated Heating Power Consumption {W}",
                          "    -3.01043,                !- Heating Capacity Coefficient 1",
                          "    -.51452,                 !- Heating Capacity Coefficient 2",
                          "    4.515927,                !- Heating Capacity Coefficient 3",
                          "    0.017971,                !- Heating Capacity Coefficient 4",
                          "    0.155798,                !- Heating Capacity Coefficient 5",
                          "    -2.65423,                !- Heating Compressor Power Coefficient 1",
                          "    8.570358,                !- Heating Compressor Power Coefficient 2",
                          "    1.21629,                 !- Heating Compressor Power Coefficient 3",
                          "    -.21629,                 !- Heating Compressor Power Coefficient 4",
                          "    0.033862,                !- Heating Compressor Power Coefficient 5",
                          "    3.3475,                  !- Reference Coefficient of Performance",
                          "    1.0;                     !- Sizing Factor",

                          "PlantLoop,",
                          "    GHEV Loop,               !- Name",
                          "    Water,                   !- Fluid Type",
                          "    ,                        !- User Defined Fluid Type",
                          "    GHEV PEOS,               !- Plant Equipment Operation Scheme Name",
                          "    GHEV Supply Exit Pipe Outlet Node,  !- Loop Temperature Setpoint Node Name",
                          "    13,                      !- Maximum Loop Temperature {C}",
                          "    -5,                      !- Minimum Loop Temperature {C}",
                          "    0.0008,                  !- Maximum Loop Flow Rate {m3/s}",
                          "    0,                       !- Minimum Loop Flow Rate {m3/s}",
                          "    0.15,                    !- Plant Loop Volume {m3}",
                          "    GHEV pump Inlet Node,    !- Plant Side Inlet Node Name",
                          "    GHEV Supply Exit Pipe Outlet Node,  !- Plant Side Outlet Node Name",
                          "    GHEV Supply Branches,    !- Plant Side Branch List Name",
                          "    GHEV Supply Connectors,  !- Plant Side Connector List Name",
                          "    GHEV Demand Entrance pipe inlet Node,  !- Demand Side Inlet Node Name",
                          "    GHEV Demand Exit pipe Outlet Node,  !- Demand Side Outlet Node Name",
                          "    GHEV Demand Branches,    !- Demand Side Branch List Name",
                          "    GHEV Demand Connectors,  !- Demand Side Connector List Name",
                          "    SequentialLoad,          !- Load Distribution Scheme",
                          "    ,                        !- Availability Manager List Name",
                          "    SingleSetpoint,          !- Plant Loop Demand Calculation Scheme",
                          "    , ",
                          "    , ",
                          "    2.0;",

                          "PlantLoop,",
                          "    RadHP Loop,              !- Name",
                          "    Water,                   !- Fluid Type",
                          "    ,                        !- User Defined Fluid Type",
                          "    RAD PEOS,                !- Plant Equipment Operation Scheme Name",
                          "    RadHP Supply Exit Pipe Outlet Node,  !- Loop Temperature Setpoint Node Name",
                          "   80,                      !- Maximum Loop Temperature {C}",
                          "    22,                      !- Minimum Loop Temperature {C}",
                          "    0.0005,                  !- Maximum Loop Flow Rate {m3/s}",
                          "    0,                       !- Minimum Loop Flow Rate {m3/s}",
                          "    0.06,                    !- Plant Loop Volume {m3}",
                          "    RadHP pump inlet Node,   !- Plant Side Inlet Node Name",
                          "    RadHP Supply Exit Pipe Outlet Node,  !- Plant Side Outlet Node Name",
                          "    RADHP Supply Branches,   !- Plant Side Branch List Name",
                          "    RADHP Supply Connectors, !- Plant Side Connector List Name",
                          "    RADHP Demand Entrance pipe Inlet Node,  !- Demand Side Inlet Node Name",
                          "    RADHP Demand Exit Pipe Outlet Node,  !- Demand Side Outlet Node Name",
                          "    RADHP Demand Branches,   !- Demand Side Branch List Name",
                          "    RADHP Demand Connectors, !- Demand Side Connector List Name",
                          "    Optimal,                 !- Load Distribution Scheme",
                          "    ,                        !- Availability Manager List Name",
                          "    SingleSetpoint,          !- Plant Loop Demand Calculation Scheme",
                          "    , ",
                          "    , ",
                          "    2.0;",

                          "Sizing:Plant,",
                          "    RadHP Loop,",
                          "    Heating,",
                          "    40.0,",
                          "    7.0;"

                          "BranchList,",
                          "    GHEV Supply Branches,    !- Name",
                          "    GHEV Supply Pump Branch, !- Branch 1 Name",
                          "    GHEV Supply Borehole Branch,  !- Branch 2 Name",
                          "    GHEV Supply Bypass Branch,  !- Branch 3 Name",
                          "    GHEV Supply Outlet Branch;  !- Branch 4 Name",

                          "BranchList,",
                          "    GHEV Demand Branches,    !- Name",
                          "    GHEV Demand Inlet Branch,!- Branch 1 Name",
                          "    GHEV Demand HPRad Branch,!- Branch 2 Name",
                          "    GHEV Demand Bypass Branch,  !- Branch 3 Name",
                          "    GHEV Demand Outlet Branch;  !- Branch 4 Name",

                          "BranchList,",
                          "    RADHP Supply Branches,   !- Name",
                          "    RADHP Supply Inlet Pump, !- Branch 1 Name",
                          "    RADHP Supply HPR Branch ,!- Branch 2 Name",
                          "    RADHP Supply Bypass Branch,  !- Branch 3 Name",
                          "    RADHP Supply Outlet Branch;  !- Branch 4 Name",

                          "BranchList,",
                          "    RADHP Demand Branches,   !- Name",
                          "    RADHP Demand Inlet Branch,  !- Branch 1 Name",
                          "    RADHP Demand Radload Branch ,  !- Branch 2 Name",
                          "    RADHP Demand Bypass Branch ,  !- Branch 3 Name",
                          "    RADHP Demand Outlet Branch;  !- Branch 4 Name",

                          "Connector:Splitter,",
                          "    GHEV Supply Splitter,    !- Name",
                          "    GHEV Supply Pump Branch, !- Inlet Branch Name",
                          "    GHEV Supply Borehole Branch,  !- Outlet Branch 1 Name",
                          "    GHEV Supply Bypass Branch;  !- Outlet Branch 2 Name",

                          "Branch,",
                          "    GHEV Supply Pump Branch, !- Name",
                          "    ,                        !- Pressure Drop Curve Name",
                          "    Pump:VariableSpeed,      !- Component 1 Object Type",
                          "    GHEV pump,               !- Component 1 Name",
                          "    GHEV pump Inlet Node,    !- Component 1 Inlet Node Name",
                          "    GHEV Pump Outlet Node;   !- Component 1 Outlet Node Name",

                          "Branch,",
                          "    GHEV Supply Borehole Branch,  !- Name",
                          "    ,                        !- Pressure Drop Curve Name",
                          "    GroundHeatExchanger:System,  !- Component 1 Object Type",
                          "    Vertical GHE JL2015,     !- Component 1 Name",
                          "    GHEV Borehole Inlet Node,!- Component 1 Inlet Node Name",
                          "    GHEV Borehole Outlet Node;  !- Component 1 Outlet Node Name",

                          "Branch,",
                          "    GHEV Supply Bypass Branch,  !- Name",
                          "    ,                        !- Pressure Drop Curve Name",
                          "    Pipe:Adiabatic,          !- Component 1 Object Type",
                          "    GHEV supp bypass pipe,   !- Component 1 Name",
                          "    GHEV Supply Bypass pipe Inlet Node,  !- Component 1 Inlet Node Name",
                          "    GHEV Supply Bypass pipe Outlet Node;  !- Component 1 Outlet Node Name",

                          "Branch,",
                          "    GHEV Supply Outlet Branch,  !- Name",
                          "    ,                        !- Pressure Drop Curve Name",
                          "    Pipe:Adiabatic,          !- Component 1 Object Type",
                          "    GHEV supp exit pipe,     !- Component 1 Name",
                          "    GHEV Supply Exit Pipe Inlet Node,  !- Component 1 Inlet Node Name",
                          "    GHEV Supply Exit Pipe Outlet Node;  !- Component 1 Outlet Node Name",

                          "Branch,",
                          "    GHEV Demand Inlet Branch,!- Name",
                          "    ,                        !- Pressure Drop Curve Name",
                          "    Pipe:Adiabatic,          !- Component 1 Object Type",
                          "    GHEV dem entrance pipe,  !- Component 1 Name",
                          "    GHEV Demand Entrance pipe inlet Node,  !- Component 1 Inlet Node Name",
                          "    GHEV Demand Entrance pipe Outlet Node;  !- Component 1 Outlet Node Name",

                          "Branch,",
                          "    GHEV Demand HPRad Branch,!- Name",
                          "    ,                        !- Pressure Drop Curve Name",
                          "    HeatPump:WaterToWater:EquationFit:Heating,  !- Component 1 Object Type",
                          "    Rad Heat Pump,           !- Component 1 Name",
                          "    HPR brine Inlet node,    !- Component 1 Inlet Node Name",
                          "    HPR brine Outlet node;   !- Component 1 Outlet Node Name",

                          "Branch,",
                          "    GHEV Demand Bypass Branch,  !- Name",
                          "    ,                        !- Pressure Drop Curve Name",
                          "    Pipe:Adiabatic,          !- Component 1 Object Type",
                          "    GHEV dem bypass pipe,    !- Component 1 Name",
                          "    GHEV Demand Bypass pipe Inlet node,  !- Component 1 Inlet Node Name",
                          "    GHEV Demand Bypass pipe Outlet node;  !- Component 1 Outlet Node Name",

                          "Branch,",
                          "    GHEV Demand Outlet Branch,  !- Name",
                          "    ,                        !- Pressure Drop Curve Name",
                          "    Pipe:Adiabatic,          !- Component 1 Object Type",
                          "    GHEV dem exit pipe,      !- Component 1 Name",
                          "    GHEV Demand Exit pipe inlet Node,  !- Component 1 Inlet Node Name",
                          "    GHEV Demand Exit pipe Outlet Node;  !- Component 1 Outlet Node Name",

                          "Branch,",
                          "    RADHP Supply Inlet Pump, !- Name",
                          "    ,                        !- Pressure Drop Curve Name",
                          "    Pump:VariableSpeed,      !- Component 1 Object Type",
                          "    RAD HP pump,             !- Component 1 Name",
                          "    RadHP pump inlet Node,   !- Component 1 Inlet Node Name",
                          "    RADHP Pump Outlet Node;  !- Component 1 Outlet Node Name",

                          "Branch,",
                          "    RADHP Supply HPR Branch ,!- Name",
                          "    ,                        !- Pressure Drop Curve Name",
                          "    HeatPump:WaterToWater:EquationFit:Heating,  !- Component 1 Object Type",
                          "    Rad Heat Pump,           !- Component 1 Name",
                          "    HPR radiator water return node,  !- Component 1 Inlet Node Name",
                          "    HPR radiator supply node;!- Component 1 Outlet Node Name",

                          "Branch,",
                          "    RADHP Supply Bypass Branch,  !- Name",
                          "    ,                        !- Pressure Drop Curve Name",
                          "    Pipe:Adiabatic,          !- Component 1 Object Type",
                          "    RADHP supp bypass pipe,  !- Component 1 Name",
                          "    RADHP Supply Bypass pipe Inlet Node,  !- Component 1 Inlet Node Name",
                          "    RADHP Supply Bypass pipe Outlet Node;  !- Component 1 Outlet Node Name",

                          "Branch,",
                          "    RADHP Supply Outlet Branch,  !- Name",
                          "    ,                        !- Pressure Drop Curve Name",
                          "    Pipe:Adiabatic,          !- Component 1 Object Type",
                          "    RADHP supp exit pipe,    !- Component 1 Name",
                          "    RadHP Supply Exit Pipe Inlet Node,  !- Component 1 Inlet Node Name",
                          "    RadHP Supply Exit Pipe Outlet Node;  !- Component 1 Outlet Node Name",

                          "Branch,",
                          "    RADHP Demand Inlet Branch,  !- Name",
                          "    ,                        !- Pressure Drop Curve Name",
                          "    Pipe:Adiabatic,          !- Component 1 Object Type",
                          "    RADHP dem entrance pipe, !- Component 1 Name",
                          "    RADHP Demand Entrance pipe Inlet Node,  !- Component 1 Inlet Node Name",
                          "    RADHP Demand Entrance pipe Outlet Node;  !- Component 1 Outlet Node Name",

                          "Branch,",
                          "    RADHP Demand Radload Branch ,  !- Name",
                          "    ,                        !- Pressure Drop Curve Name",
                          "    LoadProfile:Plant,       !- Component 1 Object Type",
                          "    Radiator load,           !- Component 1 Name",
                          "    Radiator Demand profile Inlet Node,  !- Component 1 Inlet Node Name",
                          "    radiator demand profile outlet node;  !- Component 1 Outlet Node Name",

                          "Branch,",
                          "    RADHP Demand Bypass Branch ,  !- Name",
                          "    ,                        !- Pressure Drop Curve Name",
                          "    Pipe:Adiabatic,          !- Component 1 Object Type",
                          "    RADHP dem bypass pipe,   !- Component 1 Name",
                          "    RAD HP Demand Bypass pipe Inlet Node,  !- Component 1 Inlet Node Name",
                          "    RAD HP Demand Bypass pipe Outlet Node;  !- Component 1 Outlet Node Name",

                          "Branch,",
                          "    RADHP Demand Outlet Branch,  !- Name",
                          "    ,                        !- Pressure Drop Curve Name",
                          "    Pipe:Adiabatic,          !- Component 1 Object Type",
                          "    RADHP dem exit pipe,     !- Component 1 Name",
                          "    RADHP Demand Exit Pipe Inlet Node,  !- Component 1 Inlet Node Name",
                          "    RADHP Demand Exit Pipe Outlet Node;  !- Component 1 Outlet Node Name",

                          "Connector:Splitter,",
                          "    GHEV Demand Splitter,    !- Name",
                          "    GHEV Demand Inlet Branch,!- Inlet Branch Name",
                          "    GHEV Demand HPRad Branch,!- Outlet Branch 1 Name",
                          "    GHEV Demand Bypass Branch;  !- Outlet Branch 2 Name",

                          "Connector:Splitter,",
                          "    RadHP Supply Splitter,   !- Name",
                          "    RADHP Supply Inlet Pump, !- Inlet Branch Name",
                          "    RADHP Supply HPR Branch ,!- Outlet Branch 1 Name",
                          "    RADHP Supply Bypass Branch;  !- Outlet Branch 2 Name",

                          "Connector:Splitter,",
                          "    RadHP Demand Splitter,   !- Name",
                          "    RADHP Demand Inlet Branch,  !- Inlet Branch Name",
                          "    RADHP Demand Radload Branch ,  !- Outlet Branch 1 Name",
                          "    RADHP Demand Bypass Branch ;  !- Outlet Branch 2 Name",

                          "ConnectorList,",
                          "    GHEV Supply Connectors,  !- Name",
                          "    Connector:Splitter,      !- Connector 1 Object Type",
                          "    GHEV Supply Splitter,    !- Connector 1 Name",
                          "    Connector:Mixer,         !- Connector 2 Object Type",
                          "    GHEV Supply Mixer;       !- Connector 2 Name",

                          "ConnectorList,",
                          "    GHEV Demand Connectors,  !- Name",
                          "    Connector:Splitter,      !- Connector 1 Object Type",
                          "    GHEV Demand Splitter,    !- Connector 1 Name",
                          "    Connector:Mixer,         !- Connector 2 Object Type",
                          "    GHEV Demand Mixer;       !- Connector 2 Name",

                          "ConnectorList,",
                          "    RADHP Supply Connectors, !- Name",
                          "    Connector:Splitter,      !- Connector 1 Object Type",
                          "    RadHP Supply Splitter,   !- Connector 1 Name",
                          "    Connector:Mixer,         !- Connector 2 Object Type",
                          "    RADHP Supply Mixer;      !- Connector 2 Name",

                          "ConnectorList,",
                          "    RADHP Demand Connectors, !- Name",
                          "    Connector:Splitter,      !- Connector 1 Object Type",
                          "    RadHP Demand Splitter,   !- Connector 1 Name",
                          "    Connector:Mixer,         !- Connector 2 Object Type",
                          "    RADHP Demand Mixer;      !- Connector 2 Name",

                          "Connector:Mixer,",
                          "    GHEV Supply Mixer,       !- Name",
                          "    GHEV Supply Outlet Branch,  !- Outlet Branch Name",
                          "    GHEV Supply Borehole Branch,  !- Inlet Branch 1 Name",
                          "    GHEV Supply Bypass Branch;  !- Inlet Branch 2 Name",

                          "Connector:Mixer,",
                          "    GHEV Demand Mixer,       !- Name",
                          "    GHEV Demand Outlet Branch,  !- Outlet Branch Name",
                          "    GHEV Demand HPRad Branch,!- Inlet Branch 1 Name",
                          "    GHEV Demand Bypass Branch;  !- Inlet Branch 2 Name",

                          "Connector:Mixer,",
                          "    RADHP Supply Mixer,      !- Name",
                          "    RADHP Supply Outlet Branch,  !- Outlet Branch Name",
                          "    RADHP Supply HPR Branch ,!- Inlet Branch 1 Name",
                          "    RADHP Supply Bypass Branch;  !- Inlet Branch 2 Name",

                          "Connector:Mixer,",
                          "    RADHP Demand Mixer,      !- Name",
                          "    RADHP Demand Outlet Branch,  !- Outlet Branch Name",
                          "    RADHP Demand Radload Branch ,  !- Inlet Branch 1 Name",
                          "    RADHP Demand Bypass Branch ;  !- Inlet Branch 2 Name"

        });

    ASSERT_TRUE(process_idf(idf_objects));
    SimulationManager::PostIPProcessing();
    bool ErrorsFound = false;

    DataGlobals::BeginSimFlag = true;
<<<<<<< HEAD
    SimulationManager::GetProjectData(state.dataZoneTempPredictorCorrector, state.files);
=======
    SimulationManager::GetProjectData(state, state.outputFiles);
>>>>>>> 4ad20382

    OutputReportPredefined::SetPredefinedTables();
    HeatBalanceManager::SetPreConstructionInputParameters(); // establish array bounds for constructions early
    // OutputProcessor::TimeValue.allocate(2);
    OutputProcessor::SetupTimePointers("Zone", DataGlobals::TimeStepZone); // Set up Time pointer for HB/Zone Simulation
    OutputProcessor::SetupTimePointers("HVAC", DataHVACGlobals::TimeStepSys);
    createFacilityElectricPowerServiceObject();
    OutputProcessor::GetReportVariableInput(state.files);
    PlantManager::CheckIfAnyPlant();

    BranchInputManager::ManageBranchInput(state.dataBranchInputManager); // just gets input and
    SizingManager::ManageSizing(state);
    DataGlobals::DoingSizing = false;
    DataGlobals::KickOffSimulation = true;

    WeatherManager::ResetEnvironmentCounter();
    SimulationManager::SetupSimulation(state, ErrorsFound);
    DataGlobals::KickOffSimulation = false;

    // should be sized now

    EXPECT_TRUE(HeatPumpWaterToWaterSimple::GSHP(1).ratedLoadVolFlowHeatWasAutoSized);
    EXPECT_TRUE(HeatPumpWaterToWaterSimple::GSHP(1).ratedSourceVolFlowHeatWasAutoSized);
    EXPECT_TRUE(HeatPumpWaterToWaterSimple::GSHP(1).ratedCapHeatWasAutoSized);
    EXPECT_TRUE(HeatPumpWaterToWaterSimple::GSHP(1).ratedPowerHeatWasAutoSized);

    EXPECT_NEAR(HeatPumpWaterToWaterSimple::GSHP(1).RatedLoadVolFlowHeat, 0.00025, 0.0000001);
    EXPECT_NEAR(HeatPumpWaterToWaterSimple::GSHP(1).RatedSourceVolFlowHeat, 0.00025, 0.0000001);
    EXPECT_NEAR(HeatPumpWaterToWaterSimple::GSHP(1).RatedCapHeat, 7200.71, 0.1);
    EXPECT_NEAR(HeatPumpWaterToWaterSimple::GSHP(1).RatedPowerHeat, 2151.07, 0.1);

    // Check that we are outputing the correct values
    EXPECT_EQ("HeatPump:WaterToWater:EquationFit:Heating",
              OutputReportPredefined::RetrievePreDefTableEntry(OutputReportPredefined::pdchMechType,
                                                               HeatPumpWaterToWaterSimple::GSHP(1).Name));

    EXPECT_EQ("3.35",
              OutputReportPredefined::RetrievePreDefTableEntry(OutputReportPredefined::pdchMechNomEff,
                                                               HeatPumpWaterToWaterSimple::GSHP(1).Name));

    EXPECT_EQ("7200.71",
              OutputReportPredefined::RetrievePreDefTableEntry(OutputReportPredefined::pdchMechNomCap,
                                                               HeatPumpWaterToWaterSimple::GSHP(1).Name));
}
} // namespace EnergyPlus<|MERGE_RESOLUTION|>--- conflicted
+++ resolved
@@ -710,11 +710,7 @@
     bool ErrorsFound = false;
 
     DataGlobals::BeginSimFlag = true;
-<<<<<<< HEAD
-    SimulationManager::GetProjectData(state.dataZoneTempPredictorCorrector, state.files);
-=======
-    SimulationManager::GetProjectData(state, state.outputFiles);
->>>>>>> 4ad20382
+    SimulationManager::GetProjectData(state);
 
     OutputReportPredefined::SetPredefinedTables();
     HeatBalanceManager::SetPreConstructionInputParameters(); // establish array bounds for constructions early
@@ -1464,11 +1460,7 @@
     bool ErrorsFound = false;
 
     DataGlobals::BeginSimFlag = true;
-<<<<<<< HEAD
-    SimulationManager::GetProjectData(state.dataZoneTempPredictorCorrector, state.files);
-=======
-    SimulationManager::GetProjectData(state, state.outputFiles);
->>>>>>> 4ad20382
+    SimulationManager::GetProjectData(state);
 
     OutputReportPredefined::SetPredefinedTables();
     HeatBalanceManager::SetPreConstructionInputParameters(); // establish array bounds for constructions early
