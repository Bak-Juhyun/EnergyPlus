// EnergyPlus, Copyright (c) 1996-2020, The Board of Trustees of the University of Illinois,
// The Regents of the University of California, through Lawrence Berkeley National Laboratory
// (subject to receipt of any required approvals from the U.S. Dept. of Energy), Oak Ridge
// National Laboratory, managed by UT-Battelle, Alliance for Sustainable Energy, LLC, and other
// contributors. All rights reserved.
//
// NOTICE: This Software was developed under funding from the U.S. Department of Energy and the
// U.S. Government consequently retains certain rights. As such, the U.S. Government has been
// granted for itself and others acting on its behalf a paid-up, nonexclusive, irrevocable,
// worldwide license in the Software to reproduce, distribute copies to the public, prepare
// derivative works, and perform publicly and display publicly, and to permit others to do so.
//
// Redistribution and use in source and binary forms, with or without modification, are permitted
// provided that the following conditions are met:
//
// (1) Redistributions of source code must retain the above copyright notice, this list of
//     conditions and the following disclaimer.
//
// (2) Redistributions in binary form must reproduce the above copyright notice, this list of
//     conditions and the following disclaimer in the documentation and/or other materials
//     provided with the distribution.
//
// (3) Neither the name of the University of California, Lawrence Berkeley National Laboratory,
//     the University of Illinois, U.S. Dept. of Energy nor the names of its contributors may be
//     used to endorse or promote products derived from this software without specific prior
//     written permission.
//
// (4) Use of EnergyPlus(TM) Name. If Licensee (i) distributes the software in stand-alone form
//     without changes from the version obtained under this License, or (ii) Licensee makes a
//     reference solely to the software portion of its product, Licensee must refer to the
//     software as "EnergyPlus version X" software, where "X" is the version number Licensee
//     obtained under this License and may not use a different name for the software. Except as
//     specifically required in this Section (4), Licensee shall not use in a company name, a
//     product name, in advertising, publicity, or other promotional activities any name, trade
//     name, trademark, logo, or other designation of "EnergyPlus", "E+", "e+" or confusingly
//     similar designation, without the U.S. Department of Energy's prior written consent.
//
// THIS SOFTWARE IS PROVIDED BY THE COPYRIGHT HOLDERS AND CONTRIBUTORS "AS IS" AND ANY EXPRESS OR
// IMPLIED WARRANTIES, INCLUDING, BUT NOT LIMITED TO, THE IMPLIED WARRANTIES OF MERCHANTABILITY
// AND FITNESS FOR A PARTICULAR PURPOSE ARE DISCLAIMED. IN NO EVENT SHALL THE COPYRIGHT OWNER OR
// CONTRIBUTORS BE LIABLE FOR ANY DIRECT, INDIRECT, INCIDENTAL, SPECIAL, EXEMPLARY, OR
// CONSEQUENTIAL DAMAGES (INCLUDING, BUT NOT LIMITED TO, PROCUREMENT OF SUBSTITUTE GOODS OR
// SERVICES; LOSS OF USE, DATA, OR PROFITS; OR BUSINESS INTERRUPTION) HOWEVER CAUSED AND ON ANY
// THEORY OF LIABILITY, WHETHER IN CONTRACT, STRICT LIABILITY, OR TORT (INCLUDING NEGLIGENCE OR
// OTHERWISE) ARISING IN ANY WAY OUT OF THE USE OF THIS SOFTWARE, EVEN IF ADVISED OF THE
// POSSIBILITY OF SUCH DAMAGE.

// EnergyPlus::ConvectionCoefficients unit tests

// Google test headers
#include <gtest/gtest.h>

// C++ Headers

// EnergyPlus Headers
#include <EnergyPlus/BaseboardElectric.hh>
#include <EnergyPlus/Construction.hh>
#include <EnergyPlus/ConvectionCoefficients.hh>
#include <EnergyPlus/Data/EnergyPlusData.hh>
#include <EnergyPlus/DataEnvironment.hh>
#include <EnergyPlus/DataGlobals.hh>
#include <EnergyPlus/DataHeatBalFanSys.hh>
#include <EnergyPlus/DataHeatBalSurface.hh>
#include <EnergyPlus/DataHeatBalance.hh>
#include <EnergyPlus/DataLoopNode.hh>
#include <EnergyPlus/DataRoomAirModel.hh>
#include <EnergyPlus/DataSurfaces.hh>
#include <EnergyPlus/DataZoneEquipment.hh>
#include <EnergyPlus/HeatBalanceManager.hh>
#include <EnergyPlus/HeatBalanceSurfaceManager.hh>
#include <EnergyPlus/IOFiles.hh>
#include <EnergyPlus/SurfaceGeometry.hh>
#include <EnergyPlus/UtilityRoutines.hh>

#include "Fixtures/EnergyPlusFixture.hh"

using namespace EnergyPlus;
using namespace ConvectionCoefficients;

class ConvectionCoefficientsFixture : public EnergyPlus::EnergyPlusFixture
{
public:

protected:
    void SetUp() override
    {
        EnergyPlus::EnergyPlusFixture::SetUp();
    }

    void TearDown() override
    {
        EnergyPlus::EnergyPlusFixture::TearDown();  // Remember to tear down the base fixture after cleaning up derived fixture!
    };

    std::string getIDFString()
    {
        std::vector<std::string> idf_lines = {

            "  Zone,",
            "    Zone 1,                  !- Name",
            "    0,                       !- Direction of Relative North {deg}",
            "    0,                       !- X Origin {m}",
            "    0,                       !- Y Origin {m}",
            "    0;                       !- Z Origin {m}",

            "  SurfaceConvectionAlgorithm:Inside,AdaptiveConvectionAlgorithm;",

            "  ZoneHVAC:EquipmentConnections,",
            "    Zone 1,                  !- Zone Name",
            "    Zone 1 Eq,               !- Zone Conditioning Equipment List Name",
            "    ,                        !- Zone Air Inlet Node or NodeList Name",
            "    ,                        !- Zone Air Exhaust Node or NodeList Name",
            "    SPACE2-1 Node,           !- Zone Air Node Name",
            "    SPACE2-1 ret node;       !- Zone Return Air Node Name",

            "  ZoneHVAC:EquipmentList,",
            "    Zone 1 Eq,               !- Name",
            "    SequentialLoad,          !- Load Distribution Scheme",
            "    ZoneHVAC:Baseboard:Convective:Electric,  !- Zone Equipment 1 Object Type",
            "    Zone 1 Baseboard,        !- Zone Equipment 1 Name",
            "    1,                       !- Zone Equipment 1 Cooling Sequence",
            "    1;                       !- Zone Equipment 1 Heating or No-Load Sequence",

            " ZoneHVAC:Baseboard:Convective:Electric,",
            "    Zone 1 Baseboard,        !- Name",
            "    ,                        !- Availability Schedule Name",
            "    HeatingDesignCapacity,   !- Heating Design Capacity Method",
            "    1000.0,                  !- Heating Design Capacity {W}",
            "    ,                        !- Heating Design Capacity Per Floor Area {W/m2}",
            "    ,                        !- Fraction of Autosized Heating Design Capacity",
            "    0.97;                    !- Efficiency",

            "  GlobalGeometryRules,LowerLeftCorner,CounterClockwise,World,World;",

            "  BuildingSurface:Detailed,",
            "    Vertical Wall,                 !- Name",
            "    WALL,                    !- Surface Type",
            "    WALL-1,                  !- Construction Name",
            "    Zone 1,                  !- Zone Name",
            "    Outdoors,                !- Outside Boundary Condition",
            "    ,                        !- Outside Boundary Condition Object",
            "    SunExposed,              !- Sun Exposure",
            "    WindExposed,             !- Wind Exposure",
            "    0.50000,                 !- View Factor to Ground",
            "    4,                       !- Number of Vertices",
            "    0.0,0.0,0.0,  !- X,Y,Z ==> Vertex 1 {m}",
            "    10.0,0.0,0.0,  !- X,Y,Z ==> Vertex 2 {m}",
            "    10.0,0.0,3.0,  !- X,Y,Z ==> Vertex 3 {m}",
            "    0.0,0.0,3.0;  !- X,Y,Z ==> Vertex 4 {m}",

            "  BuildingSurface:Detailed,",
            "    Tilted Down Wall,                 !- Name",
            "    WALL,                    !- Surface Type",
            "    WALL-1,                  !- Construction Name",
            "    Zone 1,                  !- Zone Name",
            "    Outdoors,                !- Outside Boundary Condition",
            "    ,                        !- Outside Boundary Condition Object",
            "    SunExposed,              !- Sun Exposure",
            "    WindExposed,             !- Wind Exposure",
            "    0.50000,                 !- View Factor to Ground",
            "    4,                       !- Number of Vertices",
            "    0.0,0.0,0.0,  !- X,Y,Z ==> Vertex 1 {m}",
            "    10.0,0.0,0.0,  !- X,Y,Z ==> Vertex 2 {m}",
            "    10.0,-2.0,3.0,  !- X,Y,Z ==> Vertex 3 {m}",
            "    0.0,-2.0,3.0;  !- X,Y,Z ==> Vertex 4 {m}",

            "  BuildingSurface:Detailed,",
            "    Tilted Up Wall,                 !- Name",
            "    WALL,                    !- Surface Type",
            "    WALL-1,                  !- Construction Name",
            "    Zone 1,                  !- Zone Name",
            "    Outdoors,                !- Outside Boundary Condition",
            "    ,                        !- Outside Boundary Condition Object",
            "    SunExposed,              !- Sun Exposure",
            "    WindExposed,             !- Wind Exposure",
            "    0.50000,                 !- View Factor to Ground",
            "    4,                       !- Number of Vertices",
            "    0.0,0.0,0.0,  !- X,Y,Z ==> Vertex 1 {m}",
            "    10.0,0.0,0.0,  !- X,Y,Z ==> Vertex 2 {m}",
            "    10.0,2.0,3.0,  !- X,Y,Z ==> Vertex 3 {m}",
            "    0.0,2.0,3.0;  !- X,Y,Z ==> Vertex 4 {m}",

            "  BuildingSurface:Detailed,",
            "    Horizontal Up Wall,                 !- Name",
            "    WALL,                    !- Surface Type",
            "    WALL-1,                  !- Construction Name",
            "    Zone 1,                  !- Zone Name",
            "    Outdoors,                !- Outside Boundary Condition",
            "    ,                        !- Outside Boundary Condition Object",
            "    SunExposed,              !- Sun Exposure",
            "    WindExposed,             !- Wind Exposure",
            "    0.50000,                 !- View Factor to Ground",
            "    4,                       !- Number of Vertices",
            "    0.0,0.0,3.0,  !- X,Y,Z ==> Vertex 1 {m}",
            "    10.0,0.0,3.0,  !- X,Y,Z ==> Vertex 2 {m}",
            "    10.0,10.0,3.0,  !- X,Y,Z ==> Vertex 3 {m}",
            "    0.0,10.0,3.0;  !- X,Y,Z ==> Vertex 4 {m}",

            "  BuildingSurface:Detailed,",
            "    Horizontal Down Wall,                 !- Name",
            "    WALL,                    !- Surface Type",
            "    WALL-1,                  !- Construction Name",
            "    Zone 1,                  !- Zone Name",
            "    Outdoors,                !- Outside Boundary Condition",
            "    ,                        !- Outside Boundary Condition Object",
            "    SunExposed,              !- Sun Exposure",
            "    WindExposed,             !- Wind Exposure",
            "    0.50000,                 !- View Factor to Ground",
            "    4,                       !- Number of Vertices",
            "    0.0,0.0,3.0,  !- X,Y,Z ==> Vertex 1 {m}",
            "    0.0,10.0,3.0,  !- X,Y,Z ==> Vertex 4 {m}",
            "    10.0,10.0,3.0,  !- X,Y,Z ==> Vertex 3 {m}",
            "    10.0,0.0,3.0;  !- X,Y,Z ==> Vertex 2 {m}",

            "  BuildingSurface:Detailed,",
            "    Vertical Roof,                 !- Name",
            "    ROOF,                    !- Surface Type",
            "    WALL-1,                  !- Construction Name",
            "    Zone 1,                  !- Zone Name",
            "    Outdoors,                !- Outside Boundary Condition",
            "    ,                        !- Outside Boundary Condition Object",
            "    SunExposed,              !- Sun Exposure",
            "    WindExposed,             !- Wind Exposure",
            "    0.50000,                 !- View Factor to Ground",
            "    4,                       !- Number of Vertices",
            "    0.0,0.0,0.0,  !- X,Y,Z ==> Vertex 1 {m}",
            "    10.0,0.0,0.0,  !- X,Y,Z ==> Vertex 2 {m}",
            "    10.0,0.0,3.0,  !- X,Y,Z ==> Vertex 3 {m}",
            "    0.0,0.0,3.0;  !- X,Y,Z ==> Vertex 4 {m}",

            "  BuildingSurface:Detailed,",
            "    Tilted Down Roof,                 !- Name",
            "    ROOF,                    !- Surface Type",
            "    WALL-1,                  !- Construction Name",
            "    Zone 1,                  !- Zone Name",
            "    Outdoors,                !- Outside Boundary Condition",
            "    ,                        !- Outside Boundary Condition Object",
            "    SunExposed,              !- Sun Exposure",
            "    WindExposed,             !- Wind Exposure",
            "    0.50000,                 !- View Factor to Ground",
            "    4,                       !- Number of Vertices",
            "    0.0,0.0,0.0,  !- X,Y,Z ==> Vertex 1 {m}",
            "    10.0,0.0,0.0,  !- X,Y,Z ==> Vertex 2 {m}",
            "    10.0,-2.0,3.0,  !- X,Y,Z ==> Vertex 3 {m}",
            "    0.0,-2.0,3.0;  !- X,Y,Z ==> Vertex 4 {m}",

            "  BuildingSurface:Detailed,",
            "    Tilted Up Roof,                 !- Name",
            "    ROOF,                    !- Surface Type",
            "    WALL-1,                  !- Construction Name",
            "    Zone 1,                  !- Zone Name",
            "    Outdoors,                !- Outside Boundary Condition",
            "    ,                        !- Outside Boundary Condition Object",
            "    SunExposed,              !- Sun Exposure",
            "    WindExposed,             !- Wind Exposure",
            "    0.50000,                 !- View Factor to Ground",
            "    4,                       !- Number of Vertices",
            "    0.0,0.0,0.0,  !- X,Y,Z ==> Vertex 1 {m}",
            "    10.0,0.0,0.0,  !- X,Y,Z ==> Vertex 2 {m}",
            "    10.0,2.0,3.0,  !- X,Y,Z ==> Vertex 3 {m}",
            "    0.0,2.0,3.0;  !- X,Y,Z ==> Vertex 4 {m}",

            "  BuildingSurface:Detailed,",
            "    Horizontal Up Roof,                 !- Name",
            "    ROOF,                    !- Surface Type",
            "    WALL-1,                  !- Construction Name",
            "    Zone 1,                  !- Zone Name",
            "    Outdoors,                !- Outside Boundary Condition",
            "    ,                        !- Outside Boundary Condition Object",
            "    SunExposed,              !- Sun Exposure",
            "    WindExposed,             !- Wind Exposure",
            "    0.50000,                 !- View Factor to Ground",
            "    4,                       !- Number of Vertices",
            "    0.0,0.0,3.0,  !- X,Y,Z ==> Vertex 1 {m}",
            "    10.0,0.0,3.0,  !- X,Y,Z ==> Vertex 2 {m}",
            "    10.0,10.0,3.0,  !- X,Y,Z ==> Vertex 3 {m}",
            "    0.0,10.0,3.0;  !- X,Y,Z ==> Vertex 4 {m}",

            "  BuildingSurface:Detailed,",
            "    Horizontal Down Roof,                 !- Name",
            "    ROOF,                    !- Surface Type",
            "    WALL-1,                  !- Construction Name",
            "    Zone 1,                  !- Zone Name",
            "    Outdoors,                !- Outside Boundary Condition",
            "    ,                        !- Outside Boundary Condition Object",
            "    SunExposed,              !- Sun Exposure",
            "    WindExposed,             !- Wind Exposure",
            "    0.50000,                 !- View Factor to Ground",
            "    4,                       !- Number of Vertices",
            "    0.0,0.0,3.0,  !- X,Y,Z ==> Vertex 1 {m}",
            "    0.0,10.0,3.0,  !- X,Y,Z ==> Vertex 4 {m}",
            "    10.0,10.0,3.0,  !- X,Y,Z ==> Vertex 3 {m}",
            "    10.0,0.0,3.0;  !- X,Y,Z ==> Vertex 2 {m}",

            "  BuildingSurface:Detailed,",
            "    Vertical Floor,                 !- Name",
            "    FLOOR,                    !- Surface Type",
            "    WALL-1,                  !- Construction Name",
            "    Zone 1,                  !- Zone Name",
            "    Outdoors,                !- Outside Boundary Condition",
            "    ,                        !- Outside Boundary Condition Object",
            "    SunExposed,              !- Sun Exposure",
            "    WindExposed,             !- Wind Exposure",
            "    0.50000,                 !- View Factor to Ground",
            "    4,                       !- Number of Vertices",
            "    0.0,0.0,0.0,  !- X,Y,Z ==> Vertex 1 {m}",
            "    10.0,0.0,0.0,  !- X,Y,Z ==> Vertex 2 {m}",
            "    10.0,0.0,3.0,  !- X,Y,Z ==> Vertex 3 {m}",
            "    0.0,0.0,3.0;  !- X,Y,Z ==> Vertex 4 {m}",

            "  BuildingSurface:Detailed,",
            "    Tilted Down Floor,                 !- Name",
            "    FLOOR,                    !- Surface Type",
            "    WALL-1,                  !- Construction Name",
            "    Zone 1,                  !- Zone Name",
            "    Outdoors,                !- Outside Boundary Condition",
            "    ,                        !- Outside Boundary Condition Object",
            "    SunExposed,              !- Sun Exposure",
            "    WindExposed,             !- Wind Exposure",
            "    0.50000,                 !- View Factor to Ground",
            "    4,                       !- Number of Vertices",
            "    0.0,0.0,0.0,  !- X,Y,Z ==> Vertex 1 {m}",
            "    10.0,0.0,0.0,  !- X,Y,Z ==> Vertex 2 {m}",
            "    10.0,-2.0,3.0,  !- X,Y,Z ==> Vertex 3 {m}",
            "    0.0,-2.0,3.0;  !- X,Y,Z ==> Vertex 4 {m}",

            "  BuildingSurface:Detailed,",
            "    Tilted Up Floor,                 !- Name",
            "    FLOOR,                    !- Surface Type",
            "    WALL-1,                  !- Construction Name",
            "    Zone 1,                  !- Zone Name",
            "    Outdoors,                !- Outside Boundary Condition",
            "    ,                        !- Outside Boundary Condition Object",
            "    SunExposed,              !- Sun Exposure",
            "    WindExposed,             !- Wind Exposure",
            "    0.50000,                 !- View Factor to Ground",
            "    4,                       !- Number of Vertices",
            "    0.0,0.0,0.0,  !- X,Y,Z ==> Vertex 1 {m}",
            "    10.0,0.0,0.0,  !- X,Y,Z ==> Vertex 2 {m}",
            "    10.0,2.0,3.0,  !- X,Y,Z ==> Vertex 3 {m}",
            "    0.0,2.0,3.0;  !- X,Y,Z ==> Vertex 4 {m}",

            "  BuildingSurface:Detailed,",
            "    Horizontal Up Floor,                 !- Name",
            "    FLOOR,                    !- Surface Type",
            "    WALL-1,                  !- Construction Name",
            "    Zone 1,                  !- Zone Name",
            "    Outdoors,                !- Outside Boundary Condition",
            "    ,                        !- Outside Boundary Condition Object",
            "    SunExposed,              !- Sun Exposure",
            "    WindExposed,             !- Wind Exposure",
            "    0.50000,                 !- View Factor to Ground",
            "    4,                       !- Number of Vertices",
            "    0.0,0.0,3.0,  !- X,Y,Z ==> Vertex 1 {m}",
            "    10.0,0.0,3.0,  !- X,Y,Z ==> Vertex 2 {m}",
            "    10.0,10.0,3.0,  !- X,Y,Z ==> Vertex 3 {m}",
            "    0.0,10.0,3.0;  !- X,Y,Z ==> Vertex 4 {m}",

            "  BuildingSurface:Detailed,",
            "    Horizontal Down Floor,                 !- Name",
            "    FLOOR,                    !- Surface Type",
            "    WALL-1,                  !- Construction Name",
            "    Zone 1,                  !- Zone Name",
            "    Outdoors,                !- Outside Boundary Condition",
            "    ,                        !- Outside Boundary Condition Object",
            "    SunExposed,              !- Sun Exposure",
            "    WindExposed,             !- Wind Exposure",
            "    0.50000,                 !- View Factor to Ground",
            "    4,                       !- Number of Vertices",
            "    0.0,0.0,3.0,  !- X,Y,Z ==> Vertex 1 {m}",
            "    0.0,10.0,3.0,  !- X,Y,Z ==> Vertex 4 {m}",
            "    10.0,10.0,3.0,  !- X,Y,Z ==> Vertex 3 {m}",
            "    10.0,0.0,3.0;  !- X,Y,Z ==> Vertex 2 {m}",

            "  Construction,",
            "    WALL-1,                  !- Name",
            "    GP01;                    !- Outside Layer",

            "  Material,",
            "    GP01,                    !- Name",
            "    MediumSmooth,            !- Roughness",
            "    1.2700000E-02,           !- Thickness {m}",
            "    0.1600000,               !- Conductivity {W/m-K}",
            "    801.0000,                !- Density {kg/m3}",
            "    837.0000,                !- Specific Heat {J/kg-K}",
            "    0.9000000,               !- Thermal Absorptance",
            "    0.7500000,               !- Solar Absorptance",
            "    0.7500000;               !- Visible Absorptance",

        };

        return delimited_string(idf_lines);
    }
};

TEST_F(ConvectionCoefficientsFixture, ConvectionCofficients)
{

    Real64 DeltaTemp;     // [C] temperature difference between surface and air
    Real64 Height;        // [m] characteristic size
    Real64 SurfTemp;      // [C] surface temperature
    Real64 SupplyAirTemp; // [C] temperature of supply air into zone
    Real64 AirChangeRate; // [ACH] [1/hour] supply air ACH for zone
    Real64 Hc;

    DeltaTemp = 1.0;
    Height = 2.0;
    SurfTemp = 23.0;
    SupplyAirTemp = 35.0;
    AirChangeRate = 2.0;

    Hc = CalcBeausoleilMorrisonMixedAssistedWall(DeltaTemp, Height, SurfTemp, SupplyAirTemp, AirChangeRate);
    EXPECT_NEAR(-1.19516, Hc, 0.0001);

    Hc = CalcBeausoleilMorrisonMixedOpposingWall(DeltaTemp, Height, SurfTemp, SupplyAirTemp, AirChangeRate);
    EXPECT_NEAR(1.8378, Hc, 0.0001);

    Hc = CalcBeausoleilMorrisonMixedStableFloor(DeltaTemp, Height, SurfTemp, SupplyAirTemp, AirChangeRate);
    EXPECT_NEAR(-4.3290, Hc, 0.0001);

    Hc = CalcBeausoleilMorrisonMixedUnstableFloor(DeltaTemp, Height, SurfTemp, SupplyAirTemp, AirChangeRate);
    EXPECT_NEAR(-4.24778, Hc, 0.0001);

    Hc = CalcBeausoleilMorrisonMixedStableCeiling(DeltaTemp, Height, SurfTemp, SupplyAirTemp, AirChangeRate);
    EXPECT_NEAR(-8.11959, Hc, 0.0001);

    Hc = CalcBeausoleilMorrisonMixedUnstableCeiling(DeltaTemp, Height, SurfTemp, SupplyAirTemp, AirChangeRate);
    EXPECT_NEAR(-8.09685, Hc, 0.0001);
}

TEST_F(ConvectionCoefficientsFixture, DynamicIntConvSurfaceClassification)
{

    std::string const idf_objects = this->getIDFString();

    ASSERT_TRUE(process_idf(idf_objects));

    bool errorsFound(false);
<<<<<<< HEAD
    HeatBalanceManager::GetProjectControlData(state.files, errorsFound); // read project control data
=======
    HeatBalanceManager::GetProjectControlData(state, state.outputFiles, errorsFound); // read project control data
>>>>>>> 4ad20382
    EXPECT_FALSE(errorsFound);                              // expect no errors

    errorsFound = false;
    HeatBalanceManager::GetMaterialData(state.files, errorsFound); // read material data
    EXPECT_FALSE(errorsFound);                        // expect no errors

    errorsFound = false;
    HeatBalanceManager::GetConstructData(state.files, errorsFound); // read construction data
    EXPECT_FALSE(errorsFound);                         // expect no errors

    HeatBalanceManager::GetZoneData(errorsFound);
    ASSERT_FALSE(errorsFound);

    SurfaceGeometry::SetupZoneGeometry(state, errorsFound);
    ASSERT_FALSE(errorsFound);
    HeatBalanceManager::AllocateHeatBalArrays();
    HeatBalanceSurfaceManager::AllocateSurfaceHeatBalArrays();

    DataZoneEquipment::GetZoneEquipmentData1(state);

    BaseboardElectric::GetBaseboardInput(state.dataBaseboardElectric);

    DataGlobals::ZoneSizingCalc = true;

    // Surface 1 is a vertical wall
    // Surface 2 is a wall tilted down (interior faces up)
    // Surface 3 is a wall tilted up (interior faces down)
    // Surface 4 is a horizontal wall facing up (interior faces down)
    // Surface 5 is a horizontal wall facing down (interior faces up)

    // apparently floors get added to the data structure before roofs regardless of idf order
    // Surface 6 is a vertical floor
    // Surface 7 is a floor tilted down (interior faces up)
    // Surface 8 is a floor tilted up (interior faces down) - this gets automatically flipped over so interior faces up
    // Surface 9 is a horizontal floor facing up (interior faces down) - this gets automatically flipped over so interior faces up
    // Surface 10 is a horizontal floor facing down (interior faces up)

    // Surface 11 is a vertical roof
    // Surface 12 is a roof tilted down (interior faces up) - this gets automatically flipped over so interior faces down
    // Surface 13 is a roof tilted up (interior faces down)
    // Surface 14 is a horizontal roof facing up (interior faces down)
    // Surface 15 is a horizontal roof facing down (interior faces up) - this gets automatically flipped over so interior faces down

    // Surface temps are 20C
    for (int surf = 1; surf <= DataSurfaces::TotSurfaces; ++surf) {
        DataHeatBalSurface::TH(2, 1, surf) = 20.0;
    }

    // Case 1 - Zone air warmer than surfaces
    DataHeatBalFanSys::MAT(1) = 30.0;

    DynamicIntConvSurfaceClassification(1);
    EXPECT_EQ(DataSurfaces::Surface(1).IntConvClassification, DataSurfaces::InConvClass_A3_VertWalls);

    DynamicIntConvSurfaceClassification(2);
    EXPECT_EQ(DataSurfaces::Surface(2).IntConvClassification, DataSurfaces::InConvClass_A3_StableTilted);

    DynamicIntConvSurfaceClassification(3);
    EXPECT_EQ(DataSurfaces::Surface(3).IntConvClassification, DataSurfaces::InConvClass_A3_UnstableTilted);

    DynamicIntConvSurfaceClassification(4);
    EXPECT_EQ(DataSurfaces::Surface(4).IntConvClassification, DataSurfaces::InConvClass_A3_UnstableTilted);

    DynamicIntConvSurfaceClassification(5);
    EXPECT_EQ(DataSurfaces::Surface(5).IntConvClassification, DataSurfaces::InConvClass_A3_StableTilted);

    // vertical floor is currently not a valid case, so returns zero with a severe error
    DynamicIntConvSurfaceClassification(6);
    EXPECT_EQ(DataSurfaces::Surface(6).IntConvClassification, 0);

    DynamicIntConvSurfaceClassification(7);
    EXPECT_EQ(DataSurfaces::Surface(7).IntConvClassification, DataSurfaces::InConvClass_A3_StableTilted);

    DynamicIntConvSurfaceClassification(8);
    EXPECT_EQ(DataSurfaces::Surface(8).IntConvClassification, DataSurfaces::InConvClass_A3_StableTilted);

    DynamicIntConvSurfaceClassification(9);
    EXPECT_EQ(DataSurfaces::Surface(9).IntConvClassification, DataSurfaces::InConvClass_A3_StableHoriz);

    DynamicIntConvSurfaceClassification(10);
    EXPECT_EQ(DataSurfaces::Surface(10).IntConvClassification, DataSurfaces::InConvClass_A3_StableHoriz);

    DynamicIntConvSurfaceClassification(11);
    EXPECT_EQ(DataSurfaces::Surface(11).IntConvClassification, DataSurfaces::InConvClass_A3_VertWalls);

    DynamicIntConvSurfaceClassification(12);
    EXPECT_EQ(DataSurfaces::Surface(12).IntConvClassification, DataSurfaces::InConvClass_A3_UnstableTilted);

    DynamicIntConvSurfaceClassification(13);
    EXPECT_EQ(DataSurfaces::Surface(13).IntConvClassification, DataSurfaces::InConvClass_A3_UnstableTilted);

    DynamicIntConvSurfaceClassification(14);
    EXPECT_EQ(DataSurfaces::Surface(14).IntConvClassification, DataSurfaces::InConvClass_A3_UnstableHoriz);

    DynamicIntConvSurfaceClassification(15);
    EXPECT_EQ(DataSurfaces::Surface(15).IntConvClassification, DataSurfaces::InConvClass_A3_UnstableHoriz);

    // Case 2 - Zone air colder than surfaces
    DataHeatBalFanSys::MAT(1) = 10.0;

    DynamicIntConvSurfaceClassification(1);
    EXPECT_EQ(DataSurfaces::Surface(1).IntConvClassification, DataSurfaces::InConvClass_A3_VertWalls);

    DynamicIntConvSurfaceClassification(2);
    EXPECT_EQ(DataSurfaces::Surface(2).IntConvClassification, DataSurfaces::InConvClass_A3_UnstableTilted);

    DynamicIntConvSurfaceClassification(3);
    EXPECT_EQ(DataSurfaces::Surface(3).IntConvClassification, DataSurfaces::InConvClass_A3_StableTilted);

    DynamicIntConvSurfaceClassification(4);
    EXPECT_EQ(DataSurfaces::Surface(4).IntConvClassification, DataSurfaces::InConvClass_A3_StableTilted);

    DynamicIntConvSurfaceClassification(5);
    EXPECT_EQ(DataSurfaces::Surface(5).IntConvClassification, DataSurfaces::InConvClass_A3_UnstableTilted);

    // vertical floor is currently not a valid case, so returns zero with a severe error
    DynamicIntConvSurfaceClassification(6);
    EXPECT_EQ(DataSurfaces::Surface(6).IntConvClassification, 0);

    DynamicIntConvSurfaceClassification(7);
    EXPECT_EQ(DataSurfaces::Surface(7).IntConvClassification, DataSurfaces::InConvClass_A3_UnstableTilted);

    DynamicIntConvSurfaceClassification(8);
    EXPECT_EQ(DataSurfaces::Surface(8).IntConvClassification, DataSurfaces::InConvClass_A3_UnstableTilted);

    DynamicIntConvSurfaceClassification(9);
    EXPECT_EQ(DataSurfaces::Surface(9).IntConvClassification, DataSurfaces::InConvClass_A3_UnstableHoriz);

    DynamicIntConvSurfaceClassification(10);
    EXPECT_EQ(DataSurfaces::Surface(10).IntConvClassification, DataSurfaces::InConvClass_A3_UnstableHoriz);

    DynamicIntConvSurfaceClassification(11);
    EXPECT_EQ(DataSurfaces::Surface(11).IntConvClassification, DataSurfaces::InConvClass_A3_VertWalls);

    DynamicIntConvSurfaceClassification(12);
    EXPECT_EQ(DataSurfaces::Surface(12).IntConvClassification, DataSurfaces::InConvClass_A3_StableTilted);

    DynamicIntConvSurfaceClassification(13);
    EXPECT_EQ(DataSurfaces::Surface(13).IntConvClassification, DataSurfaces::InConvClass_A3_StableTilted);

    DynamicIntConvSurfaceClassification(14);
    EXPECT_EQ(DataSurfaces::Surface(14).IntConvClassification, DataSurfaces::InConvClass_A3_StableHoriz);

    DynamicIntConvSurfaceClassification(15);
    EXPECT_EQ(DataSurfaces::Surface(15).IntConvClassification, DataSurfaces::InConvClass_A3_StableHoriz);
}

TEST_F(ConvectionCoefficientsFixture, EvaluateIntHcModelsFisherPedersen)
{

    int SurfNum;
    int ConvModelEquationNum;
    Real64 Hc;
    Real64 HcExpectedValue;

    SurfNum = 1;

    DataSurfaces::TotSurfaces = 1;
    DataGlobals::NumOfZones = 1;
    DataSurfaces::Surface.allocate( 1 );
    dataConstruction.Construct.allocate( 1 );
    DataHeatBalance::Zone.allocate( 1 );
    DataLoopNode::Node.allocate( 1 );

    DataSurfaces::Surface( SurfNum ).Zone = 1;
    DataSurfaces::Surface( SurfNum ).Construction = 1;
    DataSurfaces::Surface(SurfNum).TAirRef = 0;
    dataConstruction.Construct( 1 ).TypeIsWindow = false;
    DataHeatBalance::Zone( 1 ).SystemZoneNodeNumber = 1;
    DataHeatBalance::Zone( 1 ).Multiplier = 1.0;
    DataHeatBalance::Zone( 1 ).ListMultiplier = 1.0;
    DataEnvironment::OutBaroPress = 101325.0;
    DataLoopNode::Node( 1 ).Temp = 20.0;
    HeatBalanceManager::AllocateHeatBalArrays();
    HeatBalanceSurfaceManager::AllocateSurfaceHeatBalArrays();

    for (int surf = 1; surf <= DataSurfaces::TotSurfaces; ++surf) {
        DataHeatBalSurface::TH(2, 1, surf) = 20.0;
    }

    DataHeatBalFanSys::MAT.allocate(1);
    DataHeatBalFanSys::MAT(1) = 30.0;


    // Case 1 - Low ACH (should default to CalcASHRAETARPNatural)
    Real64 ACH = 0.25;
    DataHeatBalance::Zone( 1 ).Volume = 125.0;
    DataLoopNode::Node( 1 ).MassFlowRate = 1.17653/3600.0 * DataHeatBalance::Zone( 1 ).Volume * ACH;


    // Test 1: Floor Diffuser Model
    ConvModelEquationNum = HcInt_FisherPedersenCeilDiffuserFloor;
    Hc = 0.0;
    DataSurfaces::Surface( SurfNum ).CosTilt = -1;

    HcExpectedValue = CalcASHRAETARPNatural(DataHeatBalSurface::TH(2, 1, 1), DataHeatBalFanSys::MAT(1), -DataSurfaces::Surface( SurfNum ).CosTilt);

    EvaluateIntHcModels( SurfNum, ConvModelEquationNum, Hc );
    EXPECT_EQ( DataSurfaces::Surface(SurfNum).TAirRef, DataSurfaces::ZoneMeanAirTemp );
    EXPECT_NEAR( Hc, HcExpectedValue, 0.1 );

    // Test 2: Ceiling Diffuser Model
    ConvModelEquationNum = HcInt_FisherPedersenCeilDiffuserCeiling;
    Hc = 0.0;
    DataSurfaces::Surface( SurfNum ).CosTilt = 1;

    HcExpectedValue = CalcASHRAETARPNatural(DataHeatBalSurface::TH(2, 1, 1), DataHeatBalFanSys::MAT(1), -DataSurfaces::Surface( SurfNum ).CosTilt);

    EvaluateIntHcModels( SurfNum, ConvModelEquationNum, Hc );
    EXPECT_EQ( DataSurfaces::Surface(SurfNum).TAirRef, DataSurfaces::ZoneMeanAirTemp );
    EXPECT_NEAR( Hc, HcExpectedValue, 0.1 );

    // Test 3: Ceiling Diffuser Model
    ConvModelEquationNum = HcInt_FisherPedersenCeilDiffuserWalls;
    Hc = 0.0;
    DataSurfaces::Surface( SurfNum ).CosTilt = 0;

    HcExpectedValue = CalcASHRAETARPNatural(DataHeatBalSurface::TH(2, 1, 1), DataHeatBalFanSys::MAT(1), -DataSurfaces::Surface( SurfNum ).CosTilt);

    EvaluateIntHcModels( SurfNum, ConvModelEquationNum, Hc );
    EXPECT_EQ( DataSurfaces::Surface(SurfNum).TAirRef, DataSurfaces::ZoneMeanAirTemp );
    EXPECT_NEAR( Hc, HcExpectedValue, 0.1 );


    // Case 2 - High ACH
    ACH = 3.1;
    DataHeatBalance::Zone( 1 ).Volume = 125.0;
    DataLoopNode::Node( 1 ).MassFlowRate = 1.17653/3600.0 * DataHeatBalance::Zone( 1 ).Volume * ACH;

    // Test 1: Floor Diffuser Model
    ConvModelEquationNum = HcInt_FisherPedersenCeilDiffuserFloor;
    Hc = 0.0;
    DataSurfaces::Surface( SurfNum ).CosTilt = -1;

    HcExpectedValue = 4.122;

    EvaluateIntHcModels( SurfNum, ConvModelEquationNum, Hc );
    EXPECT_EQ( DataSurfaces::Surface(SurfNum).TAirRef, DataSurfaces::ZoneMeanAirTemp );
    EXPECT_NEAR( Hc, HcExpectedValue, 0.1 );

    // Test 2: Ceiling Diffuser Model
    ConvModelEquationNum = HcInt_FisherPedersenCeilDiffuserCeiling;
    Hc = 0.0;
    DataSurfaces::Surface( SurfNum ).CosTilt = 1;

    HcExpectedValue = 9.476;

    EvaluateIntHcModels( SurfNum, ConvModelEquationNum, Hc );
    EXPECT_EQ( DataSurfaces::Surface(SurfNum).TAirRef, DataSurfaces::ZoneMeanAirTemp );
    EXPECT_NEAR( Hc, HcExpectedValue, 0.1 );

    // Test 3: Ceiling Diffuser Model
    ConvModelEquationNum = HcInt_FisherPedersenCeilDiffuserWalls;
    Hc = 0.0;
    DataSurfaces::Surface( SurfNum ).CosTilt = 0;

    HcExpectedValue = 3.212;

    EvaluateIntHcModels( SurfNum, ConvModelEquationNum, Hc );
    EXPECT_EQ( DataSurfaces::Surface(SurfNum).TAirRef, DataSurfaces::ZoneMeanAirTemp );
    EXPECT_NEAR( Hc, HcExpectedValue, 0.1 );
}

TEST_F(ConvectionCoefficientsFixture, EvaluateHnModels)
{

    int SurfNum;
    Real64 DeltaTemp;
    Real64 CosineTilt;
    Real64 Hn;
    Array1D<Real64> SurfTemp;
    Array1D<Real64> HcIn;
    Array1D<Real64> Vhc;

    SurfNum = 1;
    DataSurfaces::Surface.allocate(SurfNum);
    DataSurfaces::Surface(SurfNum).Zone = 1;
    DataRoomAirModel::AirModel.allocate(1);
    EnergyPlus::DataHeatBalance::TempEffBulkAir.allocate(1);
    EnergyPlus::DataHeatBalance::TempEffBulkAir(1) = 1.0;
    SurfTemp.allocate(1);
    HcIn.allocate(1);
    Vhc.allocate(1);

    // Test 1: CalcWaltonUnstableHorizontalOrTilt calculation for Hn
    DeltaTemp = 1.0;
    CosineTilt = 1.0;
    Hn = 0.0;
    Hn = CalcWaltonUnstableHorizontalOrTilt(DeltaTemp, CosineTilt);
    EXPECT_NEAR(Hn, 1.520, 0.001);

    //Test 2/3: CalcDetailedHcInForDVModel calculation for Hn
    DataSurfaces::Surface(SurfNum).HeatTransSurf = true;
    DataSurfaces::Surface(SurfNum).TAirRef = DataSurfaces::AdjacentAirTemp;
    DataSurfaces::Surface(SurfNum).IntConvCoeff = 0.0;
    DataRoomAirModel::AirModel(DataSurfaces::Surface(SurfNum).Zone).AirModelType = DataRoomAirModel::RoomAirModel_UCSDDV;
    DataSurfaces::Surface(SurfNum).CosTilt = 1.0;
    SurfTemp(1) = 0.0;
    HcIn(1) = 0.0;
    CalcDetailedHcInForDVModel(SurfNum, SurfTemp, HcIn);
    Hn = HcIn(1);
    EXPECT_NEAR(Hn, 1.520, 0.001);

    DataSurfaces::Surface(SurfNum).HeatTransSurf = true;
    DataSurfaces::Surface(SurfNum).TAirRef = DataSurfaces::AdjacentAirTemp;
    DataSurfaces::Surface(SurfNum).IntConvCoeff = 0.0;
    DataRoomAirModel::AirModel(DataSurfaces::Surface(SurfNum).Zone).AirModelType = DataRoomAirModel::RoomAirModel_UCSDCV;
    DataSurfaces::Surface(SurfNum).CosTilt = 1.0;
    SurfTemp(1) = 0.0;
    HcIn(1) = 0.0;
    Vhc(1) = 1.0;
    CalcDetailedHcInForDVModel(SurfNum, SurfTemp, HcIn, Vhc);
    Hn = HcIn(1);
    EXPECT_NEAR(Hn, 4.347, 0.001);

}

TEST_F(ConvectionCoefficientsFixture, TestCalcZoneSystemACH)
{

    int ZoneNum = 1;
    int TotalNumberofZones = 1;
    Real64 ACHAnswer;
    Real64 ACHExpected;

    if (!allocated(DataHeatBalance::Zone)) DataHeatBalance::Zone.allocate(TotalNumberofZones);
    DataHeatBalance::Zone(ZoneNum).Volume = 100.0;
    DataHeatBalance::Zone(ZoneNum).SystemZoneNodeNumber = 1;
    DataGlobals::BeginEnvrnFlag = false;
    DataHeatBalance::Zone(ZoneNum).Multiplier = 1.0;
    DataHeatBalance::Zone(ZoneNum).ListMultiplier = 1.0;
    EnergyPlus::DataEnvironment::OutBaroPress = 101400.0;
    Real64 ZoneNode = DataHeatBalance::Zone(ZoneNum).SystemZoneNodeNumber;

    // Test 1: Node not allocated, returns a zero ACH
    if (allocated(EnergyPlus::DataLoopNode::Node)) EnergyPlus::DataLoopNode::Node.deallocate();
    ACHExpected = 0.0;
    ACHAnswer = CalcZoneSystemACH(ZoneNum);
    EXPECT_NEAR(ACHExpected, ACHAnswer, 0.0001);

    // Test 2: Node now allocated, needs to return a proper ACH
    EnergyPlus::DataLoopNode::Node.allocate(DataHeatBalance::Zone(ZoneNum).SystemZoneNodeNumber);
    EnergyPlus::DataLoopNode::Node(ZoneNode).Temp = 20.0;
    EnergyPlus::DataLoopNode::Node(ZoneNode).MassFlowRate = 0.2;
    ACHExpected = 6.11506;
    ACHAnswer = CalcZoneSystemACH(ZoneNum);
    EXPECT_NEAR(ACHExpected, ACHAnswer, 0.0001);

}

TEST_F(ConvectionCoefficientsFixture, TestCalcFisherPedersenCeilDiffuserNatConv)
{

    Real64 Hforced;
    Real64 ACH;
    Real64 Tsurf;
    Real64 Tair;
    Real64 cosTilt;
    Real64 humRat;
    Real64 height;
    bool isWindow;
    Real64 ExpectedHconv;
    Real64 CalculatedHconv;

    DataEnvironment::OutBaroPress = 101325.0;

    // Test 1: Non-window, all natural
    Hforced = 10.0;
    ACH = 0.25;
    Tsurf = 23.0;
    Tair = 18.0;
    cosTilt = 1.0;
    humRat = 0.08;
    height = 1.0;
    isWindow = false;
    ExpectedHconv = 1.2994;
    CalculatedHconv = CalcFisherPedersenCeilDiffuserNatConv(Hforced,ACH,Tsurf,Tair,cosTilt,humRat,height,isWindow);
    EXPECT_NEAR(ExpectedHconv, CalculatedHconv, 0.0001);

    // Test 2: Window, all natural
    Hforced = 10.0;
    ACH = 0.25;
    Tsurf = 23.0;
    Tair = 18.0;
    cosTilt = 1.0;
    humRat = 0.08;
    height = 1.0;
    isWindow = true;
    ExpectedHconv = 0.8067;
    CalculatedHconv = CalcFisherPedersenCeilDiffuserNatConv(Hforced,ACH,Tsurf,Tair,cosTilt,humRat,height,isWindow);
    EXPECT_NEAR(ExpectedHconv, CalculatedHconv, 0.0001);

    // Test 3: Non-window, all natural
    Hforced = 10.0;
    ACH = 0.5;
    Tsurf = 23.0;
    Tair = 18.0;
    cosTilt = 1.0;
    humRat = 0.08;
    height = 1.0;
    isWindow = false;
    ExpectedHconv = 1.2994;
    CalculatedHconv = CalcFisherPedersenCeilDiffuserNatConv(Hforced,ACH,Tsurf,Tair,cosTilt,humRat,height,isWindow);
    EXPECT_NEAR(ExpectedHconv, CalculatedHconv, 0.0001);

    // Test 4: Non-window, transition
    Hforced = 10.0;
    ACH = 0.75;
    Tsurf = 23.0;
    Tair = 18.0;
    cosTilt = 1.0;
    humRat = 0.08;
    height = 1.0;
    isWindow = false;
    ExpectedHconv = 5.6497;
    CalculatedHconv = CalcFisherPedersenCeilDiffuserNatConv(Hforced,ACH,Tsurf,Tair,cosTilt,humRat,height,isWindow);
    EXPECT_NEAR(ExpectedHconv, CalculatedHconv, 0.0001);

    // Test 5: Non-window, all ceiling diffuser correlation
    Hforced = 10.0;
    ACH = 1.0;
    Tsurf = 23.0;
    Tair = 18.0;
    cosTilt = 1.0;
    humRat = 0.08;
    height = 1.0;
    isWindow = false;
    ExpectedHconv = 10.0;
    CalculatedHconv = CalcFisherPedersenCeilDiffuserNatConv(Hforced,ACH,Tsurf,Tair,cosTilt,humRat,height,isWindow);
    EXPECT_NEAR(ExpectedHconv, CalculatedHconv, 0.0001);

}

TEST_F(ConvectionCoefficientsFixture, TestWindward)
{

    bool AgainstWind;

    Real64 CosTilt;
    Real64 Azimuth;
    Real64 WindDirection;

    // Test 1: Horizontal surface
    CosTilt = 1.0;
    Azimuth = 180.0;
    WindDirection = 180.0;
    AgainstWind = Windward(CosTilt,Azimuth,WindDirection);
    EXPECT_TRUE(AgainstWind);

    // Test 2: Vertical surface, Azimuth and WindDiretion within 90 degrees of one another (windward or against wind)
    CosTilt = 0.5;
    Azimuth = 269.0;
    WindDirection = 180.0;
    AgainstWind = Windward(CosTilt,Azimuth,WindDirection);
    EXPECT_TRUE(AgainstWind);

    // Test 3: Vertical surface, Azimuth and WindDiretion not within 90 degrees of one another (leeward or not against wind)
    CosTilt = 0.5;
    Azimuth = 271.0;
    WindDirection = 180.0;
    AgainstWind = Windward(CosTilt,Azimuth,WindDirection);
    EXPECT_FALSE(AgainstWind);

}

TEST_F(ConvectionCoefficientsFixture, CalcBeausoleilMorrisonMixedAssistedWall)
{
    std::string const idf_objects = this->getIDFString();

    ASSERT_TRUE(process_idf(idf_objects));

    DataEnvironment::OutBaroPress = 101325.0;

    bool errorsFound(false);
<<<<<<< HEAD
    HeatBalanceManager::GetProjectControlData(state.files, errorsFound); // read project control data
=======
    HeatBalanceManager::GetProjectControlData(state, state.outputFiles, errorsFound); // read project control data
>>>>>>> 4ad20382
    EXPECT_FALSE(errorsFound);                              // expect no errors

    errorsFound = false;
    HeatBalanceManager::GetMaterialData(state.files, errorsFound); // read material data
    EXPECT_FALSE(errorsFound);                        // expect no errors

    errorsFound = false;
    HeatBalanceManager::GetConstructData(state.files, errorsFound); // read construction data
    EXPECT_FALSE(errorsFound);                         // expect no errors

    HeatBalanceManager::GetZoneData(errorsFound);
    ASSERT_FALSE(errorsFound);

    SurfaceGeometry::SetupZoneGeometry(state, errorsFound);
    ASSERT_FALSE(errorsFound);
    HeatBalanceManager::AllocateHeatBalArrays();
    HeatBalanceSurfaceManager::AllocateSurfaceHeatBalArrays();

    DataZoneEquipment::GetZoneEquipmentData1(state);

    BaseboardElectric::GetBaseboardInput(state.dataBaseboardElectric);

    DataGlobals::ZoneSizingCalc = true;

    Real64 tolerance = 1E-3;

    // Calculate convection coefficient DeltaT and Height != 0
    Real64 deltaTemp = 10.0;
    Real64 height = 1.0;
    Real64 surfTemp = 20.0;
    int zoneNum = 1;
    Real64 convCoeff = CalcBeausoleilMorrisonMixedAssistedWall(deltaTemp, height, surfTemp, zoneNum);
    EXPECT_NEAR(convCoeff, 2.667, tolerance);

    // DeltaT = 0 Error Path
    deltaTemp = 0.0;
    convCoeff = CalcBeausoleilMorrisonMixedAssistedWall(deltaTemp, height, surfTemp, zoneNum);
    EXPECT_NEAR(convCoeff, 9.999, tolerance);

    // Height = 0 Error Path
    deltaTemp = 10.0;
    height = 0.0;
    convCoeff = CalcBeausoleilMorrisonMixedAssistedWall(deltaTemp, height, surfTemp, zoneNum);
    EXPECT_NEAR(convCoeff, 9.999, tolerance);
}

TEST_F(ConvectionCoefficientsFixture, CalcBeausoleilMorrisonMixedOpposingWall)
{

    std::string const idf_objects = this->getIDFString();

    ASSERT_TRUE(process_idf(idf_objects));

    DataEnvironment::OutBaroPress = 101325.0;

    bool errorsFound(false);
<<<<<<< HEAD
    HeatBalanceManager::GetProjectControlData(state.files, errorsFound); // read project control data
=======
    HeatBalanceManager::GetProjectControlData(state, state.outputFiles, errorsFound); // read project control data
>>>>>>> 4ad20382
    EXPECT_FALSE(errorsFound);                              // expect no errors

    errorsFound = false;
    HeatBalanceManager::GetMaterialData(state.files, errorsFound); // read material data
    EXPECT_FALSE(errorsFound);                        // expect no errors

    errorsFound = false;
    HeatBalanceManager::GetConstructData(state.files, errorsFound); // read construction data
    EXPECT_FALSE(errorsFound);                         // expect no errors

    HeatBalanceManager::GetZoneData(errorsFound);
    ASSERT_FALSE(errorsFound);

    SurfaceGeometry::SetupZoneGeometry(state, errorsFound);
    ASSERT_FALSE(errorsFound);
    HeatBalanceManager::AllocateHeatBalArrays();
    HeatBalanceSurfaceManager::AllocateSurfaceHeatBalArrays();

    DataZoneEquipment::GetZoneEquipmentData1(state);

    BaseboardElectric::GetBaseboardInput(state.dataBaseboardElectric);

    DataGlobals::ZoneSizingCalc = true;

    Real64 tolerance = 1E-3;

    // Calculate convection coefficient DeltaT and Height != 0
    Real64 deltaTemp = 10.0;
    Real64 height = 1.0;
    Real64 surfTemp = 20.0;
    int zoneNum = 1;
    Real64 convCoeff = CalcBeausoleilMorrisonMixedOpposingWall(deltaTemp, height, surfTemp, zoneNum);
    EXPECT_NEAR(convCoeff, 2.673, tolerance);

    // DeltaT = 0 Error Path
    deltaTemp = 0.0;
    convCoeff = CalcBeausoleilMorrisonMixedOpposingWall(deltaTemp, height, surfTemp, zoneNum);
    EXPECT_NEAR(convCoeff, 9.999, tolerance);

    // Height = 0 Error Path
    deltaTemp = 10.0;
    height = 0.0;
    convCoeff = CalcBeausoleilMorrisonMixedOpposingWall(deltaTemp, height, surfTemp, zoneNum);
    EXPECT_NEAR(convCoeff, 9.999, tolerance);
}

TEST_F(ConvectionCoefficientsFixture, CalcBeausoleilMorrisonMixedStableFloor)
{

    std::string const idf_objects = this->getIDFString();

    ASSERT_TRUE(process_idf(idf_objects));

    DataEnvironment::OutBaroPress = 101325.0;

    bool errorsFound(false);
<<<<<<< HEAD
    HeatBalanceManager::GetProjectControlData(state.files, errorsFound); // read project control data
=======
    HeatBalanceManager::GetProjectControlData(state, state.outputFiles, errorsFound); // read project control data
>>>>>>> 4ad20382
    EXPECT_FALSE(errorsFound);                              // expect no errors

    errorsFound = false;
    HeatBalanceManager::GetMaterialData(state.files, errorsFound); // read material data
    EXPECT_FALSE(errorsFound);                        // expect no errors

    errorsFound = false;
    HeatBalanceManager::GetConstructData(state.files, errorsFound); // read construction data
    EXPECT_FALSE(errorsFound);                         // expect no errors

    HeatBalanceManager::GetZoneData(errorsFound);
    ASSERT_FALSE(errorsFound);

    SurfaceGeometry::SetupZoneGeometry(state, errorsFound);
    ASSERT_FALSE(errorsFound);
    HeatBalanceManager::AllocateHeatBalArrays();
    HeatBalanceSurfaceManager::AllocateSurfaceHeatBalArrays();

    DataZoneEquipment::GetZoneEquipmentData1(state);

    BaseboardElectric::GetBaseboardInput(state.dataBaseboardElectric);

    DataGlobals::ZoneSizingCalc = true;

    Real64 tolerance = 1E-3;

    // Calculate convection coefficient DeltaT and Height != 0
    Real64 deltaTemp = 10.0;
    Real64 height = 1.0;
    Real64 surfTemp = 20.0;
    int zoneNum = 1;
    Real64 convCoeff = CalcBeausoleilMorrisonMixedStableFloor(deltaTemp, height, surfTemp, zoneNum);
    EXPECT_NEAR(convCoeff, 0.962, tolerance);

    // DeltaT = 0 Error Path
    deltaTemp = 0.0;
    convCoeff = CalcBeausoleilMorrisonMixedStableFloor(deltaTemp, height, surfTemp, zoneNum);
    EXPECT_NEAR(convCoeff, 9.999, tolerance);

    // Height = 0 Error Path
    deltaTemp = 10.0;
    height = 0.0;
    convCoeff = CalcBeausoleilMorrisonMixedStableFloor(deltaTemp, height, surfTemp, zoneNum);
    EXPECT_NEAR(convCoeff, 9.999, tolerance);
}

TEST_F(ConvectionCoefficientsFixture, CalcBeausoleilMorrisonMixedUnstableFloor)
{

    std::string const idf_objects = this->getIDFString();

    ASSERT_TRUE(process_idf(idf_objects));

    DataEnvironment::OutBaroPress = 101325.0;

    bool errorsFound(false);
<<<<<<< HEAD
    HeatBalanceManager::GetProjectControlData(state.files, errorsFound); // read project control data
=======
    HeatBalanceManager::GetProjectControlData(state, state.outputFiles, errorsFound); // read project control data
>>>>>>> 4ad20382
    EXPECT_FALSE(errorsFound);                              // expect no errors

    errorsFound = false;
    HeatBalanceManager::GetMaterialData(state.files, errorsFound); // read material data
    EXPECT_FALSE(errorsFound);                        // expect no errors

    errorsFound = false;
    HeatBalanceManager::GetConstructData(state.files, errorsFound); // read construction data
    EXPECT_FALSE(errorsFound);                         // expect no errors

    HeatBalanceManager::GetZoneData(errorsFound);
    ASSERT_FALSE(errorsFound);

    SurfaceGeometry::SetupZoneGeometry(state, errorsFound);
    ASSERT_FALSE(errorsFound);
    HeatBalanceManager::AllocateHeatBalArrays();
    HeatBalanceSurfaceManager::AllocateSurfaceHeatBalArrays();

    DataZoneEquipment::GetZoneEquipmentData1(state);

    BaseboardElectric::GetBaseboardInput(state.dataBaseboardElectric);

    DataGlobals::ZoneSizingCalc = true;

    Real64 tolerance = 1E-3;

    // Calculate convection coefficient DeltaT and Height != 0
    Real64 deltaTemp = 10.0;
    Real64 height = 1.0;
    Real64 surfTemp = 20.0;
    int zoneNum = 1;
    Real64 convCoeff = CalcBeausoleilMorrisonMixedUnstableFloor(deltaTemp, height, surfTemp, zoneNum);
    EXPECT_NEAR(convCoeff, 3.583, tolerance);

    // DeltaT = 0 Error Path
    deltaTemp = 0.0;
    convCoeff = CalcBeausoleilMorrisonMixedUnstableFloor(deltaTemp, height, surfTemp, zoneNum);
    EXPECT_NEAR(convCoeff, 9.999, tolerance);

    // Height = 0 Error Path
    deltaTemp = 10.0;
    height = 0.0;
    convCoeff = CalcBeausoleilMorrisonMixedUnstableFloor(deltaTemp, height, surfTemp, zoneNum);
    EXPECT_NEAR(convCoeff, 9.999, tolerance);
}

TEST_F(ConvectionCoefficientsFixture, CalcBeausoleilMorrisonMixedStableCeiling)
{

    std::string const idf_objects = this->getIDFString();

    ASSERT_TRUE(process_idf(idf_objects));

    DataEnvironment::OutBaroPress = 101325.0;

    bool errorsFound(false);
<<<<<<< HEAD
    HeatBalanceManager::GetProjectControlData(state.files, errorsFound); // read project control data
=======
    HeatBalanceManager::GetProjectControlData(state, state.outputFiles, errorsFound); // read project control data
>>>>>>> 4ad20382
    EXPECT_FALSE(errorsFound);                              // expect no errors

    errorsFound = false;
    HeatBalanceManager::GetMaterialData(state.files, errorsFound); // read material data
    EXPECT_FALSE(errorsFound);                        // expect no errors

    errorsFound = false;
    HeatBalanceManager::GetConstructData(state.files, errorsFound); // read construction data
    EXPECT_FALSE(errorsFound);                         // expect no errors

    HeatBalanceManager::GetZoneData(errorsFound);
    ASSERT_FALSE(errorsFound);

    SurfaceGeometry::SetupZoneGeometry(state, errorsFound);
    ASSERT_FALSE(errorsFound);
    HeatBalanceManager::AllocateHeatBalArrays();
    HeatBalanceSurfaceManager::AllocateSurfaceHeatBalArrays();

    DataZoneEquipment::GetZoneEquipmentData1(state);

    BaseboardElectric::GetBaseboardInput(state.dataBaseboardElectric);

    DataGlobals::ZoneSizingCalc = true;

    Real64 tolerance = 1E-3;

    // Calculate convection coefficient DeltaT and Height != 0
    Real64 deltaTemp = 10.0;
    Real64 height = 1.0;
    Real64 surfTemp = 20.0;
    int zoneNum = 1;
    Real64 convCoeff = CalcBeausoleilMorrisonMixedStableCeiling(deltaTemp, height, surfTemp, zoneNum);
    EXPECT_NEAR(convCoeff, 0.937, tolerance);

    // DeltaT = 0 Error Path
    deltaTemp = 0.0;
    convCoeff = CalcBeausoleilMorrisonMixedStableCeiling(deltaTemp, height, surfTemp, zoneNum);
    EXPECT_NEAR(convCoeff, 9.999, tolerance);

    // Height = 0 Error Path
    deltaTemp = 10.0;
    height = 0.0;
    convCoeff = CalcBeausoleilMorrisonMixedStableCeiling(deltaTemp, height, surfTemp, zoneNum);
    EXPECT_NEAR(convCoeff, 9.999, tolerance);
}

TEST_F(ConvectionCoefficientsFixture, CalcBeausoleilMorrisonMixedUnstableCeiling)
{

    std::string const idf_objects = this->getIDFString();

    ASSERT_TRUE(process_idf(idf_objects));

    DataEnvironment::OutBaroPress = 101325.0;

    bool errorsFound(false);
<<<<<<< HEAD
    HeatBalanceManager::GetProjectControlData(state.files, errorsFound); // read project control data
=======
    HeatBalanceManager::GetProjectControlData(state, state.outputFiles, errorsFound); // read project control data
>>>>>>> 4ad20382
    EXPECT_FALSE(errorsFound);                              // expect no errors

    errorsFound = false;
    HeatBalanceManager::GetMaterialData(state.files, errorsFound); // read material data
    EXPECT_FALSE(errorsFound);                        // expect no errors

    errorsFound = false;
    HeatBalanceManager::GetConstructData(state.files, errorsFound); // read construction data
    EXPECT_FALSE(errorsFound);                         // expect no errors

    HeatBalanceManager::GetZoneData(errorsFound);
    ASSERT_FALSE(errorsFound);

    SurfaceGeometry::SetupZoneGeometry(state, errorsFound);
    ASSERT_FALSE(errorsFound);
    HeatBalanceManager::AllocateHeatBalArrays();
    HeatBalanceSurfaceManager::AllocateSurfaceHeatBalArrays();

    DataZoneEquipment::GetZoneEquipmentData1(state);

    BaseboardElectric::GetBaseboardInput(state.dataBaseboardElectric);

    DataGlobals::ZoneSizingCalc = true;

    Real64 tolerance = 1E-3;

    // Calculate convection coefficient DeltaT and Height != 0
    Real64 deltaTemp = 10.0;
    Real64 height = 1.0;
    Real64 surfTemp = 20.0;
    int zoneNum = 1;
    Real64 convCoeff = CalcBeausoleilMorrisonMixedUnstableCeiling(deltaTemp, height, surfTemp, zoneNum);
    EXPECT_NEAR(convCoeff, 3.581, tolerance);

    // DeltaT = 0 Error Path
    deltaTemp = 0.0;
    convCoeff = CalcBeausoleilMorrisonMixedUnstableCeiling(deltaTemp, height, surfTemp, zoneNum);
    EXPECT_NEAR(convCoeff, 9.999, tolerance);

    // Height = 0 Error Path
    deltaTemp = 10.0;
    height = 0.0;
    convCoeff = CalcBeausoleilMorrisonMixedUnstableCeiling(deltaTemp, height, surfTemp, zoneNum);
    EXPECT_NEAR(convCoeff, 9.999, tolerance);
}


TEST_F(ConvectionCoefficientsFixture, ConvectionCoefficientsTest_CalcASHRAESimpleIntConvCoeff)
{
    // Unit test for the function CalcASHRAESimpleIntConvCoeff, used to determine the Convection Coefficient
    // for the Ashrae Simple algorithm setting

    Real64 Tsurf;
    Real64 Tamb;
    Real64 CosTilt;
    Real64 ConvectionCoefficient;
    Real64 ExpectedCoefficient;

    // Scenario: Vertical Surface
    // Hcov expected = 3.076
    // Delta_T is not relevant for this calculation

    Tsurf = 30.0;
    Tamb = 20.0;
    CosTilt = 0.0; // cos(90 degrees)
    ExpectedCoefficient = 3.076;

    ConvectionCoefficient = CalcASHRAESimpleIntConvCoeff(Tsurf, Tamb, CosTilt);
    EXPECT_EQ(ConvectionCoefficient, ExpectedCoefficient);

    //Scenario: Vertical Surface, CosTilt not exactly zero
    // Hcov expected = 3.076

    Tsurf = 19.0;
    Tamb = 20.0;
    CosTilt = 0.0001; // cos(90 degrees)
    ExpectedCoefficient = 3.076;

    ConvectionCoefficient = CalcASHRAESimpleIntConvCoeff(Tsurf, Tamb, CosTilt);
    EXPECT_EQ(ConvectionCoefficient, ExpectedCoefficient);

    //Scenario: Vertical Surface, Zero Delta T
    // Hcov expected = 3.076

    Tsurf = 23.0;
    Tamb = 23.0;
    CosTilt = 0; // cos(90 degrees)
    ExpectedCoefficient = 3.076;

    ConvectionCoefficient = CalcASHRAESimpleIntConvCoeff(Tsurf, Tamb, CosTilt);
    EXPECT_EQ(ConvectionCoefficient, ExpectedCoefficient);

    // Scenario: Horizontal Surface with reduced convection
    // Hcov expected = 0.948
    // A negative Delta_T is required for reduced convection

    Tsurf = 30.0;
    Tamb = 20.0;
    CosTilt = 0.9239; // cos(22.5 degrees)
    ExpectedCoefficient = 0.948;

    ConvectionCoefficient = CalcASHRAESimpleIntConvCoeff(Tsurf, Tamb, CosTilt);
    EXPECT_EQ(ConvectionCoefficient, ExpectedCoefficient);


    //Scenario: Horizontal surface with enhanced convection:
    // Hcov expected = 4.040
    // A positive Delta_T is required for enhanced convection

    Tsurf = 20.0;
    Tamb = 30.0;
    CosTilt = 0.9239; // cos(22.5 degrees)
    ExpectedCoefficient = 4.040;

    ConvectionCoefficient = CalcASHRAESimpleIntConvCoeff(Tsurf, Tamb, CosTilt);
    EXPECT_EQ(ConvectionCoefficient, ExpectedCoefficient);

    //Scenario: horizontal surface, enhanced convection
    // 180 degree surface, negative Delta_T
    // Hcov expected = 4.040

    Tsurf = 30.0;
    Tamb = 20.0;
    CosTilt = -1; // cos(180 degrees)
    ExpectedCoefficient = 4.040;

    ConvectionCoefficient = CalcASHRAESimpleIntConvCoeff(Tsurf, Tamb, CosTilt);
    EXPECT_EQ(ConvectionCoefficient, ExpectedCoefficient);

    //Scenario: horizontal surface, reduced convection
    // 180 degree surface, positive Delta_T
    // Hcov expected = 0.948

    Tsurf = 20.0;
    Tamb = 30.0;
    CosTilt = -1; // cos(180 degrees)
    ExpectedCoefficient = 0.948;

    ConvectionCoefficient = CalcASHRAESimpleIntConvCoeff(Tsurf, Tamb, CosTilt);
    EXPECT_EQ(ConvectionCoefficient, ExpectedCoefficient);

    //Scenario: tilted surface with reduced convection
    // Hcov expected = 2.281
    // A negative Delta_T is required for reduced convection

    Tsurf = 30.0;
    Tamb = 20.0;
    CosTilt = 0.707; // cos(45 degrees)
    ExpectedCoefficient = 2.281;

    ConvectionCoefficient = CalcASHRAESimpleIntConvCoeff(Tsurf, Tamb, CosTilt);
    EXPECT_EQ(ConvectionCoefficient, ExpectedCoefficient);

    //Scenario: tilted surface with enhanced convection
    // Hcov expected = 3.870

    Tsurf = 20.0;
    Tamb = 30.0;
    CosTilt = 0.707; // cos(45 degrees)
    ExpectedCoefficient = 3.870;

    ConvectionCoefficient = CalcASHRAESimpleIntConvCoeff(Tsurf, Tamb, CosTilt);
    EXPECT_EQ(ConvectionCoefficient, ExpectedCoefficient);
}

TEST_F(ConvectionCoefficientsFixture, ConvectionCoefficientsTest_HConvInDependence)
{
    Real64 ConvectionCoefficient;
    Real64 ExpectedCoefficient = 3.076;

    DataSurfaces::Surface.allocate(1);
    DataSurfaces::Surface(1).CosTilt = 0;

    DataHeatBalance::HConvIn.allocate(1);

    CalcASHRAESimpleIntConvCoeff(1, 20.0, 30.0);

    ConvectionCoefficient = DataHeatBalance::HConvIn(1);

    EXPECT_EQ(ConvectionCoefficient, ExpectedCoefficient);
}

TEST_F(EnergyPlusFixture, AdaptiveModelSelections_ProperConstruction)
{
    // This unit test checks to make sure the InsideFaceAdaptiveConvectionAlgo and OutsideFaceAdaptiveConvectionAlgo objects default construct their
    // members to the correct algorithm integer identifiers

    std::string const idf_objects = delimited_string({
        "SurfaceConvectionAlgorithm:Inside,AdaptiveConvectionAlgorithm;",
        "SurfaceConvectionAlgorithm:Outside,AdaptiveConvectionAlgorithm;",

        "SurfaceConvectionAlgorithm:Inside:AdaptiveModelSelections,",
        "Default Algorithm;       !- Name",

        "SurfaceConvectionAlgorithm:Outside:AdaptiveModelSelections,",
        "Default algorithms;      !- Name"
    });

    ASSERT_TRUE(process_idf(idf_objects));

    int algorithm_identifier;

    algorithm_identifier = ConvectionCoefficients::InsideFaceAdaptiveConvectionAlgo.SimpleBouyVertWallEqNum;
    ASSERT_EQ(algorithm_identifier, HcInt_FohannoPolidoriVerticalWall);
    algorithm_identifier = ConvectionCoefficients::InsideFaceAdaptiveConvectionAlgo.SimpleBouyStableHorizEqNum;
    ASSERT_EQ(algorithm_identifier, HcInt_AlamdariHammondStableHorizontal);
    algorithm_identifier = ConvectionCoefficients::InsideFaceAdaptiveConvectionAlgo.SimpleBouyUnstableHorizEqNum;
    ASSERT_EQ(algorithm_identifier, HcInt_AlamdariHammondUnstableHorizontal);
    algorithm_identifier = ConvectionCoefficients::InsideFaceAdaptiveConvectionAlgo.SimpleBouyStableTiltedEqNum;
    ASSERT_EQ(algorithm_identifier, HcInt_WaltonStableHorizontalOrTilt);
    algorithm_identifier = ConvectionCoefficients::InsideFaceAdaptiveConvectionAlgo.SimpleBouyUnstableTiltedEqNum;
    ASSERT_EQ(algorithm_identifier, HcInt_WaltonUnstableHorizontalOrTilt);
    algorithm_identifier = ConvectionCoefficients::InsideFaceAdaptiveConvectionAlgo.SimpleBouyWindowsEqNum;
    ASSERT_EQ(algorithm_identifier, HcInt_ISO15099Windows);
    algorithm_identifier = ConvectionCoefficients::InsideFaceAdaptiveConvectionAlgo.FloorHeatCeilingCoolVertWallEqNum;
    ASSERT_EQ(algorithm_identifier, HcInt_KhalifaEq3WallAwayFromHeat);
    algorithm_identifier = ConvectionCoefficients::InsideFaceAdaptiveConvectionAlgo.FloorHeatCeilingCoolStableHorizEqNum;
    ASSERT_EQ(algorithm_identifier, HcInt_AlamdariHammondStableHorizontal);
    algorithm_identifier = ConvectionCoefficients::InsideFaceAdaptiveConvectionAlgo.FloorHeatCeilingCoolUnstableHorizEqNum;
    ASSERT_EQ(algorithm_identifier, HcInt_KhalifaEq4CeilingAwayFromHeat);
    algorithm_identifier = ConvectionCoefficients::InsideFaceAdaptiveConvectionAlgo.FloorHeatCeilingCoolHeatedFloorEqNum;
    ASSERT_EQ(algorithm_identifier, HcInt_AwbiHattonHeatedFloor);
    algorithm_identifier = ConvectionCoefficients::InsideFaceAdaptiveConvectionAlgo.FloorHeatCeilingCoolChilledCeilingEqNum;
    ASSERT_EQ(algorithm_identifier, HcInt_KaradagChilledCeiling);
    algorithm_identifier = ConvectionCoefficients::InsideFaceAdaptiveConvectionAlgo.FloorHeatCeilingCoolStableTiltedEqNum;
    ASSERT_EQ(algorithm_identifier, HcInt_WaltonStableHorizontalOrTilt);
    algorithm_identifier = ConvectionCoefficients::InsideFaceAdaptiveConvectionAlgo.FloorHeatCeilingCoolUnstableTiltedEqNum;
    ASSERT_EQ(algorithm_identifier, HcInt_WaltonUnstableHorizontalOrTilt);
    algorithm_identifier = ConvectionCoefficients::InsideFaceAdaptiveConvectionAlgo.FloorHeatCeilingCoolWindowsEqNum;
    ASSERT_EQ(algorithm_identifier, HcInt_ISO15099Windows);
    algorithm_identifier = ConvectionCoefficients::InsideFaceAdaptiveConvectionAlgo.WallPanelHeatVertWallEqNum;
    ASSERT_EQ(algorithm_identifier, HcInt_KhalifaEq6NonHeatedWalls);
    algorithm_identifier = ConvectionCoefficients::InsideFaceAdaptiveConvectionAlgo.WallPanelHeatHeatedWallEqNum;
    ASSERT_EQ(algorithm_identifier, HcInt_AwbiHattonHeatedWall);
    algorithm_identifier = ConvectionCoefficients::InsideFaceAdaptiveConvectionAlgo.WallPanelHeatStableHorizEqNum;
    ASSERT_EQ(algorithm_identifier, HcInt_AlamdariHammondStableHorizontal);
    algorithm_identifier = ConvectionCoefficients::InsideFaceAdaptiveConvectionAlgo.WallPanelHeatUnstableHorizEqNum;
    ASSERT_EQ(algorithm_identifier, HcInt_KhalifaEq7Ceiling);
    algorithm_identifier = ConvectionCoefficients::InsideFaceAdaptiveConvectionAlgo.WallPanelHeatStableTiltedEqNum;
    ASSERT_EQ(algorithm_identifier, HcInt_WaltonStableHorizontalOrTilt);
    algorithm_identifier = ConvectionCoefficients::InsideFaceAdaptiveConvectionAlgo.WallPanelHeatUnstableTiltedEqNum;
    ASSERT_EQ(algorithm_identifier, HcInt_WaltonUnstableHorizontalOrTilt);
    algorithm_identifier = ConvectionCoefficients::InsideFaceAdaptiveConvectionAlgo.WallPanelHeatWindowsEqNum;
    ASSERT_EQ(algorithm_identifier, HcInt_ISO15099Windows);
    algorithm_identifier = ConvectionCoefficients::InsideFaceAdaptiveConvectionAlgo.ConvectiveHeatVertWallEqNum;
    ASSERT_EQ(algorithm_identifier, HcInt_FohannoPolidoriVerticalWall);
    algorithm_identifier = ConvectionCoefficients::InsideFaceAdaptiveConvectionAlgo.ConvectiveHeatVertWallNearHeaterEqNum;
    ASSERT_EQ(algorithm_identifier, HcInt_KhalifaEq5WallNearHeat);
    algorithm_identifier = ConvectionCoefficients::InsideFaceAdaptiveConvectionAlgo.ConvectiveHeatStableHorizEqNum;
    ASSERT_EQ(algorithm_identifier, HcInt_AlamdariHammondStableHorizontal);
    algorithm_identifier = ConvectionCoefficients::InsideFaceAdaptiveConvectionAlgo.ConvectiveHeatUnstableHorizEqNum;
    ASSERT_EQ(algorithm_identifier, HcInt_KhalifaEq7Ceiling);
    algorithm_identifier = ConvectionCoefficients::InsideFaceAdaptiveConvectionAlgo.ConvectiveHeatStableTiltedEqNum;
    ASSERT_EQ(algorithm_identifier, HcInt_WaltonStableHorizontalOrTilt);
    algorithm_identifier = ConvectionCoefficients::InsideFaceAdaptiveConvectionAlgo.ConvectiveHeatUnstableTiltedEqNum;
    ASSERT_EQ(algorithm_identifier, HcInt_WaltonUnstableHorizontalOrTilt);
    algorithm_identifier = ConvectionCoefficients::InsideFaceAdaptiveConvectionAlgo.ConvectiveHeatWindowsEqNum;
    ASSERT_EQ(algorithm_identifier, HcInt_ISO15099Windows);
    algorithm_identifier = ConvectionCoefficients::InsideFaceAdaptiveConvectionAlgo.CentralAirWallEqNum;
    ASSERT_EQ(algorithm_identifier, HcInt_GoldsteinNovoselacCeilingDiffuserWalls);
    algorithm_identifier = ConvectionCoefficients::InsideFaceAdaptiveConvectionAlgo.CentralAirCeilingEqNum;
    ASSERT_EQ(algorithm_identifier, HcInt_FisherPedersenCeilDiffuserCeiling);
    algorithm_identifier = ConvectionCoefficients::InsideFaceAdaptiveConvectionAlgo.CentralAirFloorEqNum;
    ASSERT_EQ(algorithm_identifier, HcInt_GoldsteinNovoselacCeilingDiffuserFloor);
    algorithm_identifier = ConvectionCoefficients::InsideFaceAdaptiveConvectionAlgo.CentralAirWindowsEqNum;
    ASSERT_EQ(algorithm_identifier, HcInt_GoldsteinNovoselacCeilingDiffuserWindow);
    algorithm_identifier = ConvectionCoefficients::InsideFaceAdaptiveConvectionAlgo.ZoneFanCircVertWallEqNum;
    ASSERT_EQ(algorithm_identifier, HcInt_KhalifaEq3WallAwayFromHeat);
    algorithm_identifier = ConvectionCoefficients::InsideFaceAdaptiveConvectionAlgo.ZoneFanCircStableHorizEqNum;
    ASSERT_EQ(algorithm_identifier, HcInt_AlamdariHammondStableHorizontal);
    algorithm_identifier = ConvectionCoefficients::InsideFaceAdaptiveConvectionAlgo.ZoneFanCircUnstableHorizEqNum;
    ASSERT_EQ(algorithm_identifier, HcInt_KhalifaEq4CeilingAwayFromHeat);
    algorithm_identifier = ConvectionCoefficients::InsideFaceAdaptiveConvectionAlgo.ZoneFanCircStableTiltedEqNum;
    ASSERT_EQ(algorithm_identifier, HcInt_WaltonStableHorizontalOrTilt);
    algorithm_identifier = ConvectionCoefficients::InsideFaceAdaptiveConvectionAlgo.ZoneFanCircUnstableTiltedEqNum;
    ASSERT_EQ(algorithm_identifier, HcInt_WaltonUnstableHorizontalOrTilt);
    algorithm_identifier = ConvectionCoefficients::InsideFaceAdaptiveConvectionAlgo.ZoneFanCircWindowsEqNum;
    ASSERT_EQ(algorithm_identifier, HcInt_ISO15099Windows);
    algorithm_identifier = ConvectionCoefficients::InsideFaceAdaptiveConvectionAlgo.MixedBouyAssistingFlowWallEqNum;
    ASSERT_EQ(algorithm_identifier, HcInt_BeausoleilMorrisonMixedAssistingWall);
    algorithm_identifier = ConvectionCoefficients::InsideFaceAdaptiveConvectionAlgo.MixedBouyOppossingFlowWallEqNum;
    ASSERT_EQ(algorithm_identifier, HcInt_BeausoleilMorrisonMixedOppossingWall);
    algorithm_identifier = ConvectionCoefficients::InsideFaceAdaptiveConvectionAlgo.MixedStableFloorEqNum;
    ASSERT_EQ(algorithm_identifier, HcInt_BeausoleilMorrisonMixedStableFloor);
    algorithm_identifier = ConvectionCoefficients::InsideFaceAdaptiveConvectionAlgo.MixedUnstableFloorEqNum;
    ASSERT_EQ(algorithm_identifier, HcInt_BeausoleilMorrisonMixedUnstableFloor);
    algorithm_identifier = ConvectionCoefficients::InsideFaceAdaptiveConvectionAlgo.MixedStableCeilingEqNum;
    ASSERT_EQ(algorithm_identifier, HcInt_BeausoleilMorrisonMixedStableCeiling);
    algorithm_identifier = ConvectionCoefficients::InsideFaceAdaptiveConvectionAlgo.MixedUnstableCeilingEqNum;
    ASSERT_EQ(algorithm_identifier, HcInt_BeausoleilMorrisonMixedUnstableCeiling);
    algorithm_identifier = ConvectionCoefficients::InsideFaceAdaptiveConvectionAlgo.MixedWindowsEqNum;
    ASSERT_EQ(algorithm_identifier, HcInt_GoldsteinNovoselacCeilingDiffuserWindow);

    algorithm_identifier = ConvectionCoefficients::OutsideFaceAdaptiveConvectionAlgo.HWindWallWindwardEqNum;
    ASSERT_EQ(algorithm_identifier, HcExt_SparrowWindward);
    algorithm_identifier = ConvectionCoefficients::OutsideFaceAdaptiveConvectionAlgo.HWindWallLeewardEqNum;
    ASSERT_EQ(algorithm_identifier, HcExt_SparrowLeeward);
    algorithm_identifier = ConvectionCoefficients::OutsideFaceAdaptiveConvectionAlgo.HWindHorizRoofEqNum;
    ASSERT_EQ(algorithm_identifier, HcExt_ClearRoof);
    algorithm_identifier = ConvectionCoefficients::OutsideFaceAdaptiveConvectionAlgo.HNatVertWallEqNum;
    ASSERT_EQ(algorithm_identifier, HcExt_NaturalASHRAEVerticalWall);
    algorithm_identifier = ConvectionCoefficients::OutsideFaceAdaptiveConvectionAlgo.HNatStableHorizEqNum;
    ASSERT_EQ(algorithm_identifier, HcExt_NaturalWaltonStableHorizontalOrTilt);
    algorithm_identifier = ConvectionCoefficients::OutsideFaceAdaptiveConvectionAlgo.HNatUnstableHorizEqNum;
    ASSERT_EQ(algorithm_identifier, HcExt_NaturalWaltonUnstableHorizontalOrTilt);

}

TEST_F(EnergyPlusFixture, AdaptiveModelSelections_Implicit)
{
    // This unit test checks to make sure the InsideFaceAdaptiveConvectionAlgo and OutsideFaceAdaptiveConvectionAlgo objects assign their
    // members to the correct algorithm integer identifiers inside the GetUserConvectionCoefficients() function
    std::string const idf_objects = delimited_string({
                                                         "SurfaceConvectionAlgorithm:Inside,AdaptiveConvectionAlgorithm;",
                                                         "SurfaceConvectionAlgorithm:Outside,AdaptiveConvectionAlgorithm;",

                                                         "SurfaceConvectionAlgorithm:Inside:AdaptiveModelSelections,",
                                                         "Default Algorithm,       !- Name",
                                                         "FohannoPolidoriVerticalWall;  !- Simple Buoyancy Vertical Wall Equation Source",

                                                         "SurfaceConvectionAlgorithm:Outside:AdaptiveModelSelections,",
                                                         "Default algorithms,      !- Name",
                                                         "TARPWindward;            !- Wind Convection Windward Vertical Wall Equation Source",

                                                     });

    ASSERT_TRUE(process_idf(idf_objects));

    DataHeatBalSurface::TempSurfInTmp.allocate(6);
    DataHeatBalSurface::TempSurfInTmp(1) = 15.0;
    DataHeatBalSurface::TempSurfInTmp(2) = 20.0;
    DataHeatBalSurface::TempSurfInTmp(3) = 25.0;
    DataHeatBalSurface::TempSurfInTmp(4) = 25.0;
    DataHeatBalSurface::TempSurfInTmp(5) = 25.0;
    DataHeatBalSurface::TempSurfInTmp(6) = 25.0;
    ConvectionCoefficients::InitInteriorConvectionCoeffs(DataHeatBalSurface::TempSurfInTmp);

    int algorithm_identifier;

    algorithm_identifier = ConvectionCoefficients::InsideFaceAdaptiveConvectionAlgo.SimpleBouyVertWallEqNum;
    ASSERT_EQ(algorithm_identifier, HcInt_FohannoPolidoriVerticalWall);
    algorithm_identifier = ConvectionCoefficients::InsideFaceAdaptiveConvectionAlgo.SimpleBouyStableHorizEqNum;
    ASSERT_EQ(algorithm_identifier, HcInt_AlamdariHammondStableHorizontal);
    algorithm_identifier = ConvectionCoefficients::InsideFaceAdaptiveConvectionAlgo.SimpleBouyUnstableHorizEqNum;
    ASSERT_EQ(algorithm_identifier, HcInt_AlamdariHammondUnstableHorizontal);
    algorithm_identifier = ConvectionCoefficients::InsideFaceAdaptiveConvectionAlgo.SimpleBouyStableTiltedEqNum;
    ASSERT_EQ(algorithm_identifier, HcInt_WaltonStableHorizontalOrTilt);
    algorithm_identifier = ConvectionCoefficients::InsideFaceAdaptiveConvectionAlgo.SimpleBouyUnstableTiltedEqNum;
    ASSERT_EQ(algorithm_identifier, HcInt_WaltonUnstableHorizontalOrTilt);
    algorithm_identifier = ConvectionCoefficients::InsideFaceAdaptiveConvectionAlgo.SimpleBouyWindowsEqNum;
    ASSERT_EQ(algorithm_identifier, HcInt_ISO15099Windows);
    algorithm_identifier = ConvectionCoefficients::InsideFaceAdaptiveConvectionAlgo.FloorHeatCeilingCoolVertWallEqNum;
    ASSERT_EQ(algorithm_identifier, HcInt_KhalifaEq3WallAwayFromHeat);
    algorithm_identifier = ConvectionCoefficients::InsideFaceAdaptiveConvectionAlgo.FloorHeatCeilingCoolStableHorizEqNum;
    ASSERT_EQ(algorithm_identifier, HcInt_AlamdariHammondStableHorizontal);
    algorithm_identifier = ConvectionCoefficients::InsideFaceAdaptiveConvectionAlgo.FloorHeatCeilingCoolUnstableHorizEqNum;
    ASSERT_EQ(algorithm_identifier, HcInt_KhalifaEq4CeilingAwayFromHeat);
    algorithm_identifier = ConvectionCoefficients::InsideFaceAdaptiveConvectionAlgo.FloorHeatCeilingCoolHeatedFloorEqNum;
    ASSERT_EQ(algorithm_identifier, HcInt_AwbiHattonHeatedFloor);
    algorithm_identifier = ConvectionCoefficients::InsideFaceAdaptiveConvectionAlgo.FloorHeatCeilingCoolChilledCeilingEqNum;
    ASSERT_EQ(algorithm_identifier, HcInt_KaradagChilledCeiling);
    algorithm_identifier = ConvectionCoefficients::InsideFaceAdaptiveConvectionAlgo.FloorHeatCeilingCoolStableTiltedEqNum;
    ASSERT_EQ(algorithm_identifier, HcInt_WaltonStableHorizontalOrTilt);
    algorithm_identifier = ConvectionCoefficients::InsideFaceAdaptiveConvectionAlgo.FloorHeatCeilingCoolUnstableTiltedEqNum;
    ASSERT_EQ(algorithm_identifier, HcInt_WaltonUnstableHorizontalOrTilt);
    algorithm_identifier = ConvectionCoefficients::InsideFaceAdaptiveConvectionAlgo.FloorHeatCeilingCoolWindowsEqNum;
    ASSERT_EQ(algorithm_identifier, HcInt_ISO15099Windows);
    algorithm_identifier = ConvectionCoefficients::InsideFaceAdaptiveConvectionAlgo.WallPanelHeatVertWallEqNum;
    ASSERT_EQ(algorithm_identifier, HcInt_KhalifaEq6NonHeatedWalls);
    algorithm_identifier = ConvectionCoefficients::InsideFaceAdaptiveConvectionAlgo.WallPanelHeatHeatedWallEqNum;
    ASSERT_EQ(algorithm_identifier, HcInt_AwbiHattonHeatedWall);
    algorithm_identifier = ConvectionCoefficients::InsideFaceAdaptiveConvectionAlgo.WallPanelHeatStableHorizEqNum;
    ASSERT_EQ(algorithm_identifier, HcInt_AlamdariHammondStableHorizontal);
    algorithm_identifier = ConvectionCoefficients::InsideFaceAdaptiveConvectionAlgo.WallPanelHeatUnstableHorizEqNum;
    ASSERT_EQ(algorithm_identifier, HcInt_KhalifaEq7Ceiling);
    algorithm_identifier = ConvectionCoefficients::InsideFaceAdaptiveConvectionAlgo.WallPanelHeatStableTiltedEqNum;
    ASSERT_EQ(algorithm_identifier, HcInt_WaltonStableHorizontalOrTilt);
    algorithm_identifier = ConvectionCoefficients::InsideFaceAdaptiveConvectionAlgo.WallPanelHeatUnstableTiltedEqNum;
    ASSERT_EQ(algorithm_identifier, HcInt_WaltonUnstableHorizontalOrTilt);
    algorithm_identifier = ConvectionCoefficients::InsideFaceAdaptiveConvectionAlgo.WallPanelHeatWindowsEqNum;
    ASSERT_EQ(algorithm_identifier, HcInt_ISO15099Windows);
    algorithm_identifier = ConvectionCoefficients::InsideFaceAdaptiveConvectionAlgo.ConvectiveHeatVertWallEqNum;
    ASSERT_EQ(algorithm_identifier, HcInt_FohannoPolidoriVerticalWall);
    algorithm_identifier = ConvectionCoefficients::InsideFaceAdaptiveConvectionAlgo.ConvectiveHeatVertWallNearHeaterEqNum;
    ASSERT_EQ(algorithm_identifier, HcInt_KhalifaEq5WallNearHeat);
    algorithm_identifier = ConvectionCoefficients::InsideFaceAdaptiveConvectionAlgo.ConvectiveHeatStableHorizEqNum;
    ASSERT_EQ(algorithm_identifier, HcInt_AlamdariHammondStableHorizontal);
    algorithm_identifier = ConvectionCoefficients::InsideFaceAdaptiveConvectionAlgo.ConvectiveHeatUnstableHorizEqNum;
    ASSERT_EQ(algorithm_identifier, HcInt_KhalifaEq7Ceiling);
    algorithm_identifier = ConvectionCoefficients::InsideFaceAdaptiveConvectionAlgo.ConvectiveHeatStableTiltedEqNum;
    ASSERT_EQ(algorithm_identifier, HcInt_WaltonStableHorizontalOrTilt);
    algorithm_identifier = ConvectionCoefficients::InsideFaceAdaptiveConvectionAlgo.ConvectiveHeatUnstableTiltedEqNum;
    ASSERT_EQ(algorithm_identifier, HcInt_WaltonUnstableHorizontalOrTilt);
    algorithm_identifier = ConvectionCoefficients::InsideFaceAdaptiveConvectionAlgo.ConvectiveHeatWindowsEqNum;
    ASSERT_EQ(algorithm_identifier, HcInt_ISO15099Windows);
    algorithm_identifier = ConvectionCoefficients::InsideFaceAdaptiveConvectionAlgo.CentralAirWallEqNum;
    ASSERT_EQ(algorithm_identifier, HcInt_GoldsteinNovoselacCeilingDiffuserWalls);
    algorithm_identifier = ConvectionCoefficients::InsideFaceAdaptiveConvectionAlgo.CentralAirCeilingEqNum;
    ASSERT_EQ(algorithm_identifier, HcInt_FisherPedersenCeilDiffuserCeiling);
    algorithm_identifier = ConvectionCoefficients::InsideFaceAdaptiveConvectionAlgo.CentralAirFloorEqNum;
    ASSERT_EQ(algorithm_identifier, HcInt_GoldsteinNovoselacCeilingDiffuserFloor);
    algorithm_identifier = ConvectionCoefficients::InsideFaceAdaptiveConvectionAlgo.CentralAirWindowsEqNum;
    ASSERT_EQ(algorithm_identifier, HcInt_GoldsteinNovoselacCeilingDiffuserWindow);
    algorithm_identifier = ConvectionCoefficients::InsideFaceAdaptiveConvectionAlgo.ZoneFanCircVertWallEqNum;
    ASSERT_EQ(algorithm_identifier, HcInt_KhalifaEq3WallAwayFromHeat);
    algorithm_identifier = ConvectionCoefficients::InsideFaceAdaptiveConvectionAlgo.ZoneFanCircStableHorizEqNum;
    ASSERT_EQ(algorithm_identifier, HcInt_AlamdariHammondStableHorizontal);
    algorithm_identifier = ConvectionCoefficients::InsideFaceAdaptiveConvectionAlgo.ZoneFanCircUnstableHorizEqNum;
    ASSERT_EQ(algorithm_identifier, HcInt_KhalifaEq4CeilingAwayFromHeat);
    algorithm_identifier = ConvectionCoefficients::InsideFaceAdaptiveConvectionAlgo.ZoneFanCircStableTiltedEqNum;
    ASSERT_EQ(algorithm_identifier, HcInt_WaltonStableHorizontalOrTilt);
    algorithm_identifier = ConvectionCoefficients::InsideFaceAdaptiveConvectionAlgo.ZoneFanCircUnstableTiltedEqNum;
    ASSERT_EQ(algorithm_identifier, HcInt_WaltonUnstableHorizontalOrTilt);
    algorithm_identifier = ConvectionCoefficients::InsideFaceAdaptiveConvectionAlgo.ZoneFanCircWindowsEqNum;
    ASSERT_EQ(algorithm_identifier, HcInt_ISO15099Windows);
    algorithm_identifier = ConvectionCoefficients::InsideFaceAdaptiveConvectionAlgo.MixedBouyAssistingFlowWallEqNum;
    ASSERT_EQ(algorithm_identifier, HcInt_BeausoleilMorrisonMixedAssistingWall);
    algorithm_identifier = ConvectionCoefficients::InsideFaceAdaptiveConvectionAlgo.MixedBouyOppossingFlowWallEqNum;
    ASSERT_EQ(algorithm_identifier, HcInt_BeausoleilMorrisonMixedOppossingWall);
    algorithm_identifier = ConvectionCoefficients::InsideFaceAdaptiveConvectionAlgo.MixedStableFloorEqNum;
    ASSERT_EQ(algorithm_identifier, HcInt_BeausoleilMorrisonMixedStableFloor);
    algorithm_identifier = ConvectionCoefficients::InsideFaceAdaptiveConvectionAlgo.MixedUnstableFloorEqNum;
    ASSERT_EQ(algorithm_identifier, HcInt_BeausoleilMorrisonMixedUnstableFloor);
    algorithm_identifier = ConvectionCoefficients::InsideFaceAdaptiveConvectionAlgo.MixedStableCeilingEqNum;
    ASSERT_EQ(algorithm_identifier, HcInt_BeausoleilMorrisonMixedStableCeiling);
    algorithm_identifier = ConvectionCoefficients::InsideFaceAdaptiveConvectionAlgo.MixedUnstableCeilingEqNum;
    ASSERT_EQ(algorithm_identifier, HcInt_BeausoleilMorrisonMixedUnstableCeiling);
    algorithm_identifier = ConvectionCoefficients::InsideFaceAdaptiveConvectionAlgo.MixedWindowsEqNum;
    ASSERT_EQ(algorithm_identifier, HcInt_GoldsteinNovoselacCeilingDiffuserWindow);

    algorithm_identifier = ConvectionCoefficients::OutsideFaceAdaptiveConvectionAlgo.HWindWallWindwardEqNum;
    ASSERT_EQ(algorithm_identifier, HcExt_SparrowWindward);
    algorithm_identifier = ConvectionCoefficients::OutsideFaceAdaptiveConvectionAlgo.HWindWallLeewardEqNum;
    ASSERT_EQ(algorithm_identifier, HcExt_SparrowLeeward);
    algorithm_identifier = ConvectionCoefficients::OutsideFaceAdaptiveConvectionAlgo.HWindHorizRoofEqNum;
    ASSERT_EQ(algorithm_identifier, HcExt_ClearRoof);
    algorithm_identifier = ConvectionCoefficients::OutsideFaceAdaptiveConvectionAlgo.HNatVertWallEqNum;
    ASSERT_EQ(algorithm_identifier, HcExt_NaturalASHRAEVerticalWall);
    algorithm_identifier = ConvectionCoefficients::OutsideFaceAdaptiveConvectionAlgo.HNatStableHorizEqNum;
    ASSERT_EQ(algorithm_identifier, HcExt_NaturalWaltonStableHorizontalOrTilt);
    algorithm_identifier = ConvectionCoefficients::OutsideFaceAdaptiveConvectionAlgo.HNatUnstableHorizEqNum;
    ASSERT_EQ(algorithm_identifier, HcExt_NaturalWaltonUnstableHorizontalOrTilt);

    DataHeatBalSurface::TempSurfInTmp.deallocate();
}


TEST_F(EnergyPlusFixture, AdaptiveModelSelections_ExplicitSelection)
{
    // This unit test checks to make sure the InsideFaceAdaptiveConvectionAlgo and OutsideFaceAdaptiveConvectionAlgo objects assign their
    // members to the correct algorithm integer identifiers inside the GetUserConvectionCoefficients() function when non-default assignments
    // are specified in the idf
    std::string const idf_objects = delimited_string({

                                                         "SurfaceConvectionAlgorithm:Inside,AdaptiveConvectionAlgorithm;",
                                                         "SurfaceConvectionAlgorithm:Outside,AdaptiveConvectionAlgorithm;",

                                                         "SurfaceConvectionAlgorithm:Inside:AdaptiveModelSelections,",
                                                         "Default Algorithm,       !- Name",
                                                         "ISO15099Windows,         !- Simple Buoyancy Vertical Wall Equation Source",
                                                         ",                        !- Simple Buoyancy Vertical Wall User Curve Name",
                                                         "AlamdariHammondStableHorizontal,  !- Simple Buoyancy Stable Horizontal Equation Source",
                                                         ",                        !- Simple Buoyancy Stable Horizontal Equation User Curve Name",
                                                         "AlamdariHammondUnstableHorizontal,  !- Simple Buoyancy Unstable Horizontal Equation Source",
                                                         ",                        !- Simple Buoyancy Unstable Horizontal Equation User Curve Name",
                                                         "WaltonStableHorizontalOrTilt,  !- Simple Buoyancy Stable Tilted Equation Source",
                                                         ",                        !- Simple Buoyancy Stable Tilted Equation User Curve Name",
                                                         "WaltonUnstableHorizontalOrTilt,  !- Simple Buoyancy Unstable Tilted Equation Source",
                                                         ",                        !- Simple Buoyancy Unstable Tilted Equation User Curve Name",
                                                         "ISO15099Windows,         !- Simple Buoyancy Windows Equation Source",
                                                         ",                        !- Simple Buoyancy Windows Equation User Curve Name",
                                                         "KhalifaEq3WallAwayFromHeat,  !- Floor Heat Ceiling Cool Vertical Wall Equation Source",
                                                         ",                        !- Floor Heat Ceiling Cool Vertical Wall Equation User Curve Name",
                                                         "AlamdariHammondStableHorizontal,  !- Floor Heat Ceiling Cool Stable Horizontal Equation Source",
                                                         ",                        !- Floor Heat Ceiling Cool Stable Horizontal Equation User Curve Name",
                                                         "KhalifaEq4CeilingAwayFromHeat,  !- Floor Heat Ceiling Cool Unstable Horizontal Equation Source",
                                                         ",                        !- Floor Heat Ceiling Cool Unstable Horizontal Equation User Curve Name",
                                                         "AwbiHattonHeatedFloor,   !- Floor Heat Ceiling Cool Heated Floor Equation Source",
                                                         ",                        !- Floor Heat Ceiling Cool Heated Floor Equation User Curve Name",
                                                         "KaradagChilledCeiling,   !- Floor Heat Ceiling Cool Chilled Ceiling Equation Source",
                                                         ",                        !- Floor Heat Ceiling Cool Chilled Ceiling Equation User Curve Name",
                                                         "WaltonStableHorizontalOrTilt,  !- Floor Heat Ceiling Cool Stable Tilted Equation Source",
                                                         ",                        !- Floor Heat Ceiling Cool Stable Tilted Equation User Curve Name",
                                                         "WaltonUnstableHorizontalOrTilt,  !- Floor Heat Ceiling Cool Unstable Tilted Equation Source",
                                                         ",                        !- Floor Heat Ceiling Cool Unstable Tilted Equation User Curve Name",
                                                         "ISO15099Windows,         !- Floor Heat Ceiling Cool Window Equation Source",
                                                         ",                        !- Floor Heat Ceiling Cool Window Equation User Curve Name",
                                                         "KhalifaEq6NonHeatedWalls,!- Wall Panel Heating Vertical Wall Equation Source",
                                                         ",                        !- Wall Panel Heating Vertical Wall Equation User Curve Name",
                                                         "AwbiHattonHeatedWall,    !- Wall Panel Heating Heated Wall Equation Source",
                                                         ",                        !- Wall Panel Heating Heated Wall Equation User Curve Name",
                                                         "AlamdariHammondStableHorizontal,  !- Wall Panel Heating Stable Horizontal Equation Source",
                                                         ",                        !- Wall Panel Heating Stable Horizontal Equation User Curve Name",
                                                         "KhalifaEq7Ceiling,       !- Wall Panel Heating Unstable Horizontal Equation Source",
                                                         ",                        !- Wall Panel Heating Unstable Horizontal Equation User Curve Name",
                                                         "WaltonStableHorizontalOrTilt,  !- Wall Panel Heating Stable Tilted Equation Source",
                                                         ",                        !- Wall Panel Heating Stable Tilted Equation User Curve Name",
                                                         "WaltonUnstableHorizontalOrTilt,  !- Wall Panel Heating Unstable Tilted Equation Source",
                                                         ",                        !- Wall Panel Heating Unstable Tilted Equation User Curve Name",
                                                         "ISO15099Windows,         !- Wall Panel Heating Window Equation Source",
                                                         ",                        !- Wall Panel Heating Window Equation User Curve Name",
                                                         "FohannoPolidoriVerticalWall,  !- Convective Zone Heater Vertical Wall Equation Source",
                                                         ",                        !- Convective Zone Heater Vertical Wall Equation User Curve Name",
                                                         "KhalifaEq5WallNearHeat,  !- Convective Zone Heater Vertical Walls Near Heater Equation Source",
                                                         ",                        !- Convective Zone Heater Vertical Walls Near Heater Equation User Curve Name",
                                                         "AlamdariHammondStableHorizontal,  !- Convective Zone Heater Stable Horizontal Equation Source",
                                                         ",                        !- Convective Zone Heater Stable Horizontal Equation User Curve Name",
                                                         "KhalifaEq7Ceiling,       !- Convective Zone Heater Unstable Horizontal Equation Source",
                                                         ",                        !- Convective Zone Heater Unstable Horizontal Equation User Curve Name",
                                                         "WaltonStableHorizontalOrTilt,  !- Convective Zone Heater Stable Tilted Equation Source",
                                                         ",                        !- Convective Zone Heater Stable Tilted Equation User Curve Name",
                                                         "WaltonUnstableHorizontalOrTilt,  !- Convective Zone Heater Unstable Tilted Equation Source",
                                                         ",                        !- Convective Zone Heater Unstable Tilted Equation User Curve Name",
                                                         "ISO15099Windows,         !- Convective Zone Heater Windows Equation Source",
                                                         ",                        !- Convective Zone Heater Windows Equation User Curve Name",
                                                         "GoldsteinNovoselacCeilingDiffuserWalls,  !- Central Air Diffuser Wall Equation Source",
                                                         ",                        !- Central Air Diffuser Wall Equation User Curve Name",
                                                         "FisherPedersenCeilingDiffuserCeiling,  !- Central Air Diffuser Ceiling Equation Source",
                                                         ",                        !- Central Air Diffuser Ceiling Equation User Curve Name",
                                                         "GoldsteinNovoselacCeilingDiffuserFloor,  !- Central Air Diffuser Floor Equation Source",
                                                         ",                        !- Central Air Diffuser Floor Equation User Curve Name",
                                                         "GoldsteinNovoselacCeilingDiffuserWindow,  !- Central Air Diffuser Window Equation Source",
                                                         ",                        !- Central Air Diffuser Window Equation User Curve Name",
                                                         "KhalifaEq3WallAwayFromHeat,  !- Mechanical Zone Fan Circulation Vertical Wall Equation Source",
                                                         ",                        !- Mechanical Zone Fan Circulation Vertical Wall Equation User Curve Name",
                                                         "AlamdariHammondStableHorizontal,  !- Mechanical Zone Fan Circulation Stable Horizontal Equation Source",
                                                         ",                        !- Mechanical Zone Fan Circulation Stable Horizontal Equation User Curve Name",
                                                         "KhalifaEq4CeilingAwayFromHeat,  !- Mechanical Zone Fan Circulation Unstable Horizontal Equation Source",
                                                         ",                        !- Mechanical Zone Fan Circulation Unstable Horizontal Equation User Curve Name",
                                                         "WaltonStableHorizontalOrTilt,  !- Mechanical Zone Fan Circulation Stable Tilted Equation Source",
                                                         ",                        !- Mechanical Zone Fan Circulation Stable Tilted Equation User Curve Name",
                                                         "WaltonUnstableHorizontalOrTilt,  !- Mechanical Zone Fan Circulation Unstable Tilted Equation Source",
                                                         ",                        !- Mechanical Zone Fan Circulation Unstable Tilted Equation User Curve Name",
                                                         "ISO15099Windows,         !- Mechanical Zone Fan Circulation Window Equation Source",
                                                         ",                        !- Mechanical Zone Fan Circulation Window Equation User Curve Name",
                                                         ",  !- Mixed Regime Buoyancy Assisting Flow on Walls Equation Source",
                                                         ",                        !- Mixed Regime Buoyancy Assisting Flow on Walls Equation User Curve Name",
                                                         ",  !- Mixed Regime Buoyancy Opposing Flow on Walls Equation Source",
                                                         ",                        !- Mixed Regime Buoyancy Opposing Flow on Walls Equation User Curve Name",
                                                         ",  !- Mixed Regime Stable Floor Equation Source",
                                                         ",                        !- Mixed Regime Stable Floor Equation User Curve Name",
                                                         ",  !- Mixed Regime Unstable Floor Equation Source",
                                                         ",                        !- Mixed Regime Unstable Floor Equation User Curve Name",
                                                         ",  !- Mixed Regime Stable Ceiling Equation Source",
                                                         ",                        !- Mixed Regime Stable Ceiling Equation User Curve Name",
                                                         ",  !- Mixed Regime Unstable Ceiling Equation Source",
                                                         ",                        !- Mixed Regime Unstable Ceiling Equation User Curve Name",
                                                         ",  !- Mixed Regime Window Equation Source",
                                                         ";                        !- Mixed Regime Window Equation User Curve Name",

                                                         "SurfaceConvectionAlgorithm:Outside:AdaptiveModelSelections,",
                                                         "Default algorithms,      !- Name",
                                                         "TARPWindward,            !- Wind Convection Windward Vertical Wall Equation Source",
                                                         ",                        !- Wind Convection Windward Equation Vertical Wall User Curve Name",
                                                         "TARPLeeward,             !- Wind Convection Leeward Vertical Wall Equation Source",
                                                         ",                        !- Wind Convection Leeward Vertical Wall Equation User Curve Name",
                                                         "ClearRoof,               !- Wind Convection Horizontal Roof Equation Source",
                                                         ",                        !- Wind Convection Horizontal Roof User Curve Name",
                                                         "ASHRAEVerticalWall,      !- Natural Convection Vertical Wall Equation Source",
                                                         ",                        !- Natural Convection Vertical Wall Equation User Curve Name",
                                                         "WaltonStableHorizontalOrTilt,  !- Natural Convection Stable Horizontal Equation Source",
                                                         ",                        !- Natural Convection Stable Horizontal Equation User Curve Name",
                                                         "WaltonUnstableHorizontalOrTilt,  !- Natural Convection Unstable Horizontal Equation Source",
                                                         ";                        !- Natural Convection Unstable Horizontal Equation User Curve Name",
                                                     });

    ASSERT_TRUE(process_idf(idf_objects));

    DataHeatBalSurface::TempSurfInTmp.allocate(6);
    DataHeatBalSurface::TempSurfInTmp(1) = 15.0;
    DataHeatBalSurface::TempSurfInTmp(2) = 20.0;
    DataHeatBalSurface::TempSurfInTmp(3) = 25.0;
    DataHeatBalSurface::TempSurfInTmp(4) = 25.0;
    DataHeatBalSurface::TempSurfInTmp(5) = 25.0;
    DataHeatBalSurface::TempSurfInTmp(6) = 25.0;
    ConvectionCoefficients::InitInteriorConvectionCoeffs(DataHeatBalSurface::TempSurfInTmp);
    ConvectionCoefficients::GetUserConvectionCoefficients(IOFiles::getSingleton());

    int algorithm_identifier;

    algorithm_identifier = ConvectionCoefficients::InsideFaceAdaptiveConvectionAlgo.SimpleBouyVertWallEqNum;
    ASSERT_EQ(algorithm_identifier, HcInt_ISO15099Windows);
    algorithm_identifier = ConvectionCoefficients::InsideFaceAdaptiveConvectionAlgo.SimpleBouyStableHorizEqNum;
    ASSERT_EQ(algorithm_identifier, HcInt_AlamdariHammondStableHorizontal);
    algorithm_identifier = ConvectionCoefficients::InsideFaceAdaptiveConvectionAlgo.SimpleBouyUnstableHorizEqNum;
    ASSERT_EQ(algorithm_identifier, HcInt_AlamdariHammondUnstableHorizontal);
    algorithm_identifier = ConvectionCoefficients::InsideFaceAdaptiveConvectionAlgo.SimpleBouyStableTiltedEqNum;
    ASSERT_EQ(algorithm_identifier, HcInt_WaltonStableHorizontalOrTilt);
    algorithm_identifier = ConvectionCoefficients::InsideFaceAdaptiveConvectionAlgo.SimpleBouyUnstableTiltedEqNum;
    ASSERT_EQ(algorithm_identifier, HcInt_WaltonUnstableHorizontalOrTilt);
    algorithm_identifier = ConvectionCoefficients::InsideFaceAdaptiveConvectionAlgo.SimpleBouyWindowsEqNum;
    ASSERT_EQ(algorithm_identifier, HcInt_ISO15099Windows);
    algorithm_identifier = ConvectionCoefficients::InsideFaceAdaptiveConvectionAlgo.FloorHeatCeilingCoolVertWallEqNum;
    ASSERT_EQ(algorithm_identifier, HcInt_KhalifaEq3WallAwayFromHeat);
    algorithm_identifier = ConvectionCoefficients::InsideFaceAdaptiveConvectionAlgo.FloorHeatCeilingCoolStableHorizEqNum;
    ASSERT_EQ(algorithm_identifier, HcInt_AlamdariHammondStableHorizontal);
    algorithm_identifier = ConvectionCoefficients::InsideFaceAdaptiveConvectionAlgo.FloorHeatCeilingCoolUnstableHorizEqNum;
    ASSERT_EQ(algorithm_identifier, HcInt_KhalifaEq4CeilingAwayFromHeat);
    algorithm_identifier = ConvectionCoefficients::InsideFaceAdaptiveConvectionAlgo.FloorHeatCeilingCoolHeatedFloorEqNum;
    ASSERT_EQ(algorithm_identifier, HcInt_AwbiHattonHeatedFloor);
    algorithm_identifier = ConvectionCoefficients::InsideFaceAdaptiveConvectionAlgo.FloorHeatCeilingCoolChilledCeilingEqNum;
    ASSERT_EQ(algorithm_identifier, HcInt_KaradagChilledCeiling);
    algorithm_identifier = ConvectionCoefficients::InsideFaceAdaptiveConvectionAlgo.FloorHeatCeilingCoolStableTiltedEqNum;
    ASSERT_EQ(algorithm_identifier, HcInt_WaltonStableHorizontalOrTilt);
    algorithm_identifier = ConvectionCoefficients::InsideFaceAdaptiveConvectionAlgo.FloorHeatCeilingCoolUnstableTiltedEqNum;
    ASSERT_EQ(algorithm_identifier, HcInt_WaltonUnstableHorizontalOrTilt);
    algorithm_identifier = ConvectionCoefficients::InsideFaceAdaptiveConvectionAlgo.FloorHeatCeilingCoolWindowsEqNum;
    ASSERT_EQ(algorithm_identifier, HcInt_ISO15099Windows);
    algorithm_identifier = ConvectionCoefficients::InsideFaceAdaptiveConvectionAlgo.WallPanelHeatVertWallEqNum;
    ASSERT_EQ(algorithm_identifier, HcInt_KhalifaEq6NonHeatedWalls);
    algorithm_identifier = ConvectionCoefficients::InsideFaceAdaptiveConvectionAlgo.WallPanelHeatHeatedWallEqNum;
    ASSERT_EQ(algorithm_identifier, HcInt_AwbiHattonHeatedWall);
    algorithm_identifier = ConvectionCoefficients::InsideFaceAdaptiveConvectionAlgo.WallPanelHeatStableHorizEqNum;
    ASSERT_EQ(algorithm_identifier, HcInt_AlamdariHammondStableHorizontal);
    algorithm_identifier = ConvectionCoefficients::InsideFaceAdaptiveConvectionAlgo.WallPanelHeatUnstableHorizEqNum;
    ASSERT_EQ(algorithm_identifier, HcInt_KhalifaEq7Ceiling);
    algorithm_identifier = ConvectionCoefficients::InsideFaceAdaptiveConvectionAlgo.WallPanelHeatStableTiltedEqNum;
    ASSERT_EQ(algorithm_identifier, HcInt_WaltonStableHorizontalOrTilt);
    algorithm_identifier = ConvectionCoefficients::InsideFaceAdaptiveConvectionAlgo.WallPanelHeatUnstableTiltedEqNum;
    ASSERT_EQ(algorithm_identifier, HcInt_WaltonUnstableHorizontalOrTilt);
    algorithm_identifier = ConvectionCoefficients::InsideFaceAdaptiveConvectionAlgo.WallPanelHeatWindowsEqNum;
    ASSERT_EQ(algorithm_identifier, HcInt_ISO15099Windows);
    algorithm_identifier = ConvectionCoefficients::InsideFaceAdaptiveConvectionAlgo.ConvectiveHeatVertWallEqNum;
    ASSERT_EQ(algorithm_identifier, HcInt_FohannoPolidoriVerticalWall);
    algorithm_identifier = ConvectionCoefficients::InsideFaceAdaptiveConvectionAlgo.ConvectiveHeatVertWallNearHeaterEqNum;
    ASSERT_EQ(algorithm_identifier, HcInt_KhalifaEq5WallNearHeat);
    algorithm_identifier = ConvectionCoefficients::InsideFaceAdaptiveConvectionAlgo.ConvectiveHeatStableHorizEqNum;
    ASSERT_EQ(algorithm_identifier, HcInt_AlamdariHammondStableHorizontal);
    algorithm_identifier = ConvectionCoefficients::InsideFaceAdaptiveConvectionAlgo.ConvectiveHeatUnstableHorizEqNum;
    ASSERT_EQ(algorithm_identifier, HcInt_KhalifaEq7Ceiling);
    algorithm_identifier = ConvectionCoefficients::InsideFaceAdaptiveConvectionAlgo.ConvectiveHeatStableTiltedEqNum;
    ASSERT_EQ(algorithm_identifier, HcInt_WaltonStableHorizontalOrTilt);
    algorithm_identifier = ConvectionCoefficients::InsideFaceAdaptiveConvectionAlgo.ConvectiveHeatUnstableTiltedEqNum;
    ASSERT_EQ(algorithm_identifier, HcInt_WaltonUnstableHorizontalOrTilt);
    algorithm_identifier = ConvectionCoefficients::InsideFaceAdaptiveConvectionAlgo.ConvectiveHeatWindowsEqNum;
    ASSERT_EQ(algorithm_identifier, HcInt_ISO15099Windows);
    algorithm_identifier = ConvectionCoefficients::InsideFaceAdaptiveConvectionAlgo.CentralAirWallEqNum;
    ASSERT_EQ(algorithm_identifier, HcInt_GoldsteinNovoselacCeilingDiffuserWalls);
    algorithm_identifier = ConvectionCoefficients::InsideFaceAdaptiveConvectionAlgo.CentralAirCeilingEqNum;
    ASSERT_EQ(algorithm_identifier, HcInt_FisherPedersenCeilDiffuserCeiling);
    algorithm_identifier = ConvectionCoefficients::InsideFaceAdaptiveConvectionAlgo.CentralAirFloorEqNum;
    ASSERT_EQ(algorithm_identifier, HcInt_GoldsteinNovoselacCeilingDiffuserFloor);
    algorithm_identifier = ConvectionCoefficients::InsideFaceAdaptiveConvectionAlgo.CentralAirWindowsEqNum;
    ASSERT_EQ(algorithm_identifier, HcInt_GoldsteinNovoselacCeilingDiffuserWindow);
    algorithm_identifier = ConvectionCoefficients::InsideFaceAdaptiveConvectionAlgo.ZoneFanCircVertWallEqNum;
    ASSERT_EQ(algorithm_identifier, HcInt_KhalifaEq3WallAwayFromHeat);
    algorithm_identifier = ConvectionCoefficients::InsideFaceAdaptiveConvectionAlgo.ZoneFanCircStableHorizEqNum;
    ASSERT_EQ(algorithm_identifier, HcInt_AlamdariHammondStableHorizontal);
    algorithm_identifier = ConvectionCoefficients::InsideFaceAdaptiveConvectionAlgo.ZoneFanCircUnstableHorizEqNum;
    ASSERT_EQ(algorithm_identifier, HcInt_KhalifaEq4CeilingAwayFromHeat);
    algorithm_identifier = ConvectionCoefficients::InsideFaceAdaptiveConvectionAlgo.ZoneFanCircStableTiltedEqNum;
    ASSERT_EQ(algorithm_identifier, HcInt_WaltonStableHorizontalOrTilt);
    algorithm_identifier = ConvectionCoefficients::InsideFaceAdaptiveConvectionAlgo.ZoneFanCircUnstableTiltedEqNum;
    ASSERT_EQ(algorithm_identifier, HcInt_WaltonUnstableHorizontalOrTilt);
    algorithm_identifier = ConvectionCoefficients::InsideFaceAdaptiveConvectionAlgo.ZoneFanCircWindowsEqNum;
    ASSERT_EQ(algorithm_identifier, HcInt_ISO15099Windows);
    algorithm_identifier = ConvectionCoefficients::InsideFaceAdaptiveConvectionAlgo.MixedBouyAssistingFlowWallEqNum;
    ASSERT_EQ(algorithm_identifier, HcInt_BeausoleilMorrisonMixedAssistingWall);
    algorithm_identifier = ConvectionCoefficients::InsideFaceAdaptiveConvectionAlgo.MixedBouyOppossingFlowWallEqNum;
    ASSERT_EQ(algorithm_identifier, HcInt_BeausoleilMorrisonMixedOppossingWall);
    algorithm_identifier = ConvectionCoefficients::InsideFaceAdaptiveConvectionAlgo.MixedStableFloorEqNum;
    ASSERT_EQ(algorithm_identifier, HcInt_BeausoleilMorrisonMixedStableFloor);
    algorithm_identifier = ConvectionCoefficients::InsideFaceAdaptiveConvectionAlgo.MixedUnstableFloorEqNum;
    ASSERT_EQ(algorithm_identifier, HcInt_BeausoleilMorrisonMixedUnstableFloor);
    algorithm_identifier = ConvectionCoefficients::InsideFaceAdaptiveConvectionAlgo.MixedStableCeilingEqNum;
    ASSERT_EQ(algorithm_identifier, HcInt_BeausoleilMorrisonMixedStableCeiling);
    algorithm_identifier = ConvectionCoefficients::InsideFaceAdaptiveConvectionAlgo.MixedUnstableCeilingEqNum;
    ASSERT_EQ(algorithm_identifier, HcInt_BeausoleilMorrisonMixedUnstableCeiling);
    algorithm_identifier = ConvectionCoefficients::InsideFaceAdaptiveConvectionAlgo.MixedWindowsEqNum;
    ASSERT_EQ(algorithm_identifier, HcInt_GoldsteinNovoselacCeilingDiffuserWindow);

    algorithm_identifier = ConvectionCoefficients::OutsideFaceAdaptiveConvectionAlgo.HWindWallWindwardEqNum;
    ASSERT_EQ(algorithm_identifier, HcExt_SparrowWindward);
    algorithm_identifier = ConvectionCoefficients::OutsideFaceAdaptiveConvectionAlgo.HWindWallLeewardEqNum;
    ASSERT_EQ(algorithm_identifier, HcExt_SparrowLeeward);
    algorithm_identifier = ConvectionCoefficients::OutsideFaceAdaptiveConvectionAlgo.HWindHorizRoofEqNum;
    ASSERT_EQ(algorithm_identifier, HcExt_ClearRoof);
    algorithm_identifier = ConvectionCoefficients::OutsideFaceAdaptiveConvectionAlgo.HNatVertWallEqNum;
    ASSERT_EQ(algorithm_identifier, HcExt_NaturalASHRAEVerticalWall);
    algorithm_identifier = ConvectionCoefficients::OutsideFaceAdaptiveConvectionAlgo.HNatStableHorizEqNum;
    ASSERT_EQ(algorithm_identifier, HcExt_NaturalWaltonStableHorizontalOrTilt);
    algorithm_identifier = ConvectionCoefficients::OutsideFaceAdaptiveConvectionAlgo.HNatUnstableHorizEqNum;
    ASSERT_EQ(algorithm_identifier, HcExt_NaturalWaltonUnstableHorizontalOrTilt);

    DataHeatBalSurface::TempSurfInTmp.deallocate();
}<|MERGE_RESOLUTION|>--- conflicted
+++ resolved
@@ -436,11 +436,7 @@
     ASSERT_TRUE(process_idf(idf_objects));
 
     bool errorsFound(false);
-<<<<<<< HEAD
-    HeatBalanceManager::GetProjectControlData(state.files, errorsFound); // read project control data
-=======
-    HeatBalanceManager::GetProjectControlData(state, state.outputFiles, errorsFound); // read project control data
->>>>>>> 4ad20382
+    HeatBalanceManager::GetProjectControlData(state, errorsFound); // read project control data
     EXPECT_FALSE(errorsFound);                              // expect no errors
 
     errorsFound = false;
@@ -915,11 +911,7 @@
     DataEnvironment::OutBaroPress = 101325.0;
 
     bool errorsFound(false);
-<<<<<<< HEAD
-    HeatBalanceManager::GetProjectControlData(state.files, errorsFound); // read project control data
-=======
-    HeatBalanceManager::GetProjectControlData(state, state.outputFiles, errorsFound); // read project control data
->>>>>>> 4ad20382
+    HeatBalanceManager::GetProjectControlData(state, errorsFound); // read project control data
     EXPECT_FALSE(errorsFound);                              // expect no errors
 
     errorsFound = false;
@@ -976,11 +968,7 @@
     DataEnvironment::OutBaroPress = 101325.0;
 
     bool errorsFound(false);
-<<<<<<< HEAD
-    HeatBalanceManager::GetProjectControlData(state.files, errorsFound); // read project control data
-=======
-    HeatBalanceManager::GetProjectControlData(state, state.outputFiles, errorsFound); // read project control data
->>>>>>> 4ad20382
+    HeatBalanceManager::GetProjectControlData(state, errorsFound); // read project control data
     EXPECT_FALSE(errorsFound);                              // expect no errors
 
     errorsFound = false;
@@ -1037,11 +1025,7 @@
     DataEnvironment::OutBaroPress = 101325.0;
 
     bool errorsFound(false);
-<<<<<<< HEAD
-    HeatBalanceManager::GetProjectControlData(state.files, errorsFound); // read project control data
-=======
-    HeatBalanceManager::GetProjectControlData(state, state.outputFiles, errorsFound); // read project control data
->>>>>>> 4ad20382
+    HeatBalanceManager::GetProjectControlData(state, errorsFound); // read project control data
     EXPECT_FALSE(errorsFound);                              // expect no errors
 
     errorsFound = false;
@@ -1098,11 +1082,7 @@
     DataEnvironment::OutBaroPress = 101325.0;
 
     bool errorsFound(false);
-<<<<<<< HEAD
-    HeatBalanceManager::GetProjectControlData(state.files, errorsFound); // read project control data
-=======
-    HeatBalanceManager::GetProjectControlData(state, state.outputFiles, errorsFound); // read project control data
->>>>>>> 4ad20382
+    HeatBalanceManager::GetProjectControlData(state, errorsFound); // read project control data
     EXPECT_FALSE(errorsFound);                              // expect no errors
 
     errorsFound = false;
@@ -1159,11 +1139,7 @@
     DataEnvironment::OutBaroPress = 101325.0;
 
     bool errorsFound(false);
-<<<<<<< HEAD
-    HeatBalanceManager::GetProjectControlData(state.files, errorsFound); // read project control data
-=======
-    HeatBalanceManager::GetProjectControlData(state, state.outputFiles, errorsFound); // read project control data
->>>>>>> 4ad20382
+    HeatBalanceManager::GetProjectControlData(state, errorsFound); // read project control data
     EXPECT_FALSE(errorsFound);                              // expect no errors
 
     errorsFound = false;
@@ -1220,11 +1196,7 @@
     DataEnvironment::OutBaroPress = 101325.0;
 
     bool errorsFound(false);
-<<<<<<< HEAD
-    HeatBalanceManager::GetProjectControlData(state.files, errorsFound); // read project control data
-=======
-    HeatBalanceManager::GetProjectControlData(state, state.outputFiles, errorsFound); // read project control data
->>>>>>> 4ad20382
+    HeatBalanceManager::GetProjectControlData(state, errorsFound); // read project control data
     EXPECT_FALSE(errorsFound);                              // expect no errors
 
     errorsFound = false;
