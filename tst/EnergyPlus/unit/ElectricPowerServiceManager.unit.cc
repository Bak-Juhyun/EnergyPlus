--- conflicted
+++ resolved
@@ -58,10 +58,7 @@
 #include <DataErrorTracking.hh>
 #include <EnergyPlus/CurveManager.hh>
 #include <EnergyPlus/DataEnvironment.hh>
-<<<<<<< HEAD
 //#include <DataErrorTracking.hh>
-=======
->>>>>>> b6f573e2
 #include <EnergyPlus/DataGlobals.hh>
 #include <EnergyPlus/ElectricPowerServiceManager.hh>
 #include <EnergyPlus/ExteriorEnergyUse.hh>
@@ -75,635 +72,635 @@
 using namespace EnergyPlus;
 using namespace ObjexxFCL;
 
-TEST_F(EnergyPlusFixture, ManageElectricPowerTest_BatteryDischargeTest)
+TEST_F( EnergyPlusFixture, ManageElectricPowerTest_BatteryDischargeTest )
 {
 
-    std::string const idf_objects = delimited_string({
-        "Version,8.4;",
-        "ElectricLoadCenter:Distribution,",
-        "    PV Array Load Center,    !- Name",
-        "    Generator List,          !- Generator List Name",
-        "    TrackElectrical,         !- Generator Operation Scheme Type",
-        "    0,                       !- Demand Limit Scheme Purchased Electric Demand Limit {W}",
-        "    ,                        !- Track Schedule Name Scheme Schedule Name",
-        "    ,                        !- Track Meter Scheme Meter Name",
-        "    DirectCurrentWithInverterDCStorage,  !- Electrical Buss Type",
-        "    PV Inverter,             !- Inverter Object Name",
-        "    Kibam;                   !- Electrical Storage Object Name",
-
-        "  Curve:DoubleExponentialDecay,",
-        "    Doubleexponential,       !- Name",
-        "    1380,                    !- Coefficient1 C1",
-        "    6834,                    !- Coefficient2 C2",
-        "    -8.75,                   !- Coefficient3 C3",
-        "    6747,                    !- Coefficient3 C4",
-        "    -6.22,                   !- Coefficient3 C5",
-        "    0,                       !- Minimum Value of x",
-        "    1,                       !- Maximum Value of x",
-        "    ,                        !- Minimum Curve Output",
-        "    ,                        !- Maximum Curve Output",
-        "    Dimensionless,           !- Input Unit Type for x",
-        "    Dimensionless;           !- Output Unit Type",
-
-        "  ElectricLoadCenter:Storage:Battery,",
-        "    Kibam,                   !- Name",
-        "    ALWAYS_ON,               !- Availability Schedule Name",
-        "    ,                        !- Zone Name",
-        "    0,                       !- Radiative Fraction",
-        "    10,                      !- Number of Battery Modules in Parallel",
-        "    10,                      !- Number of Battery Modules in Series",
-        "    86.1,                    !- Maximum Module Capacity {Ah}",
-        "    0.7,                     !- Initial Fractional State of Charge",
-        "    0.37,                    !- Fraction of Available Charge Capacity",
-        "    0.5874,                  !- Change Rate from Bound Charge to Available Charge {1/hr}",
-        "    12.6,                    !- Fully Charged Module Open Circuit Voltage {V}",
-        "    12.4,                    !- Fully Discharged Module Open Circuit Voltage {V}",
-        "    charging,                !- Voltage Change Curve Name for Charging",
-        "    discharging,             !- Voltage Change Curve Name for Discharging",
-        "    0.054,                   !- Module Internal Electrical Resistance {ohms}",
-        "    100,                     !- Maximum Module Discharging Current {A}",
-        "    10,                      !- Module Cut-off Voltage {V}",
-        "    1,                       !- Module Charge Rate Limit",
-        "    Yes,                     !- Battery Life Calculation",
-        "    5,                       !- Number of Cycle Bins",
-        "    Doubleexponential;       !- Battery Life Curve Name",
-
-        "  Curve:RectangularHyperbola2,",
-        "    charging,                !- Name",
-        "    -.2765,                  !- Coefficient1 C1",
-        "    -93.27,                  !- Coefficient2 C2",
-        "    0.0068,                  !- Coefficient3 C3",
-        "    0,                       !- Minimum Value of x",
-        "    1,                       !- Maximum Value of x",
-        "    -100,                    !- Minimum Curve Output",
-        "    100,                     !- Maximum Curve Output",
-        "    Dimensionless,           !- Input Unit Type for x",
-        "    Dimensionless;           !- Output Unit Type",
-
-        "  Curve:RectangularHyperbola2,",
-        "    discharging,             !- Name",
-        "    0.0899,                  !- Coefficient1 C1",
-        "    -98.24,                  !- Coefficient2 C2",
-        "    -.0082,                  !- Coefficient3 C3",
-        "    0,                       !- Minimum Value of x",
-        "    1,                       !- Maximum Value of x",
-        "    -100,                    !- Minimum Curve Output",
-        "    100,                     !- Maximum Curve Output",
-        "    Dimensionless,           !- Input Unit Type for x",
-        "    Dimensionless;           !- Output Unit Type",
-
-        "  ElectricLoadCenter:Inverter:LookUpTable,",
-        "    PV Inverter,             !- Name",
-        "    ALWAYS_ON,               !- Availability Schedule Name",
-        "    ,                        !- Zone Name",
-        "    0.25,                    !- Radiative Fraction",
-        "    14000,                   !- Rated Maximum Continuous Output Power {W}",
-        "    200.0,                   !- Night Tare Loss Power {W}",
-        "    368,                     !- Nominal Voltage Input {V}",
-        "    0.839,                   !- Efficiency at 10% Power and Nominal Voltage",
-        "    0.897,                   !- Efficiency at 20% Power and Nominal Voltage",
-        "    0.916,                   !- Efficiency at 30% Power and Nominal Voltage",
-        "    0.931,                   !- Efficiency at 50% Power and Nominal Voltage",
-        "    0.934,                   !- Efficiency at 75% Power and Nominal Voltage",
-        "    0.930;                   !- Efficiency at 100% Power and Nominal Voltage",
-
-        "  ElectricLoadCenter:Generators,",
-        "    Generator List,          !- Name",
-        "    PV:ZN_1_FLR_1_SEC_1_Ceiling,  !- Generator 1 Name",
-        "    Generator:Photovoltaic,  !- Generator 1 Object Type",
-        "    9000.0,                  !- Generator 1 Rated Electric Power Output {W}",
-        "    ALWAYS_ON,               !- Generator 1 Availability Schedule Name",
-        "    ;                        !- Generator 1 Rated Thermal to Electrical Power Ratio",
-
-        "  Generator:Photovoltaic,",
-        "    PV:ZN_1_FLR_1_SEC_1_Ceiling,  !- Name",
-        "    ZN_1_FLR_1_SEC_1_Ceiling,!- Surface Name",
-        "    PhotovoltaicPerformance:Simple,  !- Photovoltaic Performance Object Type",
-        "    20percentEffPVhalfArea,  !- Module Performance Name",
-        "    Decoupled,               !- Heat Transfer Integration Mode",
-        "    1.0,                     !- Number of Series Strings in Parallel {dimensionless}",
-        "    1.0;                     !- Number of Modules in Series {dimensionless}",
-
-        "  PhotovoltaicPerformance:Simple,",
-        "    20percentEffPVhalfArea,  !- Name",
-        "    0.5,                     !- Fraction of Surface Area with Active Solar Cells {dimensionless}",
-        "    Fixed,                   !- Conversion Efficiency Input Mode",
-        "    0.20,                    !- Value for Cell Efficiency if Fixed",
-        "    ;                        !- Efficiency Schedule Name",
-
-        "  Schedule:Compact,",
-        "    ALWAYS_ON,               !- Name",
-        "    On/Off,                  !- Schedule Type Limits Name",
-        "    Through: 12/31,          !- Field 1",
-        "    For: AllDays,            !- Field 2",
-        "    Until: 24:00,1;          !- Field 3",
-    });
-
-    ASSERT_TRUE(process_idf(idf_objects));
-
-    createFacilityElectricPowerServiceObject();
-    facilityElectricServiceObj->elecLoadCenterObjs.emplace_back(new ElectPowerLoadCenter(1));
-
-    int CurveNum1 = 1;
-    Real64 k = 0.5874;
-    Real64 c = 0.37;
-    Real64 qmax = 86.1;
-    Real64 E0c = 12.6;
-    Real64 InternalR = 0.054;
-
-    Real64 I0 = 0.159;
-    Real64 T0 = 537.9;
-    Real64 Volt = 12.59;
-    Real64 Pw = 2.0;
-    Real64 q0 = 60.2;
+	std::string const idf_objects = delimited_string( {
+	"Version,8.4;",
+  "ElectricLoadCenter:Distribution,",
+"    PV Array Load Center,    !- Name",
+"    Generator List,          !- Generator List Name",
+"    TrackElectrical,         !- Generator Operation Scheme Type",
+"    0,                       !- Demand Limit Scheme Purchased Electric Demand Limit {W}",
+"    ,                        !- Track Schedule Name Scheme Schedule Name",
+"    ,                        !- Track Meter Scheme Meter Name",
+"    DirectCurrentWithInverterDCStorage,  !- Electrical Buss Type",
+"    PV Inverter,             !- Inverter Object Name",
+"    Kibam;                   !- Electrical Storage Object Name",
+
+"  Curve:DoubleExponentialDecay,",
+"    Doubleexponential,       !- Name",
+"    1380,                    !- Coefficient1 C1",
+"    6834,                    !- Coefficient2 C2",
+"    -8.75,                   !- Coefficient3 C3",
+"    6747,                    !- Coefficient3 C4",
+"    -6.22,                   !- Coefficient3 C5",
+"    0,                       !- Minimum Value of x",
+"    1,                       !- Maximum Value of x",
+"    ,                        !- Minimum Curve Output",
+"    ,                        !- Maximum Curve Output",
+"    Dimensionless,           !- Input Unit Type for x",
+"    Dimensionless;           !- Output Unit Type",
+
+"  ElectricLoadCenter:Storage:Battery,",
+"    Kibam,                   !- Name",
+"    ALWAYS_ON,               !- Availability Schedule Name",
+"    ,                        !- Zone Name",
+"    0,                       !- Radiative Fraction",
+"    10,                      !- Number of Battery Modules in Parallel",
+"    10,                      !- Number of Battery Modules in Series",
+"    86.1,                    !- Maximum Module Capacity {Ah}",
+"    0.7,                     !- Initial Fractional State of Charge",
+"    0.37,                    !- Fraction of Available Charge Capacity",
+"    0.5874,                  !- Change Rate from Bound Charge to Available Charge {1/hr}",
+"    12.6,                    !- Fully Charged Module Open Circuit Voltage {V}",
+"    12.4,                    !- Fully Discharged Module Open Circuit Voltage {V}",
+"    charging,                !- Voltage Change Curve Name for Charging",
+"    discharging,             !- Voltage Change Curve Name for Discharging",
+"    0.054,                   !- Module Internal Electrical Resistance {ohms}",
+"    100,                     !- Maximum Module Discharging Current {A}",
+"    10,                      !- Module Cut-off Voltage {V}",
+"    1,                       !- Module Charge Rate Limit",
+"    Yes,                     !- Battery Life Calculation",
+"    5,                       !- Number of Cycle Bins",
+"    Doubleexponential;       !- Battery Life Curve Name",
+
+"  Curve:RectangularHyperbola2,",
+"    charging,                !- Name",
+"    -.2765,                  !- Coefficient1 C1",
+"    -93.27,                  !- Coefficient2 C2",
+"    0.0068,                  !- Coefficient3 C3",
+"    0,                       !- Minimum Value of x",
+"    1,                       !- Maximum Value of x",
+"    -100,                    !- Minimum Curve Output",
+"    100,                     !- Maximum Curve Output",
+"    Dimensionless,           !- Input Unit Type for x",
+"    Dimensionless;           !- Output Unit Type",
+
+"  Curve:RectangularHyperbola2,",
+"    discharging,             !- Name",
+"    0.0899,                  !- Coefficient1 C1",
+"    -98.24,                  !- Coefficient2 C2",
+"    -.0082,                  !- Coefficient3 C3",
+"    0,                       !- Minimum Value of x",
+"    1,                       !- Maximum Value of x",
+"    -100,                    !- Minimum Curve Output",
+"    100,                     !- Maximum Curve Output",
+"    Dimensionless,           !- Input Unit Type for x",
+"    Dimensionless;           !- Output Unit Type",
+
+"  ElectricLoadCenter:Inverter:LookUpTable,",
+"    PV Inverter,             !- Name",
+"    ALWAYS_ON,               !- Availability Schedule Name",
+"    ,                        !- Zone Name",
+"    0.25,                    !- Radiative Fraction",
+"    14000,                   !- Rated Maximum Continuous Output Power {W}",
+"    200.0,                   !- Night Tare Loss Power {W}",
+"    368,                     !- Nominal Voltage Input {V}",
+"    0.839,                   !- Efficiency at 10% Power and Nominal Voltage",
+"    0.897,                   !- Efficiency at 20% Power and Nominal Voltage",
+"    0.916,                   !- Efficiency at 30% Power and Nominal Voltage",
+"    0.931,                   !- Efficiency at 50% Power and Nominal Voltage",
+"    0.934,                   !- Efficiency at 75% Power and Nominal Voltage",
+"    0.930;                   !- Efficiency at 100% Power and Nominal Voltage",
+
+"  ElectricLoadCenter:Generators,",
+"    Generator List,          !- Name",
+"    PV:ZN_1_FLR_1_SEC_1_Ceiling,  !- Generator 1 Name",
+"    Generator:Photovoltaic,  !- Generator 1 Object Type",
+"    9000.0,                  !- Generator 1 Rated Electric Power Output {W}",
+"    ALWAYS_ON,               !- Generator 1 Availability Schedule Name",
+"    ;                        !- Generator 1 Rated Thermal to Electrical Power Ratio",
+
+"  Generator:Photovoltaic,",
+"    PV:ZN_1_FLR_1_SEC_1_Ceiling,  !- Name",
+"    ZN_1_FLR_1_SEC_1_Ceiling,!- Surface Name",
+"    PhotovoltaicPerformance:Simple,  !- Photovoltaic Performance Object Type",
+"    20percentEffPVhalfArea,  !- Module Performance Name",
+"    Decoupled,               !- Heat Transfer Integration Mode",
+"    1.0,                     !- Number of Series Strings in Parallel {dimensionless}",
+"    1.0;                     !- Number of Modules in Series {dimensionless}",
+
+"  PhotovoltaicPerformance:Simple,",
+"    20percentEffPVhalfArea,  !- Name",
+"    0.5,                     !- Fraction of Surface Area with Active Solar Cells {dimensionless}",
+"    Fixed,                   !- Conversion Efficiency Input Mode",
+"    0.20,                    !- Value for Cell Efficiency if Fixed",
+"    ;                        !- Efficiency Schedule Name",
+
+"  Schedule:Compact,",
+"    ALWAYS_ON,               !- Name",
+"    On/Off,                  !- Schedule Type Limits Name",
+"    Through: 12/31,          !- Field 1",
+"    For: AllDays,            !- Field 2",
+"    Until: 24:00,1;          !- Field 3",
+	} );
+
+	ASSERT_TRUE( process_idf( idf_objects ) );
+
+	createFacilityElectricPowerServiceObject();
+	facilityElectricServiceObj->elecLoadCenterObjs.emplace_back( new ElectPowerLoadCenter ( 1 ) );
+
+	int CurveNum1 = 1;
+	Real64 k = 0.5874;
+	Real64 c = 0.37;
+	Real64 qmax = 86.1;
+	Real64 E0c = 12.6;
+	Real64 InternalR = 0.054;
+
+	Real64 I0 = 0.159;
+	Real64 T0 = 537.9;
+	Real64 Volt = 12.59;
+	Real64 Pw = 2.0;
+	Real64 q0 = 60.2;
 
     EXPECT_TRUE(facilityElectricServiceObj->elecLoadCenterObjs[0]->storageObj->determineCurrentForBatteryDischarge(I0, T0, Volt, Pw, q0, CurveNum1, k,
                                                                                                                    c, qmax, E0c, InternalR));
 
-    I0 = -222.7;
-    T0 = -0.145;
-    Volt = 24.54;
-    Pw = 48000;
-    q0 = 0;
+	I0 = -222.7;
+	T0 = -0.145;
+	Volt = 24.54;
+	Pw = 48000;
+	q0 = 0;
 
     EXPECT_FALSE(facilityElectricServiceObj->elecLoadCenterObjs[0]->storageObj->determineCurrentForBatteryDischarge(I0, T0, Volt, Pw, q0, CurveNum1,
                                                                                                                     k, c, qmax, E0c, InternalR));
 }
 
-TEST_F(EnergyPlusFixture, ManageElectricPowerTest_UpdateLoadCenterRecords_Case1)
+TEST_F( EnergyPlusFixture, ManageElectricPowerTest_UpdateLoadCenterRecords_Case1 )
 {
 
-    std::string const idf_objects = delimited_string({
-        "Version,8.4;",
-
-        "  ElectricLoadCenter:Distribution,",
-        "    Test Load Center,    !- Name",
-        "    Test Generator List,          !- Generator List Name",
-        "    TrackElectrical,         !- Generator Operation Scheme Type",
-        "    0,                       !- Demand Limit Scheme Purchased Electric Demand Limit {W}",
-        "    ,                        !- Track Schedule Name Scheme Schedule Name",
-        "    ,                        !- Track Meter Scheme Meter Name",
-        "    AlternatingCurrent,                  !- Electrical Buss Type",
-        "    ,                        !- Inverter Object Name",
-        "    ;                        !- Electrical Storage Object Name",
-
-        "  ElectricLoadCenter:Generators,",
-        "    Test Generator List,          !- Name",
-        "    Test Gen 1,  !- Generator 1 Name",
-        "    Generator:InternalCombustionEngine,  !- Generator 1 Object Type",
-        "    1000.0,                  !- Generator 1 Rated Electric Power Output {W}",
-        "    ALWAYS_ON,               !- Generator 1 Availability Schedule Name",
-        "    ,                        !- Generator 1 Rated Thermal to Electrical Power Ratio",
-        "    Test Gen 2,  !- Generator 2 Name",
-        "    Generator:WindTurbine,  !- Generator 2 Object Type",
-        "    2000.0,                  !- Generator 2 Rated Electric Power Output {W}",
-        "    ALWAYS_ON,               !- Generator 2 Availability Schedule Name",
-        "    ;                        !- Generator 2 Rated Thermal to Electrical Power Ratio",
-
-        "  Schedule:Compact,",
-        "    ALWAYS_ON,               !- Name",
-        "    On/Off,                  !- Schedule Type Limits Name",
-        "    Through: 12/31,          !- Field 1",
-        "    For: AllDays,            !- Field 2",
-        "    Until: 24:00,1;          !- Field 3",
-    });
-
-    ASSERT_TRUE(process_idf(idf_objects));
-
-    createFacilityElectricPowerServiceObject();
-    facilityElectricServiceObj->elecLoadCenterObjs.emplace_back(new ElectPowerLoadCenter(1));
-
-    // Case 1 ACBuss - Generators 1000+2000=3000, thermal 500+750=1250
-    facilityElectricServiceObj->elecLoadCenterObjs[0]->bussType = ElectPowerLoadCenter::ElectricBussType::aCBuss;
-
-    facilityElectricServiceObj->elecLoadCenterObjs[0]->elecGenCntrlObj[0]->electProdRate = 1000.0;
-    //	ElecLoadCenter( LoadCenterNum ).ElecGen( 1 ).ElectProdRate = 1000.0;
-    facilityElectricServiceObj->elecLoadCenterObjs[0]->elecGenCntrlObj[1]->electProdRate = 2000.0;
-    //	ElecLoadCenter( LoadCenterNum ).ElecGen( 2 ).ElectProdRate = 2000.0;
-    facilityElectricServiceObj->elecLoadCenterObjs[0]->elecGenCntrlObj[0]->electricityProd = 1000.0 * 3600.0;
-    facilityElectricServiceObj->elecLoadCenterObjs[0]->elecGenCntrlObj[1]->electricityProd = 2000.0 * 3600.0;
-    facilityElectricServiceObj->elecLoadCenterObjs[0]->elecGenCntrlObj[0]->thermProdRate = 500.0;
-    facilityElectricServiceObj->elecLoadCenterObjs[0]->elecGenCntrlObj[1]->thermProdRate = 750.0;
-    facilityElectricServiceObj->elecLoadCenterObjs[0]->elecGenCntrlObj[0]->thermalProd = 500.0 * 3600.0;
-    facilityElectricServiceObj->elecLoadCenterObjs[0]->elecGenCntrlObj[1]->thermalProd = 750.0 * 3600.0;
-    facilityElectricServiceObj->elecLoadCenterObjs[0]->updateLoadCenterGeneratorRecords();
-
-    EXPECT_NEAR(facilityElectricServiceObj->elecLoadCenterObjs[0]->genElectProdRate, 3000.0, 0.1);
-    EXPECT_NEAR(facilityElectricServiceObj->elecLoadCenterObjs[0]->genElectricProd, 3000.0 * 3600.0, 0.1);
-    EXPECT_NEAR(facilityElectricServiceObj->elecLoadCenterObjs[0]->thermalProdRate, 1250.0, 0.1);
-    EXPECT_NEAR(facilityElectricServiceObj->elecLoadCenterObjs[0]->thermalProd, 1250.0 * 3600.0, 0.1);
+	std::string const idf_objects = delimited_string( {
+	"Version,8.4;",
+
+"  ElectricLoadCenter:Distribution,",
+"    Test Load Center,    !- Name",
+"    Test Generator List,          !- Generator List Name",
+"    TrackElectrical,         !- Generator Operation Scheme Type",
+"    0,                       !- Demand Limit Scheme Purchased Electric Demand Limit {W}",
+"    ,                        !- Track Schedule Name Scheme Schedule Name",
+"    ,                        !- Track Meter Scheme Meter Name",
+"    AlternatingCurrent,                  !- Electrical Buss Type",
+"    ,                        !- Inverter Object Name",
+"    ;                        !- Electrical Storage Object Name",
+
+"  ElectricLoadCenter:Generators,",
+"    Test Generator List,          !- Name",
+"    Test Gen 1,  !- Generator 1 Name",
+"    Generator:InternalCombustionEngine,  !- Generator 1 Object Type",
+"    1000.0,                  !- Generator 1 Rated Electric Power Output {W}",
+"    ALWAYS_ON,               !- Generator 1 Availability Schedule Name",
+"    ,                        !- Generator 1 Rated Thermal to Electrical Power Ratio",
+"    Test Gen 2,  !- Generator 2 Name",
+"    Generator:WindTurbine,  !- Generator 2 Object Type",
+"    2000.0,                  !- Generator 2 Rated Electric Power Output {W}",
+"    ALWAYS_ON,               !- Generator 2 Availability Schedule Name",
+"    ;                        !- Generator 2 Rated Thermal to Electrical Power Ratio",
+
+"  Schedule:Compact,",
+"    ALWAYS_ON,               !- Name",
+"    On/Off,                  !- Schedule Type Limits Name",
+"    Through: 12/31,          !- Field 1",
+"    For: AllDays,            !- Field 2",
+"    Until: 24:00,1;          !- Field 3",
+	} );
+
+	ASSERT_TRUE( process_idf( idf_objects ) );
+
+	createFacilityElectricPowerServiceObject();
+	facilityElectricServiceObj->elecLoadCenterObjs.emplace_back( new ElectPowerLoadCenter ( 1 ) );
+
+	// Case 1 ACBuss - Generators 1000+2000=3000, thermal 500+750=1250
+	facilityElectricServiceObj->elecLoadCenterObjs[ 0 ]->bussType = ElectPowerLoadCenter::ElectricBussType::aCBuss;
+
+	facilityElectricServiceObj->elecLoadCenterObjs[ 0 ]->elecGenCntrlObj[ 0 ]->electProdRate = 1000.0;
+//	ElecLoadCenter( LoadCenterNum ).ElecGen( 1 ).ElectProdRate = 1000.0;
+	facilityElectricServiceObj->elecLoadCenterObjs[ 0 ]->elecGenCntrlObj[ 1 ]->electProdRate = 2000.0;
+//	ElecLoadCenter( LoadCenterNum ).ElecGen( 2 ).ElectProdRate = 2000.0;
+	facilityElectricServiceObj->elecLoadCenterObjs[ 0 ]->elecGenCntrlObj[ 0 ]->electricityProd = 1000.0*3600.0;
+	facilityElectricServiceObj->elecLoadCenterObjs[ 0 ]->elecGenCntrlObj[ 1 ]->electricityProd = 2000.0*3600.0;
+	facilityElectricServiceObj->elecLoadCenterObjs[ 0 ]->elecGenCntrlObj[ 0 ]->thermProdRate = 500.0;
+	facilityElectricServiceObj->elecLoadCenterObjs[ 0 ]->elecGenCntrlObj[ 1 ]->thermProdRate = 750.0;
+	facilityElectricServiceObj->elecLoadCenterObjs[ 0 ]->elecGenCntrlObj[ 0 ]->thermalProd     = 500.0*3600.0;
+	facilityElectricServiceObj->elecLoadCenterObjs[ 0 ]->elecGenCntrlObj[ 1 ]->thermalProd     = 750.0*3600.0;
+	facilityElectricServiceObj->elecLoadCenterObjs[ 0 ]->updateLoadCenterGeneratorRecords();
+
+	EXPECT_NEAR( facilityElectricServiceObj->elecLoadCenterObjs[ 0 ]->genElectProdRate , 3000.0, 0.1);
+	EXPECT_NEAR( facilityElectricServiceObj->elecLoadCenterObjs[ 0 ]->genElectricProd, 3000.0*3600.0, 0.1 );
+	EXPECT_NEAR( facilityElectricServiceObj->elecLoadCenterObjs[ 0 ]->thermalProdRate, 1250.0, 0.1 );
+	EXPECT_NEAR( facilityElectricServiceObj->elecLoadCenterObjs[ 0 ]->thermalProd, 1250.0*3600.0, 0.1 );
 }
 
-TEST_F(EnergyPlusFixture, ManageElectricPowerTest_UpdateLoadCenterRecords_Case2)
+TEST_F( EnergyPlusFixture, ManageElectricPowerTest_UpdateLoadCenterRecords_Case2 )
 {
 
-    std::string const idf_objects = delimited_string({
-        "Version,8.4;",
-
-        "  ElectricLoadCenter:Distribution,",
-        "    Test Load Center,        !- Name",
-        "    Test Generator List,     !- Generator List Name",
-        "    TrackElectrical,         !- Generator Operation Scheme Type",
-        "    0,                       !- Demand Limit Scheme Purchased Electric Demand Limit {W}",
-        "    ,                        !- Track Schedule Name Scheme Schedule Name",
-        "    ,                        !- Track Meter Scheme Meter Name",
-        "    AlternatingCurrentWithStorage,                  !- Electrical Buss Type",
-        "     ,                        !- Inverter Object Name",
-        "    Test Storage Bank;       !- Electrical Storage Object Name",
-
-        "  ElectricLoadCenter:Storage:Simple,",
-        "    Test Storage Bank,",
-        "    ALWAYS_ON, !- availability schedule",
-        "    , !- zone name",
-        "    , !- radiative fraction",
-        "    1.0 , !- Nominal Energetic Efficiency for Charging",
-        "    1.0,  !- Nominal Discharging Energetic efficiency",
-        "    1.0E9, !- Maximum storage capacity",
-        "    5000.0, !- Maximum Power for Discharging",
-        "    5000.0, !- Maximum Power for Charging",
-        "    1.0E9; !- initial stat of charge",
-
-        "  ElectricLoadCenter:Generators,",
-        "    Test Generator List,     !- Name",
-        "    Test Gen 1,              !- Generator 1 Name",
-        "    Generator:InternalCombustionEngine,  !- Generator 1 Object Type",
-        "    1000.0,                  !- Generator 1 Rated Electric Power Output {W}",
-        "    ALWAYS_ON,               !- Generator 1 Availability Schedule Name",
-        "    ,                        !- Generator 1 Rated Thermal to Electrical Power Ratio",
-        "    Test Gen 2,              !- Generator 2 Name",
-        "    Generator:WindTurbine,   !- Generator 2 Object Type",
-        "    2000.0,                  !- Generator 2 Rated Electric Power Output {W}",
-        "    ALWAYS_ON,               !- Generator 2 Availability Schedule Name",
-        "    ;                        !- Generator 2 Rated Thermal to Electrical Power Ratio",
-
-        "  Schedule:Compact,",
-        "    ALWAYS_ON,               !- Name",
-        "    On/Off,                  !- Schedule Type Limits Name",
-        "    Through: 12/31,          !- Field 1",
-        "    For: AllDays,            !- Field 2",
-        "    Until: 24:00,1;          !- Field 3",
-    });
-
-    ASSERT_TRUE(process_idf(idf_objects));
-
-    createFacilityElectricPowerServiceObject();
-    facilityElectricServiceObj->elecLoadCenterObjs.emplace_back(new ElectPowerLoadCenter(1));
-
-    // Case 2 ACBussStorage - Generators 1000+2000=3000, Storage 200-150=50
-    facilityElectricServiceObj->elecLoadCenterObjs[0]->bussType = ElectPowerLoadCenter::ElectricBussType::aCBussStorage;
-    //	ElectricPowerService::facilityElectricServiceObj->elecLoadCenterObjs[ 0 ]->storagePresent
-    facilityElectricServiceObj->elecLoadCenterObjs[0]->storageObj = std::unique_ptr<ElectricStorage>(new ElectricStorage("TEST STORAGE BANK"));
-
-    facilityElectricServiceObj->elecLoadCenterObjs[0]->elecGenCntrlObj[0]->electProdRate = 1000.0;
-
-    facilityElectricServiceObj->elecLoadCenterObjs[0]->elecGenCntrlObj[1]->electProdRate = 2000.0;
-
-    facilityElectricServiceObj->elecLoadCenterObjs[0]->elecGenCntrlObj[0]->electricityProd = 1000.0 * 3600.0;
-    facilityElectricServiceObj->elecLoadCenterObjs[0]->elecGenCntrlObj[1]->electricityProd = 2000.0 * 3600.0;
-    facilityElectricServiceObj->elecLoadCenterObjs[0]->elecGenCntrlObj[0]->thermProdRate = 500.0;
-    facilityElectricServiceObj->elecLoadCenterObjs[0]->elecGenCntrlObj[1]->thermProdRate = 750.0;
-    facilityElectricServiceObj->elecLoadCenterObjs[0]->elecGenCntrlObj[0]->thermalProd = 500.0 * 3600.0;
-    facilityElectricServiceObj->elecLoadCenterObjs[0]->elecGenCntrlObj[1]->thermalProd = 750.0 * 3600.0;
-
-    facilityElectricServiceObj->elecLoadCenterObjs[0]->storOpCVDischargeRate = 200.0;
-    facilityElectricServiceObj->elecLoadCenterObjs[0]->storOpCVChargeRate = 150.0;
-
-    facilityElectricServiceObj->elecLoadCenterObjs[0]->updateLoadCenterGeneratorRecords();
-
-    EXPECT_NEAR(facilityElectricServiceObj->elecLoadCenterObjs[0]->genElectProdRate, 3000.0, 0.1);
-    EXPECT_NEAR(facilityElectricServiceObj->elecLoadCenterObjs[0]->genElectricProd, 3000.0 * 3600.0, 0.1);
-    EXPECT_NEAR(facilityElectricServiceObj->elecLoadCenterObjs[0]->subpanelFeedInRate, 3050.0, 0.1);
-    EXPECT_NEAR(facilityElectricServiceObj->elecLoadCenterObjs[0]->subpanelDrawRate, 0.0, 0.1);
+	std::string const idf_objects = delimited_string( {
+	"Version,8.4;",
+
+"  ElectricLoadCenter:Distribution,",
+"    Test Load Center,        !- Name",
+"    Test Generator List,     !- Generator List Name",
+"    TrackElectrical,         !- Generator Operation Scheme Type",
+"    0,                       !- Demand Limit Scheme Purchased Electric Demand Limit {W}",
+"    ,                        !- Track Schedule Name Scheme Schedule Name",
+"    ,                        !- Track Meter Scheme Meter Name",
+"    AlternatingCurrentWithStorage,                  !- Electrical Buss Type",
+"     ,                        !- Inverter Object Name",
+"    Test Storage Bank;       !- Electrical Storage Object Name",
+
+"  ElectricLoadCenter:Storage:Simple,",
+"    Test Storage Bank,",
+"    ALWAYS_ON, !- availability schedule",
+"    , !- zone name"   ,
+"    , !- radiative fraction",
+"    1.0 , !- Nominal Energetic Efficiency for Charging",
+"    1.0,  !- Nominal Discharging Energetic efficiency",
+"    1.0E9, !- Maximum storage capacity",
+"    5000.0, !- Maximum Power for Discharging",
+"    5000.0, !- Maximum Power for Charging",
+"    1.0E9; !- initial stat of charge",
+
+"  ElectricLoadCenter:Generators,",
+"    Test Generator List,     !- Name",
+"    Test Gen 1,              !- Generator 1 Name",
+"    Generator:InternalCombustionEngine,  !- Generator 1 Object Type",
+"    1000.0,                  !- Generator 1 Rated Electric Power Output {W}",
+"    ALWAYS_ON,               !- Generator 1 Availability Schedule Name",
+"    ,                        !- Generator 1 Rated Thermal to Electrical Power Ratio",
+"    Test Gen 2,              !- Generator 2 Name",
+"    Generator:WindTurbine,   !- Generator 2 Object Type",
+"    2000.0,                  !- Generator 2 Rated Electric Power Output {W}",
+"    ALWAYS_ON,               !- Generator 2 Availability Schedule Name",
+"    ;                        !- Generator 2 Rated Thermal to Electrical Power Ratio",
+
+"  Schedule:Compact,",
+"    ALWAYS_ON,               !- Name",
+"    On/Off,                  !- Schedule Type Limits Name",
+"    Through: 12/31,          !- Field 1",
+"    For: AllDays,            !- Field 2",
+"    Until: 24:00,1;          !- Field 3",
+	} );
+
+	ASSERT_TRUE( process_idf( idf_objects ) );
+
+	createFacilityElectricPowerServiceObject();
+	facilityElectricServiceObj->elecLoadCenterObjs.emplace_back( new ElectPowerLoadCenter ( 1 ) );
+
+	// Case 2 ACBussStorage - Generators 1000+2000=3000, Storage 200-150=50
+	facilityElectricServiceObj->elecLoadCenterObjs[ 0 ]->bussType = ElectPowerLoadCenter::ElectricBussType::aCBussStorage;
+//	ElectricPowerService::facilityElectricServiceObj->elecLoadCenterObjs[ 0 ]->storagePresent
+	facilityElectricServiceObj->elecLoadCenterObjs[ 0 ]->storageObj = std::unique_ptr < ElectricStorage >( new ElectricStorage (  "TEST STORAGE BANK"  ) );
+
+	facilityElectricServiceObj->elecLoadCenterObjs[ 0 ]->elecGenCntrlObj[ 0 ]->electProdRate = 1000.0;
+
+	facilityElectricServiceObj->elecLoadCenterObjs[ 0 ]->elecGenCntrlObj[ 1 ]->electProdRate = 2000.0;
+
+	facilityElectricServiceObj->elecLoadCenterObjs[ 0 ]->elecGenCntrlObj[ 0 ]->electricityProd = 1000.0*3600.0;
+	facilityElectricServiceObj->elecLoadCenterObjs[ 0 ]->elecGenCntrlObj[ 1 ]->electricityProd = 2000.0*3600.0;
+	facilityElectricServiceObj->elecLoadCenterObjs[ 0 ]->elecGenCntrlObj[ 0 ]->thermProdRate = 500.0;
+	facilityElectricServiceObj->elecLoadCenterObjs[ 0 ]->elecGenCntrlObj[ 1 ]->thermProdRate = 750.0;
+	facilityElectricServiceObj->elecLoadCenterObjs[ 0 ]->elecGenCntrlObj[ 0 ]->thermalProd     = 500.0*3600.0;
+	facilityElectricServiceObj->elecLoadCenterObjs[ 0 ]->elecGenCntrlObj[ 1 ]->thermalProd     = 750.0*3600.0;
+
+	facilityElectricServiceObj->elecLoadCenterObjs[ 0 ]->storOpCVDischargeRate   = 200.0;
+	facilityElectricServiceObj->elecLoadCenterObjs[ 0 ]->storOpCVChargeRate      = 150.0;
+
+	facilityElectricServiceObj->elecLoadCenterObjs[ 0 ]->updateLoadCenterGeneratorRecords();
+
+	EXPECT_NEAR( facilityElectricServiceObj->elecLoadCenterObjs[ 0 ]->genElectProdRate,   3000.0, 0.1 );
+	EXPECT_NEAR( facilityElectricServiceObj->elecLoadCenterObjs[ 0 ]->genElectricProd,    3000.0*3600.0, 0.1 );
+	EXPECT_NEAR( facilityElectricServiceObj->elecLoadCenterObjs[ 0 ]->subpanelFeedInRate, 3050.0, 0.1 );
+	EXPECT_NEAR( facilityElectricServiceObj->elecLoadCenterObjs[ 0 ]->subpanelDrawRate,      0.0, 0.1 );
+	}
+
+TEST_F( EnergyPlusFixture, ManageElectricPowerTest_UpdateLoadCenterRecords_Case3 )
+{
+
+	std::string const idf_objects = delimited_string( {
+	"Version,8.4;",
+
+"  ElectricLoadCenter:Distribution,",
+"    Test Load Center,        !- Name",
+"    Test Generator List,     !- Generator List Name",
+"    TrackElectrical,         !- Generator Operation Scheme Type",
+"    0,                       !- Demand Limit Scheme Purchased Electric Demand Limit {W}",
+"    ,                        !- Track Schedule Name Scheme Schedule Name",
+"    ,                        !- Track Meter Scheme Meter Name",
+"    DirectCurrentWithInverter,    !- Electrical Buss Type",
+"    Test Inverter ,          !- Inverter Object Name",
+"    ,                        !- Electrical Storage Object Name",
+"    ,                        !- Transformer Object Name",
+"    ,                        !- Storage Operation Scheme",
+"    ,                        !- Storage Control Track Meter Name",
+"    ,                        !- Storage Converter Object Name",
+"    ,                        !- Maximum Storage State of Charge Fraction",
+"    ,                        !- Minimum Storage State of Charge Fraction",
+"    100000,                  !- Design Storage Control Charge Power",
+"    ,                        !- Storage Charge Power Fraction Schedule Name",
+"    100000,                  !- Design Storage Control Discharge Power",
+"    ,                        !- Storage Discharge Power Fraction Schedule Name",
+"    ,                        !- Storage Control Utility Demand Target",
+"    ;                        !- Storage Control Utility Demand Target Fraction Schedule Name  ",
+
+"  ElectricLoadCenter:Inverter:Simple,",
+"    Test Inverter,",
+"    ALWAYS_ON, !- availability schedule",
+"    , !- zone name"   ,
+"    , !- radiative fraction",
+"    1.0 ; !- Inverter efficiency",
+
+"  ElectricLoadCenter:Generators,",
+"    Test Generator List,     !- Name",
+"    Test Gen 1,              !- Generator 1 Name",
+"    Generator:InternalCombustionEngine,  !- Generator 1 Object Type",
+"    1000.0,                  !- Generator 1 Rated Electric Power Output {W}",
+"    ALWAYS_ON,               !- Generator 1 Availability Schedule Name",
+"    ,                        !- Generator 1 Rated Thermal to Electrical Power Ratio",
+"    Test Gen 2,              !- Generator 2 Name",
+"    Generator:WindTurbine,   !- Generator 2 Object Type",
+"    2000.0,                  !- Generator 2 Rated Electric Power Output {W}",
+"    ALWAYS_ON,               !- Generator 2 Availability Schedule Name",
+"    ;                        !- Generator 2 Rated Thermal to Electrical Power Ratio",
+
+"  Schedule:Constant,",
+"    ALWAYS_ON,               !- Name",
+"    On/Off,                  !- Schedule Type Limits Name",
+"    1;          !- Field 3",
+	} );
+
+	ASSERT_TRUE( process_idf( idf_objects ) );
+
+	// get availability schedule to work
+	DataGlobals::NumOfTimeStepInHour = 1; // must initialize this to get schedules initialized
+	DataGlobals::MinutesPerTimeStep = 60; // must initialize this to get schedules initialized
+	ScheduleManager::ProcessScheduleInput(); // read schedules
+	ScheduleManager::ScheduleInputProcessed = true;
+	DataEnvironment::Month = 1;
+	DataEnvironment::DayOfMonth = 21;
+	DataGlobals::HourOfDay = 1;
+	DataGlobals::TimeStep = 1;
+	DataEnvironment::DSTIndicator = 0;
+	DataEnvironment::DayOfWeek = 2;
+	DataEnvironment::HolidayIndex = 0;
+	DataEnvironment::DayOfYear_Schedule = General::JulianDay( DataEnvironment::Month, DataEnvironment::DayOfMonth, 1 );
+	ScheduleManager::UpdateScheduleValues();
+
+	createFacilityElectricPowerServiceObject();
+	facilityElectricServiceObj->elecLoadCenterObjs.emplace_back( new ElectPowerLoadCenter ( 1 ) );
+
+	// Case 3 DCBussInverter   Inverter = 3000,
+	facilityElectricServiceObj->elecLoadCenterObjs[ 0 ]->bussType = ElectPowerLoadCenter::ElectricBussType::dCBussInverter;
+	facilityElectricServiceObj->elecLoadCenterObjs[ 0 ]->inverterObj = std::unique_ptr < DCtoACInverter >( new DCtoACInverter( "TEST INVERTER") );
+	facilityElectricServiceObj->elecLoadCenterObjs[ 0 ]->inverterPresent = true;
+
+	facilityElectricServiceObj->elecLoadCenterObjs[ 0 ]->elecGenCntrlObj[ 0 ]->electProdRate = 1000.0;
+
+	facilityElectricServiceObj->elecLoadCenterObjs[ 0 ]->elecGenCntrlObj[ 1 ]->electProdRate = 2000.0;
+
+	facilityElectricServiceObj->elecLoadCenterObjs[ 0 ]->elecGenCntrlObj[ 0 ]->electricityProd = 1000.0*3600.0;
+	facilityElectricServiceObj->elecLoadCenterObjs[ 0 ]->elecGenCntrlObj[ 1 ]->electricityProd = 2000.0*3600.0;
+	facilityElectricServiceObj->elecLoadCenterObjs[ 0 ]->updateLoadCenterGeneratorRecords();
+	facilityElectricServiceObj->elecLoadCenterObjs[ 0 ]->inverterObj->simulate( 3000.0 );
+	facilityElectricServiceObj->elecLoadCenterObjs[ 0 ]->updateLoadCenterGeneratorRecords();
+	EXPECT_NEAR( facilityElectricServiceObj->elecLoadCenterObjs[ 0 ]->genElectProdRate,   3000.0, 0.1 );
+	EXPECT_NEAR( facilityElectricServiceObj->elecLoadCenterObjs[ 0 ]->genElectricProd,    3000.0*3600.0, 0.1 );
+	EXPECT_NEAR( facilityElectricServiceObj->elecLoadCenterObjs[ 0 ]->subpanelFeedInRate, 3000.0, 0.1 );
 }
 
-TEST_F(EnergyPlusFixture, ManageElectricPowerTest_UpdateLoadCenterRecords_Case3)
+TEST_F( EnergyPlusFixture, ManageElectricPowerTest_UpdateLoadCenterRecords_Case4 )
 {
 
-    std::string const idf_objects = delimited_string({
-        "Version,8.4;",
-
-        "  ElectricLoadCenter:Distribution,",
-        "    Test Load Center,        !- Name",
-        "    Test Generator List,     !- Generator List Name",
-        "    TrackElectrical,         !- Generator Operation Scheme Type",
-        "    0,                       !- Demand Limit Scheme Purchased Electric Demand Limit {W}",
-        "    ,                        !- Track Schedule Name Scheme Schedule Name",
-        "    ,                        !- Track Meter Scheme Meter Name",
-        "    DirectCurrentWithInverter,    !- Electrical Buss Type",
-        "    Test Inverter ,          !- Inverter Object Name",
-        "    ,                        !- Electrical Storage Object Name",
-        "    ,                        !- Transformer Object Name",
-        "    ,                        !- Storage Operation Scheme",
-        "    ,                        !- Storage Control Track Meter Name",
-        "    ,                        !- Storage Converter Object Name",
-        "    ,                        !- Maximum Storage State of Charge Fraction",
-        "    ,                        !- Minimum Storage State of Charge Fraction",
-        "    100000,                  !- Design Storage Control Charge Power",
-        "    ,                        !- Storage Charge Power Fraction Schedule Name",
-        "    100000,                  !- Design Storage Control Discharge Power",
-        "    ,                        !- Storage Discharge Power Fraction Schedule Name",
-        "    ,                        !- Storage Control Utility Demand Target",
-        "    ;                        !- Storage Control Utility Demand Target Fraction Schedule Name  ",
-
-        "  ElectricLoadCenter:Inverter:Simple,",
-        "    Test Inverter,",
-        "    ALWAYS_ON, !- availability schedule",
-        "    , !- zone name",
-        "    , !- radiative fraction",
-        "    1.0 ; !- Inverter efficiency",
-
-        "  ElectricLoadCenter:Generators,",
-        "    Test Generator List,     !- Name",
-        "    Test Gen 1,              !- Generator 1 Name",
-        "    Generator:InternalCombustionEngine,  !- Generator 1 Object Type",
-        "    1000.0,                  !- Generator 1 Rated Electric Power Output {W}",
-        "    ALWAYS_ON,               !- Generator 1 Availability Schedule Name",
-        "    ,                        !- Generator 1 Rated Thermal to Electrical Power Ratio",
-        "    Test Gen 2,              !- Generator 2 Name",
-        "    Generator:WindTurbine,   !- Generator 2 Object Type",
-        "    2000.0,                  !- Generator 2 Rated Electric Power Output {W}",
-        "    ALWAYS_ON,               !- Generator 2 Availability Schedule Name",
-        "    ;                        !- Generator 2 Rated Thermal to Electrical Power Ratio",
-
-        "  Schedule:Constant,",
-        "    ALWAYS_ON,               !- Name",
-        "    On/Off,                  !- Schedule Type Limits Name",
-        "    1;          !- Field 3",
-    });
-
-    ASSERT_TRUE(process_idf(idf_objects));
-
-    // get availability schedule to work
-    DataGlobals::NumOfTimeStepInHour = 1;    // must initialize this to get schedules initialized
-    DataGlobals::MinutesPerTimeStep = 60;    // must initialize this to get schedules initialized
-    ScheduleManager::ProcessScheduleInput(); // read schedules
-    ScheduleManager::ScheduleInputProcessed = true;
-    DataEnvironment::Month = 1;
-    DataEnvironment::DayOfMonth = 21;
-    DataGlobals::HourOfDay = 1;
-    DataGlobals::TimeStep = 1;
-    DataEnvironment::DSTIndicator = 0;
-    DataEnvironment::DayOfWeek = 2;
-    DataEnvironment::HolidayIndex = 0;
-    DataEnvironment::DayOfYear_Schedule = General::JulianDay(DataEnvironment::Month, DataEnvironment::DayOfMonth, 1);
-    ScheduleManager::UpdateScheduleValues();
-
-    createFacilityElectricPowerServiceObject();
-    facilityElectricServiceObj->elecLoadCenterObjs.emplace_back(new ElectPowerLoadCenter(1));
-
-    // Case 3 DCBussInverter   Inverter = 3000,
-    facilityElectricServiceObj->elecLoadCenterObjs[0]->bussType = ElectPowerLoadCenter::ElectricBussType::dCBussInverter;
-    facilityElectricServiceObj->elecLoadCenterObjs[0]->inverterObj = std::unique_ptr<DCtoACInverter>(new DCtoACInverter("TEST INVERTER"));
-    facilityElectricServiceObj->elecLoadCenterObjs[0]->inverterPresent = true;
-
-    facilityElectricServiceObj->elecLoadCenterObjs[0]->elecGenCntrlObj[0]->electProdRate = 1000.0;
-
-    facilityElectricServiceObj->elecLoadCenterObjs[0]->elecGenCntrlObj[1]->electProdRate = 2000.0;
-
-    facilityElectricServiceObj->elecLoadCenterObjs[0]->elecGenCntrlObj[0]->electricityProd = 1000.0 * 3600.0;
-    facilityElectricServiceObj->elecLoadCenterObjs[0]->elecGenCntrlObj[1]->electricityProd = 2000.0 * 3600.0;
-    facilityElectricServiceObj->elecLoadCenterObjs[0]->updateLoadCenterGeneratorRecords();
-    facilityElectricServiceObj->elecLoadCenterObjs[0]->inverterObj->simulate(3000.0);
-    facilityElectricServiceObj->elecLoadCenterObjs[0]->updateLoadCenterGeneratorRecords();
-    EXPECT_NEAR(facilityElectricServiceObj->elecLoadCenterObjs[0]->genElectProdRate, 3000.0, 0.1);
-    EXPECT_NEAR(facilityElectricServiceObj->elecLoadCenterObjs[0]->genElectricProd, 3000.0 * 3600.0, 0.1);
-    EXPECT_NEAR(facilityElectricServiceObj->elecLoadCenterObjs[0]->subpanelFeedInRate, 3000.0, 0.1);
+	std::string const idf_objects = delimited_string( {
+	"Version,8.4;",
+
+"  ElectricLoadCenter:Distribution,",
+"    Test Load Center,        !- Name",
+"    Test Generator List,     !- Generator List Name",
+"    TrackElectrical,         !- Generator Operation Scheme Type",
+"    0,                       !- Demand Limit Scheme Purchased Electric Demand Limit {W}",
+"    ,                        !- Track Schedule Name Scheme Schedule Name",
+"    ,                        !- Track Meter Scheme Meter Name",
+"    DirectCurrentWithInverterDCStorage,                  !- Electrical Buss Type",
+"    Test Inverter ,                        !- Inverter Object Name",
+"    Test Storage Bank,       !- Electrical Storage Object Name",
+"    ,                        !- Transformer Object Name",
+"    TrackFacilityElectricDemandStoreExcessOnSite,  !- Storage Operation Scheme",
+"    ,                        !- Storage Control Track Meter Name",
+"    ,                        !- Storage Converter Object Name",
+"    ,                        !- Maximum Storage State of Charge Fraction",
+"    ,                        !- Minimum Storage State of Charge Fraction",
+"    100000,                  !- Design Storage Control Charge Power",
+"    ,                        !- Storage Charge Power Fraction Schedule Name",
+"    100000,                  !- Design Storage Control Discharge Power",
+"    ,                        !- Storage Discharge Power Fraction Schedule Name",
+"    ,                        !- Storage Control Utility Demand Target",
+"    ;                        !- Storage Control Utility Demand Target Fraction Schedule Name  ",
+
+"  ElectricLoadCenter:Inverter:Simple,",
+"    Test Inverter,",
+"    ALWAYS_ON, !- availability schedule",
+"    , !- zone name"   ,
+"    , !- radiative fraction",
+"    1.0 ; !- Inverter efficiency",
+
+"  ElectricLoadCenter:Storage:Simple,",
+"    Test Storage Bank,",
+"    ALWAYS_ON, !- availability schedule",
+"    , !- zone name"   ,
+"    , !- radiative fraction",
+"    1.0 , !- Nominal Energetic Efficiency for Charging",
+"    1.0,  !- Nominal Discharging Energetic efficiency",
+"    1.0E9, !- Maximum storage capacity",
+"    5000.0, !- Maximum Power for Discharging",
+"    5000.0, !- Maximum Power for Charging",
+"    1.0E9; !- initial stat of charge",
+
+"  ElectricLoadCenter:Generators,",
+"    Test Generator List,     !- Name",
+"    Test Gen 1,              !- Generator 1 Name",
+"    Generator:InternalCombustionEngine,  !- Generator 1 Object Type",
+"    1000.0,                  !- Generator 1 Rated Electric Power Output {W}",
+"    ALWAYS_ON,               !- Generator 1 Availability Schedule Name",
+"    ,                        !- Generator 1 Rated Thermal to Electrical Power Ratio",
+"    Test Gen 2,              !- Generator 2 Name",
+"    Generator:WindTurbine,   !- Generator 2 Object Type",
+"    2000.0,                  !- Generator 2 Rated Electric Power Output {W}",
+"    ALWAYS_ON,               !- Generator 2 Availability Schedule Name",
+"    ;                        !- Generator 2 Rated Thermal to Electrical Power Ratio",
+
+"  Schedule:Compact,",
+"    ALWAYS_ON,               !- Name",
+"    On/Off,                  !- Schedule Type Limits Name",
+"    Through: 12/31,          !- Field 1",
+"    For: AllDays,            !- Field 2",
+"    Until: 24:00,1;          !- Field 3",
+	} );
+
+	ASSERT_TRUE( process_idf( idf_objects ) );
+
+	DataGlobals::NumOfTimeStepInHour = 1; // must initialize this to get schedules initialized
+	DataGlobals::MinutesPerTimeStep = 60; // must initialize this to get schedules initialized
+	createFacilityElectricPowerServiceObject();
+	facilityElectricServiceObj->elecLoadCenterObjs.emplace_back( new ElectPowerLoadCenter ( 1 ) );
+
+	// get availability schedule to work
+	DataGlobals::NumOfTimeStepInHour = 1; // must initialize this to get schedules initialized
+	DataGlobals::MinutesPerTimeStep = 60; // must initialize this to get schedules initialized
+	ScheduleManager::ProcessScheduleInput(); // read schedules
+	ScheduleManager::ScheduleInputProcessed = true;
+	DataEnvironment::Month = 1;
+	DataEnvironment::DayOfMonth = 21;
+	DataGlobals::HourOfDay = 1;
+	DataGlobals::TimeStep = 1;
+	DataEnvironment::DSTIndicator = 0;
+	DataEnvironment::DayOfWeek = 2;
+	DataEnvironment::HolidayIndex = 0;
+	DataEnvironment::DayOfYear_Schedule = General::JulianDay( DataEnvironment::Month, DataEnvironment::DayOfMonth, 1 );
+	ScheduleManager::UpdateScheduleValues();
+
+	// Case 4 DCBussInverterDCStorage    Inverter = 5000,
+	facilityElectricServiceObj->elecLoadCenterObjs[ 0 ]->bussType = ElectPowerLoadCenter::ElectricBussType::dCBussInverterDCStorage ;
+
+	facilityElectricServiceObj->elecLoadCenterObjs[ 0 ]->inverterObj = std::unique_ptr < DCtoACInverter >( new DCtoACInverter( "TEST INVERTER") );
+	facilityElectricServiceObj->elecLoadCenterObjs[ 0 ]->inverterPresent = true;
+
+	facilityElectricServiceObj->elecLoadCenterObjs[ 0 ]->elecGenCntrlObj[ 0 ]->electProdRate = 2000.0;
+	facilityElectricServiceObj->elecLoadCenterObjs[ 0 ]->elecGenCntrlObj[ 1 ]->electProdRate = 3000.0;
+	facilityElectricServiceObj->elecLoadCenterObjs[ 0 ]->elecGenCntrlObj[ 0 ]->electricityProd = 2000.0*3600.0;
+	facilityElectricServiceObj->elecLoadCenterObjs[ 0 ]->elecGenCntrlObj[ 1 ]->electricityProd = 3000.0*3600.0;
+
+	facilityElectricServiceObj->elecLoadCenterObjs[ 0 ]->updateLoadCenterGeneratorRecords();
+	facilityElectricServiceObj->elecLoadCenterObjs[ 0 ]->inverterObj->simulate( 5000.0 );
+	facilityElectricServiceObj->elecLoadCenterObjs[ 0 ]->updateLoadCenterGeneratorRecords();
+
+	EXPECT_NEAR( facilityElectricServiceObj->elecLoadCenterObjs[ 0 ]->genElectProdRate,   5000.0, 0.1 );
+	EXPECT_NEAR( facilityElectricServiceObj->elecLoadCenterObjs[ 0 ]->genElectricProd, 5000.0*3600.0, 0.1 );
+	EXPECT_NEAR( facilityElectricServiceObj->elecLoadCenterObjs[ 0 ]->subpanelFeedInRate, 5000.0, 0.1 );
 }
 
-TEST_F(EnergyPlusFixture, ManageElectricPowerTest_UpdateLoadCenterRecords_Case4)
+TEST_F( EnergyPlusFixture, ManageElectricPowerTest_UpdateLoadCenterRecords_Case5 )
 {
 
-    std::string const idf_objects = delimited_string({
-        "Version,8.4;",
-
-        "  ElectricLoadCenter:Distribution,",
-        "    Test Load Center,        !- Name",
-        "    Test Generator List,     !- Generator List Name",
-        "    TrackElectrical,         !- Generator Operation Scheme Type",
-        "    0,                       !- Demand Limit Scheme Purchased Electric Demand Limit {W}",
-        "    ,                        !- Track Schedule Name Scheme Schedule Name",
-        "    ,                        !- Track Meter Scheme Meter Name",
-        "    DirectCurrentWithInverterDCStorage,                  !- Electrical Buss Type",
-        "    Test Inverter ,                        !- Inverter Object Name",
-        "    Test Storage Bank,       !- Electrical Storage Object Name",
-        "    ,                        !- Transformer Object Name",
-        "    TrackFacilityElectricDemandStoreExcessOnSite,  !- Storage Operation Scheme",
-        "    ,                        !- Storage Control Track Meter Name",
-        "    ,                        !- Storage Converter Object Name",
-        "    ,                        !- Maximum Storage State of Charge Fraction",
-        "    ,                        !- Minimum Storage State of Charge Fraction",
-        "    100000,                  !- Design Storage Control Charge Power",
-        "    ,                        !- Storage Charge Power Fraction Schedule Name",
-        "    100000,                  !- Design Storage Control Discharge Power",
-        "    ,                        !- Storage Discharge Power Fraction Schedule Name",
-        "    ,                        !- Storage Control Utility Demand Target",
-        "    ;                        !- Storage Control Utility Demand Target Fraction Schedule Name  ",
-
-        "  ElectricLoadCenter:Inverter:Simple,",
-        "    Test Inverter,",
-        "    ALWAYS_ON, !- availability schedule",
-        "    , !- zone name",
-        "    , !- radiative fraction",
-        "    1.0 ; !- Inverter efficiency",
-
-        "  ElectricLoadCenter:Storage:Simple,",
-        "    Test Storage Bank,",
-        "    ALWAYS_ON, !- availability schedule",
-        "    , !- zone name",
-        "    , !- radiative fraction",
-        "    1.0 , !- Nominal Energetic Efficiency for Charging",
-        "    1.0,  !- Nominal Discharging Energetic efficiency",
-        "    1.0E9, !- Maximum storage capacity",
-        "    5000.0, !- Maximum Power for Discharging",
-        "    5000.0, !- Maximum Power for Charging",
-        "    1.0E9; !- initial stat of charge",
-
-        "  ElectricLoadCenter:Generators,",
-        "    Test Generator List,     !- Name",
-        "    Test Gen 1,              !- Generator 1 Name",
-        "    Generator:InternalCombustionEngine,  !- Generator 1 Object Type",
-        "    1000.0,                  !- Generator 1 Rated Electric Power Output {W}",
-        "    ALWAYS_ON,               !- Generator 1 Availability Schedule Name",
-        "    ,                        !- Generator 1 Rated Thermal to Electrical Power Ratio",
-        "    Test Gen 2,              !- Generator 2 Name",
-        "    Generator:WindTurbine,   !- Generator 2 Object Type",
-        "    2000.0,                  !- Generator 2 Rated Electric Power Output {W}",
-        "    ALWAYS_ON,               !- Generator 2 Availability Schedule Name",
-        "    ;                        !- Generator 2 Rated Thermal to Electrical Power Ratio",
-
-        "  Schedule:Compact,",
-        "    ALWAYS_ON,               !- Name",
-        "    On/Off,                  !- Schedule Type Limits Name",
-        "    Through: 12/31,          !- Field 1",
-        "    For: AllDays,            !- Field 2",
-        "    Until: 24:00,1;          !- Field 3",
-    });
-
-    ASSERT_TRUE(process_idf(idf_objects));
-
-    DataGlobals::NumOfTimeStepInHour = 1; // must initialize this to get schedules initialized
-    DataGlobals::MinutesPerTimeStep = 60; // must initialize this to get schedules initialized
-    createFacilityElectricPowerServiceObject();
-    facilityElectricServiceObj->elecLoadCenterObjs.emplace_back(new ElectPowerLoadCenter(1));
-
-    // get availability schedule to work
-    DataGlobals::NumOfTimeStepInHour = 1;    // must initialize this to get schedules initialized
-    DataGlobals::MinutesPerTimeStep = 60;    // must initialize this to get schedules initialized
-    ScheduleManager::ProcessScheduleInput(); // read schedules
-    ScheduleManager::ScheduleInputProcessed = true;
-    DataEnvironment::Month = 1;
-    DataEnvironment::DayOfMonth = 21;
-    DataGlobals::HourOfDay = 1;
-    DataGlobals::TimeStep = 1;
-    DataEnvironment::DSTIndicator = 0;
-    DataEnvironment::DayOfWeek = 2;
-    DataEnvironment::HolidayIndex = 0;
-    DataEnvironment::DayOfYear_Schedule = General::JulianDay(DataEnvironment::Month, DataEnvironment::DayOfMonth, 1);
-    ScheduleManager::UpdateScheduleValues();
-
-    // Case 4 DCBussInverterDCStorage    Inverter = 5000,
-    facilityElectricServiceObj->elecLoadCenterObjs[0]->bussType = ElectPowerLoadCenter::ElectricBussType::dCBussInverterDCStorage;
-
-    facilityElectricServiceObj->elecLoadCenterObjs[0]->inverterObj = std::unique_ptr<DCtoACInverter>(new DCtoACInverter("TEST INVERTER"));
-    facilityElectricServiceObj->elecLoadCenterObjs[0]->inverterPresent = true;
-
-    facilityElectricServiceObj->elecLoadCenterObjs[0]->elecGenCntrlObj[0]->electProdRate = 2000.0;
-    facilityElectricServiceObj->elecLoadCenterObjs[0]->elecGenCntrlObj[1]->electProdRate = 3000.0;
-    facilityElectricServiceObj->elecLoadCenterObjs[0]->elecGenCntrlObj[0]->electricityProd = 2000.0 * 3600.0;
-    facilityElectricServiceObj->elecLoadCenterObjs[0]->elecGenCntrlObj[1]->electricityProd = 3000.0 * 3600.0;
-
-    facilityElectricServiceObj->elecLoadCenterObjs[0]->updateLoadCenterGeneratorRecords();
-    facilityElectricServiceObj->elecLoadCenterObjs[0]->inverterObj->simulate(5000.0);
-    facilityElectricServiceObj->elecLoadCenterObjs[0]->updateLoadCenterGeneratorRecords();
-
-    EXPECT_NEAR(facilityElectricServiceObj->elecLoadCenterObjs[0]->genElectProdRate, 5000.0, 0.1);
-    EXPECT_NEAR(facilityElectricServiceObj->elecLoadCenterObjs[0]->genElectricProd, 5000.0 * 3600.0, 0.1);
-    EXPECT_NEAR(facilityElectricServiceObj->elecLoadCenterObjs[0]->subpanelFeedInRate, 5000.0, 0.1);
+	std::string const idf_objects = delimited_string( {
+	"Version,8.4;",
+
+"  ElectricLoadCenter:Distribution,",
+"    Test Load Center,        !- Name",
+"    Test Generator List,     !- Generator List Name",
+"    TrackElectrical,         !- Generator Operation Scheme Type",
+"    0,                       !- Demand Limit Scheme Purchased Electric Demand Limit {W}",
+"    ,                        !- Track Schedule Name Scheme Schedule Name",
+"    ,                        !- Track Meter Scheme Meter Name",
+"    DirectCurrentWithInverterACStorage,                  !- Electrical Buss Type",
+"    Test Inverter ,                        !- Inverter Object Name",
+"    Test Storage Bank;       !- Electrical Storage Object Name",
+
+"  ElectricLoadCenter:Inverter:Simple,",
+"    Test Inverter,",
+"    ALWAYS_ON, !- availability schedule",
+"    , !- zone name"   ,
+"    , !- radiative fraction",
+"    1.0 ; !- Inverter efficiency",
+
+"  ElectricLoadCenter:Storage:Simple,",
+"    Test Storage Bank,",
+"    ALWAYS_ON, !- availability schedule",
+"    , !- zone name"   ,
+"    , !- radiative fraction",
+"    1.0 , !- Nominal Energetic Efficiency for Charging",
+"    1.0,  !- Nominal Discharging Energetic efficiency",
+"    1.0E9, !- Maximum storage capacity",
+"    5000.0, !- Maximum Power for Discharging",
+"    5000.0, !- Maximum Power for Charging",
+"    1.0E9; !- initial stat of charge",
+
+"  ElectricLoadCenter:Generators,",
+"    Test Generator List,     !- Name",
+"    Test Gen 1,              !- Generator 1 Name",
+"    Generator:InternalCombustionEngine,  !- Generator 1 Object Type",
+"    1000.0,                  !- Generator 1 Rated Electric Power Output {W}",
+"    ALWAYS_ON,               !- Generator 1 Availability Schedule Name",
+"    ,                        !- Generator 1 Rated Thermal to Electrical Power Ratio",
+"    Test Gen 2,              !- Generator 2 Name",
+"    Generator:WindTurbine,   !- Generator 2 Object Type",
+"    2000.0,                  !- Generator 2 Rated Electric Power Output {W}",
+"    ALWAYS_ON,               !- Generator 2 Availability Schedule Name",
+"    ;                        !- Generator 2 Rated Thermal to Electrical Power Ratio",
+
+"  Schedule:Compact,",
+"    ALWAYS_ON,               !- Name",
+"    On/Off,                  !- Schedule Type Limits Name",
+"    Through: 12/31,          !- Field 1",
+"    For: AllDays,            !- Field 2",
+"    Until: 24:00,1;          !- Field 3",
+	} );
+
+	ASSERT_TRUE( process_idf( idf_objects ) );
+
+	// get availability schedule to work
+	DataGlobals::NumOfTimeStepInHour = 1; // must initialize this to get schedules initialized
+	DataGlobals::MinutesPerTimeStep = 60; // must initialize this to get schedules initialized
+	ScheduleManager::ProcessScheduleInput(); // read schedules
+	ScheduleManager::ScheduleInputProcessed = true;
+	DataEnvironment::Month = 1;
+	DataEnvironment::DayOfMonth = 21;
+	DataGlobals::HourOfDay = 1;
+	DataGlobals::TimeStep = 1;
+	DataEnvironment::DSTIndicator = 0;
+	DataEnvironment::DayOfWeek = 2;
+	DataEnvironment::HolidayIndex = 0;
+	DataEnvironment::DayOfYear_Schedule = General::JulianDay( DataEnvironment::Month, DataEnvironment::DayOfMonth, 1 );
+	ScheduleManager::UpdateScheduleValues();
+
+	createFacilityElectricPowerServiceObject();
+	facilityElectricServiceObj->elecLoadCenterObjs.emplace_back( new ElectPowerLoadCenter ( 1 ) );
+
+	// Case 5 DCBussInverterACStorage     Inverter = 5000, , Storage 200-150=50, thermal should still be same as Case 1
+	facilityElectricServiceObj->elecLoadCenterObjs[ 0 ]->bussType =  ( ElectPowerLoadCenter::ElectricBussType::dCBussInverterACStorage );
+	facilityElectricServiceObj->elecLoadCenterObjs[ 0 ]->inverterObj = std::unique_ptr < DCtoACInverter >( new DCtoACInverter( "TEST INVERTER") );
+	facilityElectricServiceObj->elecLoadCenterObjs[ 0 ]->inverterPresent = true;
+	facilityElectricServiceObj->elecLoadCenterObjs[ 0 ]->storageObj = std::unique_ptr < ElectricStorage >( new ElectricStorage (  "TEST STORAGE BANK"  ) );
+	facilityElectricServiceObj->elecLoadCenterObjs[ 0 ]->storOpCVDischargeRate   = 200.0;
+	facilityElectricServiceObj->elecLoadCenterObjs[ 0 ]->storOpCVChargeRate  = 150.0;
+	facilityElectricServiceObj->elecLoadCenterObjs[ 0 ]->elecGenCntrlObj[ 0 ]->electProdRate = 2000.0;
+	facilityElectricServiceObj->elecLoadCenterObjs[ 0 ]->elecGenCntrlObj[ 1 ]->electProdRate = 3000.0;
+	facilityElectricServiceObj->elecLoadCenterObjs[ 0 ]->elecGenCntrlObj[ 0 ]->electricityProd = 2000.0*3600.0;
+	facilityElectricServiceObj->elecLoadCenterObjs[ 0 ]->elecGenCntrlObj[ 1 ]->electricityProd = 3000.0*3600.0;
+	facilityElectricServiceObj->elecLoadCenterObjs[ 0 ]->elecGenCntrlObj[ 0 ]->thermProdRate = 500.0;
+	facilityElectricServiceObj->elecLoadCenterObjs[ 0 ]->elecGenCntrlObj[ 1 ]->thermProdRate = 750.0;
+	facilityElectricServiceObj->elecLoadCenterObjs[ 0 ]->elecGenCntrlObj[ 0 ]->thermalProd     = 500.0*3600.0;
+	facilityElectricServiceObj->elecLoadCenterObjs[ 0 ]->elecGenCntrlObj[ 1 ]->thermalProd     = 750.0*3600.0;
+
+	facilityElectricServiceObj->elecLoadCenterObjs[ 0 ]->updateLoadCenterGeneratorRecords();
+	facilityElectricServiceObj->elecLoadCenterObjs[ 0 ]->inverterObj->simulate( 5000.0 );
+	facilityElectricServiceObj->elecLoadCenterObjs[ 0 ]->updateLoadCenterGeneratorRecords();
+
+	EXPECT_NEAR( facilityElectricServiceObj->elecLoadCenterObjs[ 0 ]->subpanelFeedInRate, 5050.0, 0.1 );
+	EXPECT_NEAR( facilityElectricServiceObj->elecLoadCenterObjs[ 0 ]->subpanelDrawRate,      0.0, 0.1 );
+	EXPECT_NEAR( facilityElectricServiceObj->elecLoadCenterObjs[ 0 ]->thermalProdRate, 1250.0, 0.1 );
+	EXPECT_NEAR( facilityElectricServiceObj->elecLoadCenterObjs[ 0 ]->thermalProd, 1250.0*3600.0, 0.1 );
 }
-
-TEST_F(EnergyPlusFixture, ManageElectricPowerTest_UpdateLoadCenterRecords_Case5)
+TEST_F( EnergyPlusFixture, ManageElectricPowerTest_CheckOutputReporting )
 {
 
-    std::string const idf_objects = delimited_string({
-        "Version,8.4;",
-
-        "  ElectricLoadCenter:Distribution,",
-        "    Test Load Center,        !- Name",
-        "    Test Generator List,     !- Generator List Name",
-        "    TrackElectrical,         !- Generator Operation Scheme Type",
-        "    0,                       !- Demand Limit Scheme Purchased Electric Demand Limit {W}",
-        "    ,                        !- Track Schedule Name Scheme Schedule Name",
-        "    ,                        !- Track Meter Scheme Meter Name",
-        "    DirectCurrentWithInverterACStorage,                  !- Electrical Buss Type",
-        "    Test Inverter ,                        !- Inverter Object Name",
-        "    Test Storage Bank;       !- Electrical Storage Object Name",
-
-        "  ElectricLoadCenter:Inverter:Simple,",
-        "    Test Inverter,",
-        "    ALWAYS_ON, !- availability schedule",
-        "    , !- zone name",
-        "    , !- radiative fraction",
-        "    1.0 ; !- Inverter efficiency",
-
-        "  ElectricLoadCenter:Storage:Simple,",
-        "    Test Storage Bank,",
-        "    ALWAYS_ON, !- availability schedule",
-        "    , !- zone name",
-        "    , !- radiative fraction",
-        "    1.0 , !- Nominal Energetic Efficiency for Charging",
-        "    1.0,  !- Nominal Discharging Energetic efficiency",
-        "    1.0E9, !- Maximum storage capacity",
-        "    5000.0, !- Maximum Power for Discharging",
-        "    5000.0, !- Maximum Power for Charging",
-        "    1.0E9; !- initial stat of charge",
-
-        "  ElectricLoadCenter:Generators,",
-        "    Test Generator List,     !- Name",
-        "    Test Gen 1,              !- Generator 1 Name",
-        "    Generator:InternalCombustionEngine,  !- Generator 1 Object Type",
-        "    1000.0,                  !- Generator 1 Rated Electric Power Output {W}",
-        "    ALWAYS_ON,               !- Generator 1 Availability Schedule Name",
-        "    ,                        !- Generator 1 Rated Thermal to Electrical Power Ratio",
-        "    Test Gen 2,              !- Generator 2 Name",
-        "    Generator:WindTurbine,   !- Generator 2 Object Type",
-        "    2000.0,                  !- Generator 2 Rated Electric Power Output {W}",
-        "    ALWAYS_ON,               !- Generator 2 Availability Schedule Name",
-        "    ;                        !- Generator 2 Rated Thermal to Electrical Power Ratio",
-
-        "  Schedule:Compact,",
-        "    ALWAYS_ON,               !- Name",
-        "    On/Off,                  !- Schedule Type Limits Name",
-        "    Through: 12/31,          !- Field 1",
-        "    For: AllDays,            !- Field 2",
-        "    Until: 24:00,1;          !- Field 3",
-    });
-
-    ASSERT_TRUE(process_idf(idf_objects));
-
-    // get availability schedule to work
-    DataGlobals::NumOfTimeStepInHour = 1;    // must initialize this to get schedules initialized
-    DataGlobals::MinutesPerTimeStep = 60;    // must initialize this to get schedules initialized
-    ScheduleManager::ProcessScheduleInput(); // read schedules
-    ScheduleManager::ScheduleInputProcessed = true;
-    DataEnvironment::Month = 1;
-    DataEnvironment::DayOfMonth = 21;
-    DataGlobals::HourOfDay = 1;
-    DataGlobals::TimeStep = 1;
-    DataEnvironment::DSTIndicator = 0;
-    DataEnvironment::DayOfWeek = 2;
-    DataEnvironment::HolidayIndex = 0;
-    DataEnvironment::DayOfYear_Schedule = General::JulianDay(DataEnvironment::Month, DataEnvironment::DayOfMonth, 1);
-    ScheduleManager::UpdateScheduleValues();
-
-    createFacilityElectricPowerServiceObject();
-    facilityElectricServiceObj->elecLoadCenterObjs.emplace_back(new ElectPowerLoadCenter(1));
-
-    // Case 5 DCBussInverterACStorage     Inverter = 5000, , Storage 200-150=50, thermal should still be same as Case 1
-    facilityElectricServiceObj->elecLoadCenterObjs[0]->bussType = (ElectPowerLoadCenter::ElectricBussType::dCBussInverterACStorage);
-    facilityElectricServiceObj->elecLoadCenterObjs[0]->inverterObj = std::unique_ptr<DCtoACInverter>(new DCtoACInverter("TEST INVERTER"));
-    facilityElectricServiceObj->elecLoadCenterObjs[0]->inverterPresent = true;
-    facilityElectricServiceObj->elecLoadCenterObjs[0]->storageObj = std::unique_ptr<ElectricStorage>(new ElectricStorage("TEST STORAGE BANK"));
-    facilityElectricServiceObj->elecLoadCenterObjs[0]->storOpCVDischargeRate = 200.0;
-    facilityElectricServiceObj->elecLoadCenterObjs[0]->storOpCVChargeRate = 150.0;
-    facilityElectricServiceObj->elecLoadCenterObjs[0]->elecGenCntrlObj[0]->electProdRate = 2000.0;
-    facilityElectricServiceObj->elecLoadCenterObjs[0]->elecGenCntrlObj[1]->electProdRate = 3000.0;
-    facilityElectricServiceObj->elecLoadCenterObjs[0]->elecGenCntrlObj[0]->electricityProd = 2000.0 * 3600.0;
-    facilityElectricServiceObj->elecLoadCenterObjs[0]->elecGenCntrlObj[1]->electricityProd = 3000.0 * 3600.0;
-    facilityElectricServiceObj->elecLoadCenterObjs[0]->elecGenCntrlObj[0]->thermProdRate = 500.0;
-    facilityElectricServiceObj->elecLoadCenterObjs[0]->elecGenCntrlObj[1]->thermProdRate = 750.0;
-    facilityElectricServiceObj->elecLoadCenterObjs[0]->elecGenCntrlObj[0]->thermalProd = 500.0 * 3600.0;
-    facilityElectricServiceObj->elecLoadCenterObjs[0]->elecGenCntrlObj[1]->thermalProd = 750.0 * 3600.0;
-
-    facilityElectricServiceObj->elecLoadCenterObjs[0]->updateLoadCenterGeneratorRecords();
-    facilityElectricServiceObj->elecLoadCenterObjs[0]->inverterObj->simulate(5000.0);
-    facilityElectricServiceObj->elecLoadCenterObjs[0]->updateLoadCenterGeneratorRecords();
-
-    EXPECT_NEAR(facilityElectricServiceObj->elecLoadCenterObjs[0]->subpanelFeedInRate, 5050.0, 0.1);
-    EXPECT_NEAR(facilityElectricServiceObj->elecLoadCenterObjs[0]->subpanelDrawRate, 0.0, 0.1);
-    EXPECT_NEAR(facilityElectricServiceObj->elecLoadCenterObjs[0]->thermalProdRate, 1250.0, 0.1);
-    EXPECT_NEAR(facilityElectricServiceObj->elecLoadCenterObjs[0]->thermalProd, 1250.0 * 3600.0, 0.1);
-}
-TEST_F(EnergyPlusFixture, ManageElectricPowerTest_CheckOutputReporting)
-{
-
-    std::string const idf_objects = delimited_string({
-
-        "  LoadProfile:Plant,",
-        "    Campus Load Profile, !- Name",
-        "    Node 41, !- Inlet Node Name",
-        "    Node 42, !- Outlet Node Name",
-        "    Campus output Load, !- Load Schedule Name",
-        "    0.320003570569675, !- Peak Flow Rate{ m3 / s }",
-        "    Campus output Flow Frac;         !- Flow Rate Fraction Schedule Name",
-    });
-
-    ASSERT_TRUE(process_idf(idf_objects));
-
-    createFacilityElectricPowerServiceObject();
-    bool SimElecCircuitsFlag = false;
-    // GetInput and other code will be executed and SimElectricCircuits will be true
-    facilityElectricServiceObj->manageElectricPowerService(true, SimElecCircuitsFlag, false);
-    EXPECT_TRUE(SimElecCircuitsFlag);
+	std::string const idf_objects = delimited_string( {
+
+	"  LoadProfile:Plant,",
+	"    Campus Load Profile, !- Name",
+	"    Node 41, !- Inlet Node Name",
+	"    Node 42, !- Outlet Node Name",
+	"    Campus output Load, !- Load Schedule Name",
+	"    0.320003570569675, !- Peak Flow Rate{ m3 / s }",
+	"    Campus output Flow Frac;         !- Flow Rate Fraction Schedule Name",
+	} );
+
+	ASSERT_TRUE( process_idf( idf_objects ) );
+
+	createFacilityElectricPowerServiceObject();
+	bool SimElecCircuitsFlag = false;
+	// GetInput and other code will be executed and SimElectricCircuits will be true
+	facilityElectricServiceObj->manageElectricPowerService( true, SimElecCircuitsFlag, false );
+	EXPECT_TRUE( SimElecCircuitsFlag );
     EXPECT_EQ(facilityElectricServiceObj->elecLoadCenterObjs[0]->numGenerators,
               0); // dummy generator has been added and report variables are available
 }