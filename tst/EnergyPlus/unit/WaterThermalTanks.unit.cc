--- conflicted
+++ resolved
@@ -3097,18 +3097,11 @@
     EXPECT_EQ(Desuperheater.DXSysPLR, DXCoil(DXNum).PartLoadRatio);
     // if desuperheater was not on through all the timestep, part load ratio is searched to meet load demand
     EXPECT_GE(Desuperheater.DXSysPLR, Desuperheater.DesuperheaterPLR);
-<<<<<<< HEAD
-    // total available capacity is substrated by used desuperheater reclaim heat
-    EXPECT_NEAR(DXCoil(DXNum).TotalCoolingEnergyRate + DXCoil(DXNum).ElecCoolingPower, DataHeatBalance::HeatReclaimDXCoil(DXNum).AvailCapacity + Desuperheater.HeaterRate, 0.01);
-    // Desuperheater heater rate is correctly calculated
-    EXPECT_NEAR(Desuperheater.HeaterRate, (DataHeatBalance::HeatReclaimDXCoil(DXNum).AvailCapacity + Desuperheater.HeaterRate) / Desuperheater.DXSysPLR * Desuperheater.DesuperheaterPLR * 0.25, 0.01);
-=======
     // used desuperheater reclaim heat is successfully stored in HeatReclaimDXCoil data struct
     EXPECT_EQ(DataHeatBalance::HeatReclaimDXCoil(DXNum).WaterHeatingDesuperheaterReclaimedHeat(Tank.DesuperheaterNum), Desuperheater.HeaterRate);
     // Desuperheater heater rate is correctly calculated
     EXPECT_EQ(Desuperheater.HeaterRate,
               (DataHeatBalance::HeatReclaimDXCoil(DXNum).AvailCapacity) / Desuperheater.DXSysPLR * Desuperheater.DesuperheaterPLR * 0.25);
->>>>>>> 98eafe43
 
     // Test the float mode
     Tank.SavedTankTemp = 61.0;
