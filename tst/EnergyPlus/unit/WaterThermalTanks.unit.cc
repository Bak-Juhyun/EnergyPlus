// EnergyPlus, Copyright (c) 1996-2020, The Board of Trustees of the University of Illinois,
// The Regents of the University of California, through Lawrence Berkeley National Laboratory
// (subject to receipt of any required approvals from the U.S. Dept. of Energy), Oak Ridge
// National Laboratory, managed by UT-Battelle, Alliance for Sustainable Energy, LLC, and other
// contributors. All rights reserved.
//
// NOTICE: This Software was developed under funding from the U.S. Department of Energy and the
// U.S. Government consequently retains certain rights. As such, the U.S. Government has been
// granted for itself and others acting on its behalf a paid-up, nonexclusive, irrevocable,
// worldwide license in the Software to reproduce, distribute copies to the public, prepare
// derivative works, and perform publicly and display publicly, and to permit others to do so.
//
// Redistribution and use in source and binary forms, with or without modification, are permitted
// provided that the following conditions are met:
//
// (1) Redistributions of source code must retain the above copyright notice, this list of
//     conditions and the following disclaimer.
//
// (2) Redistributions in binary form must reproduce the above copyright notice, this list of
//     conditions and the following disclaimer in the documentation and/or other materials
//     provided with the distribution.
//
// (3) Neither the name of the University of California, Lawrence Berkeley National Laboratory,
//     the University of Illinois, U.S. Dept. of Energy nor the names of its contributors may be
//     used to endorse or promote products derived from this software without specific prior
//     written permission.
//
// (4) Use of EnergyPlus(TM) Name. If Licensee (i) distributes the software in stand-alone form
//     without changes from the version obtained under this License, or (ii) Licensee makes a
//     reference solely to the software portion of its product, Licensee must refer to the
//     software as "EnergyPlus version X" software, where "X" is the version number Licensee
//     obtained under this License and may not use a different name for the software. Except as
//     specifically required in this Section (4), Licensee shall not use in a company name, a
//     product name, in advertising, publicity, or other promotional activities any name, trade
//     name, trademark, logo, or other designation of "EnergyPlus", "E+", "e+" or confusingly
//     similar designation, without the U.S. Department of Energy's prior written consent.
//
// THIS SOFTWARE IS PROVIDED BY THE COPYRIGHT HOLDERS AND CONTRIBUTORS "AS IS" AND ANY EXPRESS OR
// IMPLIED WARRANTIES, INCLUDING, BUT NOT LIMITED TO, THE IMPLIED WARRANTIES OF MERCHANTABILITY
// AND FITNESS FOR A PARTICULAR PURPOSE ARE DISCLAIMED. IN NO EVENT SHALL THE COPYRIGHT OWNER OR
// CONTRIBUTORS BE LIABLE FOR ANY DIRECT, INDIRECT, INCIDENTAL, SPECIAL, EXEMPLARY, OR
// CONSEQUENTIAL DAMAGES (INCLUDING, BUT NOT LIMITED TO, PROCUREMENT OF SUBSTITUTE GOODS OR
// SERVICES; LOSS OF USE, DATA, OR PROFITS; OR BUSINESS INTERRUPTION) HOWEVER CAUSED AND ON ANY
// THEORY OF LIABILITY, WHETHER IN CONTRACT, STRICT LIABILITY, OR TORT (INCLUDING NEGLIGENCE OR
// OTHERWISE) ARISING IN ANY WAY OUT OF THE USE OF THIS SOFTWARE, EVEN IF ADVISED OF THE
// POSSIBILITY OF SUCH DAMAGE.

// EnergyPlus::WaterThermalTank Unit Tests

// Google Test Headers
#include <gtest/gtest.h>

// ObjexxFCL Headers
#include <ObjexxFCL/Array1D.hh>
#include <ObjexxFCL/Optional.hh>

// EnergyPlus Headers
#include "Fixtures/EnergyPlusFixture.hh"
#include <EnergyPlus/DXCoils.hh>
#include <EnergyPlus/DataHeatBalFanSys.hh>
#include <EnergyPlus/DataHeatBalance.hh>
#include <EnergyPlus/DataLoopNode.hh>
#include <EnergyPlus/Plant/DataPlant.hh>
#include <EnergyPlus/Fans.hh>
#include <EnergyPlus/FluidProperties.hh>
#include <EnergyPlus/General.hh>
#include <EnergyPlus/Data/EnergyPlusData.hh>
#include <EnergyPlus/HeatBalanceManager.hh>
#include <EnergyPlus/InternalHeatGains.hh>
#include <EnergyPlus/OutputFiles.hh>
#include <EnergyPlus/OutputReportPredefined.hh>
#include <EnergyPlus/Psychrometrics.hh>
#include <EnergyPlus/ScheduleManager.hh>
#include <EnergyPlus/UtilityRoutines.hh>
#include <EnergyPlus/WaterThermalTanks.hh>
#include <EnergyPlus/WaterToAirHeatPumpSimple.hh>

using namespace EnergyPlus;
using namespace OutputReportPredefined;

TEST_F(EnergyPlusFixture, HeatPumpWaterHeaterTests_TestQsourceCalcs)
{
    Real64 DeltaT = 0.0;
    Real64 const SourceInletTemp = 62.0;
    Real64 const Cp = 4178.; // water, J/(kg * K)
    Real64 const SetPointTemp = 60.0;
    Real64 const SourceMassFlowRateOrig = 0.378529822165; // water, 6 gal/min
    Real64 SourceMassFlowRate = SourceMassFlowRateOrig;
    Real64 Qheatpump = 0.0;
    Real64 Qsource = 0.0;

    // Mixed Tank

    // Test case without HPWH
    WaterThermalTanks::WaterThermalTankData::CalcMixedTankSourceSideHeatTransferRate(
        DeltaT, SourceInletTemp, Cp, SetPointTemp, SourceMassFlowRate, Qheatpump, Qsource);
    // Qsource is non zero and calculated relative to the tank setpoint.
    EXPECT_DOUBLE_EQ(SourceMassFlowRate * Cp * (SourceInletTemp - SetPointTemp), Qsource);
    // Qheatpump is zero
    EXPECT_DOUBLE_EQ(Qheatpump, 0.0);
    // SourceMassFlowRate is unchanged
    EXPECT_DOUBLE_EQ(SourceMassFlowRateOrig, SourceMassFlowRate);

    // Test case with HPWH
    DeltaT = 5.0;
    WaterThermalTanks::WaterThermalTankData::CalcMixedTankSourceSideHeatTransferRate(
        DeltaT, SourceInletTemp, Cp, SetPointTemp, SourceMassFlowRate, Qheatpump, Qsource);
    // Qsource is Qheatpump
    EXPECT_DOUBLE_EQ(Qsource, Qheatpump);
    // Qheatpump is the heat transfer rate from the input DeltaT
    EXPECT_DOUBLE_EQ(SourceMassFlowRateOrig * Cp * DeltaT, Qheatpump);
    // SourceMassFlowRate is zero
    EXPECT_DOUBLE_EQ(SourceMassFlowRate, 0.0);
}

TEST_F(EnergyPlusFixture, WaterThermalTankData_GetDeadBandTemp)
{

    WaterThermalTanks::WaterThermalTankData thisTank;
    thisTank.SetPointTemp = 10;
    thisTank.DeadBandDeltaTemp = 1;

    // first the hot water tank
    thisTank.IsChilledWaterTank = false;
    EXPECT_DOUBLE_EQ(9.0, thisTank.getDeadBandTemp());

    // then the chilled water tank
    thisTank.IsChilledWaterTank = true;
    EXPECT_DOUBLE_EQ(11.0, thisTank.getDeadBandTemp());
}

TEST_F(EnergyPlusFixture, HPWHZoneEquipSeqenceNumberWarning)
{
    std::string const idf_objects = delimited_string({
        "  Schedule:Constant, DummySch, , 1.0;",
        "  WaterHeater:HeatPump:PumpedCondenser,",
        "    Zone4HeatPumpWaterHeater,!- Name",
        "    ,  !- Availability Schedule Name",
        "    DummySch,             !- Compressor Setpoint Temperature Schedule Name",
        "    2.0,                     !- Dead Band Temperature Difference {deltaC}",
        "    Zone4WaterInletNode,     !- Condenser Water Inlet Node Name",
        "    Zone4WaterOutletNode,    !- Condenser Water Outlet Node Name",
        "    autocalculate,           !- Condenser Water Flow Rate {m3/s}",
        "    autocalculate,           !- Evaporator Air Flow Rate {m3/s}",
        "    ZoneAirOnly,             !- Inlet Air Configuration",
        "    Zone4AirOutletNode,      !- Air Inlet Node Name",
        "    Zone4AirInletNode,       !- Air Outlet Node Name",
        "    ,                        !- Outdoor Air Node Name",
        "    ,                        !- Exhaust Air Node Name",
        "    ,                        !- Inlet Air Temperature Schedule Name",
        "    ,                        !- Inlet Air Humidity Schedule Name",
        "    SPACE4-1,                !- Inlet Air Zone Name",
        "    WaterHeater:Mixed,       !- Tank Object Type",
        "    Zone4HPWHTank,           !- Tank Name",
        "    ,                        !- Tank Use Side Inlet Node Name",
        "    ,                        !- Tank Use Side Outlet Node Name",
        "    Coil:WaterHeating:AirToWaterHeatPump:Pumped,  !- DX Coil Object Type",
        "    Zone4HPWHDXCoil,         !- DX Coil Name",
        "    5.0,                     !- Minimum Inlet Air Temperature for Compressor Operation {C}",
        "    ,                        !- Maximum Inlet Air Temperature for Compressor Operation {C}",
        "    Zone,                    !- Compressor Location",
        "    ,                        !- Compressor Ambient Temperature Schedule Name",
        "    Fan:OnOff,               !- Fan Object Type",
        "    Zone4HPWHFan,            !- Fan Name",
        "    DrawThrough,             !- Fan Placement",
        "    15.0,                    !- On Cycle Parasitic Electric Load {W}",
        "    5.0,                     !- Off Cycle Parasitic Electric Load {W}",
        "    Zone;                    !- Parasitic Heat Rejection Location",
        "  WaterHeater:Mixed,",
        "    Zone4HPWHTank,           !- Name",
        "    0.3785,                  !- Tank Volume {m3}",
        "    DummySch,                !- Setpoint Temperature Schedule Name",
        "    2.0,                     !- Deadband Temperature Difference {deltaC}",
        "    82.2222,                 !- Maximum Temperature Limit {C}",
        "    CYCLE,                   !- Heater Control Type",
        "    5000,                    !- Heater Maximum Capacity {W}",
        "    0,                       !- Heater Minimum Capacity {W}",
        "    ,                        !- Heater Ignition Minimum Flow Rate {m3/s}",
        "    ,                        !- Heater Ignition Delay {s}",
        "    ELECTRICITY,             !- Heater Fuel Type",
        "    0.95,                    !- Heater Thermal Efficiency",
        "    ,                        !- Part Load Factor Curve Name",
        "    10,                      !- Off Cycle Parasitic Fuel Consumption Rate {W}",
        "    ELECTRICITY,             !- Off Cycle Parasitic Fuel Type",
        "    0,                       !- Off Cycle Parasitic Heat Fraction to Tank",
        "    30,                      !- On Cycle Parasitic Fuel Consumption Rate {W}",
        "    ELECTRICITY,             !- On Cycle Parasitic Fuel Type",
        "    0,                       !- On Cycle Parasitic Heat Fraction to Tank",
        "    Schedule,                !- Ambient Temperature Indicator",
        "    DummySch,                !- Ambient Temperature Schedule Name",
        "    ,                        !- Ambient Temperature Zone Name",
        "    ,                        !- Ambient Temperature Outdoor Air Node Name",
        "    2.0,                     !- Off Cycle Loss Coefficient to Ambient Temperature {W/K}",
        "    1.0,                     !- Off Cycle Loss Fraction to Zone",
        "    2.0,                     !- On Cycle Loss Coefficient to Ambient Temperature {W/K}",
        "    1.0,                     !- On Cycle Loss Fraction to Zone",
        "    0.00379,                 !- Peak Use Flow Rate {m3/s}",
        "    DummySch,                !- Use Flow Rate Fraction Schedule Name",
        "    ,                        !- Cold Water Supply Temperature Schedule Name",
        "    ,                        !- Use Side Inlet Node Name",
        "    ,                        !- Use Side Outlet Node Name",
        "    ,                        !- Use Side Effectiveness",
        "    Zone4WaterOutletNode,    !- Source Side Inlet Node Name",
        "    Zone4WaterInletNode,     !- Source Side Outlet Node Name",
        "    0.95;                    !- Source Side Effectiveness",
        "  Coil:WaterHeating:AirToWaterHeatPump:Pumped,",
        "    Zone4HPWHDXCoil,         !- Name",
        "    4000.0,                  !- Rated Heating Capacity {W}",
        "    3.2,                     !- Rated COP {W/W}",
        "    0.6956,                  !- Rated Sensible Heat Ratio",
        "    29.44,                   !- Rated Evaporator Inlet Air Dry-Bulb Temperature {C}",
        "    22.22,                   !- Rated Evaporator Inlet Air Wet-Bulb Temperature {C}",
        "    55.72,                   !- Rated Condenser Inlet Water Temperature {C}",
        "    autocalculate,           !- Rated Evaporator Air Flow Rate {m3/s}",
        "    autocalculate,           !- Rated Condenser Water Flow Rate {m3/s}",
        "    No,                      !- Evaporator Fan Power Included in Rated COP",
        "    No,                      !- Condenser Pump Power Included in Rated COP",
        "    No,                      !- Condenser Pump Heat Included in Rated Heating Capacity and Rated COP",
        "    150.0,                   !- Condenser Water Pump Power {W}",
        "    0.1,                     !- Fraction of Condenser Pump Heat to Water",
        "    Zone4AirOutletNode,      !- Evaporator Air Inlet Node Name",
        "    Zone4DXCoilAirOutletNode,!- Evaporator Air Outlet Node Name",
        "    Zone4WaterInletNode,     !- Condenser Water Inlet Node Name",
        "    Zone4WaterOutletNode,    !- Condenser Water Outlet Node Name",
        "    100.0,                   !- Crankcase Heater Capacity {W}",
        "    5.0,                     !- Maximum Ambient Temperature for Crankcase Heater Operation {C}",
        "    WetBulbTemperature,      !- Evaporator Air Temperature Type for Curve Objects",
        "    HPWHHeatingCapFTemp,     !- Heating Capacity Function of Temperature Curve Name",
        "    ,                        !- Heating Capacity Function of Air Flow Fraction Curve Name",
        "    ,                        !- Heating Capacity Function of Water Flow Fraction Curve Name",
        "    HPWHHeatingCOPFTemp,     !- Heating COP Function of Temperature Curve Name",
        "    ,                        !- Heating COP Function of Air Flow Fraction Curve Name",
        "    ,                        !- Heating COP Function of Water Flow Fraction Curve Name",
        "    HPWHPLFFPLR;             !- Part Load Fraction Correlation Curve Name",
        "  Fan:OnOff,",
        "    Zone4HPWHFan,            !- Name",
        "    ,  !- Availability Schedule Name",
        "    0.7,                     !- Fan Total Efficiency",
        "    100.0,                   !- Pressure Rise {Pa}",
        "    0.2685,                  !- Maximum Flow Rate {m3/s}",
        "    0.9,                     !- Motor Efficiency",
        "    1.0,                     !- Motor In Airstream Fraction",
        "    Zone4DXCoilAirOutletNode,!- Air Inlet Node Name",
        "    Zone4AirInletNode;       !- Air Outlet Node Name",
        "  Curve:Biquadratic,",
        "    HPWHHeatingCapFTemp,     !- Name",
        "    0.369827,                !- Coefficient1 Constant",
        "    0.043341,                !- Coefficient2 x",
        "    -0.00023,                !- Coefficient3 x**2",
        "    0.000466,                !- Coefficient4 y",
        "    0.000026,                !- Coefficient5 y**2",
        "    -0.00027,                !- Coefficient6 x*y",
        "    0.0,                     !- Minimum Value of x",
        "    40.0,                    !- Maximum Value of x",
        "    20.0,                    !- Minimum Value of y",
        "    90.0,                    !- Maximum Value of y",
        "    ,                        !- Minimum Curve Output",
        "    ,                        !- Maximum Curve Output",
        "    Temperature,             !- Input Unit Type for X",
        "    Temperature,             !- Input Unit Type for Y",
        "    Dimensionless;           !- Output Unit Type",
        "  Curve:Biquadratic,",
        "    HPWHHeatingCOPFTemp,     !- Name",
        "    1.19713,                 !- Coefficient1 Constant",
        "    0.077849,                !- Coefficient2 x",
        "    -0.0000016,              !- Coefficient3 x**2",
        "    -0.02675,                !- Coefficient4 y",
        "    0.000296,                !- Coefficient5 y**2",
        "    -0.00112,                !- Coefficient6 x*y",
        "    0.0,                     !- Minimum Value of x",
        "    40.0,                    !- Maximum Value of x",
        "    20.0,                    !- Minimum Value of y",
        "    90.0,                    !- Maximum Value of y",
        "    ,                        !- Minimum Curve Output",
        "    ,                        !- Maximum Curve Output",
        "    Temperature,             !- Input Unit Type for X",
        "    Temperature,             !- Input Unit Type for Y",
        "    Dimensionless;           !- Output Unit Type",
        "  Curve:Quadratic,",
        "    HPWHPLFFPLR,             !- Name",
        "    0.75,                    !- Coefficient1 Constant",
        "    0.25,                    !- Coefficient2 x",
        "    0.0,                     !- Coefficient3 x**2",
        "    0.0,                     !- Minimum Value of x",
        "    1.0;                     !- Maximum Value of x",
        "  Zone,",
        "    SPACE4-1,                !- Name",
        "    0,                       !- Direction of Relative North {deg}",
        "    0,                       !- X Origin {m}",
        "    0,                       !- Y Origin {m}",
        "    0,                       !- Z Origin {m}",
        "    1,                       !- Type",
        "    1,                       !- Multiplier",
        "    2.438400269,             !- Ceiling Height {m}",
        "    103.311355591;           !- Volume {m3}",
        "  ZoneHVAC:IdealLoadsAirSystem,",
        "    SPACE4-1 AirSys, !- Name",
        "    ,                        !- Availability Schedule Name",
        "    IdealLoadInNode,         !- Zone Supply Air Node Name",
        "    IdealLoadOutNode,        !- Zone Exhaust Air Node Name",
        "    ,                        !- System Inlet Air Node Name",
        "    50,                      !- Maximum Heating Supply Air Temperature {C}",
        "    13,                      !- Minimum Cooling Supply Air Temperature {C}",
        "    0.015,                   !- Maximum Heating Supply Air Humidity Ratio {kgWater/kgDryAir}",
        "    0.009,                   !- Minimum Cooling Supply Air Humidity Ratio {kgWater/kgDryAir}",
        "    NoLimit,                 !- Heating Limit",
        "    autosize,                !- Maximum Heating Air Flow Rate {m3/s}",
        "    ,                        !- Maximum Sensible Heating Capacity {W}",
        "    NoLimit,                 !- Cooling Limit",
        "    autosize,                !- Maximum Cooling Air Flow Rate {m3/s}",
        "    ,                        !- Maximum Total Cooling Capacity {W}",
        "    ,                        !- Heating Availability Schedule Name",
        "    ,                        !- Cooling Availability Schedule Name",
        "    ConstantSupplyHumidityRatio,  !- Dehumidification Control Type",
        "    ,                        !- Cooling Sensible Heat Ratio {dimensionless}",
        "    ConstantSupplyHumidityRatio,  !- Humidification Control Type",
        "    ,                        !- Design Specification Outdoor Air Object Name",
        "    ,                        !- Outdoor Air Inlet Node Name",
        "    ,                        !- Demand Controlled Ventilation Type",
        "    ,                        !- Outdoor Air Economizer Type",
        "    ,                        !- Heat Recovery Type",
        "    ,                        !- Sensible Heat Recovery Effectiveness {dimensionless}",
        "    ;                        !- Latent Heat Recovery Effectiveness {dimensionless}",
        "  ZoneHVAC:EquipmentConnections,",
        "    SPACE4-1,                !- Zone Name",
        "    SPACE4-1 Eq,             !- Zone Conditioning Equipment List Name",
        "    SPACE4-1 In Nodes,       !- Zone Air Inlet Node or NodeList Name",
        "    SPACE4-1 Out Nodes,      !- Zone Air Exhaust Node or NodeList Name",
        "    SPACE4-1 Node,           !- Zone Air Node Name",
        "    SPACE4-1 Out Node;       !- Zone Return Air Node Name",
        "  ZoneHVAC:EquipmentList,",
        "    SPACE4-1 Eq,             !- Name",
        "    SequentialLoad,          !- Load Distribution Scheme",
        "    ZoneHVAC:IdealLoadsAirSystem,  !- Zone Equipment 1 Object Type",
        "    SPACE4-1 AirSys,            !- Zone Equipment 1 Name",
        "    1,                       !- Zone Equipment 1 Cooling Sequence",
        "    1,                       !- Zone Equipment 1 Heating or No-Load Sequence",
        "    ,                        !- Zone Equipment 1 Sequential Cooling Fraction",
        "    ,                        !- Zone Equipment 1 Sequential Heating Fraction",
        "    WaterHeater:HeatPump:PumpedCondenser,    !- Zone Equipment 2 Object Type",
        "    Zone4HeatPumpWaterHeater,!- Zone Equipment 2 Name",
        "    2,                       !- Zone Equipment 2 Cooling Sequence",
        "    2,                       !- Zone Equipment 2 Heating or No-Load Sequence",
        "    ,                        !- Zone Equipment 2 Sequential Cooling Fraction",
        "    ;                        !- Zone Equipment 2 Sequential Heating Fraction",
        "  NodeList,",
        "    SPACE4-1 In Nodes,       !- Name",
        "    SPACE4-1 In Node,        !- Node 1 Name",
        "    Zone4AirInletNode,       !- Node 2 Name",
        "    IdealLoadInNode;       !- Node 2 Name",
        "  NodeList,",
        "    SPACE4-1 Out Nodes,      !- Name",
        "    Zone4AirOutletNode,      !- Node 1 Name",
        "    IdealLoadOutNode;      !- Node 1 Name",
    });

    ASSERT_TRUE(process_idf(idf_objects));

    bool ErrorsFound = false;
    HeatBalanceManager::GetZoneData(ErrorsFound);
    ASSERT_FALSE(ErrorsFound);
<<<<<<< HEAD
    EXPECT_FALSE(WaterThermalTanks::GetWaterThermalTankInput(state, OutputFiles::getSingleton()));
=======
    EXPECT_FALSE(WaterThermalTanks::GetWaterThermalTankInput(outputFiles()));
>>>>>>> 507eb8d3
}

TEST_F(EnergyPlusFixture, HPWHWrappedDummyNodeConfig)
{
    // Unit test for #5127

    std::vector<std::string> idf_lines({"Schedule:Constant,DummySch,,1.0;",
                                        "Curve:Biquadratic,",
                                        "    HPWH-Htg-Cap-fT,         !- Name",
                                        "    0.563,                   !- Coefficient1 Constant",
                                        "    0.0437,                  !- Coefficient2 x",
                                        "    0.000039,                !- Coefficient3 x**2",
                                        "    0.0055,                  !- Coefficient4 y",
                                        "    -.000148,                !- Coefficient5 y**2",
                                        "    -.000145,                !- Coefficient6 x*y",
                                        "    0,                       !- Minimum Value of x",
                                        "    100,                     !- Maximum Value of x",
                                        "    0,                       !- Minimum Value of y",
                                        "    100,                     !- Maximum Value of y",
                                        "    0;                       !- Minimum Curve Output",
                                        "Curve:Biquadratic,",
                                        "    HPWH-Htg-COP-fT,         !- Name",
                                        "    1.1332,                  !- Coefficient1 Constant",
                                        "    0.063,                   !- Coefficient2 x",
                                        "    -.0000979,               !- Coefficient3 x**2",
                                        "    -.00972,                 !- Coefficient4 y",
                                        "    -.0000214,               !- Coefficient5 y**2",
                                        "    -.000686,                !- Coefficient6 x*y",
                                        "    0,                       !- Minimum Value of x",
                                        "    100,                     !- Maximum Value of x",
                                        "    0,                       !- Minimum Value of y",
                                        "    100;                     !- Maximum Value of y",
                                        "Curve:Quadratic,",
                                        "    HPWH-COP-fPLR,           !- Name",
                                        "    1,                       !- Coefficient1 Constant",
                                        "    0,                       !- Coefficient2 x",
                                        "    0,                       !- Coefficient3 x**2",
                                        "    0,                       !- Minimum Value of x",
                                        "    1;                       !- Maximum Value of x"});
    for (int i = 1; i <= 2; ++i) {
        std::string const i_str = std::to_string(i);
        idf_lines.push_back("Coil:WaterHeating:AirToWaterHeatPump:Wrapped,");
        idf_lines.push_back("    HPWH Coil " + i_str + ",               !- Name");
        idf_lines.push_back("    2349.6,                  !- Rated Heating Capacity {W}");
        idf_lines.push_back("    2.4,                     !- Rated COP {W/W}");
        idf_lines.push_back("    0.981,                   !- Rated Sensible Heat Ratio");
        idf_lines.push_back("    19.72,                   !- Rated Evaporator Inlet Air Dry-Bulb Temperature {C}");
        idf_lines.push_back("    13.5,                    !- Rated Evaporator Inlet Air Wet-Bulb Temperature {C}");
        idf_lines.push_back("    48.89,                   !- Rated Condenser Water Temperature {C}");
        idf_lines.push_back("    0.189,                   !- Rated Evaporator Air Flow Rate {m3/s}");
        idf_lines.push_back("    Yes,                     !- Evaporator Fan Power Included in Rated COP");
        idf_lines.push_back("    HPWH Air Inlet " + i_str + ",          !- Evaporator Air Inlet Node Name");
        idf_lines.push_back("    HPWH Coil Outlet Fan Inlet " + i_str + ",  !- Evaporator Air Outlet Node Name");
        idf_lines.push_back("    0,                       !- Crankcase Heater Capacity {W}");
        idf_lines.push_back("    10,                      !- Maximum Ambient Temperature for Crankcase Heater Operation {C}");
        idf_lines.push_back("    WetBulbTemperature,      !- Evaporator Air Temperature Type for Curve Objects");
        idf_lines.push_back("    HPWH-Htg-Cap-fT,         !- Heating Capacity Function of Temperature Curve Name");
        idf_lines.push_back("    ,                        !- Heating Capacity Function of Air Flow Fraction Curve Name");
        idf_lines.push_back("    HPWH-Htg-COP-fT,         !- Heating COP Function of Temperature Curve Name");
        idf_lines.push_back("    ,                        !- Heating COP Function of Air Flow Fraction Curve Name");
        idf_lines.push_back("    HPWH-COP-fPLR;           !- Part Load Fraction Correlation Curve Name");
        idf_lines.push_back("Fan:OnOff,");
        idf_lines.push_back("    HPWH Fan " + i_str + ",                !- Name");
        idf_lines.push_back("    DummySch,                !- Availability Schedule Name");
        idf_lines.push_back("    0.1722,                   !- Fan Total Efficiency");
        idf_lines.push_back("    65,                     !- Pressure Rise {Pa}");
        idf_lines.push_back("    0.2279,                   !- Maximum Flow Rate {m3/s}");
        idf_lines.push_back("    1,                       !- Motor Efficiency");
        idf_lines.push_back("    0,                       !- Motor In Airstream Fraction");
        idf_lines.push_back("    HPWH Coil Outlet Fan Inlet " + i_str + ",  !- Air Inlet Node Name");
        idf_lines.push_back("    HPWH Air Outlet " + i_str + ",         !- Air Outlet Node Name");
        idf_lines.push_back("    ,                        !- Fan Power Ratio Function of Speed Ratio Curve Name");
        idf_lines.push_back("    ,                        !- Fan Efficiency Ratio Function of Speed Ratio Curve Name");
        idf_lines.push_back("    Water Heater;            !- End-Use Subcategory");
        idf_lines.push_back("WaterHeater:Stratified,");
        idf_lines.push_back("    HPWH Tank " + i_str + ",               !- Name");
        idf_lines.push_back("    Water Heater,            !- End-Use Subcategory");
        idf_lines.push_back("    0.287691,                !- Tank Volume {m3}");
        idf_lines.push_back("    1.594,                   !- Tank Height {m}");
        idf_lines.push_back("    VerticalCylinder,        !- Tank Shape");
        idf_lines.push_back("    ,                        !- Tank Perimeter {m}");
        idf_lines.push_back("    100,                     !- Maximum Temperature Limit {C}");
        idf_lines.push_back("    MasterSlave,             !- Heater Priority Control");
        idf_lines.push_back("    DummySch,                !- Heater 1 Setpoint Temperature Schedule Name");
        idf_lines.push_back("    18.5,                    !- Heater 1 Deadband Temperature Difference {deltaC}");
        idf_lines.push_back("    4500,                    !- Heater 1 Capacity {W}");
        idf_lines.push_back("    1.129,                   !- Heater 1 Height {m}");
        idf_lines.push_back("    DummySch,                !- Heater 2 Setpoint Temperature Schedule Name");
        idf_lines.push_back("    18.5,                    !- Heater 2 Deadband Temperature Difference {deltaC}");
        idf_lines.push_back("    0,                       !- Heater 2 Capacity {W}");
        idf_lines.push_back("    0.266,                   !- Heater 2 Height {m}");
        idf_lines.push_back("    Electricity,             !- Heater Fuel Type");
        idf_lines.push_back("    1,                       !- Heater Thermal Efficiency");
        idf_lines.push_back("    8.3,                     !- Off Cycle Parasitic Fuel Consumption Rate {W}");
        idf_lines.push_back("    Electricity,             !- Off Cycle Parasitic Fuel Type");
        idf_lines.push_back("    0,                       !- Off Cycle Parasitic Heat Fraction to Tank");
        idf_lines.push_back("    1,                       !- Off Cycle Parasitic Height {m}");
        idf_lines.push_back("    8.3,                     !- On Cycle Parasitic Fuel Consumption Rate {W}");
        idf_lines.push_back("    Electricity,             !- On Cycle Parasitic Fuel Type");
        idf_lines.push_back("    0,                       !- On Cycle Parasitic Heat Fraction to Tank");
        idf_lines.push_back("    1,                       !- On Cycle Parasitic Height {m}");
        idf_lines.push_back("    Schedule,                !- Ambient Temperature Indicator");
        idf_lines.push_back("    DummySch,                !- Ambient Temperature Schedule Name");
        idf_lines.push_back("    ,                        !- Ambient Temperature Zone Name");
        idf_lines.push_back("    ,                        !- Ambient Temperature Outdoor Air Node Name");
        idf_lines.push_back("    0.7878,                  !- Uniform Skin Loss Coefficient per Unit Area to Ambient Temperature {W/m2-K}");
        idf_lines.push_back("    1,                       !- Skin Loss Fraction to Zone");
        idf_lines.push_back("    ,                        !- Off Cycle Flue Loss Coefficient to Ambient Temperature {W/K}");
        idf_lines.push_back("    1,                       !- Off Cycle Flue Loss Fraction to Zone");
        idf_lines.push_back("    0.001,                   !- Peak Use Flow Rate {m3/s}");
        idf_lines.push_back("    DummySch,                !- Use Flow Rate Fraction Schedule Name");
        idf_lines.push_back("    DummySch,                !- Cold Water Supply Temperature Schedule Name");
        idf_lines.push_back("    ,                        !- Use Side Inlet Node Name");
        idf_lines.push_back("    ,                        !- Use Side Outlet Node Name");
        idf_lines.push_back("    1,                       !- Use Side Effectiveness");
        idf_lines.push_back("    0,                       !- Use Side Inlet Height {m}");
        idf_lines.push_back("    autocalculate,           !- Use Side Outlet Height {m}");
        idf_lines.push_back("    ,                        !- Source Side Inlet Node Name");
        idf_lines.push_back("    ,                        !- Source Side Outlet Node Name");
        idf_lines.push_back("    1,                       !- Source Side Effectiveness");
        idf_lines.push_back("    0.7,                     !- Source Side Inlet Height {m}");
        idf_lines.push_back("    0,                       !- Source Side Outlet Height {m}");
        idf_lines.push_back("    Fixed,                   !- Inlet Mode");
        idf_lines.push_back("    autosize,                !- Use Side Design Flow Rate {m3/s}");
        idf_lines.push_back("    autosize,                !- Source Side Design Flow Rate {m3/s}");
        idf_lines.push_back("    1.5,                     !- Indirect Water Heating Recovery Time {hr}");
        idf_lines.push_back("    12;                      !- Number of Nodes");
        idf_lines.push_back("WaterHeater:HeatPump:WrappedCondenser,");
        idf_lines.push_back("    HPWH " + i_str + ",                    !- Name");
        idf_lines.push_back("    DummySch,                !- Availability Schedule Name");
        idf_lines.push_back("    DummySch,                !- Compressor Setpoint Temperature Schedule Name");
        idf_lines.push_back("    3.89,                    !- Dead Band Temperature Difference {deltaC}");
        idf_lines.push_back("    0.0664166667,            !- Condenser Bottom Location");
        idf_lines.push_back("    0.8634166667,            !- Condenser Top Location");
        idf_lines.push_back("    0.2279,                  !- Evaporator Air Flow Rate {m3/s}");
        idf_lines.push_back("    Schedule,                !- Inlet Air Configuration");
        idf_lines.push_back("    HPWH Air Inlet " + i_str + ",          !- Air Inlet Node Name");
        idf_lines.push_back("    HPWH Air Outlet " + i_str + ",         !- Air Outlet Node Name");
        idf_lines.push_back("    ,                        !- Outdoor Air Node Name");
        idf_lines.push_back("    ,                        !- Exhaust Air Node Name");
        idf_lines.push_back("    DummySch,                !- Inlet Air Temperature Schedule Name");
        idf_lines.push_back("    DummySch,                !- Inlet Air Humidity Schedule Name");
        idf_lines.push_back("    ,                        !- Inlet Air Zone Name");
        idf_lines.push_back("    WaterHeater:Stratified,  !- Tank Object Type");
        idf_lines.push_back("    HPWH Tank " + i_str + ",               !- Tank Name");
        idf_lines.push_back("    ,                        !- Tank Use Side Inlet Node Name");
        idf_lines.push_back("    ,                        !- Tank Use Side Outlet Node Name");
        idf_lines.push_back("    Coil:WaterHeating:AirToWaterHeatPump:Wrapped,   !- DX Coil Object Type");
        idf_lines.push_back("    HPWH Coil " + i_str + ",               !- DX Coil Name");
        idf_lines.push_back("    7.2,                     !- Minimum Inlet Air Temperature for Compressor Operation {C}");
        idf_lines.push_back("    ,                        !- Maximum Inlet Air Temperature for Compressor Operation {C}");
        idf_lines.push_back("    Schedule,                !- Compressor Location");
        idf_lines.push_back("    DummySch,                !- Compressor Ambient Temperature Schedule Name");
        idf_lines.push_back("    Fan:OnOff,               !- Fan Object Type");
        idf_lines.push_back("    HPWH Fan " + i_str + ",                !- Fan Name");
        idf_lines.push_back("    DrawThrough,             !- Fan Placement");
        idf_lines.push_back("    0,                       !- On Cycle Parasitic Electric Load {W}");
        idf_lines.push_back("    0,                       !- Off Cycle Parasitic Electric Load {W}");
        idf_lines.push_back("    Outdoors,                !- Parasitic Heat Rejection Location");
        idf_lines.push_back("    ,                        !- Inlet Air Mixer Node Name");
        idf_lines.push_back("    ,                        !- Outlet Air Splitter Node Name");
        idf_lines.push_back("    ,                        !- Inlet Air Mixer Schedule Name");
        idf_lines.push_back("    MutuallyExclusive,       !- Tank Element Control Logic");
        idf_lines.push_back("    1.262,                   !- Control Sensor 1 Height In Stratified Tank");
        idf_lines.push_back("    0.75,                    !- Control Sensor 1 Weight");
        idf_lines.push_back("    0.464;                   !- Control Sensor 2 Height In Stratified Tank");
    }
    std::string const idf_objects = delimited_string(idf_lines);

    ASSERT_TRUE(process_idf(idf_objects));

<<<<<<< HEAD
    WaterThermalTanks::GetWaterThermalTankInput(state, OutputFiles::getSingleton());
=======
    WaterThermalTanks::GetWaterThermalTankInput(outputFiles());
>>>>>>> 507eb8d3

    for (int i = 1; i <= WaterThermalTanks::numHeatPumpWaterHeater; ++i) {
        auto const &HPWH = WaterThermalTanks::HPWaterHeater(i);
        auto const &Tank = WaterThermalTanks::WaterThermalTank(HPWH.WaterHeaterTankNum);
        EXPECT_EQ(HPWH.CondWaterInletNode, Tank.SourceOutletNode);
        EXPECT_EQ(HPWH.CondWaterOutletNode, Tank.SourceInletNode);
    }
}

TEST_F(EnergyPlusFixture, HPWHEnergyBalance)
{
    using DataGlobals::HourOfDay;
    using DataGlobals::TimeStep;
    using DataGlobals::TimeStepZone;
    using DataHVACGlobals::SysTimeElapsed;
    using DataHVACGlobals::TimeStepSys;
    using FluidProperties::GetSpecificHeatGlycol;
    using FluidProperties::Water;
    using WaterThermalTanks::HPWaterHeater;
    using WaterThermalTanks::WaterThermalTank;

    std::string idf_objects = delimited_string({
        "Schedule:Constant,",
        "    WaterHeaterSP1Schedule,  !- Name",
        "    ,             !- Schedule Type Limits Name",
        "    51.666666666666664;      !- Hourly Value",
        "Schedule:Constant,",
        "    HPWH_Tamb_1,             !- Name",
        "    ,             !- Schedule Type Limits Name",
        "    23;                      !- Hourly Value",
        "Schedule:Constant,",
        "    HPWH_RHamb_1,            !- Name",
        "    ,        !- Schedule Type Limits Name",
        "    0.5;                     !- Hourly Value",
        "Schedule:Constant,",
        "    HPWHBottomElementSetpoint_1,  !- Name",
        "    ,             !- Schedule Type Limits Name",
        "    -60;                     !- Hourly Value",
        "Schedule:Constant,",
        "    HPWHTopElementSetpoint_1,!- Name",
        "    ,             !- Schedule Type Limits Name",
        "    42.666566666666675;      !- Hourly Value",
        "Schedule:Constant, ZeroSch,,0.0;",
        "Schedule:Constant, UseInSch,,15.624554988670047;",
        "WaterHeater:Stratified,",
        "    Water Heater_1,          !- Name",
        "    Domestic Hot Water_1,    !- End-Use Subcategory",
        "    0.170343531,             !- Tank Volume {m3}",
        "    1.0335,                  !- Tank Height {m}",
        "    VerticalCylinder,        !- Tank Shape",
        "    ,                        !- Tank Perimeter {m}",
        "    ,                        !- Maximum Temperature Limit {C}",
        "    MasterSlave,             !- Heater Priority Control",
        "    HPWHTopElementSetpoint_1,!- Heater 1 Setpoint Temperature Schedule Name",
        "    25,                      !- Heater 1 Deadband Temperature Difference {deltaC}",
        "    4500,                    !- Heater 1 Capacity {W}",
        "    0.7320625,               !- Heater 1 Height {m}",
        "    HPWHBottomElementSetpoint_1,  !- Heater 2 Setpoint Temperature Schedule Name",
        "    30,                      !- Heater 2 Deadband Temperature Difference {deltaC}",
        "    4500,                    !- Heater 2 Capacity {W}",
        "    0.1291875,               !- Heater 2 Height {m}",
        "    Electricity,             !- Heater Fuel Type",
        "    1,                       !- Heater Thermal Efficiency",
        "    3,                       !- Off Cycle Parasitic Fuel Consumption Rate {W}",
        "    Electricity,             !- Off Cycle Parasitic Fuel Type",
        "    0,                       !- Off Cycle Parasitic Heat Fraction to Tank",
        "    0,                       !- Off Cycle Parasitic Height {m}",
        "    3,                       !- On Cycle Parasitic Fuel Consumption Rate {W}",
        "    Electricity,             !- On Cycle Parasitic Fuel Type",
        "    0,                       !- On Cycle Parasitic Heat Fraction to Tank",
        "    0,                       !- On Cycle Parasitic Height {m}",
        "    Schedule,                !- Ambient Temperature Indicator",
        "    HPWH_Tamb_1,             !- Ambient Temperature Schedule Name",
        "    ,                        !- Ambient Temperature Zone Name",
        "    ,                        !- Ambient Temperature Outdoor Air Node Name",
        "    1.132213669226055,       !- Uniform Skin Loss Coefficient per Unit Area to Ambient Temperature {W/m2-K}",
        "    1,                       !- Skin Loss Fraction to Zone",
        "    0,                       !- Off Cycle Flue Loss Coefficient to Ambient Temperature {W/K}",
        "    1,                       !- Off Cycle Flue Loss Fraction to Zone",
        "    0.00038754,              !- Peak Use Flow Rate {m3/s}",
        "    ZeroSch,                 !- Use Flow Rate Fraction Schedule Name",
        "    UseInSch,                !- Cold Water Supply Temperature Schedule Name",
        "    Water Heater Use Inlet Node_1,            !- Use Side Inlet Node Name",
        "    Water Heater Use Outlet Node_1,           !- Use Side Outlet Node Name",
        "    1,                       !- Use Side Effectiveness",
        "    0,                       !- Use Side Inlet Height {m}",
        "    autocalculate,           !- Use Side Outlet Height {m}",
        "    ,                        !- Source Side Inlet Node Name",
        "    ,                        !- Source Side Outlet Node Name",
        "    1,                       !- Source Side Effectiveness",
        "    0.1,                     !- Source Side Inlet Height {m}",
        "    0,                       !- Source Side Outlet Height {m}",
        "    Fixed,                   !- Inlet Mode",
        "    autosize,                !- Use Side Design Flow Rate {m3/s}",
        "    autosize,                !- Source Side Design Flow Rate {m3/s}",
        "    ,                        !- Indirect Water Heating Recovery Time {hr}",
        "    12,                      !- Number of Nodes",
        "    0;                       !- Additional Destratification Conductivity {W/m-K}",
        "WaterHeater:HeatPump:WrappedCondenser,",
        "    HPWH_1,                  !- Name",
        "    ,                        !- Availability Schedule Name",
        "    WaterHeaterSP1Schedule,  !- Compressor Setpoint Temperature Schedule Name",
        "    0.5,                     !- Dead Band Temperature Difference {deltaC}",
        "    0.0869862499999999,      !- Condenser Bottom Location {m}",
        "    0.5598125000000002,      !- Condenser Top Location {m}",
        "    0.08542248664,           !- Evaporator Air Flow Rate {m3/s}",
        "    Schedule,                !- Inlet Air Configuration",
        "    HPWH Air Inlet Node_1,   !- Air Inlet Node Name",
        "    HPWH Air Outlet Node_1,  !- Air Outlet Node Name",
        "    ,                        !- Outdoor Air Node Name",
        "    ,                        !- Exhaust Air Node Name",
        "    HPWH_Tamb_1,             !- Inlet Air Temperature Schedule Name",
        "    HPWH_RHamb_1,            !- Inlet Air Humidity Schedule Name",
        "    ,                        !- Inlet Air Zone Name",
        "    WaterHeater:Stratified,  !- Tank Object Type",
        "    Water Heater_1,          !- Tank Name",
        "    Water Heater Use Inlet Node_1,  !- Tank Use Side Inlet Node Name",
        "    Water Heater Use Outlet Node_1,  !- Tank Use Side Outlet Node Name",
        "    Coil:WaterHeating:AirToWaterHeatPump:Wrapped,  !- DX Coil Object Type",
        "    HPWH Coil_1,             !- DX Coil Name",
        "    7.222222222222222,       !- Minimum Inlet Air Temperature for Compressor Operation {C}",
        "    48.888888888888886,      !- Maximum Inlet Air Temperature for Compressor Operation {C}",
        "    Schedule,                !- Compressor Location",
        "    HPWH_Tamb_1,             !- Compressor Ambient Temperature Schedule Name",
        "    Fan:OnOff,               !- Fan Object Type",
        "    HPWH Fan_1,              !- Fan Name",
        "    DrawThrough,             !- Fan Placement",
        "    0,                       !- On Cycle Parasitic Electric Load {W}",
        "    0,                       !- Off Cycle Parasitic Electric Load {W}",
        "    Outdoors,                !- Parasitic Heat Rejection Location",
        "    ,                        !- Inlet Air Mixer Node Name",
        "    ,                        !- Outlet Air Splitter Node Name",
        "    ,                        !- Inlet Air Mixer Schedule Name",
        "    MutuallyExclusive,       !- Tank Element Control Logic",
        "    0.8181875000000001,      !- Control Sensor 1 Height In Stratified Tank {m}",
        "    1,                       !- Control Sensor 1 Weight {dimensionless}",
        "    0.8181875000000001;      !- Control Sensor 2 Height In Stratified Tank {m}",
        "Coil:WaterHeating:AirToWaterHeatPump:Wrapped,",
        "    HPWH Coil_1,             !- Name",
        "    1400,                    !- Rated Heating Capacity {W}",
        "    2.8,                     !- Rated COP {W/W}",
        "    0.88,                    !- Rated Sensible Heat Ratio",
        "    19.72222222222222,       !- Rated Evaporator Inlet Air Dry-Bulb Temperature {C}",
        "    13.533905564389693,      !- Rated Evaporator Inlet Air Wet-Bulb Temperature {C}",
        "    48.89,                   !- Rated Condenser Water Temperature {C}",
        "    0.08542248664,           !- Rated Evaporator Air Flow Rate {m3/s}",
        "    Yes,                     !- Evaporator Fan Power Included in Rated COP",
        "    HPWH Air Inlet Node_1,   !- Evaporator Air Inlet Node Name",
        "    HPWH CoilAirOutlet FanAirInlet_1,  !- Evaporator Air Outlet Node Name",
        "    0,                       !- Crankcase Heater Capacity {W}",
        "    0,                       !- Maximum Ambient Temperature for Crankcase Heater Operation {C}",
        "    WetBulbTemperature,      !- Evaporator Air Temperature Type for Curve Objects",
        "    HPWH-Cap-fT,             !- Heating Capacity Function of Temperature Curve Name",
        "    ,                        !- Heating Capacity Function of Air Flow Fraction Curve Name",
        "    HPWH-COP-fT;             !- Heating COP Function of Temperature Curve Name",
        "Curve:Biquadratic,",
        "    HPWH-Cap-fT,             !- Name",
        "    0.563,                   !- Coefficient1 Constant",
        "    0.0437,                  !- Coefficient2 x",
        "    0.000039,                !- Coefficient3 x**2",
        "    0.0055,                  !- Coefficient4 y",
        "    -0.000148,               !- Coefficient5 y**2",
        "    -0.000145,               !- Coefficient6 x*y",
        "    0,                       !- Minimum Value of x",
        "    100,                     !- Maximum Value of x",
        "    0,                       !- Minimum Value of y",
        "    100;                     !- Maximum Value of y",
        "Curve:Biquadratic,",
        "    HPWH-COP-fT,             !- Name",
        "    1.1332,                  !- Coefficient1 Constant",
        "    0.063,                   !- Coefficient2 x",
        "    -0.0000979,              !- Coefficient3 x**2",
        "    -0.00972,                !- Coefficient4 y",
        "    -0.0000214,              !- Coefficient5 y**2",
        "    -0.000686,               !- Coefficient6 x*y",
        "    0,                       !- Minimum Value of x",
        "    100,                     !- Maximum Value of x",
        "    0,                       !- Minimum Value of y",
        "    100;                     !- Maximum Value of y",
        "Fan:OnOff,",
        "    HPWH Fan_1,              !- Name",
        "    ,                !- Availability Schedule Name",
        "    0.2349521887445888,      !- Fan Total Efficiency",
        "    23,                      !- Pressure Rise {Pa}",
        "    0.08542248664,           !- Maximum Flow Rate {m3/s}",
        "    1,                       !- Motor Efficiency",
        "    1,                       !- Motor In Airstream Fraction",
        "    HPWH CoilAirOutlet FanAirInlet_1,  !- Air Inlet Node Name",
        "    HPWH Air Outlet Node_1,  !- Air Outlet Node Name",
        "    ,                        !- Fan Power Ratio Function of Speed Ratio Curve Name",
        "    ,                        !- Fan Efficiency Ratio Function of Speed Ratio Curve Name",
        "    Water Heating_1;         !- End-Use Subcategory",
    });

    ASSERT_TRUE(process_idf(idf_objects));

<<<<<<< HEAD
    ASSERT_FALSE(WaterThermalTanks::GetWaterThermalTankInput(state, OutputFiles::getSingleton()));
=======
    ASSERT_FALSE(WaterThermalTanks::GetWaterThermalTankInput(outputFiles()));
>>>>>>> 507eb8d3

    WaterThermalTanks::WaterThermalTankData &Tank = WaterThermalTank(1);
    WaterThermalTanks::HeatPumpWaterHeaterData &HPWH = HPWaterHeater(Tank.HeatPumpNum);
    DXCoils::DXCoilData &Coil = DXCoils::DXCoil(HPWH.DXCoilNum);
    Tank.Node(1).SavedTemp = 51.190278176501131;
    Tank.Node(2).SavedTemp = 51.190445301209223;
    Tank.Node(3).SavedTemp = 51.190593898651336;
    Tank.Node(4).SavedTemp = 51.190723967704933;
    Tank.Node(5).SavedTemp = 51.190835506744591;
    Tank.Node(6).SavedTemp = 51.190928513641957;
    Tank.Node(7).SavedTemp = 51.191002985765977;
    Tank.Node(8).SavedTemp = 51.191058919982886;
    Tank.Node(9).SavedTemp = 51.191096312656462;
    Tank.Node(10).SavedTemp = 51.191115159648149;
    Tank.Node(11).SavedTemp = 51.191115456317263;
    Tank.Node(12).SavedTemp = 50.719215567792681;
    Tank.TankTemp = 0.0;
    for (int i = 1; i <= Tank.Nodes; ++i) {
        Tank.Node(i).Temp = Tank.Node(i).SavedTemp;
        Tank.TankTemp += Tank.Node(i).Temp;
    }
    Tank.TankTemp /= Tank.Nodes;
    Tank.SavedHeaterOn1 = false;
    Tank.HeaterOn1 = Tank.SavedHeaterOn1;
    Tank.SavedHeaterOn2 = false;
    Tank.HeaterOn2 = Tank.SavedHeaterOn2;
    Tank.SavedUseOutletTemp = 51.213965403927645;
    Tank.UseOutletTemp = Tank.SavedUseOutletTemp;
    Tank.SavedSourceOutletTemp = 51.214754672592335;
    Tank.SourceOutletTemp = Tank.SavedSourceOutletTemp;
    Tank.UseInletTemp = 15.624554988670047;
    Tank.AmbientTemp = 23.0;

    HourOfDay = 0;
    TimeStep = 1;
    TimeStepZone = 10. / 60.;
    TimeStepSys = TimeStepZone;
    SysTimeElapsed = 0.0;
    Tank.TimeElapsed = HourOfDay + TimeStep * TimeStepZone + SysTimeElapsed;

    DataHVACGlobals::HPWHInletDBTemp = 21.666666666666668;
    DataHVACGlobals::HPWHInletWBTemp = 14.963459972723468;
    HPWH.SetPointTemp = 51.666666666666664;
    OutputReportPredefined::pdstHeatCoil = -1;
    WaterThermalTanks::mdotAir = 0.0993699992873531;

    int GlycolIndex = 0;
    const Real64 Cp = FluidProperties::GetSpecificHeatGlycol(Water, Tank.TankTemp, GlycolIndex, "HPWHEnergyBalance");

    Tank.CalcHeatPumpWaterHeater(state, false);

    const Real64 HeatFromCoil = Coil.TotalHeatingEnergyRate * TimeStepSys * 3600; // J
    Real64 TankEnergySum = 0;
    for (int i = 1; i <= Tank.Nodes; ++i) {
        const WaterThermalTanks::StratifiedNodeData &Node = Tank.Node(i);

        // I don't want to have to deal with source or use side heat transfer, so verify it's not happening.
        EXPECT_TRUE(Node.UseMassFlowRate == 0);
        EXPECT_TRUE(Node.SourceMassFlowRate == 0);

        // Sum up the energy accounted for in the change in tank temperature
        TankEnergySum += Node.Mass * Cp * (Node.Temp - Node.SavedTemp);
    }

    // Add back in the energy that was lost to ambient
    TankEnergySum -= Tank.LossRate * TimeStepSys * 3600;

    const Real64 ErrorBound = HeatFromCoil * 0.0001; // Within 0.01% of each other
    EXPECT_NEAR(HeatFromCoil, TankEnergySum, ErrorBound);
}

TEST_F(EnergyPlusFixture, HPWHSizing)
{
    std::string const idf_objects = delimited_string({
        "  Schedule:Constant, DummySch, , 1.0;",
        "  WaterHeater:HeatPump:PumpedCondenser,",
        "    Zone4HeatPumpWaterHeater,!- Name",
        "    ,  !- Availability Schedule Name",
        "    DummySch,             !- Compressor Setpoint Temperature Schedule Name",
        "    2.0,                     !- Dead Band Temperature Difference {deltaC}",
        "    Zone4WaterInletNode,     !- Condenser Water Inlet Node Name",
        "    Zone4WaterOutletNode,    !- Condenser Water Outlet Node Name",
        "    autocalculate,           !- Condenser Water Flow Rate {m3/s}",
        "    autocalculate,           !- Evaporator Air Flow Rate {m3/s}",
        "    ZoneAirOnly,             !- Inlet Air Configuration",
        "    Zone4AirOutletNode,      !- Air Inlet Node Name",
        "    Zone4AirInletNode,       !- Air Outlet Node Name",
        "    ,                        !- Outdoor Air Node Name",
        "    ,                        !- Exhaust Air Node Name",
        "    ,                        !- Inlet Air Temperature Schedule Name",
        "    ,                        !- Inlet Air Humidity Schedule Name",
        "    SPACE4-1,                !- Inlet Air Zone Name",
        "    WaterHeater:Mixed,       !- Tank Object Type",
        "    Zone4HPWHTank,           !- Tank Name",
        "    ,                        !- Tank Use Side Inlet Node Name",
        "    ,                        !- Tank Use Side Outlet Node Name",
        "    Coil:WaterHeating:AirToWaterHeatPump:Pumped,  !- DX Coil Object Type",
        "    Zone4HPWHDXCoil,         !- DX Coil Name",
        "    5.0,                     !- Minimum Inlet Air Temperature for Compressor Operation {C}",
        "    ,                        !- Maximum Inlet Air Temperature for Compressor Operation {C}",
        "    Zone,                    !- Compressor Location",
        "    ,                        !- Compressor Ambient Temperature Schedule Name",
        "    Fan:OnOff,               !- Fan Object Type",
        "    Zone4HPWHFan,            !- Fan Name",
        "    DrawThrough,             !- Fan Placement",
        "    15.0,                    !- On Cycle Parasitic Electric Load {W}",
        "    5.0,                     !- Off Cycle Parasitic Electric Load {W}",
        "    Zone;                    !- Parasitic Heat Rejection Location",
        "  WaterHeater:Mixed,",
        "    Zone4HPWHTank,           !- Name",
        "    0.3785,                  !- Tank Volume {m3}",
        "    DummySch,                !- Setpoint Temperature Schedule Name",
        "    2.0,                     !- Deadband Temperature Difference {deltaC}",
        "    82.2222,                 !- Maximum Temperature Limit {C}",
        "    CYCLE,                   !- Heater Control Type",
        "    5000,                    !- Heater Maximum Capacity {W}",
        "    0,                       !- Heater Minimum Capacity {W}",
        "    ,                        !- Heater Ignition Minimum Flow Rate {m3/s}",
        "    ,                        !- Heater Ignition Delay {s}",
        "    ELECTRICITY,             !- Heater Fuel Type",
        "    0.95,                    !- Heater Thermal Efficiency",
        "    ,                        !- Part Load Factor Curve Name",
        "    10,                      !- Off Cycle Parasitic Fuel Consumption Rate {W}",
        "    ELECTRICITY,             !- Off Cycle Parasitic Fuel Type",
        "    0,                       !- Off Cycle Parasitic Heat Fraction to Tank",
        "    30,                      !- On Cycle Parasitic Fuel Consumption Rate {W}",
        "    ELECTRICITY,             !- On Cycle Parasitic Fuel Type",
        "    0,                       !- On Cycle Parasitic Heat Fraction to Tank",
        "    Schedule,                !- Ambient Temperature Indicator",
        "    DummySch,                !- Ambient Temperature Schedule Name",
        "    ,                        !- Ambient Temperature Zone Name",
        "    ,                        !- Ambient Temperature Outdoor Air Node Name",
        "    2.0,                     !- Off Cycle Loss Coefficient to Ambient Temperature {W/K}",
        "    1.0,                     !- Off Cycle Loss Fraction to Zone",
        "    2.0,                     !- On Cycle Loss Coefficient to Ambient Temperature {W/K}",
        "    1.0,                     !- On Cycle Loss Fraction to Zone",
        "    0.00379,                 !- Peak Use Flow Rate {m3/s}",
        "    DummySch,                !- Use Flow Rate Fraction Schedule Name",
        "    ,                        !- Cold Water Supply Temperature Schedule Name",
        "    ,                        !- Use Side Inlet Node Name",
        "    ,                        !- Use Side Outlet Node Name",
        "    ,                        !- Use Side Effectiveness",
        "    Zone4WaterOutletNode,    !- Source Side Inlet Node Name",
        "    Zone4WaterInletNode,     !- Source Side Outlet Node Name",
        "    0.95;                    !- Source Side Effectiveness",
        "  Coil:WaterHeating:AirToWaterHeatPump:Pumped,",
        "    Zone4HPWHDXCoil,         !- Name",
        "    4000.0,                  !- Rated Heating Capacity {W}",
        "    3.2,                     !- Rated COP {W/W}",
        "    0.6956,                  !- Rated Sensible Heat Ratio",
        "    29.44,                   !- Rated Evaporator Inlet Air Dry-Bulb Temperature {C}",
        "    22.22,                   !- Rated Evaporator Inlet Air Wet-Bulb Temperature {C}",
        "    55.72,                   !- Rated Condenser Inlet Water Temperature {C}",
        "    autocalculate,           !- Rated Evaporator Air Flow Rate {m3/s}",
        "    autocalculate,           !- Rated Condenser Water Flow Rate {m3/s}",
        "    No,                      !- Evaporator Fan Power Included in Rated COP",
        "    No,                      !- Condenser Pump Power Included in Rated COP",
        "    No,                      !- Condenser Pump Heat Included in Rated Heating Capacity and Rated COP",
        "    150.0,                   !- Condenser Water Pump Power {W}",
        "    0.1,                     !- Fraction of Condenser Pump Heat to Water",
        "    Zone4AirOutletNode,      !- Evaporator Air Inlet Node Name",
        "    Zone4DXCoilAirOutletNode,!- Evaporator Air Outlet Node Name",
        "    Zone4WaterInletNode,     !- Condenser Water Inlet Node Name",
        "    Zone4WaterOutletNode,    !- Condenser Water Outlet Node Name",
        "    100.0,                   !- Crankcase Heater Capacity {W}",
        "    5.0,                     !- Maximum Ambient Temperature for Crankcase Heater Operation {C}",
        "    WetBulbTemperature,      !- Evaporator Air Temperature Type for Curve Objects",
        "    HPWHHeatingCapFTemp,     !- Heating Capacity Function of Temperature Curve Name",
        "    ,                        !- Heating Capacity Function of Air Flow Fraction Curve Name",
        "    ,                        !- Heating Capacity Function of Water Flow Fraction Curve Name",
        "    HPWHHeatingCOPFTemp,     !- Heating COP Function of Temperature Curve Name",
        "    ,                        !- Heating COP Function of Air Flow Fraction Curve Name",
        "    ,                        !- Heating COP Function of Water Flow Fraction Curve Name",
        "    HPWHPLFFPLR;             !- Part Load Fraction Correlation Curve Name",
        "  Fan:OnOff,",
        "    Zone4HPWHFan,            !- Name",
        "    ,  !- Availability Schedule Name",
        "    0.7,                     !- Fan Total Efficiency",
        "    100.0,                   !- Pressure Rise {Pa}",
        "    autosize,                  !- Maximum Flow Rate {m3/s}",
        "    0.9,                     !- Motor Efficiency",
        "    1.0,                     !- Motor In Airstream Fraction",
        "    Zone4DXCoilAirOutletNode,!- Air Inlet Node Name",
        "    Zone4AirInletNode;       !- Air Outlet Node Name",
        "  Curve:Biquadratic,",
        "    HPWHHeatingCapFTemp,     !- Name",
        "    0.369827,                !- Coefficient1 Constant",
        "    0.043341,                !- Coefficient2 x",
        "    -0.00023,                !- Coefficient3 x**2",
        "    0.000466,                !- Coefficient4 y",
        "    0.000026,                !- Coefficient5 y**2",
        "    -0.00027,                !- Coefficient6 x*y",
        "    0.0,                     !- Minimum Value of x",
        "    40.0,                    !- Maximum Value of x",
        "    20.0,                    !- Minimum Value of y",
        "    90.0,                    !- Maximum Value of y",
        "    ,                        !- Minimum Curve Output",
        "    ,                        !- Maximum Curve Output",
        "    Temperature,             !- Input Unit Type for X",
        "    Temperature,             !- Input Unit Type for Y",
        "    Dimensionless;           !- Output Unit Type",
        "  Curve:Biquadratic,",
        "    HPWHHeatingCOPFTemp,     !- Name",
        "    1.19713,                 !- Coefficient1 Constant",
        "    0.077849,                !- Coefficient2 x",
        "    -0.0000016,              !- Coefficient3 x**2",
        "    -0.02675,                !- Coefficient4 y",
        "    0.000296,                !- Coefficient5 y**2",
        "    -0.00112,                !- Coefficient6 x*y",
        "    0.0,                     !- Minimum Value of x",
        "    40.0,                    !- Maximum Value of x",
        "    20.0,                    !- Minimum Value of y",
        "    90.0,                    !- Maximum Value of y",
        "    ,                        !- Minimum Curve Output",
        "    ,                        !- Maximum Curve Output",
        "    Temperature,             !- Input Unit Type for X",
        "    Temperature,             !- Input Unit Type for Y",
        "    Dimensionless;           !- Output Unit Type",
        "  Curve:Quadratic,",
        "    HPWHPLFFPLR,             !- Name",
        "    0.75,                    !- Coefficient1 Constant",
        "    0.25,                    !- Coefficient2 x",
        "    0.0,                     !- Coefficient3 x**2",
        "    0.0,                     !- Minimum Value of x",
        "    1.0;                     !- Maximum Value of x",
        "  Zone,",
        "    SPACE4-1,                !- Name",
        "    0,                       !- Direction of Relative North {deg}",
        "    0,                       !- X Origin {m}",
        "    0,                       !- Y Origin {m}",
        "    0,                       !- Z Origin {m}",
        "    1,                       !- Type",
        "    1,                       !- Multiplier",
        "    2.438400269,             !- Ceiling Height {m}",
        "    103.311355591;           !- Volume {m3}",
        "  ZoneHVAC:IdealLoadsAirSystem,",
        "    SPACE4-1 AirSys, !- Name",
        "    ,                        !- Availability Schedule Name",
        "    IdealLoadInNode,         !- Zone Supply Air Node Name",
        "    IdealLoadOutNode,        !- Zone Exhaust Air Node Name",
        "    ,                        !- System Inlet Air Node Name",
        "    50,                      !- Maximum Heating Supply Air Temperature {C}",
        "    13,                      !- Minimum Cooling Supply Air Temperature {C}",
        "    0.015,                   !- Maximum Heating Supply Air Humidity Ratio {kgWater/kgDryAir}",
        "    0.009,                   !- Minimum Cooling Supply Air Humidity Ratio {kgWater/kgDryAir}",
        "    NoLimit,                 !- Heating Limit",
        "    autosize,                !- Maximum Heating Air Flow Rate {m3/s}",
        "    ,                        !- Maximum Sensible Heating Capacity {W}",
        "    NoLimit,                 !- Cooling Limit",
        "    autosize,                !- Maximum Cooling Air Flow Rate {m3/s}",
        "    ,                        !- Maximum Total Cooling Capacity {W}",
        "    ,                        !- Heating Availability Schedule Name",
        "    ,                        !- Cooling Availability Schedule Name",
        "    ConstantSupplyHumidityRatio,  !- Dehumidification Control Type",
        "    ,                        !- Cooling Sensible Heat Ratio {dimensionless}",
        "    ConstantSupplyHumidityRatio,  !- Humidification Control Type",
        "    ,                        !- Design Specification Outdoor Air Object Name",
        "    ,                        !- Outdoor Air Inlet Node Name",
        "    ,                        !- Demand Controlled Ventilation Type",
        "    ,                        !- Outdoor Air Economizer Type",
        "    ,                        !- Heat Recovery Type",
        "    ,                        !- Sensible Heat Recovery Effectiveness {dimensionless}",
        "    ;                        !- Latent Heat Recovery Effectiveness {dimensionless}",
        "  ZoneHVAC:EquipmentConnections,",
        "    SPACE4-1,                !- Zone Name",
        "    SPACE4-1 Eq,             !- Zone Conditioning Equipment List Name",
        "    SPACE4-1 In Nodes,       !- Zone Air Inlet Node or NodeList Name",
        "    SPACE4-1 Out Nodes,      !- Zone Air Exhaust Node or NodeList Name",
        "    SPACE4-1 Node,           !- Zone Air Node Name",
        "    SPACE4-1 Out Node;       !- Zone Return Air Node Name",
        "  ZoneHVAC:EquipmentList,",
        "    SPACE4-1 Eq,             !- Name",
        "    SequentialLoad,          !- Load Distribution Scheme",
        "    ZoneHVAC:IdealLoadsAirSystem,  !- Zone Equipment 1 Object Type",
        "    SPACE4-1 AirSys,            !- Zone Equipment 1 Name",
        "    1,                       !- Zone Equipment 1 Cooling Sequence",
        "    1,                       !- Zone Equipment 1 Heating or No-Load Sequence",
        "    ,                        !- Zone Equipment 1 Sequential Cooling Fraction",
        "    ,                        !- Zone Equipment 1 Sequential Heating Fraction",
        "    WaterHeater:HeatPump:PumpedCondenser,    !- Zone Equipment 2 Object Type",
        "    Zone4HeatPumpWaterHeater,!- Zone Equipment 2 Name",
        "    2,                       !- Zone Equipment 2 Cooling Sequence",
        "    2,                       !- Zone Equipment 2 Heating or No-Load Sequence",
        "    ,                        !- Zone Equipment 2 Sequential Cooling Fraction",
        "    ;                        !- Zone Equipment 2 Sequential Heating Fraction",
        "  NodeList,",
        "    SPACE4-1 In Nodes,       !- Name",
        "    SPACE4-1 In Node,        !- Node 1 Name",
        "    Zone4AirInletNode,       !- Node 2 Name",
        "    IdealLoadInNode;       !- Node 2 Name",
        "  NodeList,",
        "    SPACE4-1 Out Nodes,      !- Name",
        "    Zone4AirOutletNode,      !- Node 1 Name",
        "    IdealLoadOutNode;      !- Node 1 Name",
    });

    ASSERT_TRUE(process_idf(idf_objects));

    bool ErrorsFound = false;
    int CompIndex = 1;
    Real64 SenseLoadMet = 0;
    Real64 LatLoadMet = 0;
    HeatBalanceManager::GetZoneData(ErrorsFound);
    ASSERT_FALSE(ErrorsFound);
    DataHVACGlobals::TimeStepSys = 1;
    SetPredefinedTables();
    DataHeatBalFanSys::MAT.allocate(1);
    DataHeatBalFanSys::MAT(1) = 20.0;
    WaterThermalTanks::SimHeatPumpWaterHeater(state, "Zone4HeatPumpWaterHeater", true, SenseLoadMet, LatLoadMet, CompIndex);
    EXPECT_EQ(Fans::Fan(1).MaxAirFlowRate, WaterThermalTanks::HPWaterHeater(1).OperatingAirFlowRate);
    EXPECT_EQ(Fans::Fan(1).MaxAirFlowRate, DXCoils::DXCoil(1).RatedAirVolFlowRate(1));
}

TEST_F(EnergyPlusFixture, WaterThermalTank_CalcTempIntegral)
{

    Real64 Ti = 57.22;   // Initial tank temperature (C)
    Real64 Tf = 52.22;   // Final tank temperature (C)
    Real64 Ta = 19.72;   // Ambient environment temperature (C)
    Real64 T1 = 14.44;   // Temperature of flow 1 (C)
    Real64 T2 = 0.00;    // Temperature of flow 2 (C)
    Real64 m = 148.67;   // Mass of tank fluid (kg)
    Real64 Cp = 4183.9;  // Specific heat of fluid (J/kg deltaC)
    Real64 m1 = 0.06761; // Mass flow rate 1 (kg/s)
    Real64 m2 = 0.00;    // Mass flow rate 2 (kg/s)
    Real64 UA = 5.0;     // Heat loss coefficient to ambient environment (W/deltaC)
    Real64 Q = 0.0;      // Net heating rate for non-temp dependent sources, i.e. heater and parasitics (W)
    Real64 t = 269.2;    // Time elapsed from Ti to Tf (s)

    EXPECT_NEAR(14716.6, WaterThermalTanks::WaterThermalTankData::CalcTempIntegral(Ti, Tf, Ta, T1, T2, m, Cp, m1, m2, UA, Q, t), 0.1);

    EXPECT_NEAR(
        0.0, WaterThermalTanks::WaterThermalTankData::CalcTempIntegral(Ti, Tf, Ta, T1, T2, m, Cp, m1, m2, UA, Q, 0.0), 0.1); // elapsed time is zero

    EXPECT_NEAR(15403.6,
                WaterThermalTanks::WaterThermalTankData::CalcTempIntegral(Ti, Ti, Ta, T1, T2, m, Cp, m1, m2, UA, Q, t),
                0.1); // final tank temperature same as initial tank temperature

    EXPECT_NEAR(15461.9,
                WaterThermalTanks::WaterThermalTankData::CalcTempIntegral(Ti, Tf, Ta, T1, T2, m, Cp, 0., 0., 0., 1000.0, t),
                0.1); // UA, m1, m2 all zero, Q = 1000W

    EXPECT_NEAR(
        14772.5, WaterThermalTanks::WaterThermalTankData::CalcTempIntegral(Ti, Tf, Ta, T1, T2, m, Cp, m1, m2, UA, 1000.0, t), 0.1); // Q = 1000W
}

TEST_F(EnergyPlusFixture, HPWHOutdoorAirMissingNodeNameWarning)
{
    std::string const idf_objects = delimited_string({
        "  Schedule:Constant, DummySch, , 1.0;",

        "  WaterHeater:HeatPump:PumpedCondenser,",
        "    Zone4HeatPumpWaterHeater,!- Name",
        "    ,                        !- Availability Schedule Name",
        "    DummySch,                !- Compressor Setpoint Temperature Schedule Name",
        "    2.0,                     !- Dead Band Temperature Difference {deltaC}",
        "    Zone4WaterInletNode,     !- Condenser Water Inlet Node Name",
        "    Zone4WaterOutletNode,    !- Condenser Water Outlet Node Name",
        "    autocalculate,           !- Condenser Water Flow Rate {m3/s}",
        "    autocalculate,           !- Evaporator Air Flow Rate {m3/s}",
        "    OutdoorAirOnly,          !- Inlet Air Configuration",
        "    Zone4AirOutletNode,      !- Air Inlet Node Name",
        "    Zone4AirInletNode,       !- Air Outlet Node Name",
        "    ,                        !- Outdoor Air Node Name",
        "    ,                        !- Exhaust Air Node Name",
        "    ,                        !- Inlet Air Temperature Schedule Name",
        "    ,                        !- Inlet Air Humidity Schedule Name",
        "    SPACE4-1,                !- Inlet Air Zone Name",
        "    WaterHeater:Mixed,       !- Tank Object Type",
        "    Zone4HPWHTank,           !- Tank Name",
        "    ,                        !- Tank Use Side Inlet Node Name",
        "    ,                        !- Tank Use Side Outlet Node Name",

        "    Coil:WaterHeating:AirToWaterHeatPump:Pumped,  !- DX Coil Object Type",
        "    Zone4HPWHDXCoil,         !- DX Coil Name",
        "    5.0,                     !- Minimum Inlet Air Temperature for Compressor Operation {C}",
        "    ,                        !- Maximum Inlet Air Temperature for Compressor Operation {C}",
        "    Outdoors,                !- Compressor Location",
        "    ,                        !- Compressor Ambient Temperature Schedule Name",
        "    Fan:OnOff,               !- Fan Object Type",
        "    Zone4HPWHFan,            !- Fan Name",
        "    DrawThrough,             !- Fan Placement",
        "    15.0,                    !- On Cycle Parasitic Electric Load {W}",
        "    5.0,                     !- Off Cycle Parasitic Electric Load {W}",
        "    ;                        !- Parasitic Heat Rejection Location",

        "  WaterHeater:Mixed,",
        "    Zone4HPWHTank,           !- Name",
        "    0.3785,                  !- Tank Volume {m3}",
        "    DummySch,                !- Setpoint Temperature Schedule Name",
        "    2.0,                     !- Deadband Temperature Difference {deltaC}",
        "    82.2222,                 !- Maximum Temperature Limit {C}",
        "    CYCLE,                   !- Heater Control Type",
        "    5000,                    !- Heater Maximum Capacity {W}",
        "    0,                       !- Heater Minimum Capacity {W}",
        "    ,                        !- Heater Ignition Minimum Flow Rate {m3/s}",
        "    ,                        !- Heater Ignition Delay {s}",
        "    ELECTRICITY,             !- Heater Fuel Type",
        "    0.95,                    !- Heater Thermal Efficiency",
        "    ,                        !- Part Load Factor Curve Name",
        "    10,                      !- Off Cycle Parasitic Fuel Consumption Rate {W}",
        "    ELECTRICITY,             !- Off Cycle Parasitic Fuel Type",
        "    0,                       !- Off Cycle Parasitic Heat Fraction to Tank",
        "    30,                      !- On Cycle Parasitic Fuel Consumption Rate {W}",
        "    ELECTRICITY,             !- On Cycle Parasitic Fuel Type",
        "    0,                       !- On Cycle Parasitic Heat Fraction to Tank",
        "    Schedule,                !- Ambient Temperature Indicator",
        "    DummySch,                !- Ambient Temperature Schedule Name",
        "    ,                        !- Ambient Temperature Zone Name",
        "    ,                        !- Ambient Temperature Outdoor Air Node Name",
        "    2.0,                     !- Off Cycle Loss Coefficient to Ambient Temperature {W/K}",
        "    1.0,                     !- Off Cycle Loss Fraction to Zone",
        "    2.0,                     !- On Cycle Loss Coefficient to Ambient Temperature {W/K}",
        "    1.0,                     !- On Cycle Loss Fraction to Zone",
        "    0.00379,                 !- Peak Use Flow Rate {m3/s}",
        "    DummySch,                !- Use Flow Rate Fraction Schedule Name",
        "    ,                        !- Cold Water Supply Temperature Schedule Name",
        "    ,                        !- Use Side Inlet Node Name",
        "    ,                        !- Use Side Outlet Node Name",
        "    ,                        !- Use Side Effectiveness",
        "    Zone4WaterOutletNode,    !- Source Side Inlet Node Name",
        "    Zone4WaterInletNode,     !- Source Side Outlet Node Name",
        "    0.95;                    !- Source Side Effectiveness",

        "  Coil:WaterHeating:AirToWaterHeatPump:Pumped,",
        "    Zone4HPWHDXCoil,         !- Name",
        "    4000.0,                  !- Rated Heating Capacity {W}",
        "    3.2,                     !- Rated COP {W/W}",
        "    0.6956,                  !- Rated Sensible Heat Ratio",
        "    29.44,                   !- Rated Evaporator Inlet Air Dry-Bulb Temperature {C}",
        "    22.22,                   !- Rated Evaporator Inlet Air Wet-Bulb Temperature {C}",
        "    55.72,                   !- Rated Condenser Inlet Water Temperature {C}",
        "    autocalculate,           !- Rated Evaporator Air Flow Rate {m3/s}",
        "    autocalculate,           !- Rated Condenser Water Flow Rate {m3/s}",
        "    No,                      !- Evaporator Fan Power Included in Rated COP",
        "    No,                      !- Condenser Pump Power Included in Rated COP",
        "    No,                      !- Condenser Pump Heat Included in Rated Heating Capacity and Rated COP",
        "    150.0,                   !- Condenser Water Pump Power {W}",
        "    0.1,                     !- Fraction of Condenser Pump Heat to Water",
        "    Zone4AirOutletNode,      !- Evaporator Air Inlet Node Name",
        "    Zone4DXCoilAirOutletNode,!- Evaporator Air Outlet Node Name",
        "    Zone4WaterInletNode,     !- Condenser Water Inlet Node Name",
        "    Zone4WaterOutletNode,    !- Condenser Water Outlet Node Name",
        "    100.0,                   !- Crankcase Heater Capacity {W}",
        "    5.0,                     !- Maximum Ambient Temperature for Crankcase Heater Operation {C}",
        "    WetBulbTemperature,      !- Evaporator Air Temperature Type for Curve Objects",
        "    HPWHHeatingCapFTemp,     !- Heating Capacity Function of Temperature Curve Name",
        "    ,                        !- Heating Capacity Function of Air Flow Fraction Curve Name",
        "    ,                        !- Heating Capacity Function of Water Flow Fraction Curve Name",
        "    HPWHHeatingCapFTemp,     !- Heating COP Function of Temperature Curve Name",
        "    ,                        !- Heating COP Function of Air Flow Fraction Curve Name",
        "    ,                        !- Heating COP Function of Water Flow Fraction Curve Name",
        "    HPWHPLFFPLR;             !- Part Load Fraction Correlation Curve Name",

        "  Fan:OnOff,",
        "    Zone4HPWHFan,            !- Name",
        "    ,  !- Availability Schedule Name",
        "    0.7,                     !- Fan Total Efficiency",
        "    100.0,                   !- Pressure Rise {Pa}",
        "    0.2685,                  !- Maximum Flow Rate {m3/s}",
        "    0.9,                     !- Motor Efficiency",
        "    1.0,                     !- Motor In Airstream Fraction",
        "    Zone4DXCoilAirOutletNode,!- Air Inlet Node Name",
        "    Zone4AirInletNode;       !- Air Outlet Node Name",

        "  Curve:Biquadratic,",
        "    HPWHHeatingCapFTemp,     !- Name",
        "    0.369827,                !- Coefficient1 Constant",
        "    0.043341,                !- Coefficient2 x",
        "    -0.00023,                !- Coefficient3 x**2",
        "    0.000466,                !- Coefficient4 y",
        "    0.000026,                !- Coefficient5 y**2",
        "    -0.00027,                !- Coefficient6 x*y",
        "    0.0,                     !- Minimum Value of x",
        "    40.0,                    !- Maximum Value of x",
        "    20.0,                    !- Minimum Value of y",
        "    90.0,                    !- Maximum Value of y",
        "    ,                        !- Minimum Curve Output",
        "    ,                        !- Maximum Curve Output",
        "    Temperature,             !- Input Unit Type for X",
        "    Temperature,             !- Input Unit Type for Y",
        "    Dimensionless;           !- Output Unit Type",

        "  Curve:Quadratic,",
        "    HPWHPLFFPLR,             !- Name",
        "    0.75,                    !- Coefficient1 Constant",
        "    0.25,                    !- Coefficient2 x",
        "    0.0,                     !- Coefficient3 x**2",
        "    0.0,                     !- Minimum Value of x",
        "    1.0;                     !- Maximum Value of x",

    });

    ASSERT_TRUE(process_idf(idf_objects));

<<<<<<< HEAD
    bool ErrorsFound = WaterThermalTanks::GetWaterThermalTankInput(state, OutputFiles::getSingleton());
=======
    bool ErrorsFound = WaterThermalTanks::GetWaterThermalTankInput(outputFiles());
>>>>>>> 507eb8d3
    EXPECT_TRUE(ErrorsFound);
    ASSERT_TRUE(ErrorsFound);

    std::string const error_string =
        delimited_string({"   ** Severe  ** WaterHeater:HeatPump:PumpedCondenser=\"ZONE4HEATPUMPWATERHEATER\":",
                          "   **   ~~~   ** When Inlet Air Configuration=\"OUTDOORAIRONLY\".",
                          "   **   ~~~   ** Outdoor Air Node Name and Exhaust Air Node Name must be specified.",
                          "   ** Severe  ** WaterHeater:HeatPump:PumpedCondenser=\"ZONE4HEATPUMPWATERHEATER\":",
                          "   **   ~~~   ** Heat pump water heater fan outlet node name does not match next connected component.",
                          "   **   ~~~   ** Fan outlet node name = ZONE4AIRINLETNODE"});

    EXPECT_TRUE(compare_err_stream(error_string, true));
}

TEST_F(EnergyPlusFixture, HPWHTestSPControl)
{
    std::string const idf_objects = delimited_string({
        "  Schedule:Constant, CompSetSch, , 60.0;",
        "  Schedule:Constant, TankSetSch, , 30.0;",
        "  Schedule:Constant, AmbTempSch, , 25.0;",
        "  Schedule:Constant, UseFlowSch, , 0.0;",

        "  WaterHeater:HeatPump:PumpedCondenser,",
        "    HeatPumpWaterHeater,     !- Name",
        "    ,                        !- Availability Schedule Name",
        "    CompSetSch,              !- Compressor Setpoint Temperature Schedule Name",
        "    2.0,                     !- Dead Band Temperature Difference {deltaC}",
        "    HPWHWaterInletNode,      !- Condenser Water Inlet Node Name",
        "    HPWHWaterOutletNode,     !- Condenser Water Outlet Node Name",
        "    autocalculate,           !- Condenser Water Flow Rate {m3/s}",
        "    autocalculate,           !- Evaporator Air Flow Rate {m3/s}",
        "    OutdoorAirOnly,          !- Inlet Air Configuration",
        "    ,                        !- Air Inlet Node Name",
        "    ,                        !- Air Outlet Node Name",
        "    HPWHAirInletNode,        !- Outdoor Air Node Name",
        "    HPWHAirOutletNode,       !- Exhaust Air Node Name",
        "    ,                        !- Inlet Air Temperature Schedule Name",
        "    ,                        !- Inlet Air Humidity Schedule Name",
        "    ,                        !- Inlet Air Zone Name",
        "    WaterHeater:Mixed,       !- Tank Object Type",
        "    HPWHTank,                !- Tank Name",
        "    HPWHUseInletNode,        !- Tank Use Side Inlet Node Name",
        "    HPWHUseOutletNode,       !- Tank Use Side Outlet Node Name",
        "    Coil:WaterHeating:AirToWaterHeatPump:Pumped,  !- DX Coil Object Type",
        "    HPWHDXCoil,              !- DX Coil Name",
        "    5.0,                     !- Minimum Inlet Air Temperature for Compressor Operation {C}",
        "    ,                        !- Maximum Inlet Air Temperature for Compressor Operation {C}",
        "    Outdoors,                !- Compressor Location",
        "    ,                        !- Compressor Ambient Temperature Schedule Name",
        "    Fan:OnOff,               !- Fan Object Type",
        "    HPWHFan,                 !- Fan Name",
        "    DrawThrough,             !- Fan Placement",
        "    15.0,                    !- On Cycle Parasitic Electric Load {W}",
        "    5.0,                     !- Off Cycle Parasitic Electric Load {W}",
        "    ;                        !- Parasitic Heat Rejection Location",

        "  WaterHeater:Mixed,",
        "    HPWHTank,                !- Name",
        "    0.3785,                  !- Tank Volume {m3}",
        "    TankSetSch,              !- Setpoint Temperature Schedule Name",
        "    2.0,                     !- Deadband Temperature Difference {deltaC}",
        "    82.2222,                 !- Maximum Temperature Limit {C}",
        "    CYCLE,                   !- Heater Control Type",
        "    5000,                    !- Heater Maximum Capacity {W}",
        "    0,                       !- Heater Minimum Capacity {W}",
        "    ,                        !- Heater Ignition Minimum Flow Rate {m3/s}",
        "    ,                        !- Heater Ignition Delay {s}",
        "    ELECTRICITY,             !- Heater Fuel Type",
        "    0.95,                    !- Heater Thermal Efficiency",
        "    ,                        !- Part Load Factor Curve Name",
        "    10,                      !- Off Cycle Parasitic Fuel Consumption Rate {W}",
        "    ELECTRICITY,             !- Off Cycle Parasitic Fuel Type",
        "    0,                       !- Off Cycle Parasitic Heat Fraction to Tank",
        "    30,                      !- On Cycle Parasitic Fuel Consumption Rate {W}",
        "    ELECTRICITY,             !- On Cycle Parasitic Fuel Type",
        "    0,                       !- On Cycle Parasitic Heat Fraction to Tank",
        "    Schedule,                !- Ambient Temperature Indicator",
        "    AmbTempSch,              !- Ambient Temperature Schedule Name",
        "    ,                        !- Ambient Temperature Zone Name",
        "    ,                        !- Ambient Temperature Outdoor Air Node Name",
        "    0.0,                     !- Off Cycle Loss Coefficient to Ambient Temperature {W/K}",
        "    0.0,                     !- Off Cycle Loss Fraction to Zone",
        "    0.0,                     !- On Cycle Loss Coefficient to Ambient Temperature {W/K}",
        "    0.0,                     !- On Cycle Loss Fraction to Zone",
        "    0.00379,                 !- Peak Use Flow Rate {m3/s}",
        "    UseFlowSch,              !- Use Flow Rate Fraction Schedule Name",
        "    ,                        !- Cold Water Supply Temperature Schedule Name",
        "    HPWHUseInletNode,        !- Use Side Inlet Node Name",
        "    HPWHUseOutletNode,       !- Use Side Outlet Node Name",
        "    ,                        !- Use Side Effectiveness",
        "    HPWHWaterOutletNode,     !- Source Side Inlet Node Name",
        "    HPWHWaterInletNode,      !- Source Side Outlet Node Name",
        "    0.95;                    !- Source Side Effectiveness",

        "  Coil:WaterHeating:AirToWaterHeatPump:Pumped,",
        "    HPWHDXCoil,              !- Name",
        "    4000.0,                  !- Rated Heating Capacity {W}",
        "    3.2,                     !- Rated COP {W/W}",
        "    0.6956,                  !- Rated Sensible Heat Ratio",
        "    29.44,                   !- Rated Evaporator Inlet Air Dry-Bulb Temperature {C}",
        "    22.22,                   !- Rated Evaporator Inlet Air Wet-Bulb Temperature {C}",
        "    55.72,                   !- Rated Condenser Inlet Water Temperature {C}",
        "    autocalculate,           !- Rated Evaporator Air Flow Rate {m3/s}",
        "    autocalculate,           !- Rated Condenser Water Flow Rate {m3/s}",
        "    No,                      !- Evaporator Fan Power Included in Rated COP",
        "    No,                      !- Condenser Pump Power Included in Rated COP",
        "    No,                      !- Condenser Pump Heat Included in Rated Heating Capacity and Rated COP",
        "    150.0,                   !- Condenser Water Pump Power {W}",
        "    0.1,                     !- Fraction of Condenser Pump Heat to Water",
        "    HPWHAirInletNode,        !- Evaporator Air Inlet Node Name",
        "    DXCoilAirOutletNode,     !- Evaporator Air Outlet Node Name",
        "    HPWHWaterInletNode,      !- Condenser Water Inlet Node Name",
        "    HPWHWaterOutletNode,     !- Condenser Water Outlet Node Name",
        "    100.0,                   !- Crankcase Heater Capacity {W}",
        "    5.0,                     !- Maximum Ambient Temperature for Crankcase Heater Operation {C}",
        "    WetBulbTemperature,      !- Evaporator Air Temperature Type for Curve Objects",
        "    HPWHHeatingCapFTemp,     !- Heating Capacity Function of Temperature Curve Name",
        "    ,                        !- Heating Capacity Function of Air Flow Fraction Curve Name",
        "    ,                        !- Heating Capacity Function of Water Flow Fraction Curve Name",
        "    HPWHHeatingCapFTemp,     !- Heating COP Function of Temperature Curve Name",
        "    ,                        !- Heating COP Function of Air Flow Fraction Curve Name",
        "    ,                        !- Heating COP Function of Water Flow Fraction Curve Name",
        "    HPWHPLFFPLR;             !- Part Load Fraction Correlation Curve Name",

        "  Fan:OnOff,",
        "    HPWHFan,                 !- Name",
        "    ,  !- Availability Schedule Name",
        "    0.7,                     !- Fan Total Efficiency",
        "    100.0,                   !- Pressure Rise {Pa}",
        "    0.2685,                  !- Maximum Flow Rate {m3/s}",
        "    0.9,                     !- Motor Efficiency",
        "    1.0,                     !- Motor In Airstream Fraction",
        "    DXCoilAirOutletNode,     !- Air Inlet Node Name",
        "    HPWHAirOutletNode;       !- Air Outlet Node Name",

        "  Curve:Biquadratic,",
        "    HPWHHeatingCapFTemp,     !- Name",
        "    0.369827,                !- Coefficient1 Constant",
        "    0.043341,                !- Coefficient2 x",
        "    -0.00023,                !- Coefficient3 x**2",
        "    0.000466,                !- Coefficient4 y",
        "    0.000026,                !- Coefficient5 y**2",
        "    -0.00027,                !- Coefficient6 x*y",
        "    0.0,                     !- Minimum Value of x",
        "    40.0,                    !- Maximum Value of x",
        "    20.0,                    !- Minimum Value of y",
        "    90.0,                    !- Maximum Value of y",
        "    ,                        !- Minimum Curve Output",
        "    ,                        !- Maximum Curve Output",
        "    Temperature,             !- Input Unit Type for X",
        "    Temperature,             !- Input Unit Type for Y",
        "    Dimensionless;           !- Output Unit Type",

        "  Curve:Quadratic,",
        "    HPWHPLFFPLR,             !- Name",
        "    0.75,                    !- Coefficient1 Constant",
        "    0.25,                    !- Coefficient2 x",
        "    0.0,                     !- Coefficient3 x**2",
        "    0.0,                     !- Minimum Value of x",
        "    1.0;                     !- Maximum Value of x",

    });

    ASSERT_TRUE(process_idf(idf_objects));

    DataHVACGlobals::TimeStepSys = 1;
    DataGlobals::NumOfTimeStepInHour = 1;
    DataGlobals::MinutesPerTimeStep = 60 / DataGlobals::NumOfTimeStepInHour;
    DataGlobals::TimeStep = 1;
    DataGlobals::HourOfDay = 1;
    DataEnvironment::DayOfWeek = 1;
    DataEnvironment::DayOfYear_Schedule = 1;
    SetPredefinedTables();
    ScheduleManager::UpdateScheduleValues();

<<<<<<< HEAD
    EXPECT_FALSE(WaterThermalTanks::GetWaterThermalTankInput(state, OutputFiles::getSingleton()));
=======
    EXPECT_FALSE(WaterThermalTanks::GetWaterThermalTankInput(outputFiles()));
>>>>>>> 507eb8d3

    WaterThermalTanks::WaterThermalTankData &Tank = WaterThermalTanks::WaterThermalTank(1);
    WaterThermalTanks::HeatPumpWaterHeaterData &HeatPump = WaterThermalTanks::HPWaterHeater(1);
    DataHVACGlobals::HPWHInletDBTemp = 30.0;
    DataEnvironment::WaterMainsTemp = 40.0;
    DataHVACGlobals::DXCoilTotalCapacity = 3500.0;
    DXCoils::HPWHHeatingCapacity = 4000.0;

    DataLoopNode::Node(3).Temp = 30.0;
    DataLoopNode::Node(3).HumRat = 0.01;
    DataEnvironment::OutBaroPress = 101325.0;

    bool FirstHVACIteration(true);
    DataGlobals::WarmupFlag = true;

    //	HeatPump.SetPointTemp = 60.0, deadband = 2C, HP on at 58 C and off at 60 C
    //	Tank.SetPointTemp = 30.0, tank elements should not be used
    //	Tank.TankTemp = 60.0; // based on schedule
    //	Tank.SavedTankTemp = 60.0;
    HeatPump.SaveMode = WaterThermalTanks::floatMode;
    Tank.Mode = WaterThermalTanks::floatMode;
    Tank.initialize(state, FirstHVACIteration);
    DataGlobals::WarmupFlag = false;
    Tank.initialize(state, FirstHVACIteration); // read set point schedules on second pass when WarmupFlag is false.
    Tank.CalcHeatPumpWaterHeater(state, FirstHVACIteration);
    Tank.UpdateWaterThermalTank();
    // no standby losses, tank at 60 C, tank should remain at 60 C and HP should be off.
    EXPECT_NEAR(60.0, Tank.TankTemp, 0.0000001);
    EXPECT_NEAR(0.0, HeatPump.HeatingPLR, 0.0000001);
    EXPECT_EQ(WaterThermalTanks::floatMode, HeatPump.Mode); // expect HP to remain in floating mode
    EXPECT_NEAR(60.0, Tank.TankTempAvg, 0.0000001);         // average tank temp over time step
    EXPECT_NEAR(60.0, Tank.SourceOutletTemp, 0.0000001);    // source outlet = average tank temp

    FirstHVACIteration = false;

    // HP in heating mode and tank at low temp needing full HP operation. Use nodes not adding heat to tank.
    Tank.TankTemp = 50.0;
    Tank.SavedTankTemp = 50.0;
    HeatPump.SaveMode = WaterThermalTanks::heatMode;
    Tank.SavedMode = WaterThermalTanks::heatMode;
    Tank.initialize(state, FirstHVACIteration);
    Tank.CalcHeatPumpWaterHeater(state, FirstHVACIteration);
    Tank.UpdateWaterThermalTank();
    // no standby losses, tank at 50 C, tank should heat up and HP should be on.
    EXPECT_NEAR(57.2028862, Tank.TankTemp, 0.0000001); // final tank temperature
    EXPECT_NEAR(1.0, HeatPump.HeatingPLR, 0.0000001);          // HP operating at full capacity
    EXPECT_EQ(WaterThermalTanks::heatMode, HeatPump.Mode);     // expect HP to remain in heating mode
    EXPECT_NEAR(53.6014431, Tank.TankTempAvg, 0.0000001);             // average tank temp over time step
    EXPECT_NEAR(53.6014431, Tank.SourceOutletTemp, 0.0000001); // source outlet = average tank temp

    // HP in heating mode and tank at moderate temp needing only partial HP operation. Use nodes not adding heat to tank.
    Tank.TankTemp = 56.0;
    Tank.SavedTankTemp = 56.0;
    HeatPump.SaveMode = WaterThermalTanks::heatMode;
    Tank.SavedMode = WaterThermalTanks::heatMode;
    Tank.CalcHeatPumpWaterHeater(state, FirstHVACIteration);
    Tank.UpdateWaterThermalTank();
    // no standby losses, tank at 56 C, tank should heat up to 60 C (within convergence tolerance) and HP should cycle.
    EXPECT_NEAR(60.0011328, Tank.TankTemp, 0.0000001);
    EXPECT_NEAR(0.5548081, HeatPump.HeatingPLR, 0.0000001);
    EXPECT_EQ(WaterThermalTanks::floatMode, HeatPump.Mode);     // expect HP to switch to floating mode since it reached set point
    EXPECT_NEAR(58.0005664, Tank.TankTempAvg, 0.0000001);       // average tank temp over time step
    EXPECT_NEAR(58.0005664, Tank.SourceOutletTemp, 0.0000001);  // source outlet = average tank temp

    // HP in heating mode and tank at moderate temp with use node adding heat to tank
    Tank.TankTemp = 56.0;
    Tank.SavedTankTemp = 56.0;
    HeatPump.SaveMode = WaterThermalTanks::heatMode;
    Tank.SavedMode = WaterThermalTanks::heatMode;
    Tank.UseMassFlowRate = 0.02;
    Tank.UseInletTemp = 90.0;
    Tank.CalcHeatPumpWaterHeater(state, FirstHVACIteration);
    Tank.UpdateWaterThermalTank();
    // no standby losses, tank at 56 C, tank should heat up > 60 C since use nodes add heat to tank and HP should be off and floating.
    EXPECT_NEAR(61.96991668, Tank.TankTemp, 0.0000001);
    EXPECT_NEAR(0.0, HeatPump.HeatingPLR, 0.0000001);
    EXPECT_EQ(WaterThermalTanks::floatMode,
              HeatPump.Mode); // expect HP to switch to floating mode since use nodes added sufficient heat to exceed set point
    EXPECT_NEAR(59.08095576, Tank.TankTempAvg, 0.0000001);      // average tank temp over time step
    EXPECT_NEAR(59.08095576, Tank.SourceOutletTemp, 0.0000001); // source outlet = average tank temp

    // HP in floating mode and tank at moderate temp with use node adding heat to tank
    Tank.TankTemp = 56.0;
    Tank.SavedTankTemp = 56.0;
    HeatPump.SaveMode = WaterThermalTanks::floatMode;
    Tank.SavedMode = WaterThermalTanks::floatMode;
    Tank.UseMassFlowRate = 0.02;
    Tank.UseInletTemp = 90.0;
    Tank.CalcHeatPumpWaterHeater(state, FirstHVACIteration);
    Tank.UpdateWaterThermalTank();
    // no standby losses, tank at 56 C, tank should heat up > 60 C since use nodes add heat to tank and HP should be off and floating.
    EXPECT_NEAR(61.96991668, Tank.TankTemp, 0.0000001);
    EXPECT_NEAR(0.0, HeatPump.HeatingPLR, 0.0000001);
    EXPECT_EQ(WaterThermalTanks::floatMode,
              HeatPump.Mode); // expect HP to remain in floating mode since use nodes added sufficient heat to exceed set point
    EXPECT_NEAR(59.08095576, Tank.TankTempAvg, 0.0000001);      // average tank temp over time step
    EXPECT_NEAR(59.08095576, Tank.SourceOutletTemp, 0.0000001); // source outlet = average tank temp

    // HP in floating mode and HP set point temp was reduced (#5400)
    Tank.TankTemp = 56.0;
    Tank.SavedTankTemp = 56.0;
    HeatPump.SetPointTemp = 30.0; // SP reduced below tank temperature while in heating mode
    HeatPump.SaveMode = WaterThermalTanks::heatMode;
    Tank.SavedMode = WaterThermalTanks::heatMode;
    Tank.UseMassFlowRate = 0.0;
    Tank.UseInletTemp = 90.0;
    Tank.CalcHeatPumpWaterHeater(state, FirstHVACIteration);
    Tank.UpdateWaterThermalTank();
    // no standby losses, tank at 56 C, tank should remain at 56 C since use nodes are not adding heat to tank and HP set point temp was reduced
    EXPECT_NEAR(56.0, Tank.TankTemp, 0.0000001);
    EXPECT_NEAR(0.0, HeatPump.HeatingPLR, 0.0000001);
    EXPECT_EQ(WaterThermalTanks::floatMode, HeatPump.Mode); // expect HP to switch to floating mode since HP set point temperature was reduced
    EXPECT_NEAR(56.0, Tank.TankTempAvg, 0.0000001);         // average tank temp over time step
    EXPECT_NEAR(56.0, Tank.SourceOutletTemp, 0.0000001);    // source outlet = average tank temp
}

TEST_F(EnergyPlusFixture, StratifiedTankUseEnergy)
{
    using DataGlobals::HourOfDay;
    using DataGlobals::TimeStep;
    using DataGlobals::TimeStepZone;
    using DataHVACGlobals::SysTimeElapsed;
    using DataHVACGlobals::TimeStepSys;
    using WaterThermalTanks::WaterThermalTank;

    std::string const idf_objects = delimited_string({
        "Schedule:Constant, Hot Water Demand Schedule, , 1.0;",
        "Schedule:Constant, Ambient Temp Schedule, , 20.0;",
        "Schedule:Constant, Inlet Water Temperature, , 10.0;",
        "Schedule:Constant, Hot Water Setpoint Temp Schedule, , 48.89;",
        "WaterHeater:Stratified,",
        "  Stratified Tank,         !- Name",
        "  ,                        !- End-Use Subcategory",
        "  0.17,                    !- Tank Volume {m3}",
        "  1.4,                     !- Tank Height {m}",
        "  VerticalCylinder,        !- Tank Shape",
        "  ,                        !- Tank Perimeter {m}",
        "  82.2222,                 !- Maximum Temperature Limit {C}",
        "  MasterSlave,             !- Heater Priority Control",
        "  Hot Water Setpoint Temp Schedule,  !- Heater 1 Setpoint Temperature Schedule Name",
        "  2.0,                     !- Heater 1 Deadband Temperature Difference {deltaC}",
        "  4500,                    !- Heater 1 Capacity {W}",
        "  1.0,                     !- Heater 1 Height {m}",
        "  Hot Water Setpoint Temp Schedule,  !- Heater 2 Setpoint Temperature Schedule Name",
        "  5.0,                     !- Heater 2 Deadband Temperature Difference {deltaC}",
        "  4500,                    !- Heater 2 Capacity {W}",
        "  0.0,                     !- Heater 2 Height {m}",
        "  ELECTRICITY,             !- Heater Fuel Type",
        "  1,                    !- Heater Thermal Efficiency",
        "  ,                        !- Off Cycle Parasitic Fuel Consumption Rate {W}",
        "  ELECTRICITY,             !- Off Cycle Parasitic Fuel Type",
        "  ,                        !- Off Cycle Parasitic Heat Fraction to Tank",
        "  ,                        !- Off Cycle Parasitic Height {m}",
        "  ,                        !- On Cycle Parasitic Fuel Consumption Rate {W}",
        "  ELECTRICITY,             !- On Cycle Parasitic Fuel Type",
        "  ,                        !- On Cycle Parasitic Heat Fraction to Tank",
        "  ,                        !- On Cycle Parasitic Height {m}",
        "  SCHEDULE,                !- Ambient Temperature Indicator",
        "  Ambient Temp Schedule,   !- Ambient Temperature Schedule Name",
        "  ,                        !- Ambient Temperature Zone Name",
        "  ,                        !- Ambient Temperature Outdoor Air Node Name",
        "  0,                   !- Uniform Skin Loss Coefficient per Unit Area to Ambient Temperature {W/m2-K}",
        "  ,                        !- Skin Loss Fraction to Zone",
        "  ,                        !- Off Cycle Flue Loss Coefficient to Ambient Temperature {W/K}",
        "  ,                        !- Off Cycle Flue Loss Fraction to Zone",
        "  0.000189,                !- Peak Use Flow Rate {m3/s}",
        "  Hot Water Demand Schedule,  !- Use Flow Rate Fraction Schedule Name",
        "  Inlet Water Temperature,                        !- Cold Water Supply Temperature Schedule Name",
        "  ,                        !- Use Side Inlet Node Name",
        "  ,                        !- Use Side Outlet Node Name",
        "  ,                        !- Use Side Effectiveness",
        "  1.0,                        !- Use Side Inlet Height {m}",
        "  0.5,                        !- Use Side Outlet Height {m}",
        "  ,                        !- Source Side Inlet Node Name",
        "  ,                        !- Source Side Outlet Node Name",
        "  ,                        !- Source Side Effectiveness",
        "  ,                        !- Source Side Inlet Height {m}",
        "  ,                        !- Source Side Outlet Height {m}",
        "  FIXED,                   !- Inlet Mode",
        "  ,                        !- Use Side Design Flow Rate {m3/s}",
        "  ,                        !- Source Side Design Flow Rate {m3/s}",
        "  ,                        !- Indirect Water Heating Recovery Time {hr}",
        "  10,                      !- Number of Nodes",
        "  0.1;                     !- Additional Destratification Conductivity {W/m-K}",

    });

    ASSERT_TRUE(process_idf(idf_objects));

<<<<<<< HEAD
    EXPECT_FALSE(WaterThermalTanks::GetWaterThermalTankInput(state, OutputFiles::getSingleton()));
=======
    EXPECT_FALSE(WaterThermalTanks::GetWaterThermalTankInput(outputFiles()));
>>>>>>> 507eb8d3

    WaterThermalTanks::WaterThermalTankData &Tank = WaterThermalTank(1);

    for (int i = 1; i <= Tank.Nodes; ++i) {
        auto &node = Tank.Node(i);
        node.SavedTemp = 48.89;
        node.Temp = 48.89;
    }

    Tank.TankTemp = 48.89;
    HourOfDay = 0;
    TimeStep = 1;
    TimeStepZone = 10. / 60.;
    TimeStepSys = TimeStepZone;
    SysTimeElapsed = 0.0;
    Tank.TimeElapsed = HourOfDay + TimeStep * TimeStepZone + SysTimeElapsed;
    Tank.AmbientTemp = 20.0;
    Tank.UseInletTemp = 10.0;
    Tank.SetPointTemp = 48.89;
    Tank.SetPointTemp2 = Tank.SetPointTemp;
    Tank.UseMassFlowRate = 0.000189;

    Tank.CalcWaterThermalTankStratified();

    // Energy Use is negative relative to the tank
    ASSERT_LT(Tank.UseRate, 0.0);
}

TEST_F(EnergyPlusFixture, StratifiedTankSourceTemperatures)
{
    using DataGlobals::HourOfDay;
    using DataGlobals::TimeStep;
    using DataGlobals::TimeStepZone;
    using DataHVACGlobals::SysTimeElapsed;
    using DataHVACGlobals::TimeStepSys;
    using WaterThermalTanks::WaterThermalTank;

    std::string const idf_objects = delimited_string({
        "Schedule:Constant, Hot Water Demand Schedule, , 1.0;",
        "Schedule:Constant, Ambient Temp Schedule, , 20.0;",
        "Schedule:Constant, Inlet Water Temperature, , 10.0;",
        "Schedule:Constant, CW-Tank-Temp-Schedule, , 7.5;",

        "  Zone,",
        "    Zone_TES,                !- Name",
        "    0.0000,                  !- Direction of Relative North {deg}",
        "    10.0,                    !- X Origin {m}",
        "    10.0,                    !- Y Origin {m}",
        "    0.0,                     !- Z Origin {m}",
        "    1,                       !- Type",
        "    1.00,                    !- Multiplier",
        "    3.00,                    !- Ceiling Height {m}",
        "    300.0,                   !- Volume {m3}",
        "    100.0;                   !- Floor Area {m2}",

        "  Schedule:Compact,",
        "    ALWAYS_ON,               !- Name",
        "    Fraction,                !- Schedule Type Limits Name",
        "    Through: 12/31,          !- Field 1",
        "    For: AllDays,            !- Field 2",
        "    Until: 24:00,1.0;        !- Field 3",

        "  ThermalStorage:ChilledWater:Stratified,",
        "    Chilled Water Storage,   !- Name",
        "    50.0,                    !- Tank Volume {m3}",
        "    8.0,                     !- Tank Height {m}",
        "    VerticalCylinder,        !- Tank Shape",
        "    ,                        !- Tank Perimeter {m}",
        "    CW-Tank-Temp-Schedule,   !- Setpoint Temperature Schedule Name",
        "    2.5,                     !- Deadband Temperature Difference {deltaC}",
        "    6.5,                     !- Temperature Sensor Height {m}",
        "    1.0,                     !- Minimum Temperature Limit {C}",
        "    50000,                   !- Nominal Cooling Capacity {W}",
        "    Zone,                    !- Ambient Temperature Indicator",
        "    ,                        !- Ambient Temperature Schedule Name",
        "    Zone_TES,                !- Ambient Temperature Zone Name",
        "    ,                        !- Ambient Temperature Outdoor Air Node Name",
        "    1.0,                     !- Uniform Skin Loss Coefficient per Unit Area to Ambient Temperature {W/m2-K}",
        "    CW Tank Discharge Inlet node,  !- Use Side Inlet Node Name",
        "    CW Tank Discharge Outlet node,  !- Use Side Outlet Node Name",
        "    1.0,                     !- Use Side Heat Transfer Effectiveness",
        "    ALWAYS_ON,               !- Use Side Availability Schedule Name",
        "    7.85,                    !- Use Side Inlet Height {m}",
        "    0.15,                    !- Use Side Outlet Height {m}",
        "    5.0E-3,                  !- Use Side Design Flow Rate {m3/s}",
        "    CW Tank Charge Inlet Node,  !- Source Side Inlet Node Name",
        "    CW Tank Charge Outlet Node,  !- Source Side Outlet Node Name",
        "    1.0,                     !- Source Side Heat Transfer Effectiveness",
        "    ALWAYS_ON,               !- Source Side Availability Schedule Name",
        "    0.15,                    !- Source Side Inlet Height {m}",
        "    7.85,                    !- Source Side Outlet Height {m}",
        "    5.0E-3,                  !- Source Side Design Flow Rate {m3/s}",
        "    4.0,                     !- Tank Recovery Time {hr}",
        "    Seeking,                 !- Inlet Mode",
        "    6,                       !- Number of Nodes",
        "    0.0;                     !- Additional Destratification Conductivity {W/m-K}",

    });

    ASSERT_TRUE(process_idf(idf_objects));

    bool ErrorsFound = false;
    HeatBalanceManager::GetZoneData(ErrorsFound); // read zone data
    EXPECT_FALSE(ErrorsFound);

<<<<<<< HEAD
    InternalHeatGains::GetInternalHeatGainsInput(state, OutputFiles::getSingleton());
=======
    InternalHeatGains::GetInternalHeatGainsInput(outputFiles());
>>>>>>> 507eb8d3

    DataGlobals::NumOfTimeStepInHour = 1; // must initialize this to get schedules initialized
    DataGlobals::MinutesPerTimeStep = 60; // must initialize this to get schedules initialized
    ScheduleManager::ProcessScheduleInput(outputFiles());
    ScheduleManager::ScheduleInputProcessed = true;

    DataGlobals::TimeStep = 1;
    DataGlobals::HourOfDay = 1;
    DataEnvironment::Month = 7;
    DataEnvironment::DayOfMonth = 21;
    DataGlobals::HourOfDay = 1;
    DataEnvironment::DSTIndicator = 0;
    DataEnvironment::DayOfWeek = 2;
    DataEnvironment::HolidayIndex = 0;
    DataEnvironment::DayOfYear_Schedule = General::OrdinalDay(DataEnvironment::Month, DataEnvironment::DayOfMonth, 1);
    ScheduleManager::UpdateScheduleValues();

    int TankNum(1);
<<<<<<< HEAD
    EXPECT_FALSE(WaterThermalTanks::GetWaterThermalTankInput(state, OutputFiles::getSingleton()));
=======
    EXPECT_FALSE(WaterThermalTanks::GetWaterThermalTankInput(outputFiles()));
>>>>>>> 507eb8d3

    WaterThermalTanks::WaterThermalTankData &Tank = WaterThermalTank(TankNum);

    for (int i = 1; i <= Tank.Nodes; ++i) {
        auto &node = Tank.Node(i);
        node.SavedTemp = 7.5;
        node.Temp = 7.5;
    }

    Tank.TankTemp = 7.5;
    Tank.AmbientTemp = 20.0;
    Tank.UseInletTemp = 20.0;
    Tank.SetPointTemp = 7.5;
    Tank.SetPointTemp2 = Tank.SetPointTemp;
    Tank.UseMassFlowRate = 5.0;
    Tank.SourceInletTemp = 5.0;
    Tank.SourceOutletTemp = 7.5;
    Tank.SourceMassFlowRate = 5.0;
    Tank.TimeElapsed = 0.0;

    HourOfDay = 0;
    TimeStep = 1;
    TimeStepZone = 15. / 60.;
    TimeStepSys = TimeStepZone;
    SysTimeElapsed = 0.0;

    Tank.CalcWaterThermalTankStratified();

    // check source inlet and outlet temperatures are different
    EXPECT_EQ(Tank.SourceInletTemp, 5.0);
    EXPECT_NEAR(Tank.SourceOutletTemp, 10.34, 0.01);
}

TEST_F(EnergyPlusFixture, MixedTankTimeNeededCalc)
{
    using DataGlobals::HourOfDay;
    using DataGlobals::TimeStep;
    using DataGlobals::TimeStepZone;
    using DataHVACGlobals::SysTimeElapsed;
    using DataHVACGlobals::TimeStepSys;
    using WaterThermalTanks::WaterThermalTank;

    std::string const idf_objects = delimited_string({
        "  Schedule:Constant, Hot Water Demand Schedule, , 1.0;",
        "  Schedule:Constant, Inlet Water Temperature, , 10.0;",
        "  Schedule:Constant, Water Heater Setpoint Temperature, ,60;",

        "  Zone,",
        "    BasementZone,            !- Name",
        "   -0,                       !- Direction of Relative North {deg}",
        "    0,                       !- X Origin {m}",
        "    0,                       !- Y Origin {m}",
        "    0;                       !- Z Origin {m}",

        "  WaterHeater:Mixed,",
        "    ChilledWaterTank,        !- Name",
        "    0.07,                    !- Tank Volume {m3}",
        "    Water Heater Setpoint Temperature,  !- Setpoint Temperature Schedule Name",
        "    2,                       !- Deadband Temperature Difference {deltaC}",
        "    30,                      !- Maximum Temperature Limit {C}",
        "    Cycle,                   !- Heater Control Type",
        "    0,                       !- Heater Maximum Capacity {W}",
        "    ,                        !- Heater Minimum Capacity {W}",
        "    0,                       !- Heater Ignition Minimum Flow Rate {m3/s}",
        "    0,                       !- Heater Ignition Delay {s}",
        "    Electricity,             !- Heater Fuel Type",
        "    0.8,                     !- Heater Thermal Efficiency",
        "    ,                        !- Part Load Factor Curve Name",
        "    0,                       !- Off Cycle Parasitic Fuel Consumption Rate {W}",
        "    Electricity,             !- Off Cycle Parasitic Fuel Type",
        "    0.8,                     !- Off Cycle Parasitic Heat Fraction to Tank",
        "    0,                       !- On Cycle Parasitic Fuel Consumption Rate {W}",
        "    Electricity,             !- On Cycle Parasitic Fuel Type",
        "    0,                       !- On Cycle Parasitic Heat Fraction to Tank",
        "    Zone,                    !- Ambient Temperature Indicator",
        "    ,                        !- Ambient Temperature Schedule Name",
        "    BasementZone,            !- Ambient Temperature Zone Name",
        "    ,                        !- Ambient Temperature Outdoor Air Node Name",
        "    1,                       !- Off Cycle Loss Coefficient to Ambient Temperature {W/K}",
        "    1,                       !- Off Cycle Loss Fraction to Zone",
        "    6,                       !- On Cycle Loss Coefficient to Ambient Temperature {W/K}",
        "    1,                       !- On Cycle Loss Fraction to Zone",
        "    ,                        !- Peak Use Flow Rate {m3/s}",
        "    ,                        !- Use Flow Rate Fraction Schedule Name",
        "    ,                        !- Cold Water Supply Temperature Schedule Name",
        "    ,                        !- Use Side Inlet Node Name",
        "    ,                        !- Use Side Outlet Node Name",
        "    1,                       !- Use Side Effectiveness",
        "    ,                        !- Source Side Inlet Node Name",
        "    ,                        !- Source Side Outlet Node Name",
        "    1,                       !- Source Side Effectiveness",
        "    Autosize,                !- Use Side Design Flow Rate {m3/s}",
        "    Autosize,                !- Source Side Design Flow Rate {m3/s}",
        "    1.5;                     !- Indirect Water Heating Recovery Time {hr}",
    });

    ASSERT_TRUE(process_idf(idf_objects));

    bool ErrorsFound = false;
    HeatBalanceManager::GetZoneData(ErrorsFound); // read zone data
    EXPECT_FALSE(ErrorsFound);

<<<<<<< HEAD
    InternalHeatGains::GetInternalHeatGainsInput(state, OutputFiles::getSingleton());
    EXPECT_FALSE(WaterThermalTanks::GetWaterThermalTankInput(state, OutputFiles::getSingleton()));
=======
    InternalHeatGains::GetInternalHeatGainsInput(outputFiles());
    EXPECT_FALSE(WaterThermalTanks::GetWaterThermalTankInput(outputFiles()));
>>>>>>> 507eb8d3

    int TankNum(1);
    WaterThermalTanks::WaterThermalTankData &Tank = WaterThermalTank(TankNum);

    HourOfDay = 0;
    TimeStep = 1;
    TimeStepZone = 1.0 / 60.0; // one-minute system time step
    TimeStepSys = TimeStepZone;
    Tank.TankTemp = 60.0;
    Tank.AmbientTempZone = 20.0;
    Tank.AmbientTemp = 20.0;
    Tank.UseInletTemp = 20.0;
    Tank.SetPointTemp = 15.0;
    Tank.SetPointTemp2 = Tank.SetPointTemp;
    Tank.TimeElapsed = 0.0;

    // very low use mass flow rate
    Tank.UseMassFlowRate = 0.00005;
    // zero source mass flow rate
    Tank.SourceMassFlowRate = 0.0;

    Tank.CalcWaterThermalTankMixed();

    // steady state estimated tank skin heat loss rate (1 minute time step)
    Real64 TankSkinHeatLossRate = -Tank.OffCycLossFracToZone * Tank.OffCycLossCoeff * (Tank.AmbientTempZone - Tank.TankTempAvg);
    // expected tank avg temp less than starting value of 60 C
    EXPECT_LT(Tank.TankTempAvg, 60.0);
    // check tank skin heat loss rate to the zone
    EXPECT_NEAR(Tank.AmbientZoneGain, TankSkinHeatLossRate, 0.000001);
}

TEST_F(EnergyPlusFixture, StratifiedTankCalc)
{
    using DataGlobals::HourOfDay;
    using DataGlobals::TimeStep;
    using DataGlobals::TimeStepZone;
    using DataHVACGlobals::SysTimeElapsed;
    using DataHVACGlobals::TimeStepSys;
    using WaterThermalTanks::WaterThermalTank;

    std::string const idf_objects = delimited_string({
        "Schedule:Constant, Hot Water Setpoint Temp Schedule, , 60.0;",
        "Schedule:Constant, Ambient Temp Schedule, , 22.0;",
        "Schedule:Constant, Hot Water Demand Schedule, , 0.0;",
        "WaterHeater:Stratified,",
        "  Stratified Tank,         !- Name",
        "  ,                        !- End-Use Subcategory",
        "  0.17,                    !- Tank Volume {m3}",
        "  1.4,                     !- Tank Height {m}",
        "  VerticalCylinder,        !- Tank Shape",
        "  ,                        !- Tank Perimeter {m}",
        "  100.0,                   !- Maximum Temperature Limit {C}",
        "  MasterSlave,             !- Heater Priority Control",
        "  Hot Water Setpoint Temp Schedule,  !- Heater 1 Setpoint Temperature Schedule Name",
        "  2.0,                     !- Heater 1 Deadband Temperature Difference {deltaC}",
        "  4500,                    !- Heater 1 Capacity {W}",
        "  1.0,                     !- Heater 1 Height {m}",
        "  Hot Water Setpoint Temp Schedule,  !- Heater 2 Setpoint Temperature Schedule Name",
        "  5.0,                     !- Heater 2 Deadband Temperature Difference {deltaC}",
        "  4500,                    !- Heater 2 Capacity {W}",
        "  0.0,                     !- Heater 2 Height {m}",
        "  ELECTRICITY,             !- Heater Fuel Type",
        "  0.98,                    !- Heater Thermal Efficiency",
        "  ,                        !- Off Cycle Parasitic Fuel Consumption Rate {W}",
        "  ELECTRICITY,             !- Off Cycle Parasitic Fuel Type",
        "  ,                        !- Off Cycle Parasitic Heat Fraction to Tank",
        "  ,                        !- Off Cycle Parasitic Height {m}",
        "  ,                        !- On Cycle Parasitic Fuel Consumption Rate {W}",
        "  ELECTRICITY,             !- On Cycle Parasitic Fuel Type",
        "  ,                        !- On Cycle Parasitic Heat Fraction to Tank",
        "  ,                        !- On Cycle Parasitic Height {m}",
        "  SCHEDULE,                !- Ambient Temperature Indicator",
        "  Ambient Temp Schedule,   !- Ambient Temperature Schedule Name",
        "  ,                        !- Ambient Temperature Zone Name",
        "  ,                        !- Ambient Temperature Outdoor Air Node Name",
        "  0.846,                   !- Uniform Skin Loss Coefficient per Unit Area to Ambient Temperature {W/m2-K}",
        "  ,                        !- Skin Loss Fraction to Zone",
        "  ,                        !- Off Cycle Flue Loss Coefficient to Ambient Temperature {W/K}",
        "  ,                        !- Off Cycle Flue Loss Fraction to Zone",
        "  0.000189,                !- Peak Use Flow Rate {m3/s}",
        "  Hot Water Demand Schedule,  !- Use Flow Rate Fraction Schedule Name",
        "  ,                        !- Cold Water Supply Temperature Schedule Name",
        "  ,                        !- Use Side Inlet Node Name",
        "  ,                        !- Use Side Outlet Node Name",
        "  ,                        !- Use Side Effectiveness",
        "  ,                        !- Use Side Inlet Height {m}",
        "  ,                        !- Use Side Outlet Height {m}",
        "  ,                        !- Source Side Inlet Node Name",
        "  ,                        !- Source Side Outlet Node Name",
        "  ,                        !- Source Side Effectiveness",
        "  ,                        !- Source Side Inlet Height {m}",
        "  ,                        !- Source Side Outlet Height {m}",
        "  FIXED,                   !- Inlet Mode",
        "  ,                        !- Use Side Design Flow Rate {m3/s}",
        "  ,                        !- Source Side Design Flow Rate {m3/s}",
        "  ,                        !- Indirect Water Heating Recovery Time {hr}",
        "  12,                      !- Number of Nodes",
        "  ,                        !- Additional Destratification Conductivity {W/m-K}",
        "  ,                        !- Node 1 Additional Loss Coefficient {W/K}",
        "  ,                        !- Node 2 Additional Loss Coefficient {W/K}",
        "  ,                        !- Node 3 Additional Loss Coefficient {W/K}",
        "  ,                        !- Node 4 Additional Loss Coefficient {W/K}",
        "  ,                        !- Node 5 Additional Loss Coefficient {W/K}",
        "  ,                        !- Node 6 Additional Loss Coefficient {W/K}",
        "  ,                        !- Node 7 Additional Loss Coefficient {W/K}",
        "  ,                        !- Node 8 Additional Loss Coefficient {W/K}",
        "  ,                        !- Node 9 Additional Loss Coefficient {W/K}",
        "  ;                        !- Node 10 Additional Loss Coefficient {W/K}",
    });

    ASSERT_TRUE(process_idf(idf_objects));

    bool ErrorsFound = false;
    HeatBalanceManager::GetZoneData(ErrorsFound); // read zone data
    EXPECT_FALSE(ErrorsFound);

<<<<<<< HEAD
    InternalHeatGains::GetInternalHeatGainsInput(state, OutputFiles::getSingleton());
    EXPECT_FALSE(WaterThermalTanks::GetWaterThermalTankInput(state, OutputFiles::getSingleton()));
=======
    InternalHeatGains::GetInternalHeatGainsInput(outputFiles());
    EXPECT_FALSE(WaterThermalTanks::GetWaterThermalTankInput(outputFiles()));
>>>>>>> 507eb8d3

    HourOfDay = 0;
    TimeStep = 1;
    TimeStepZone = 20.0 / 60.0;
    TimeStepSys = TimeStepZone;
    const int TankNum = 1;
    WaterThermalTanks::WaterThermalTankData &Tank = WaterThermalTank(TankNum);
    for (auto &node : Tank.Node) {
        node.Temp = 60.0;
        node.SavedTemp = 60.0;
    }
    Tank.AmbientTempZone = 22.0;
    Tank.AmbientTemp = 22.0;
    Tank.UseInletTemp = 20.0;
    Tank.SetPointTemp = 60.0;
    Tank.SetPointTemp2 = Tank.SetPointTemp;
    Tank.TimeElapsed = 0.0;
    Tank.UseMassFlowRate = 0.0;
    Tank.SourceMassFlowRate = 0.0;

    Tank.CalcWaterThermalTankStratified();

    std::vector<Real64> NodeTemps;
    NodeTemps.resize(Tank.Nodes);
    for (int i = 0; i < Tank.Nodes; ++i) {
        NodeTemps[i] = Tank.Node[i].Temp;
    }

    // Verify there are no temperature inversions.
    for (int i = 0; i < Tank.Nodes - 1; ++i) {
        EXPECT_GE(NodeTemps[i], NodeTemps[i + 1]);
    }

    EXPECT_LT(Tank.Node(Tank.HeaterNode1).Temp, Tank.SetPointTemp);
    EXPECT_LT(Tank.Node(Tank.HeaterNode2).Temp, Tank.SetPointTemp2);
    EXPECT_GT(Tank.Node(Tank.HeaterNode1).Temp, Tank.SetPointTemp - Tank.DeadBandDeltaTemp);
    EXPECT_GT(Tank.Node(Tank.HeaterNode2).Temp, Tank.SetPointTemp2 - Tank.DeadBandDeltaTemp2);

    // Run a test where the tank turns on a heater during the timestep.
    for (auto &node : Tank.Node) {
        node.Temp = 58.05;
        node.SavedTemp = 58.05;
    }

    Tank.CalcWaterThermalTankStratified();

    for (int i = 0; i < Tank.Nodes; ++i) {
        NodeTemps[i] = Tank.Node[i].Temp;
    }

    // Verify there are no temperature inversions.
    for (int i = 0; i < Tank.Nodes - 1; ++i) {
        EXPECT_GE(NodeTemps[i], NodeTemps[i + 1]);
    }

    // Run a test with a use flow rate
    std::vector<Real64> PrevNodeTemps;
    PrevNodeTemps.resize(Tank.Nodes);
    for (int i = 0; i < Tank.Nodes; ++i) {
        auto &node = Tank.Node[i];
        node.Temp = 60.0;
        node.SavedTemp = 60.0;
        PrevNodeTemps[i] = node.Temp;
    }

    Tank.UseMassFlowRate = 2 * 6.30901964e-5 * 997; // 2 gal/min

    Tank.CalcWaterThermalTankStratified();

    for (int i = 0; i < Tank.Nodes; ++i) {
        NodeTemps[i] = Tank.Node[i].Temp;
    }

    // Verify there are no temperature inversions.
    for (int i = 0; i < Tank.Nodes - 1; ++i) {
        EXPECT_GE(NodeTemps[i], NodeTemps[i + 1]);
    }
    const Real64 SecInTimeStep = TimeStepSys * DataGlobals::SecInHour;
    int DummyIndex = 1;
    Real64 TankNodeEnergy = 0;
    for (int i = 0; i < Tank.Nodes; ++i) {
        auto &node = Tank.Node[i];
        TankNodeEnergy += node.Mass * (NodeTemps[i] - PrevNodeTemps[i]);
    }
    Real64 Cp = FluidProperties::GetSpecificHeatGlycol("WATER", 60.0, DummyIndex, "StratifiedTankCalcNoDraw");
    TankNodeEnergy *= Cp;
    EXPECT_NEAR(Tank.NetHeatTransferRate * SecInTimeStep, TankNodeEnergy, fabs(TankNodeEnergy * 0.0001));

    EXPECT_TRUE(Tank.HeaterOn1);
    EXPECT_FALSE(Tank.HeaterOn2);

    Tank.TankTempLimit = 80.0;
    Tank.UseMassFlowRate = 0.0;

    for (int i = 0; i < Tank.Nodes; ++i) {
        auto &node = Tank.Node[i];
        if (i <= 4) {
            node.Temp = 81.0;
        } else {
            node.Temp = 60.0;
        }
        node.SavedTemp = node.Temp;
    }

    Tank.CalcWaterThermalTankStratified();

    for (auto &node : Tank.Node) {
        EXPECT_LE(node.Temp, Tank.TankTempLimit);
    }
    EXPECT_LT(Tank.VentRate, 0.0);
    const Real64 ExpectedVentedEnergy = Tank.Node[0].Mass * Cp * 5.0 / SecInTimeStep;
    EXPECT_NEAR(ExpectedVentedEnergy, -Tank.VentRate, fabs(ExpectedVentedEnergy) * 0.05);
}

TEST_F(EnergyPlusFixture, StratifiedTankSourceFlowRateCalc)
{
    using DataGlobals::HourOfDay;
    using DataGlobals::SecInHour;
    using DataGlobals::TimeStep;
    using DataGlobals::TimeStepZone;
    using DataHVACGlobals::SysTimeElapsed;
    using DataHVACGlobals::TimeStepSys;
    using WaterThermalTanks::WaterThermalTank;

    std::string const idf_objects = delimited_string({
        "Schedule:Constant, Hot Water Setpoint Temp Schedule, , 60.0;",
        "Schedule:Constant, Ambient Temp Schedule, , 22.0;",
        "Schedule:Constant, Hot Water Demand Schedule, , 0.0;",
        "WaterHeater:Stratified,",
        "  Stratified Tank,         !- Name",
        "  ,                        !- End-Use Subcategory",
        "  0.17,                    !- Tank Volume {m3}",
        "  1.4,                     !- Tank Height {m}",
        "  VerticalCylinder,        !- Tank Shape",
        "  ,                        !- Tank Perimeter {m}",
        "  100.0,                   !- Maximum Temperature Limit {C}",
        "  MasterSlave,             !- Heater Priority Control",
        "  Hot Water Setpoint Temp Schedule,  !- Heater 1 Setpoint Temperature Schedule Name",
        "  2.0,                     !- Heater 1 Deadband Temperature Difference {deltaC}",
        "  4500,                    !- Heater 1 Capacity {W}",
        "  1.0,                     !- Heater 1 Height {m}",
        "  Hot Water Setpoint Temp Schedule,  !- Heater 2 Setpoint Temperature Schedule Name",
        "  5.0,                     !- Heater 2 Deadband Temperature Difference {deltaC}",
        "  4500,                    !- Heater 2 Capacity {W}",
        "  0.0,                     !- Heater 2 Height {m}",
        "  ELECTRICITY,             !- Heater Fuel Type",
        "  0.98,                    !- Heater Thermal Efficiency",
        "  ,                        !- Off Cycle Parasitic Fuel Consumption Rate {W}",
        "  ELECTRICITY,             !- Off Cycle Parasitic Fuel Type",
        "  ,                        !- Off Cycle Parasitic Heat Fraction to Tank",
        "  ,                        !- Off Cycle Parasitic Height {m}",
        "  ,                        !- On Cycle Parasitic Fuel Consumption Rate {W}",
        "  ELECTRICITY,             !- On Cycle Parasitic Fuel Type",
        "  ,                        !- On Cycle Parasitic Heat Fraction to Tank",
        "  ,                        !- On Cycle Parasitic Height {m}",
        "  SCHEDULE,                !- Ambient Temperature Indicator",
        "  Ambient Temp Schedule,   !- Ambient Temperature Schedule Name",
        "  ,                        !- Ambient Temperature Zone Name",
        "  ,                        !- Ambient Temperature Outdoor Air Node Name",
        "  0.0,                   !- Uniform Skin Loss Coefficient per Unit Area to Ambient Temperature {W/m2-K}",
        "  ,                        !- Skin Loss Fraction to Zone",
        "  ,                        !- Off Cycle Flue Loss Coefficient to Ambient Temperature {W/K}",
        "  ,                        !- Off Cycle Flue Loss Fraction to Zone",
        "  0.000189,                !- Peak Use Flow Rate {m3/s}",
        "  Hot Water Demand Schedule,  !- Use Flow Rate Fraction Schedule Name",
        "  ,                        !- Cold Water Supply Temperature Schedule Name",
        "  ,                        !- Use Side Inlet Node Name",
        "  ,                        !- Use Side Outlet Node Name",
        "  ,                        !- Use Side Effectiveness",
        "  ,                        !- Use Side Inlet Height {m}",
        "  ,                        !- Use Side Outlet Height {m}",
        "  ,                        !- Source Side Inlet Node Name",
        "  ,                        !- Source Side Outlet Node Name",
        "  ,                        !- Source Side Effectiveness",
        "  0.5,                        !- Source Side Inlet Height {m}",
        "  0.01,                        !- Source Side Outlet Height {m}",
        "  FIXED,                   !- Inlet Mode",
        "  ,                        !- Use Side Design Flow Rate {m3/s}",
        "  ,                        !- Source Side Design Flow Rate {m3/s}",
        "  ,                        !- Indirect Water Heating Recovery Time {hr}",
        "  12,                      !- Number of Nodes",
        "  ,                        !- Additional Destratification Conductivity {W/m-K}",
        "  ,                        !- Node 1 Additional Loss Coefficient {W/K}",
        "  ,                        !- Node 2 Additional Loss Coefficient {W/K}",
        "  ,                        !- Node 3 Additional Loss Coefficient {W/K}",
        "  ,                        !- Node 4 Additional Loss Coefficient {W/K}",
        "  ,                        !- Node 5 Additional Loss Coefficient {W/K}",
        "  ,                        !- Node 6 Additional Loss Coefficient {W/K}",
        "  ,                        !- Node 7 Additional Loss Coefficient {W/K}",
        "  ,                        !- Node 8 Additional Loss Coefficient {W/K}",
        "  ,                        !- Node 9 Additional Loss Coefficient {W/K}",
        "  ;                        !- Node 10 Additional Loss Coefficient {W/K}",
    });

    ASSERT_TRUE(process_idf(idf_objects));

    bool ErrorsFound = false;
    HeatBalanceManager::GetZoneData(ErrorsFound); // read zone data
    EXPECT_FALSE(ErrorsFound);

<<<<<<< HEAD
    InternalHeatGains::GetInternalHeatGainsInput(state, OutputFiles::getSingleton());

    EXPECT_FALSE(WaterThermalTanks::GetWaterThermalTankInput(state, OutputFiles::getSingleton()));
=======
    InternalHeatGains::GetInternalHeatGainsInput(outputFiles());

    EXPECT_FALSE(WaterThermalTanks::GetWaterThermalTankInput(outputFiles()));
>>>>>>> 507eb8d3
    const int TankNum = 1;
    WaterThermalTanks::WaterThermalTankData &Tank = WaterThermalTank(TankNum);
    Tank.SourceInletNode = 1;
    Tank.SourceOutletNode = 2;
    Tank.SetupStratifiedNodes();

    HourOfDay = 0;
    TimeStep = 1;
    TimeStepZone = 20.0 / 60.0;
    TimeStepSys = TimeStepZone;

    // Test a constant temperature source flow rate
    for (auto &node : Tank.Node) {
        node.Temp = 60.0;
        node.SavedTemp = 60.0;
    }
    Tank.AmbientTempZone = 22.0;
    Tank.AmbientTemp = 22.0;
    Tank.UseInletTemp = 20.0;
    Tank.SetPointTemp = 60.0;
    Tank.SetPointTemp2 = Tank.SetPointTemp;
    Tank.TimeElapsed = 0.0;
    Tank.UseMassFlowRate = 0.0;
    Tank.SourceInletTemp = 70.0;
    Tank.SourceMassFlowRate = 6.30901964e-5 * 997; // 1 gal/min

    int DummyIndex = 1;
    Real64 Cp = FluidProperties::GetSpecificHeatGlycol("WATER", 60.0, DummyIndex, "StratifiedTankCalcNoDraw");

    Tank.CalcWaterThermalTankStratified();

    Real64 EnergySum = 0.0;
    for (int i = 0; i < Tank.Nodes; ++i) {
        auto &node = Tank.Node[i];
        EnergySum += node.Mass * Cp * (node.Temp - 60.0);
    }
    Real64 Esource = Tank.SourceEffectiveness * Tank.SourceMassFlowRate * Cp *
                     (Tank.SourceInletTemp - Tank.Node(Tank.SourceOutletStratNode).TempAvg) * TimeStepSys * SecInHour;
    EXPECT_NEAR(Esource, EnergySum, EnergySum * 0.001);
}

TEST_F(EnergyPlusFixture, DesuperheaterTimeAdvanceCheck)
{
    using DataGlobals::HourOfDay;
    using DataGlobals::TimeStep;
    using DataGlobals::TimeStepZone;
    using DataHeatBalance::HeatReclaimDXCoil;
    using DataHVACGlobals::SysTimeElapsed;
    using DataHVACGlobals::TimeStepSys;
    using DataLoopNode::Node;
    using DXCoils::DXCoil;
    using WaterThermalTanks::WaterHeaterDesuperheater;
    using WaterThermalTanks::WaterThermalTank;

    std::string const idf_objects = delimited_string({
        "Schedule:Constant, Hot Water Demand Schedule, , 1.0;",
        "Schedule:Constant, Ambient Temp Schedule, , 20.0;",
        "Schedule:Constant, Inlet Water Temperature, , 10.0;",
        "Schedule:Constant, Desuperheater-Schedule, , 55.0;",
        "Schedule:Constant, WH Setpoint Temp, , 50.0;",

        "  Zone,",
        "    Zone_TES,                !- Name",
        "    0.0000,                  !- Direction of Relative North {deg}",
        "    10.0,                    !- X Origin {m}",
        "    10.0,                    !- Y Origin {m}",
        "    0.0,                     !- Z Origin {m}",
        "    1,                       !- Type",
        "    1.00,                    !- Multiplier",
        "    3.00,                    !- Ceiling Height {m}",
        "    300.0,                   !- Volume {m3}",
        "    100.0;                   !- Floor Area {m2}",

        "  Schedule:Compact,",
        "    ALWAYS_ON,               !- Name",
        "    Fraction,                !- Schedule Type Limits Name",
        "    Through: 12/31,          !- Field 1",
        "    For: AllDays,            !- Field 2",
        "    Until: 24:00,1.0;        !- Field 3",

        "WaterHeater:Mixed,",
        "  Mixed tank with desuperheater,          !- Name",
        "  0.136274824222915,                      !- Tank Volume {m3}",
        "  WH Setpoint Temp,                       !- Setpoint Temperature Schedule Name",
        "  2,                                      !- Deadband Temperature Difference {deltaC}",
        "  99,                                     !- Maximum Temperature Limit {C}",
        "  Cycle,                                  !- Heater Control Type",
        "  5500.06477392209,                       !- Heater Maximum Capacity {W}",
        "  0,                                      !- Heater Minimum Capacity {W}",
        "  0,                                      !- Heater Ignition Minimum Flow Rate {m3/s}",
        "  0,                                      !- Heater Ignition Delay {s}",
        "  Electricity,                            !- Heater Fuel Type",
        "  0.8,                                    !- Heater Thermal Efficiency",
        "  ,                                       !- Part Load Factor Curve Name",
        "  0,                                      !- Off Cycle Parasitic Fuel Consumption Rate {W}",
        "  Electricity,                            !- Off Cycle Parasitic Fuel Type",
        "  0,                                      !- Off Cycle Parasitic Heat Fraction to Tank",
        "  0,                                      !- On Cycle Parasitic Fuel Consumption Rate {W}",
        "  Electricity,                            !- On Cycle Parasitic Fuel Type",
        "  0,                                      !- On Cycle Parasitic Heat Fraction to Tank",
        "  Schedule,                               !- Ambient Temperature Indicator",
        "  Ambient Temp Schedule,                  !- Ambient Temperature Schedule Name",
        "  ,                                 	   !- Ambient Temperature Zone Name",
        "  ,                                       !- Ambient Temperature Outdoor Air Node Name",
        "  0.704227539803499,                      !- Off Cycle Loss Coefficient to Ambient Temperature {W/K}",
        "  1,                                      !- Off Cycle Loss Fraction to Zone",
        "  0.704227539803499,                      !- On Cycle Loss Coefficient to Ambient Temperature {W/K}",
        "  1,                                      !- On Cycle Loss Fraction to Zone",
        "  ,                                       !- Peak Use Flow Rate {m3/s}",
        "  ALWAYS_ON,                              !- Use Flow Rate Fraction Schedule Name",
        "  ,                                       !- Cold Water Supply Temperature Schedule Name",
        "  ,                                       !- Use Side Inlet Node Name",
        "  ,                                       !- Use Side Outlet Node Name",
        "  1,                                      !- Use Side Effectiveness",
        "  DesuperheaterOut,			           !- Source Side Inlet Node Name",
        "  DesuperheaterIn,         	           !- Source Side Outlet Node Name",
        "  1,                                      !- Source Side Effectiveness",
        "  0.00283433494640006,                    !- Use Side Design Flow Rate {m3/s}",
        "  ,                                       !- Source Side Design Flow Rate {m3/s}",
        "  1.5,                                    !- Indirect Water Heating Recovery Time {hr}",
        "  IndirectHeatPrimarySetpoint,            !- Source Side Flow Control Mode",
        "  ,                                       !- Indirect Alternate Setpoint Temperature Schedule Name",
        "  General;                                !- End-Use Subcategory",

        "Coil:WaterHeating:Desuperheater,",
        "    Desuperheater,           !- Name",
        "    ALWAYS_ON,               !- Availability Schedule Name",
        "    Desuperheater-Schedule,  !- Setpoint Temperature Schedule Name",
        "    2,                       !- Dead Band Temperature Difference {deltaC}",
        "    0.25,                    !- Rated Heat Reclaim Recovery Efficiency",
        "    50,                      !- Rated Inlet Water Temperature {C}",
        "    35,                      !- Rated Outdoor Air Temperature {C}",
        "    60,                      !- Maximum Inlet Water Temperature for Heat Reclaim {C}",
        "    ,                        !- Heat Reclaim Efficiency Function of Temperature Curve Name",
        "    DesuperheaterIn,         !- Water Inlet Node Name",
        "    DesuperheaterOut,        !- Water Outlet Node Name",
        "    WaterHeater:Mixed,       !- Tank Object Type",
        "    Mixed tank with desuperheater,  !- Tank Name",
        "    Coil:Cooling:DX:SingleSpeed,  !- Heating Source Object Type",
        "    SingleSpeed_COIL,              !- Heating Source Name",
        "    0.0001,                  !- Water Flow Rate {m3/s}",
        "    ,                        !- Water Pump Power {W}",
        "    0.2;                     !- Fraction of Pump Heat to Water",

        "Coil:Cooling:DX:SingleSpeed,",
        "  SingleSpeed_COIL,                        !- Name",
        "  ALWAYS_ON,                     !- Availability Schedule Name",
        "  14067.4113682534,        !- Gross Rated Total Cooling Capacity {W}",
        "  0.740402528813699,       !- Gross Rated Sensible Heat Ratio",
        "  3.99990781858502,        !- Gross Rated Cooling COP {W/W}",
        "  0.728875631277391,       !- Rated Air Flow Rate {m3/s}",
        "  773.3912012006,          !- Rated Evaporator Fan Power Per Volume Flow Rate {W/(m3/s)}",
        "  central ac unitary system Fan - Cooling Coil Node,  !- Air Inlet Node Name",
        "  Node 5,                  !- Air Outlet Node Name",
        "  Cool-Cap-fT1,            !- Total Cooling Capacity Function of Temperature Curve Name",
        "  Cool-Cap-fFF1,           !- Total Cooling Capacity Function of Flow Fraction Curve Name",
        "  Cool-EIR-fT1,            !- Energy Input Ratio Function of Temperature Curve Name",
        "  Cool-EIR-fFF1,           !- Energy Input Ratio Function of Flow Fraction Curve Name",
        "  Cool-PLF-fPLR1,          !- Part Load Fraction Correlation Curve Name",
        "  ,                        !- Minimum Outdoor Dry-Bulb Temperature for Compressor Operation {C}",
        "  1000,                    !- Nominal Time for Condensate Removal to Begin {s}",
        "  1.5,                     !- Ratio of Initial Moisture Evaporation Rate and Steady State Latent Capacity {dimensionless}",
        "  3,                       !- Maximum Cycling Rate {cycles/hr}",
        "  45,                      !- Latent Capacity Time Constant {s}",
        "  ,                        !- Condenser Air Inlet Node Name",
        "  AirCooled,               !- Condenser Type",
        "  0,                       !- Evaporative Condenser Effectiveness {dimensionless}",
        "  Autosize,                !- Evaporative Condenser Air Flow Rate {m3/s}",
        "  Autosize,                !- Evaporative Condenser Pump Rated Power Consumption {W}"
        "  50,                      !- Crankcase Heater Capacity {W}",
        "  10,                      !- Maximum Outdoor Dry-Bulb Temperature for Crankcase Heater Operation {C}",
        ",",
        "  ,                        !- Supply Water Storage Tank Name",
        "  ,                        !- Condensate Collection Water Storage Tank Name",
        "  0,                       !- Basin Heater Capacity {W/K}",
        "  10;                      !- Basin Heater Setpoint Temperature {C}",

        "Curve:Biquadratic,",
        "  Cool-Cap-fT1,                           !- Name",
        "  1.550902001,                             !- Coefficient1 Constant",
        "  -0.0750500892,                          !- Coefficient2 x",
        "  0.00309713544,                          !- Coefficient3 x**2",
        "  0.00240111,                            !- Coefficient4 y",
        "  -5.0544e-005,                          !- Coefficient5 y**2",
        "  -0.00042728148,                         !- Coefficient6 x*y",
        "  13.88,                                  !- Minimum Value of x {BasedOnField A2}",
        "  23.88,                                  !- Maximum Value of x {BasedOnField A2}",
        "  18.33,                                  !- Minimum Value of y {BasedOnField A3}",
        "  51.66;                                  !- Maximum Value of y {BasedOnField A3}",

        "Curve:Quadratic,",
        "  Cool-Cap-fFF1,                          !- Name",
        "  0.718605468,                             !- Coefficient1 Constant",
        "  0.410099989,                            !- Coefficient2 x",
        "  -0.128705457,                           !- Coefficient3 x**2",
        "  0,                                      !- Minimum Value of x {BasedOnField A2}",
        "  2,                                      !- Maximum Value of x {BasedOnField A2}",
        "  0,                                      !- Minimum Curve Output {BasedOnField A3}",
        "  2;                                      !- Maximum Curve Output {BasedOnField A3}",

        "Curve:Biquadratic,",
        "  Cool-EIR-fT1,                           !- Name",
        "  -0.304282997000001,                             !- Coefficient1 Constant",
        "  0.1180477062,                           !- Coefficient2 x",
        "  -0.00342466704,                          !- Coefficient3 x**2",
        "  -0.0062619138,                          !- Coefficient4 y",
        "  0.00069542712,                          !- Coefficient5 y**2",
        "  -0.00046997496,                         !- Coefficient6 x*y",
        "  13.88,                                  !- Minimum Value of x {BasedOnField A2}",
        "  23.88,                                  !- Maximum Value of x {BasedOnField A2}",
        "  18.33,                                  !- Minimum Value of y {BasedOnField A3}",
        "  51.66;                                  !- Maximum Value of y {BasedOnField A3}",

        "Curve:Quadratic,",
        "  Cool-EIR-fFF1,                          !- Name",
        "  1.32299905,                            !- Coefficient1 Constant",
        "  -0.477711207,                           !- Coefficient2 x",
        "  0.154712157,                            !- Coefficient3 x**2",
        "  0,                                      !- Minimum Value of x {BasedOnField A2}",
        "  2,                                      !- Maximum Value of x {BasedOnField A2}",
        "  0,                                      !- Minimum Curve Output {BasedOnField A3}",
        "  2;                                      !- Maximum Curve Output {BasedOnField A3}",

        "Curve:Quadratic,",
        "  Cool-PLF-fPLR1,                         !- Name",
        "  0.93,                                   !- Coefficient1 Constant",
        "  0.07,                                   !- Coefficient2 x",
        "  0,                                      !- Coefficient3 x**2",
        "  0,                                      !- Minimum Value of x {BasedOnField A2}",
        "  1,                                      !- Maximum Value of x {BasedOnField A2}",
        "  0.7,                                    !- Minimum Curve Output {BasedOnField A3}",
        "  1;                                      !- Maximum Curve Output {BasedOnField A3}",

    });

    ASSERT_TRUE(process_idf(idf_objects));

    bool ErrorsFound = false;
    HeatBalanceManager::GetZoneData(ErrorsFound); // read zone data
    EXPECT_FALSE(ErrorsFound);

    DataGlobals::NumOfTimeStepInHour = 1; // must initialize this to get schedules initialized
    DataGlobals::MinutesPerTimeStep = 60; // must initialize this to get schedules initialized
    ScheduleManager::ProcessScheduleInput(outputFiles());
    ScheduleManager::ScheduleInputProcessed = true;

    DataGlobals::TimeStep = 1;
    DataGlobals::HourOfDay = 1;
    DataEnvironment::Month = 7;
    DataEnvironment::DayOfMonth = 21;
    DataGlobals::HourOfDay = 1;
    DataEnvironment::DSTIndicator = 0;
    DataEnvironment::DayOfWeek = 2;
    DataEnvironment::HolidayIndex = 0;
    DataEnvironment::DayOfYear_Schedule = General::OrdinalDay(DataEnvironment::Month, DataEnvironment::DayOfMonth, 1);
    ScheduleManager::UpdateScheduleValues();

    int TankNum = 1;
    int DXNum = 1;
    bool FirstHVAC = true;

<<<<<<< HEAD
    EXPECT_FALSE(WaterThermalTanks::GetWaterThermalTankInput(state, OutputFiles::getSingleton()));
=======
    EXPECT_FALSE(WaterThermalTanks::GetWaterThermalTankInput(outputFiles()));
>>>>>>> 507eb8d3

    WaterThermalTanks::WaterThermalTankData &Tank = WaterThermalTank(TankNum);
    WaterThermalTanks::WaterHeaterDesuperheaterData &Desuperheater = WaterHeaterDesuperheater(Tank.DesuperheaterNum);

    // Inititate tank conditions
    HourOfDay = 0;
    TimeStep = 1;
    TimeStepZone = 1;
    TimeStepSys = TimeStepZone;
    SysTimeElapsed = 0.0;

    // First iteration condition set (extreme)
    Tank.TankTemp = 50;
    Tank.SavedTankTemp = 52; // previous time step temperature
    Tank.AmbientTemp = 50.0; // Assume no loss
    Tank.UseInletTemp = 10;
    Tank.UseMassFlowRate = 0.0;
    Tank.SourceOutletTemp = 50;
    Tank.SavedSourceOutletTemp = 52;
    Tank.TimeElapsed = 0.0;
    Desuperheater.SetPointTemp = 55;
    Desuperheater.Mode = 1;
    DataHeatBalance::HeatReclaimDXCoil(DXNum).AvailCapacity = 0;
    DXCoil(DXNum).PartLoadRatio = 1.0;

    Tank.Mode = 0;
    Tank.SetPointTemp = 50;
    EXPECT_TRUE(Desuperheater.FirstTimeThroughFlag);
    Tank.CalcDesuperheaterWaterHeater(FirstHVAC);
    // FirsttimeThroughFlag attribute supposed to set as false after first run
    EXPECT_FALSE(Desuperheater.FirstTimeThroughFlag);
    // Advanced to next time step (0 => 1)
    EXPECT_EQ(Node(Desuperheater.WaterInletNode).Temp, 50);
    EXPECT_EQ(Tank.SavedTankTemp, 50);
    // No loss no source, Tank temperature supposed to be 50
    EXPECT_EQ(Tank.TankTemp, 50);

    // Assumed next iteration with FirstHVAC condition not changed
    DataHeatBalance::HeatReclaimDXCoil(DXNum).AvailCapacity = 500;
    Tank.TankTemp = 20.0; // Assumed Tank temperature from previous iteration
    EXPECT_FALSE(Desuperheater.FirstTimeThroughFlag);
    Tank.CalcDesuperheaterWaterHeater(FirstHVAC);
    EXPECT_FALSE(Desuperheater.FirstTimeThroughFlag);
    EXPECT_EQ(Node(Desuperheater.WaterInletNode).Temp, 50);
    // Saved temperature not supposed to change
    EXPECT_EQ(Tank.SavedTankTemp, 50);
    // The source side inlet temperature calculated based on saved temperatures
    // Tank temperature should be calculated based on saved temperatures
    EXPECT_GT(Tank.SourceInletTemp, 50);
    EXPECT_GT(Tank.TankTemp, 50);

    // Assumed next iteration with FirstHVAC condition not changed
    FirstHVAC = false;
    Tank.TankTemp = 20.0;
    DataHeatBalance::HeatReclaimDXCoil(DXNum).AvailCapacity = 500;
    Tank.CalcDesuperheaterWaterHeater(FirstHVAC);
    // Flag changed from false to true
    EXPECT_TRUE(Desuperheater.FirstTimeThroughFlag);
    // Saved temperature not supposed to change
    EXPECT_EQ(Tank.SavedTankTemp, 50);
    EXPECT_EQ(Node(Desuperheater.WaterInletNode).Temp, 50);
    EXPECT_GT(Tank.SourceInletTemp, 50);
    EXPECT_GT(Tank.TankTemp, 50);
}

TEST_F(EnergyPlusFixture, StratifiedTank_GSHP_DesuperheaterSourceHeat)
{
    using DataGlobals::HourOfDay;
    using DataGlobals::TimeStep;
    using DataGlobals::TimeStepZone;
    using DataHVACGlobals::SysTimeElapsed;
    using DataHVACGlobals::TimeStepSys;
    using DataLoopNode::Node;
    using DataPlant::PlantLoop;
    using WaterThermalTanks::WaterHeaterDesuperheater;
    using WaterThermalTanks::WaterThermalTank;
    using WaterToAirHeatPumpSimple::SimpleWatertoAirHP;

    std::string const idf_objects = delimited_string({
        "Schedule:Constant, Hot Water Demand Schedule, , 1.0;",
        "Schedule:Constant, Ambient Temp Schedule, , 20.0;",
        "Schedule:Constant, Inlet Water Temperature, , 10.0;",
        "Schedule:Constant, Desuperheater-Schedule, , 60.0;",
        "Schedule:Constant, WH Setpoint Temp, , 45.0;",

        "  Zone,",
        "    Zone_TES,                !- Name",
        "    0.0000,                  !- Direction of Relative North {deg}",
        "    10.0,                    !- X Origin {m}",
        "    10.0,                    !- Y Origin {m}",
        "    0.0,                     !- Z Origin {m}",
        "    1,                       !- Type",
        "    1.00,                    !- Multiplier",
        "    3.00,                    !- Ceiling Height {m}",
        "    300.0,                   !- Volume {m3}",
        "    100.0;                   !- Floor Area {m2}",

        "  Schedule:Compact,",
        "    ALWAYS_ON,               !- Name",
        "    Fraction,                !- Schedule Type Limits Name",
        "    Through: 12/31,          !- Field 1",
        "    For: AllDays,            !- Field 2",
        "    Until: 24:00,1.0;        !- Field 3",

        "  WaterHeater:Stratified,",
        "    Stratified tank with desuperheater,   !- Name",
        "    Domestic Hot Water,      !- End-Use Subcategory",
        "    0.170343530278643,       !- Tank Volume {m3}",
        "    1.2192,                  !- Tank Height {m}",
        "    VerticalCylinder,        !- Tank Shape",
        "    ,                        !- Tank Perimeter {m}",
        "    90,                      !- Maximum Temperature Limit {C}",
        "    MasterSlave,             !- Heater Priority Control",
        "    WH Setpoint Temp,        !- Heater 1 Setpoint Temperature Schedule Name",
        "    2,                       !- Heater 1 Deadband Temperature Difference {deltaC}",
        "    4498.64092714361,        !- Heater 1 Capacity {W}",
        "    0.89408,                 !- Heater 1 Height {m}",
        "    WH Setpoint Temp,        !- Heater 2 Setpoint Temperature Schedule Name",
        "    2,                       !- Heater 2 Deadband Temperature Difference {deltaC}",
        "    4498.64092714361,        !- Heater 2 Capacity {W}",
        "    0.16256,                 !- Heater 2 Height {m}",
        "    Electricity,             !- Heater Fuel Type",
        "    1,                       !- Heater Thermal Efficiency",
        "    0,                       !- Off Cycle Parasitic Fuel Consumption Rate {W}",
        "    Electricity,             !- Off Cycle Parasitic Fuel Type",
        "    0,                       !- Off Cycle Parasitic Heat Fraction to Tank",
        "    0,                       !- Off Cycle Parasitic Height {m}",
        "    0,                       !- On Cycle Parasitic Fuel Consumption Rate {W}",
        "    Electricity,             !- On Cycle Parasitic Fuel Type",
        "    0,                       !- On Cycle Parasitic Heat Fraction to Tank",
        "    0,                       !- On Cycle Parasitic Height {m}",
        "    Schedule,                        !- Ambient Temperature Indicator",
        "    Ambient Temp Schedule,   !- Ambient Temperature Schedule Name",
        "    ,                        !- Ambient Temperature Zone Name",
        "    ,                        !- Ambient Temperature Outdoor Air Node Name",
        "    0.614007341138612,       !- Uniform Skin Loss Coefficient per Unit Area to Ambient Temperature {W/m2-K}",
        "    1,                       !- Skin Loss Fraction to Zone",
        "    0,                       !- Off Cycle Flue Loss Coefficient to Ambient Temperature {W/K}",
        "    1,                       !- Off Cycle Flue Loss Fraction to Zone",
        "    ,                        !- Peak Use Flow Rate {m3/s}",
        "    ALWAYS_ON,               !- Use Flow Rate Fraction Schedule Name",
        "    ,                        !- Cold Water Supply Temperature Schedule Name",
        "    ,                        !- Use Side Inlet Node Name",
        "    ,                        !- Use Side Outlet Node Name",
        "    ,                        !- Use Side Effectiveness",
        "    ,                        !- Use Side Inlet Height {m}",
        "    ,                        !- Use Side Outlet Height {m}",
        "    DesuperheaterOut,        !- Source Side Inlet Node Name",
        "    DesuperheaterIn,         !- Source Side Outlet Node Name",
        "    1,                       !- Source Side Effectiveness",
        "    ,                       !- Source Side Inlet Height {m}",
        "    ,                       !- Source Side Outlet Height {m}",
        "    Fixed,                   !- Inlet Mode",
        "    0.00283433494640006,     !- Use Side Design Flow Rate {m3/s}",
        "    0,                       !- Source Side Design Flow Rate {m3/s}",
        "    1.5,                     !- Indirect Water Heating Recovery Time {hr}",
        "    12,                      !- Number of Nodes",
        ";",

        "Coil:WaterHeating:Desuperheater,",
        "    Desuperheater,           !- Name",
        "    ALWAYS_ON,               !- Availability Schedule Name",
        "    Desuperheater-Schedule,  !- Setpoint Temperature Schedule Name",
        "    5,                       !- Dead Band Temperature Difference {deltaC}",
        "    0.25,                    !- Rated Heat Reclaim Recovery Efficiency",
        "    50,                      !- Rated Inlet Water Temperature {C}",
        "    35,                      !- Rated Outdoor Air Temperature {C}",
        "    60,                      !- Maximum Inlet Water Temperature for Heat Reclaim {C}",
        "    ,                        !- Heat Reclaim Efficiency Function of Temperature Curve Name",
        "    DesuperheaterIn,         !- Water Inlet Node Name",
        "    DesuperheaterOut,        !- Water Outlet Node Name",
        "    WaterHeater:Stratified,       !- Tank Object Type",
        "    Stratified tank with desuperheater,  !- Tank Name",
        "    Coil:Cooling:WaterToAirHeatPump:EquationFit,  !- Heating Source Object Type",
        "    GSHP_COIL1,              !- Heating Source Name",
        "    0.0001,                  !- Water Flow Rate {m3/s}",
        "    ,                        !- Water Pump Power {W}",
        "    0.2;                     !- Fraction of Pump Heat to Water",

        "Coil:Cooling:WaterToAirHeatPump:EquationFit,",
        "    GSHP_COIL1,       !- Name",
        "    Node 42,                 !- Water Inlet Node Name",
        "    Node 43,                 !- Water Outlet Node Name",
        "    res gshp clg unitary system Fan - Cooling Coil Node,  !- Air Inlet Node Name",
        "    Node 45,                 !- Air Outlet Node Name",
        "    0.951796450842996,       !- Rated Air Flow Rate {m3/s}",
        "    0.000567811767595478,    !- Rated Water Flow Rate {m3/s}",
        "    14067.4113682534,        !- Gross Rated Total Cooling Capacity {W}",
        "    10297.3451215615,        !- Gross Rated Sensible Cooling Capacity {W}",
        "    5.3555091458258,         !- Gross Rated Cooling COP",
        "    -3.9160645386,           !- Total Cooling Capacity Coefficient 1",
        "    7.042944024,             !- Total Cooling Capacity Coefficient 2",
        "    -2.270589372,            !- Total Cooling Capacity Coefficient 3",
        "    0,                       !- Total Cooling Capacity Coefficient 4",
        "    0,                       !- Total Cooling Capacity Coefficient 5",
        "    26.7839398084,           !- Sensible Cooling Capacity Coefficient 1",
        "    0,                       !- Sensible Cooling Capacity Coefficient 2",
        "    -23.832385974,           !- Sensible Cooling Capacity Coefficient 3",
        "    -1.115743914,            !- Sensible Cooling Capacity Coefficient 4",
        "    0,                       !- Sensible Cooling Capacity Coefficient 5",
        "    0,                       !- Sensible Cooling Capacity Coefficient 6",
        "    -6.2337364523,           !- Cooling Power Consumption Coefficient 1",
        "    1.610096238,             !- Cooling Power Consumption Coefficient 2",
        "    5.317076448,             !- Cooling Power Consumption Coefficient 3",
        "    0,                       !- Cooling Power Consumption Coefficient 4",
        "    0,                       !- Cooling Power Consumption Coefficient 5",
        "    1000,                    !- Nominal Time for Condensate Removal to Begin {s}",
        "    1.5;                     !- Ratio of Initial Moisture Evaporation Rate and Steady State Latent Capacity {dimensionless}",
    });

    ASSERT_TRUE(process_idf(idf_objects));

    bool ErrorsFound = false;
    HeatBalanceManager::GetZoneData(ErrorsFound); // read zone data
    EXPECT_FALSE(ErrorsFound);

    DataGlobals::NumOfTimeStepInHour = 1; // must initialize this to get schedules initialized
    DataGlobals::MinutesPerTimeStep = 60; // must initialize this to get schedules initialized
    ScheduleManager::ProcessScheduleInput(outputFiles());
    ScheduleManager::ScheduleInputProcessed = true;

    DataGlobals::TimeStep = 1;
    DataGlobals::HourOfDay = 1;
    DataEnvironment::Month = 7;
    DataEnvironment::DayOfMonth = 21;
    DataGlobals::HourOfDay = 1;
    DataEnvironment::DSTIndicator = 0;
    DataEnvironment::DayOfWeek = 2;
    DataEnvironment::HolidayIndex = 0;
    DataEnvironment::DayOfYear_Schedule = General::OrdinalDay(DataEnvironment::Month, DataEnvironment::DayOfMonth, 1);
    ScheduleManager::UpdateScheduleValues();
    DataPlant::TotNumLoops = 1;
    int TankNum(1);
    int HPNum(1);
    int CyclingScheme(1);
    int LoopNum(1);
    int DemandSide(1);
    int SupplySide(2);
    int BranchNum(1);
    int CompNum(1);
    Real64 PLR(0.5);

<<<<<<< HEAD
    EXPECT_FALSE(WaterThermalTanks::GetWaterThermalTankInput(state, OutputFiles::getSingleton()));
=======
    EXPECT_FALSE(WaterThermalTanks::GetWaterThermalTankInput(outputFiles()));
>>>>>>> 507eb8d3
    // Test if the new data Structure for water to air heat pump coils successfully initialized
    EXPECT_EQ(DataHeatBalance::HeatReclaimSimple_WAHPCoil(1).Name, "GSHP_COIL1");
    EXPECT_EQ(DataHeatBalance::HeatReclaimSimple_WAHPCoil(1).SourceType, "Coil:Cooling:WaterToAirHeatPump:EquationFit");
    // Air node
    Node(5).MassFlowRate = 0.005;
    Node(5).Temp = 28.0;
    Node(5).HumRat = 0.2;
    // Water node
    Node(3).Temp = 15.0;
    Node(3).MassFlowRate = 0.05;
    // Plant loop must be initialized
    SimpleWatertoAirHP(HPNum).LoopNum = 1;
    PlantLoop.allocate(LoopNum);
    PlantLoop(SimpleWatertoAirHP(HPNum).LoopNum).FluidIndex = 1;
    PlantLoop(LoopNum).LoopSide.allocate(DemandSide);
    PlantLoop(LoopNum).LoopSide.allocate(SupplySide);
    auto &SupplySideloop(PlantLoop(LoopNum).LoopSide(SupplySide));
    SupplySideloop.TotalBranches = 1;
    SupplySideloop.Branch.allocate(BranchNum);
    auto &CoilBranch(SupplySideloop.Branch(BranchNum));
    CoilBranch.TotalComponents = 1;
    CoilBranch.Comp.allocate(CompNum);
    CoilBranch.Comp(CompNum).TypeOf_Num = 67;
    CoilBranch.Comp(CompNum).Name = "GSHP_COIL1";

    DataGlobals::BeginEnvrnFlag = true;
    WaterToAirHeatPumpSimple::InitSimpleWatertoAirHP(state, HPNum, 10.0, 1.0, 0.0, 10.0, 10.0, CyclingScheme, 1.0, 1);
    WaterToAirHeatPumpSimple::CalcHPCoolingSimple(HPNum, CyclingScheme, 1.0, 10.0, 10.0, 1, PLR, 1.0);
    // Coil source side heat successfully passed to HeatReclaimSimple_WAHPCoil(1).AvailCapacity
    EXPECT_EQ(DataHeatBalance::HeatReclaimSimple_WAHPCoil(1).AvailCapacity, SimpleWatertoAirHP(1).QSource);
    // Reclaimed heat successfully returned to reflect the plant impact
    DataHeatBalance::HeatReclaimSimple_WAHPCoil(1).WaterHeatingDesuperheaterReclaimedHeat(1) = 100.0;
    WaterToAirHeatPumpSimple::CalcHPCoolingSimple(HPNum, CyclingScheme, 1.0, 10.0, 10.0, 1, PLR, 1.0);
    EXPECT_EQ(SimpleWatertoAirHP(1).QSource, DataHeatBalance::HeatReclaimSimple_WAHPCoil(1).AvailCapacity - 100.0);

    WaterThermalTanks::WaterThermalTankData &Tank = WaterThermalTank(TankNum);
    WaterThermalTanks::WaterHeaterDesuperheaterData &Desuperheater = WaterHeaterDesuperheater(Tank.DesuperheaterNum);

    for (int i = 1; i <= Tank.Nodes; ++i) {
        auto &node = Tank.Node(i);
        node.SavedTemp = 39.0;
        node.Temp = 39.0;
    }

    Tank.TankTemp = 39.0;
    Tank.AmbientTemp = 20.0;
    Tank.UseInletTemp = 10.0;
    Tank.UseMassFlowRate = 0.003;
    Tank.SourceOutletTemp = 39.0;
    Tank.SourceMassFlowRate = 0.003;
    Tank.TimeElapsed = 0.0;
    Desuperheater.SetPointTemp = 60.0;
    Desuperheater.Mode = 1;
    Node(Desuperheater.WaterInletNode).Temp = Tank.SourceOutletTemp;

    HourOfDay = 0;
    TimeStep = 1;
    TimeStepZone = 1. / 60.;
    TimeStepSys = TimeStepZone;
    SysTimeElapsed = 0.0;
    DataHeatBalance::HeatReclaimSimple_WAHPCoil(1).AvailCapacity = 1000;
    WaterToAirHeatPumpSimple::SimpleWatertoAirHP(1).PartLoadRatio = 0.0;
    Tank.initialize(state, true);
    Tank.SetPointTemp = 45;
    Tank.SetPointTemp2 = 45;
    Tank.CalcDesuperheaterWaterHeater(true);
    // If there's no demand in water thermal tank, no heat is reclaimed
    EXPECT_EQ(Desuperheater.HeaterRate, 0);

    for (int i = 1; i <= Tank.Nodes; ++i) {
        auto &node = Tank.Node(i);
        node.SavedTemp = 39;
        node.Temp = 39;
    }

    Tank.SavedTankTemp = 39.0;
    Tank.SavedSourceOutletTemp = 39.0;
    Tank.SourceMassFlowRate = 0.003;
    Node(Desuperheater.WaterInletNode).Temp = Tank.SavedSourceOutletTemp;

    WaterToAirHeatPumpSimple::SimpleWatertoAirHP(1).PartLoadRatio = 0.8;
    Tank.initialize(state, false);
    Desuperheater.SaveMode = 1;
    Tank.CalcDesuperheaterWaterHeater(false);
    // The HVAC part load ratio is successfully passed to waterthermaltank desuperheater data struct
    EXPECT_EQ(Desuperheater.DXSysPLR, 0.8);
    // The heater rate is correctly calculated
    EXPECT_EQ(Desuperheater.HeaterRate, 1000 * 0.25 / Desuperheater.DXSysPLR * Desuperheater.DesuperheaterPLR);
    // The source rate calculated in stratified tank calculation function is near the heater rate calcualted in desuperheater function
    EXPECT_NEAR(Tank.SourceRate, Desuperheater.HeaterRate, Tank.SourceRate * 0.05);
}

TEST_F(EnergyPlusFixture, Desuperheater_Multispeed_Coil_Test)
{
    using DataGlobals::HourOfDay;
    using DataGlobals::TimeStep;
    using DataGlobals::TimeStepZone;
    using DataHVACGlobals::SysTimeElapsed;
    using DataHVACGlobals::TimeStepSys;
    using DataLoopNode::Node;
    using DXCoils::DXCoil;
    using WaterThermalTanks::WaterHeaterDesuperheater;
    using WaterThermalTanks::WaterThermalTank;

    std::string const idf_objects = delimited_string({
        "Schedule:Constant, Hot Water Demand Schedule, , 1.0;",
        "Schedule:Constant, Ambient Temp Schedule, , 20.0;",
        "Schedule:Constant, Inlet Water Temperature, , 10.0;",
        "Schedule:Constant, Desuperheater-Schedule, , 60.0;",
        "Schedule:Constant, WH Setpoint Temp, , 45.0;",

        "  Zone,",
        "    Zone_TES,                !- Name",
        "    0.0000,                  !- Direction of Relative North {deg}",
        "    10.0,                    !- X Origin {m}",
        "    10.0,                    !- Y Origin {m}",
        "    0.0,                     !- Z Origin {m}",
        "    1,                       !- Type",
        "    1.00,                    !- Multiplier",
        "    3.00,                    !- Ceiling Height {m}",
        "    300.0,                   !- Volume {m3}",
        "    100.0;                   !- Floor Area {m2}",

        "  Schedule:Compact,",
        "    ALWAYS_ON,               !- Name",
        "    Fraction,                !- Schedule Type Limits Name",
        "    Through: 12/31,          !- Field 1",
        "    For: AllDays,            !- Field 2",
        "    Until: 24:00,1.0;        !- Field 3",

        "WaterHeater:Mixed,",
        "  Mixed tank with desuperheater,          !- Name",
        "  0.136274824222915,                      !- Tank Volume {m3}",
        "  WH Setpoint Temp,                       !- Setpoint Temperature Schedule Name",
        "  2,                                      !- Deadband Temperature Difference {deltaC}",
        "  99,                                     !- Maximum Temperature Limit {C}",
        "  Cycle,                                  !- Heater Control Type",
        "  5500.06477392209,                       !- Heater Maximum Capacity {W}",
        "  0,                                      !- Heater Minimum Capacity {W}",
        "  0,                                      !- Heater Ignition Minimum Flow Rate {m3/s}",
        "  0,                                      !- Heater Ignition Delay {s}",
        "  Electricity,                            !- Heater Fuel Type",
        "  0.8,                                    !- Heater Thermal Efficiency",
        "  ,                                       !- Part Load Factor Curve Name",
        "  0,                                      !- Off Cycle Parasitic Fuel Consumption Rate {W}",
        "  Electricity,                            !- Off Cycle Parasitic Fuel Type",
        "  0,                                      !- Off Cycle Parasitic Heat Fraction to Tank",
        "  0,                                      !- On Cycle Parasitic Fuel Consumption Rate {W}",
        "  Electricity,                            !- On Cycle Parasitic Fuel Type",
        "  0,                                      !- On Cycle Parasitic Heat Fraction to Tank",
        "  Schedule,                               !- Ambient Temperature Indicator",
        "  Ambient Temp Schedule,                  !- Ambient Temperature Schedule Name",
        "  ,                                 	   !- Ambient Temperature Zone Name",
        "  ,                                       !- Ambient Temperature Outdoor Air Node Name",
        "  0.704227539803499,                      !- Off Cycle Loss Coefficient to Ambient Temperature {W/K}",
        "  1,                                      !- Off Cycle Loss Fraction to Zone",
        "  0.704227539803499,                      !- On Cycle Loss Coefficient to Ambient Temperature {W/K}",
        "  1,                                      !- On Cycle Loss Fraction to Zone",
        "  ,                                       !- Peak Use Flow Rate {m3/s}",
        "  ALWAYS_ON,                              !- Use Flow Rate Fraction Schedule Name",
        "  ,                                       !- Cold Water Supply Temperature Schedule Name",
        "  ,                                       !- Use Side Inlet Node Name",
        "  ,                                       !- Use Side Outlet Node Name",
        "  1,                                      !- Use Side Effectiveness",
        "  DesuperheaterOut,			           !- Source Side Inlet Node Name",
        "  DesuperheaterIn,         	           !- Source Side Outlet Node Name",
        "  1,                                      !- Source Side Effectiveness",
        "  0.00283433494640006,                    !- Use Side Design Flow Rate {m3/s}",
        "  ,                                       !- Source Side Design Flow Rate {m3/s}",
        "  1.5,                                    !- Indirect Water Heating Recovery Time {hr}",
        "  IndirectHeatPrimarySetpoint,            !- Source Side Flow Control Mode",
        "  ,                                       !- Indirect Alternate Setpoint Temperature Schedule Name",
        "  General;                                !- End-Use Subcategory",

        "Coil:WaterHeating:Desuperheater,",
        "    Desuperheater,           !- Name",
        "    ALWAYS_ON,               !- Availability Schedule Name",
        "    Desuperheater-Schedule,  !- Setpoint Temperature Schedule Name",
        "    5,                       !- Dead Band Temperature Difference {deltaC}",
        "    0.25,                    !- Rated Heat Reclaim Recovery Efficiency",
        "    50,                      !- Rated Inlet Water Temperature {C}",
        "    35,                      !- Rated Outdoor Air Temperature {C}",
        "    60,                      !- Maximum Inlet Water Temperature for Heat Reclaim {C}",
        "    ,                        !- Heat Reclaim Efficiency Function of Temperature Curve Name",
        "    DesuperheaterIn,         !- Water Inlet Node Name",
        "    DesuperheaterOut,        !- Water Outlet Node Name",
        "    WaterHeater:Mixed,       !- Tank Object Type",
        "    Mixed tank with desuperheater,  !- Tank Name",
        "    Coil:Cooling:DX:MultiSpeed,  !- Heating Source Object Type",
        "    MultiSpeed_COIL,              !- Heating Source Name",
        "    0.0001,                  !- Water Flow Rate {m3/s}",
        "    ,                        !- Water Pump Power {W}",
        "    0.2;                     !- Fraction of Pump Heat to Water",

        "Coil:Cooling:DX:MultiSpeed,",
        "  MultiSpeed_COIL,                        !- Name",
        "  ALWAYS_ON,                     !- Availability Schedule Name",
        "  res ac unitary system Fan - Cooling Coil Node, !- Air Inlet Node Name",
        "  Node 17,                                !- Air Outlet Node Name",
        "  ,                                       !- Condenser Air Inlet Node Name",
        "  AirCooled,                              !- Condenser Type",
        "  ,                                       !- Minimum Outdoor Dry-Bulb Temperature for Compressor Operation {C}",
        "  ,                                       !- Supply Water Storage Tank Name",
        "  ,                                       !- Condensate Collection Water Storage Tank Name",
        "  No,                                     !- Apply Part Load Fraction to Speeds Greater than 1",
        "  No,                                     !- Apply Latent Degradation to Speeds Greater than 1",
        "  0,                                      !- Crankcase Heater Capacity {W}",
        "  12.7777777777778,                       !- Maximum Outdoor Dry-Bulb Temperature for Crankcase Heater Operation {C}",
        "  0,                                      !- Basin Heater Capacity {W/K}",
        "  2,                                      !- Basin Heater Setpoint Temperature {C}",
        "  ,                                       !- Basin Heater Operating Schedule Name",
        "  Electricity,                            !- Fuel Type",
        "  2,                                      !- Number of Speeds",
        "  10128.5361851424,                       !- Speed Gross Rated Total Cooling Capacity 1 {W}",
        "  0.714816560872937,                      !- Speed Gross Rated Sensible Heat Ratio 1",
        "  4.84033093564236,                       !- Speed Gross Rated Cooling COP 1 {W/W}",
        "  0.576666917476216,                      !- Speed Rated Air Flow Rate 1 {m3/s}",
        "  773.3,                                  !- Speed Rated Evaporator Fan Power Per Volume Flow Rate 1 {W/(m3/s)}",
        "  Cool-Cap-fT1,                           !- Speed Total Cooling Capacity Function of Temperature Curve Name 1",
        "  Cool-Cap-fFF1,                          !- Speed Total Cooling Capacity Function of Flow Fraction Curve Name 1",
        "  Cool-EIR-fT1,                           !- Speed Energy Input Ratio Function of Temperature Curve Name 1",
        "  Cool-EIR-fFF1,                          !- Speed Energy Input Ratio Function of Flow Fraction Curve Name 1",
        "  Cool-PLF-fPLR1,                         !- Speed Part Load Fraction Correlation Curve Name 1",
        "  1000,                                   !- Speed Nominal Time for Condensate Removal to Begin 1 {s}",
        "  1.5,                                    !- Speed Ratio of Initial Moisture Evaporation Rate and Steady State Latent Capacity 1 "
        "{dimensionless}",
        "  3,                                      !- Speed Maximum Cycling Rate 1 {cycles/hr}",
        "  45,                                     !- Speed Latent Capacity Time Constant 1 {s}",
        "  0.2,                                    !- Speed Rated Waste Heat Fraction of Power Input 1 {dimensionless}",
        "  ConstantBiquadratic,                    !- Speed Waste Heat Function of Temperature Curve Name 1",
        "  0.9,                                    !- Speed Evaporative Condenser Effectiveness 1 {dimensionless}",
        "  0.05,                                   !- Speed Evaporative Condenser Air Flow Rate 1 {m3/s}",
        "  50,                                     !- Speed Rated Evaporative Condenser Pump Power Consumption 1 {W}",
        "  14067.4113682534,                       !- Speed Gross Rated Total Cooling Capacity 2 {W}",
        "  0.733764546660947,                      !- Speed Gross Rated Sensible Heat Ratio 2",
        "  4.34646555035634,                       !- Speed Gross Rated Cooling COP 2 {W/W}",
        "  0.670542927297926,                      !- Speed Rated Air Flow Rate 2 {m3/s}",
        "  773.3,                                  !- Speed Rated Evaporator Fan Power Per Volume Flow Rate 2 {W/(m3/s)}",
        "  Cool-Cap-fT2,                           !- Speed Total Cooling Capacity Function of Temperature Curve Name 2",
        "  Cool-Cap-fFF2,                          !- Speed Total Cooling Capacity Function of Flow Fraction Curve Name 2",
        "  Cool-EIR-fT2,                           !- Speed Energy Input Ratio Function of Temperature Curve Name 2",
        "  Cool-EIR-fFF2,                          !- Speed Energy Input Ratio Function of Flow Fraction Curve Name 2",
        "  Cool-PLF-fPLR2,                         !- Speed Part Load Fraction Correlation Curve Name 2",
        "  1000,                                   !- Speed Nominal Time for Condensate Removal to Begin 2 {s}",
        "  1.5,                                    !- Speed Ratio of Initial Moisture Evaporation Rate and Steady State Latent Capacity 2 "
        "{dimensionless}",
        "  3,                                      !- Speed Maximum Cycling Rate 2 {cycles/hr}",
        "  45,                                     !- Speed Latent Capacity Time Constant 2 {s}",
        "  0.2,                                    !- Speed Rated Waste Heat Fraction of Power Input 2 {dimensionless}",
        "  ConstantBiquadratic,                    !- Speed Waste Heat Function of Temperature Curve Name 2",
        "  0.9,                                    !- Speed Evaporative Condenser Effectiveness 2 {dimensionless}",
        "  0.3,                                    !- Speed Evaporative Condenser Air Flow Rate 2 {m3/s}",
        "  100;                                    !- Speed Rated Evaporative Condenser Pump Power Consumption 2 {W}",

        "Curve:Biquadratic,",
        "  Cool-Cap-fT1,                           !- Name",
        "  1.66457706,                             !- Coefficient1 Constant",
        "  -0.0803905902,                          !- Coefficient2 x",
        "  0.00330252552,                          !- Coefficient3 x**2",
        "  0.001238751,                            !- Coefficient4 y",
        "  -3.08772e-005,                          !- Coefficient5 y**2",
        "  -0.00052377192,                         !- Coefficient6 x*y",
        "  13.88,                                  !- Minimum Value of x {BasedOnField A2}",
        "  23.88,                                  !- Maximum Value of x {BasedOnField A2}",
        "  18.33,                                  !- Minimum Value of y {BasedOnField A3}",
        "  51.66;                                  !- Maximum Value of y {BasedOnField A3}",

        "Curve:Quadratic,",
        "  Cool-Cap-fFF1,                          !- Name",
        "  0.65673024,                             !- Coefficient1 Constant",
        "  0.516470835,                            !- Coefficient2 x",
        "  -0.172887149,                           !- Coefficient3 x**2",
        "  0,                                      !- Minimum Value of x {BasedOnField A2}",
        "  2,                                      !- Maximum Value of x {BasedOnField A2}",
        "  0,                                      !- Minimum Curve Output {BasedOnField A3}",
        "  2;                                      !- Maximum Curve Output {BasedOnField A3}",

        "Curve:Biquadratic,",
        "  Cool-EIR-fT1,                           !- Name",
        "  -0.4273762,                             !- Coefficient1 Constant",
        "  0.1419060744,                           !- Coefficient2 x",
        "  -0.0041237262,                          !- Coefficient3 x**2",
        "  -0.0140625414,                          !- Coefficient4 y",
        "  0.00083109888,                          !- Coefficient5 y**2",
        "  -0.00043266636,                         !- Coefficient6 x*y",
        "  13.88,                                  !- Minimum Value of x {BasedOnField A2}",
        "  23.88,                                  !- Maximum Value of x {BasedOnField A2}",
        "  18.33,                                  !- Minimum Value of y {BasedOnField A3}",
        "  51.66;                                  !- Maximum Value of y {BasedOnField A3}",

        "Curve:Quadratic,",
        "  Cool-EIR-fFF1,                          !- Name",
        "  1.562945114,                            !- Coefficient1 Constant",
        "  -0.791859997,                           !- Coefficient2 x",
        "  0.230030877,                            !- Coefficient3 x**2",
        "  0,                                      !- Minimum Value of x {BasedOnField A2}",
        "  2,                                      !- Maximum Value of x {BasedOnField A2}",
        "  0,                                      !- Minimum Curve Output {BasedOnField A3}",
        "  2;                                      !- Maximum Curve Output {BasedOnField A3}",

        "Curve:Quadratic,",
        "  Cool-PLF-fPLR1,                         !- Name",
        "  0.89,                                   !- Coefficient1 Constant",
        "  0.11,                                   !- Coefficient2 x",
        "  0,                                      !- Coefficient3 x**2",
        "  0,                                      !- Minimum Value of x {BasedOnField A2}",
        "  1,                                      !- Maximum Value of x {BasedOnField A2}",
        "  0.7,                                    !- Minimum Curve Output {BasedOnField A3}",
        "  1;                                      !- Maximum Curve Output {BasedOnField A3}",

        "  Curve:Biquadratic,",
        "  Cool-Cap-fT2,                           !- Name",
        "  1.367878711,                            !- Coefficient1 Constant",
        "  -0.0625665258,                          !- Coefficient2 x",
        "  0.00279689112,                          !- Coefficient3 x**2",
        "  0.0050409684,                           !- Coefficient4 y",
        "  -6.804e-005,                            !- Coefficient5 y**2",
        "  -0.00045420264,                         !- Coefficient6 x*y",
        "  13.88,                                  !- Minimum Value of x {BasedOnField A2}",
        "  23.88,                                  !- Maximum Value of x {BasedOnField A2}",
        "  18.33,                                  !- Minimum Value of y {BasedOnField A3}",
        "  51.66;                                  !- Maximum Value of y {BasedOnField A3}",

        "Curve:Quadratic,",
        "  Cool-Cap-fFF2,                          !- Name",
        "  0.690334551,                            !- Coefficient1 Constant",
        "  0.464383753,                            !- Coefficient2 x",
        "  -0.154507638,                           !- Coefficient3 x**2",
        "  0,                                      !- Minimum Value of x {BasedOnField A2}",
        "  2,                                      !- Maximum Value of x {BasedOnField A2}",
        "  0,                                      !- Minimum Curve Output {BasedOnField A3}",
        "  2;                                      !- Maximum Curve Output {BasedOnField A3}",

        "Curve:Biquadratic,",
        "  Cool-EIR-fT2,                           !- Name",
        "  0.0423235170000003,                     !- Coefficient1 Constant",
        "  0.0789200082,                           !- Coefficient2 x",
        "  -0.002376054,                           !- Coefficient3 x**2",
        "  -0.0030359106,                          !- Coefficient4 y",
        "  0.00053492076,                          !- Coefficient5 y**2",
        "  -0.000323028,                           !- Coefficient6 x*y",
        "  13.88,                                  !- Minimum Value of x {BasedOnField A2}",
        "  23.88,                                  !- Maximum Value of x {BasedOnField A2}",
        "  18.33,                                  !- Minimum Value of y {BasedOnField A3}",
        "  51.66;                                  !- Maximum Value of y {BasedOnField A3}",

        "Curve:Quadratic,",
        "  Cool-EIR-fFF2,                          !- Name",
        "  1.31565404,                             !- Coefficient1 Constant",
        "  -0.482467162,                           !- Coefficient2 x",
        "  0.166239001,                            !- Coefficient3 x**2",
        "  0,                                      !- Minimum Value of x {BasedOnField A2}",
        "  2,                                      !- Maximum Value of x {BasedOnField A2}",
        "  0,                                      !- Minimum Curve Output {BasedOnField A3}",
        "  2;                                      !- Maximum Curve Output {BasedOnField A3}",

        "Curve:Quadratic,",
        "  Cool-PLF-fPLR2,                         !- Name",
        "  0.89,                                   !- Coefficient1 Constant",
        "  0.11,                                   !- Coefficient2 x",
        "  0,                                      !- Coefficient3 x**2",
        "  0,                                      !- Minimum Value of x {BasedOnField A2}",
        "  1,                                      !- Maximum Value of x {BasedOnField A2}",
        "  0.7,                                    !- Minimum Curve Output {BasedOnField A3}",
        "  1;                                      !- Maximum Curve Output {BasedOnField A3}",
    });

    ASSERT_TRUE(process_idf(idf_objects));

    bool ErrorsFound = false;
    HeatBalanceManager::GetZoneData(ErrorsFound); // read zone data
    EXPECT_FALSE(ErrorsFound);

    DataGlobals::NumOfTimeStepInHour = 1; // must initialize this to get schedules initialized
    DataGlobals::MinutesPerTimeStep = 60; // must initialize this to get schedules initialized
    ScheduleManager::ProcessScheduleInput(outputFiles());
    ScheduleManager::ScheduleInputProcessed = true;

    DataGlobals::TimeStep = 1;
    DataGlobals::HourOfDay = 1;
    DataEnvironment::Month = 7;
    DataEnvironment::DayOfMonth = 21;
    DataGlobals::HourOfDay = 1;
    DataEnvironment::DSTIndicator = 0;
    DataEnvironment::DayOfWeek = 2;
    DataEnvironment::HolidayIndex = 0;
    DataEnvironment::DayOfYear_Schedule = General::OrdinalDay(DataEnvironment::Month, DataEnvironment::DayOfMonth, 1);
    ScheduleManager::UpdateScheduleValues();

    int TankNum(1);
    int DXNum(1);

<<<<<<< HEAD
    EXPECT_FALSE(WaterThermalTanks::GetWaterThermalTankInput(state, OutputFiles::getSingleton()));
=======
    EXPECT_FALSE(WaterThermalTanks::GetWaterThermalTankInput(outputFiles()));
>>>>>>> 507eb8d3
    // Source name and type successfully passed to DataHeatBalance::HeatReclaimDXCoil data struct
    EXPECT_EQ(DataHeatBalance::HeatReclaimDXCoil(1).Name, "MULTISPEED_COIL");
    EXPECT_EQ(DataHeatBalance::HeatReclaimDXCoil(1).SourceType, "Coil:Cooling:DX:MultiSpeed");

    // Initiate conditions for multispeed coil calculation
    DataEnvironment::OutDryBulbTemp = 32.0;
    DataEnvironment::OutHumRat = 0.02;
    DataEnvironment::OutBaroPress = 101325.0;
    DataEnvironment::OutWetBulbTemp = Psychrometrics::PsyTwbFnTdbWPb(32.0, 0.02, 101325.0);

    DXCoil(1).MSRatedAirMassFlowRate(1) = DXCoil(1).MSRatedAirVolFlowRate(1) * 1.2;
    DXCoil(1).MSRatedAirMassFlowRate(2) = DXCoil(1).MSRatedAirVolFlowRate(2) * 1.2;
    DXCoil(1).InletAirMassFlowRate = DXCoil(1).MSRatedAirMassFlowRate(2);
    DataHVACGlobals::MSHPMassFlowRateLow = DXCoil(1).MSRatedAirMassFlowRate(1);
    DataHVACGlobals::MSHPMassFlowRateHigh = DXCoil(1).MSRatedAirMassFlowRate(2);

    DXCoil(1).InletAirTemp = 27.0;
    DXCoil(1).InletAirHumRat = 0.005;
    DXCoil(1).InletAirEnthalpy = Psychrometrics::PsyHFnTdbW(27.0, 0.005);
    DXCoil(1).SchedPtr = 1;
    ScheduleManager::Schedule(DXCoil(1).SchedPtr).CurrentValue = 1.0; // enable the VRF condenser
    DXCoil(1).MSRatedCBF(1) = 0.1262;
    DXCoil(1).MSRatedCBF(2) = 0.0408;

    // Calculate multispeed DX cooling coils
    DXCoils::CalcMultiSpeedDXCoilCooling(DXNum, 1, 1, 2, 1, 1, 1);

    // Source availably heat successfully passed to DataHeatBalance::HeatReclaimDXCoil data struct
    EXPECT_EQ(DataHeatBalance::HeatReclaimDXCoil(DXNum).AvailCapacity, DXCoil(DXNum).TotalCoolingEnergyRate + DXCoil(DXNum).ElecCoolingPower);

    // Now move to the water thermal tank calculation
    WaterThermalTanks::WaterThermalTankData &Tank = WaterThermalTank(TankNum);
    WaterThermalTanks::WaterHeaterDesuperheaterData &Desuperheater = WaterHeaterDesuperheater(Tank.DesuperheaterNum);

    // Inititate tank conditions
    HourOfDay = 0;
    TimeStep = 1;
    TimeStepZone = 1;
    TimeStepSys = TimeStepZone;
    SysTimeElapsed = 0.0;
    Tank.TankTemp = 45.0;
    Tank.AmbientTemp = 20.0;
    Tank.UseInletTemp = 10.0;
    Tank.UseMassFlowRate = 0.00001;
    Tank.SourceOutletTemp = 45.0;
    Node(Desuperheater.WaterInletNode).Temp = Tank.SourceOutletTemp;
    Tank.SourceMassFlowRate = 0.003;
    Tank.TimeElapsed = 0.0;
    Desuperheater.SetPointTemp = 50.0;
    Desuperheater.Mode = 1;

    Tank.Mode = 0;
    Tank.SetPointTemp = 40.0;
    Desuperheater.FirstTimeThroughFlag = true;
    Tank.CalcDesuperheaterWaterHeater(true);

    EXPECT_EQ(Desuperheater.DXSysPLR, DXCoil(DXNum).PartLoadRatio);
    // if desuperheater was not on through all the timestep, part load ratio is searched to meet load demand
    EXPECT_GE(Desuperheater.DXSysPLR, Desuperheater.DesuperheaterPLR);
    // used desuperheater reclaim heat is successfully stored in HeatReclaimDXCoil data struct
    EXPECT_EQ(DataHeatBalance::HeatReclaimDXCoil(DXNum).WaterHeatingDesuperheaterReclaimedHeat(Tank.DesuperheaterNum), Desuperheater.HeaterRate);
    // Desuperheater heater rate is correctly calculated
    EXPECT_EQ(Desuperheater.HeaterRate,
              (DataHeatBalance::HeatReclaimDXCoil(DXNum).AvailCapacity) / Desuperheater.DXSysPLR * Desuperheater.DesuperheaterPLR * 0.25);

    // Test the float mode
    Tank.SavedTankTemp = 61.0;
    Tank.SavedSourceOutletTemp = 61.0;
    Desuperheater.SaveMode = 0;
    Node(Desuperheater.WaterInletNode).Temp = Tank.SavedSourceOutletTemp;
    Tank.SourceMassFlowRate = 0.003;
    DXCoils::CalcMultiSpeedDXCoilCooling(DXNum, 1, 1, 2, 1, 1, 1);
    Tank.CalcDesuperheaterWaterHeater(false);
    EXPECT_EQ(Desuperheater.Mode, 0);
    EXPECT_EQ(Desuperheater.HeaterRate, 0.0);
    EXPECT_EQ(Tank.SourceRate, 0.0);
}

TEST_F(EnergyPlusFixture, MixedTankAlternateSchedule)
{
    using DataGlobals::HourOfDay;
    using DataGlobals::SecInHour;
    using DataGlobals::TimeStep;
    using DataGlobals::TimeStepZone;
    using DataHVACGlobals::SysTimeElapsed;
    using DataHVACGlobals::TimeStepSys;
    using FluidProperties::GetDensityGlycol;
    using WaterThermalTanks::WaterThermalTank;

    std::string const idf_objects = delimited_string({
        "Schedule:Constant, Inlet Water Temperature, , 10.0;",
        "Schedule:Constant, Water Heater Setpoint Temperature, ,55.0;",
        "Schedule:Constant, Water Heater AltSetpoint Temperature, ,70.0;",
        "Schedule:Constant, Ambient Temp Schedule, , 20.0;",

        "WaterHeater:Mixed,",
        "    IndirectWaterTank,       !- Name",
        "    0.07,                    !- Tank Volume {m3}",
        "    Water Heater Setpoint Temperature,  !- Setpoint Temperature Schedule Name",
        "    2,                       !- Deadband Temperature Difference {deltaC}",
        "    99,                      !- Maximum Temperature Limit {C}",
        "    Cycle,                   !- Heater Control Type",
        "    0,                       !- Heater Maximum Capacity {W}",
        "    ,                        !- Heater Minimum Capacity {W}",
        "    0,                       !- Heater Ignition Minimum Flow Rate {m3/s}",
        "    0,                       !- Heater Ignition Delay {s}",
        "    Electricity,             !- Heater Fuel Type",
        "    0.8,                     !- Heater Thermal Efficiency",
        "    ,                        !- Part Load Factor Curve Name",
        "    0,                       !- Off Cycle Parasitic Fuel Consumption Rate {W}",
        "    Electricity,             !- Off Cycle Parasitic Fuel Type",
        "    0.8,                     !- Off Cycle Parasitic Heat Fraction to Tank",
        "    0,                       !- On Cycle Parasitic Fuel Consumption Rate {W}",
        "    Electricity,             !- On Cycle Parasitic Fuel Type",
        "    0,                       !- On Cycle Parasitic Heat Fraction to Tank",
        "    SCHEDULE,                !- Ambient Temperature Indicator",
        "    Ambient Temp Schedule,   !- Ambient Temperature Schedule Name",
        "    ,                        !- Ambient Temperature Zone Name",
        "    ,                        !- Ambient Temperature Outdoor Air Node Name",
        "    1,                       !- Off Cycle Loss Coefficient to Ambient Temperature {W/K}",
        "    1,                       !- Off Cycle Loss Fraction to Zone",
        "    6,                       !- On Cycle Loss Coefficient to Ambient Temperature {W/K}",
        "    1,                       !- On Cycle Loss Fraction to Zone",
        "    ,                        !- Peak Use Flow Rate {m3/s}",
        "    ,                        !- Use Flow Rate Fraction Schedule Name",
        "    ,                        !- Cold Water Supply Temperature Schedule Name",
        "    ,                        !- Use Side Inlet Node Name",
        "    ,                        !- Use Side Outlet Node Name",
        "    1,                       !- Use Side Effectiveness",
        "    DemandIn,                !- Source Side Inlet Node Name",
        "    DemandOut,               !- Source Side Outlet Node Name",
        "    1,                       !- Source Side Effectiveness",
        "    Autosize,                !- Use Side Design Flow Rate {m3/s}",
        "    0.0005,                  !- Source Side Design Flow Rate {m3/s}",
        "    1.5,                     !- Indirect Water Heating Recovery Time {hr}",
        "    IndirectHeatAlternateSetpoint,  !- Source Side Flow Control Mode",
        "    Water Heater AltSetpoint Temperature,      !- Indirect Alternate Setpoint Temperature Schedule Name",
        "    General;                 !- End-Use Subcategory",

    });

    ASSERT_TRUE(process_idf(idf_objects));

    // Schedules setup
    DataGlobals::NumOfTimeStepInHour = 1; // must initialize this to get schedules initialized
    DataGlobals::MinutesPerTimeStep = 60; // must initialize this to get schedules initialized
    ScheduleManager::ProcessScheduleInput(outputFiles());
    ScheduleManager::ScheduleInputProcessed = true;

    DataGlobals::TimeStep = 1;
    DataGlobals::HourOfDay = 1;
    DataEnvironment::Month = 7;
    DataEnvironment::DayOfMonth = 21;
    DataGlobals::HourOfDay = 1;
    DataEnvironment::DSTIndicator = 0;
    DataEnvironment::DayOfWeek = 2;
    DataEnvironment::HolidayIndex = 0;
    DataEnvironment::DayOfYear_Schedule = General::OrdinalDay(DataEnvironment::Month, DataEnvironment::DayOfMonth, 1);
    ScheduleManager::UpdateScheduleValues();

<<<<<<< HEAD
    EXPECT_FALSE(WaterThermalTanks::GetWaterThermalTankInput(state, OutputFiles::getSingleton()));
=======
    EXPECT_FALSE(WaterThermalTanks::GetWaterThermalTankInput(outputFiles()));
>>>>>>> 507eb8d3

    int TankNum(1);
    int DemandSide(1);
    Real64 rho;
    int WaterIndex(1);
    bool NeedsHeatOrCool;
    WaterThermalTanks::WaterThermalTankData &Tank = WaterThermalTank(TankNum);

    // set tank temp to be alternate setpoint
    Tank.TankTemp = 70.0;
    Tank.SetPointTemp = 55.0;

    // Source side is in the demand side of the plant loop
    Tank.SrcSide.loopSideNum = DemandSide;
    Tank.SavedSourceOutletTemp = 60.0;
    rho = GetDensityGlycol("Water", Tank.TankTemp, WaterIndex, "MixedTankAlternateSchedule");

    // Set the available max flow rates for tank and node
    Tank.PlantSourceMassFlowRateMax = Tank.SourceDesignVolFlowRate * rho;
    DataLoopNode::Node(1).MassFlowRateMax = Tank.PlantSourceMassFlowRateMax;
    DataLoopNode::Node(1).MassFlowRateMaxAvail = Tank.PlantSourceMassFlowRateMax;

    NeedsHeatOrCool = Tank.SourceHeatNeed(70.0, Tank.SetPointTemp - 2.0, Tank.SetPointTemp);
    EXPECT_FALSE(NeedsHeatOrCool);

    // set tank temp between 55 to 70 to enable alternate setpoint control
    Tank.TankTemp = 60.0;
    NeedsHeatOrCool = Tank.SourceHeatNeed(60.0, Tank.SetPointTemp - 2.0, Tank.SetPointTemp);
    EXPECT_TRUE(NeedsHeatOrCool);

    // plant mass flow rate logic for firstHVAC mode not crashed
    Tank.initialize(state, true);
    EXPECT_EQ(Tank.SourceMassFlowRate, 0.0005 * rho);

    // plant mass flow rate logic added to other iterations run
    Tank.initialize(state, false);
    EXPECT_EQ(Tank.SourceMassFlowRate, 0.0005 * rho);
}

TEST_F(EnergyPlusFixture, MixedTank_WarnPotentialFreeze)
{
    std::string const idf_objects = delimited_string({
        "  Schedule:Constant, Water Heater Setpoint Temperature, ,12;",
        "  Schedule:Constant, Tank Ambient Temperature, , -40;", // That's cold!

        "  WaterHeater:Mixed,",
        "    ChilledWaterTank,        !- Name",
        "    0.07,                    !- Tank Volume {m3}",
        "    Water Heater Setpoint Temperature,  !- Setpoint Temperature Schedule Name",
        "    2,                       !- Deadband Temperature Difference {deltaC}",
        "    30,                      !- Maximum Temperature Limit {C}",
        "    Cycle,                   !- Heater Control Type",
        "    0,                       !- Heater Maximum Capacity {W}",
        "    ,                        !- Heater Minimum Capacity {W}",
        "    0,                       !- Heater Ignition Minimum Flow Rate {m3/s}",
        "    0,                       !- Heater Ignition Delay {s}",
        "    Electricity,             !- Heater Fuel Type",
        "    0.8,                     !- Heater Thermal Efficiency",
        "    ,                        !- Part Load Factor Curve Name",
        "    0,                       !- Off Cycle Parasitic Fuel Consumption Rate {W}",
        "    Electricity,             !- Off Cycle Parasitic Fuel Type",
        "    0.8,                     !- Off Cycle Parasitic Heat Fraction to Tank",
        "    0,                       !- On Cycle Parasitic Fuel Consumption Rate {W}",
        "    Electricity,             !- On Cycle Parasitic Fuel Type",
        "    0,                       !- On Cycle Parasitic Heat Fraction to Tank",
        "    Schedule,                !- Ambient Temperature Indicator",
        "    Tank Ambient Temperature,!- Ambient Temperature Schedule Name",
        "    ,                        !- Ambient Temperature Zone Name",
        "    ,                        !- Ambient Temperature Outdoor Air Node Name",
        "    6,                       !- Off Cycle Loss Coefficient to Ambient Temperature {W/K}",
        "    1,                       !- Off Cycle Loss Fraction to Zone",
        "    6,                       !- On Cycle Loss Coefficient to Ambient Temperature {W/K}",
        "    1,                       !- On Cycle Loss Fraction to Zone",
        "    ,                        !- Peak Use Flow Rate {m3/s}",
        "    ,                        !- Use Flow Rate Fraction Schedule Name",
        "    ,                        !- Cold Water Supply Temperature Schedule Name",
        "    ,                        !- Use Side Inlet Node Name",
        "    ,                        !- Use Side Outlet Node Name",
        "    1,                       !- Use Side Effectiveness",
        "    ,                        !- Source Side Inlet Node Name",
        "    ,                        !- Source Side Outlet Node Name",
        "    1,                       !- Source Side Effectiveness",
        "    Autosize,                !- Use Side Design Flow Rate {m3/s}",
        "    Autosize,                !- Source Side Design Flow Rate {m3/s}",
        "    1.5;                     !- Indirect Water Heating Recovery Time {hr}",
    });

    ASSERT_TRUE(process_idf(idf_objects));

<<<<<<< HEAD
    EXPECT_FALSE(WaterThermalTanks::GetWaterThermalTankInput(state, OutputFiles::getSingleton()));
=======
    EXPECT_FALSE(WaterThermalTanks::GetWaterThermalTankInput(outputFiles()));
>>>>>>> 507eb8d3

    int TankNum(1);
    WaterThermalTanks::WaterThermalTankData &Tank = WaterThermalTanks::WaterThermalTank(TankNum);

    DataGlobals::HourOfDay = 0;
    DataGlobals::TimeStep = 1;
    DataGlobals::TimeStepZone = 1.0 / 60.0; // one-minute system time step
    DataHVACGlobals::TimeStepSys = DataGlobals::TimeStepZone;

    Tank.TankTemp = 2.0;
    Tank.AmbientTemp = -40;
    Tank.UseInletTemp = 3.0;
    Tank.SetPointTemp = 3.0;
    Tank.SetPointTemp2 = Tank.SetPointTemp;
    Tank.TimeElapsed = 0.0;

    // very low use mass flow rate
    Tank.UseMassFlowRate = 0.00005;
    // zero source mass flow rate
    Tank.SourceMassFlowRate = 0.0;

    // Calls CalcWaterThermalTankMixed
    Tank.CalcWaterThermalTank();

    // expected tank avg temp less than starting value of 2 C
    EXPECT_LT(Tank.TankTempAvg, 2.0);
    // And the final tank temp too, which is the one triggering the warning
    EXPECT_LT(Tank.TankTemp, 2.0);

    std::string const error_string = delimited_string({"   ** Warning ** CalcWaterThermalTankMixed: WaterHeater:Mixed = 'CHILLEDWATERTANK':  "
                                                       "Temperature of tank < 2C indicates of possibility of freeze. Tank Temperature = 1.95 C.",
                                                       "   **   ~~~   **  Environment=, at Simulation time= 00:-1 - 00:00"});
    EXPECT_TRUE(compare_err_stream(error_string, true));
}

TEST_F(EnergyPlusFixture, StratifiedTank_WarnPotentialFreeze)
{
    std::string const idf_objects = delimited_string({
        "  Schedule:Constant, Water Heater Setpoint Temperature, ,12;",
        "  Schedule:Constant, Tank Ambient Temperature, , -40;", // That's cold!

        "WaterHeater:Stratified,",
        "  Stratified ChilledWaterTank, !- Name",
        "  ,                        !- End-Use Subcategory",
        "  0.17,                    !- Tank Volume {m3}",
        "  1.4,                     !- Tank Height {m}",
        "  VerticalCylinder,        !- Tank Shape",
        "  ,                        !- Tank Perimeter {m}",
        "  82.2222,                 !- Maximum Temperature Limit {C}",
        "  MasterSlave,             !- Heater Priority Control",
        "  Water Heater Setpoint Temperature,  !- Heater 1 Setpoint Temperature Schedule Name",
        "  2.0,                     !- Heater 1 Deadband Temperature Difference {deltaC}",
        "  0,                       !- Heater 1 Capacity {W}",
        "  1.0,                     !- Heater 1 Height {m}",
        "  Water Heater Setpoint Temperature,  !- Heater 2 Setpoint Temperature Schedule Name",
        "  5.0,                     !- Heater 2 Deadband Temperature Difference {deltaC}",
        "  0,                       !- Heater 2 Capacity {W}",
        "  0.0,                     !- Heater 2 Height {m}",
        "  ELECTRICITY,             !- Heater Fuel Type",
        "  1,                       !- Heater Thermal Efficiency",
        "  ,                        !- Off Cycle Parasitic Fuel Consumption Rate {W}",
        "  ELECTRICITY,             !- Off Cycle Parasitic Fuel Type",
        "  ,                        !- Off Cycle Parasitic Heat Fraction to Tank",
        "  ,                        !- Off Cycle Parasitic Height {m}",
        "  ,                        !- On Cycle Parasitic Fuel Consumption Rate {W}",
        "  ELECTRICITY,             !- On Cycle Parasitic Fuel Type",
        "  ,                        !- On Cycle Parasitic Heat Fraction to Tank",
        "  ,                        !- On Cycle Parasitic Height {m}",
        "  SCHEDULE,                !- Ambient Temperature Indicator",
        "  Tank Ambient Temperature,!- Ambient Temperature Schedule Name",
        "  ,                        !- Ambient Temperature Zone Name",
        "  ,                        !- Ambient Temperature Outdoor Air Node Name",
        "  6,                       !- Uniform Skin Loss Coefficient per Unit Area to Ambient Temperature {W/m2-K}",
        "  1,                       !- Skin Loss Fraction to Zone",
        "  6,                       !- Off Cycle Flue Loss Coefficient to Ambient Temperature {W/K}",
        "  1,                       !- Off Cycle Flue Loss Fraction to Zone",
        "  ,                        !- Peak Use Flow Rate {m3/s}",
        "  ,                        !- Use Flow Rate Fraction Schedule Name",
        "  ,                        !- Cold Water Supply Temperature Schedule Name",
        "  ,                        !- Use Side Inlet Node Name",
        "  ,                        !- Use Side Outlet Node Name",
        "  ,                        !- Use Side Effectiveness",
        "  1.0,                     !- Use Side Inlet Height {m}",
        "  0.5,                     !- Use Side Outlet Height {m}",
        "  ,                        !- Source Side Inlet Node Name",
        "  ,                        !- Source Side Outlet Node Name",
        "  ,                        !- Source Side Effectiveness",
        "  ,                        !- Source Side Inlet Height {m}",
        "  ,                        !- Source Side Outlet Height {m}",
        "  FIXED,                   !- Inlet Mode",
        "  ,                        !- Use Side Design Flow Rate {m3/s}",
        "  ,                        !- Source Side Design Flow Rate {m3/s}",
        "  ,                        !- Indirect Water Heating Recovery Time {hr}",
        "  10,                      !- Number of Nodes",
        "  0.1;                     !- Additional Destratification Conductivity {W/m-K}",
    });

    ASSERT_TRUE(process_idf(idf_objects));

<<<<<<< HEAD
    EXPECT_FALSE(WaterThermalTanks::GetWaterThermalTankInput(state, OutputFiles::getSingleton()));
=======
    EXPECT_FALSE(WaterThermalTanks::GetWaterThermalTankInput(outputFiles()));
>>>>>>> 507eb8d3

    int TankNum(1);
    WaterThermalTanks::WaterThermalTankData &Tank = WaterThermalTanks::WaterThermalTank(TankNum);

    DataGlobals::HourOfDay = 0;
    DataGlobals::TimeStep = 1;
    DataGlobals::TimeStepZone = 1.0 / 60.0; // one-minute system time step
    DataHVACGlobals::TimeStepSys = DataGlobals::TimeStepZone;

    Tank.TankTemp = 2.0;
    for (auto &node : Tank.Node) {
        node.Temp = 2.0;
        node.SavedTemp = 2.0;
    }

    Tank.AmbientTemp = -40;
    Tank.UseInletTemp = 3.0;
    Tank.SetPointTemp = 3.0;
    Tank.SetPointTemp2 = Tank.SetPointTemp;
    Tank.TimeElapsed = 0.0;

    // very low use mass flow rate
    Tank.UseMassFlowRate = 0.00005;
    // zero source mass flow rate
    Tank.SourceMassFlowRate = 0.0;

    // Calls CalcWaterThermalTankStratified
    Tank.CalcWaterThermalTank();

    // expected tank avg temp less than starting value of 2 C
    EXPECT_LT(Tank.TankTempAvg, 2.0);
    // And the final tank temp too, which is the one triggering the warning
    EXPECT_LT(Tank.TankTemp, 2.0);
    // Might as well check the node temps too
    for (int i = 0; i < Tank.Nodes; ++i) {
        EXPECT_LT(Tank.Node[i].Temp, 2.0) << "Node i=" << i;
    }

    std::string const error_string =
        delimited_string({"   ** Warning ** CalcWaterThermalTankStratified: WaterHeater:Stratified = 'STRATIFIED CHILLEDWATERTANK':  Temperature of "
                          "tank < 2C indicates of possibility of freeze. Tank Temperature = 1.75 C.",
                          "   **   ~~~   **  Environment=, at Simulation time= 00:-1 - 00:00"});
    EXPECT_TRUE(compare_err_stream(error_string, true));
}

TEST_F(EnergyPlusFixture, MultipleDesuperheaterSingleSource)
{
    using DataGlobals::HourOfDay;
    using DataGlobals::TimeStep;
    using DataGlobals::TimeStepZone;
    using DataHeatBalance::HeatReclaimDXCoil;
    using DataHVACGlobals::SysTimeElapsed;
    using DataHVACGlobals::TimeStepSys;
    using DataLoopNode::Node;
    using DXCoils::DXCoil;
    using WaterThermalTanks::WaterHeaterDesuperheater;
    using WaterThermalTanks::WaterThermalTank;

    std::string const idf_objects = delimited_string({
        "Schedule:Constant, Hot Water Demand Schedule, , 1.0;",
        "Schedule:Constant, Ambient Temp Schedule, , 20.0;",
        "Schedule:Constant, Inlet Water Temperature, , 10.0;",
        "Schedule:Constant, Desuperheater-Schedule, , 55.0;",
        "Schedule:Constant, WH Setpoint Temp, , 50.0;",

        "  Schedule:Compact,",
        "    ALWAYS_ON,               !- Name",
        "    Fraction,                !- Schedule Type Limits Name",
        "    Through: 12/31,          !- Field 1",
        "    For: AllDays,            !- Field 2",
        "    Until: 24:00,1.0;        !- Field 3",

        "WaterHeater:Mixed,",
        "  Mixed tank with desuperheater,          !- Name",
        "  0.136274824222915,                      !- Tank Volume {m3}",
        "  WH Setpoint Temp,                       !- Setpoint Temperature Schedule Name",
        "  2,                                      !- Deadband Temperature Difference {deltaC}",
        "  99,                                     !- Maximum Temperature Limit {C}",
        "  Cycle,                                  !- Heater Control Type",
        "  5500,                       !- Heater Maximum Capacity {W}",
        "  0,                                      !- Heater Minimum Capacity {W}",
        "  0,                                      !- Heater Ignition Minimum Flow Rate {m3/s}",
        "  0,                                      !- Heater Ignition Delay {s}",
        "  Electricity,                            !- Heater Fuel Type",
        "  0.8,                                    !- Heater Thermal Efficiency",
        "  ,                                       !- Part Load Factor Curve Name",
        "  0,                                      !- Off Cycle Parasitic Fuel Consumption Rate {W}",
        "  Electricity,                            !- Off Cycle Parasitic Fuel Type",
        "  0,                                      !- Off Cycle Parasitic Heat Fraction to Tank",
        "  0,                                      !- On Cycle Parasitic Fuel Consumption Rate {W}",
        "  Electricity,                            !- On Cycle Parasitic Fuel Type",
        "  0,                                      !- On Cycle Parasitic Heat Fraction to Tank",
        "  Schedule,                               !- Ambient Temperature Indicator",
        "  Ambient Temp Schedule,                  !- Ambient Temperature Schedule Name",
        "  ,                                 	   !- Ambient Temperature Zone Name",
        "  ,                                       !- Ambient Temperature Outdoor Air Node Name",
        "  0.0,                      !- Off Cycle Loss Coefficient to Ambient Temperature {W/K}",
        "  1,                                      !- Off Cycle Loss Fraction to Zone",
        "  0.0,                      !- On Cycle Loss Coefficient to Ambient Temperature {W/K}",
        "  1,                                      !- On Cycle Loss Fraction to Zone",
        "  ,                                       !- Peak Use Flow Rate {m3/s}",
        "  ALWAYS_ON,                              !- Use Flow Rate Fraction Schedule Name",
        "  ,                                       !- Cold Water Supply Temperature Schedule Name",
        "  ,                                       !- Use Side Inlet Node Name",
        "  ,                                       !- Use Side Outlet Node Name",
        "  1,                                      !- Use Side Effectiveness",
        "  DesuperheaterOut,			           !- Source Side Inlet Node Name",
        "  DesuperheaterIn,         	           !- Source Side Outlet Node Name",
        "  1,                                      !- Source Side Effectiveness",
        "  0.00283433494640006,                    !- Use Side Design Flow Rate {m3/s}",
        "  ,                                       !- Source Side Design Flow Rate {m3/s}",
        "  1.5,                                    !- Indirect Water Heating Recovery Time {hr}",
        "  IndirectHeatPrimarySetpoint,            !- Source Side Flow Control Mode",
        "  ,                                       !- Indirect Alternate Setpoint Temperature Schedule Name",
        "  General;                                !- End-Use Subcategory",

        "WaterHeater:Mixed,",
        "  Mixed tank 2 with desuperheater,          !- Name",
        "  0.136274824222915,                      !- Tank Volume {m3}",
        "  WH Setpoint Temp,                       !- Setpoint Temperature Schedule Name",
        "  2,                                      !- Deadband Temperature Difference {deltaC}",
        "  99,                                     !- Maximum Temperature Limit {C}",
        "  Cycle,                                  !- Heater Control Type",
        "  5500,                       !- Heater Maximum Capacity {W}",
        "  0,                                      !- Heater Minimum Capacity {W}",
        "  0,                                      !- Heater Ignition Minimum Flow Rate {m3/s}",
        "  0,                                      !- Heater Ignition Delay {s}",
        "  Electricity,                            !- Heater Fuel Type",
        "  0.8,                                    !- Heater Thermal Efficiency",
        "  ,                                       !- Part Load Factor Curve Name",
        "  0,                                      !- Off Cycle Parasitic Fuel Consumption Rate {W}",
        "  Electricity,                            !- Off Cycle Parasitic Fuel Type",
        "  0,                                      !- Off Cycle Parasitic Heat Fraction to Tank",
        "  0,                                      !- On Cycle Parasitic Fuel Consumption Rate {W}",
        "  Electricity,                            !- On Cycle Parasitic Fuel Type",
        "  0,                                      !- On Cycle Parasitic Heat Fraction to Tank",
        "  Schedule,                               !- Ambient Temperature Indicator",
        "  Ambient Temp Schedule,                  !- Ambient Temperature Schedule Name",
        "  ,                                 	   !- Ambient Temperature Zone Name",
        "  ,                                       !- Ambient Temperature Outdoor Air Node Name",
        "  0.0,                      !- Off Cycle Loss Coefficient to Ambient Temperature {W/K}",
        "  1,                                      !- Off Cycle Loss Fraction to Zone",
        "  0.0,                      !- On Cycle Loss Coefficient to Ambient Temperature {W/K}",
        "  1,                                      !- On Cycle Loss Fraction to Zone",
        "  ,                                       !- Peak Use Flow Rate {m3/s}",
        "  ALWAYS_ON,                              !- Use Flow Rate Fraction Schedule Name",
        "  ,                                       !- Cold Water Supply Temperature Schedule Name",
        "  ,                                       !- Use Side Inlet Node Name",
        "  ,                                       !- Use Side Outlet Node Name",
        "  1,                                      !- Use Side Effectiveness",
        "  DesuperheaterOut2,			           !- Source Side Inlet Node Name",
        "  DesuperheaterIn2,         	           !- Source Side Outlet Node Name",
        "  1,                                      !- Source Side Effectiveness",
        "  0.00283433494640006,                    !- Use Side Design Flow Rate {m3/s}",
        "  ,                                       !- Source Side Design Flow Rate {m3/s}",
        "  1.5,                                    !- Indirect Water Heating Recovery Time {hr}",
        "  IndirectHeatPrimarySetpoint,            !- Source Side Flow Control Mode",
        "  ,                                       !- Indirect Alternate Setpoint Temperature Schedule Name",
        "  General;                                !- End-Use Subcategory",

        "Coil:WaterHeating:Desuperheater,",
        "    Desuperheater,           !- Name",
        "    ALWAYS_ON,               !- Availability Schedule Name",
        "    Desuperheater-Schedule,  !- Setpoint Temperature Schedule Name",
        "    2,                       !- Dead Band Temperature Difference {deltaC}",
        "    0.1,                    !- Rated Heat Reclaim Recovery Efficiency",
        "    50,                      !- Rated Inlet Water Temperature {C}",
        "    35,                      !- Rated Outdoor Air Temperature {C}",
        "    60,                      !- Maximum Inlet Water Temperature for Heat Reclaim {C}",
        "    ,                        !- Heat Reclaim Efficiency Function of Temperature Curve Name",
        "    DesuperheaterIn,         !- Water Inlet Node Name",
        "    DesuperheaterOut,        !- Water Outlet Node Name",
        "    WaterHeater:Mixed,       !- Tank Object Type",
        "    Mixed tank with desuperheater,  !- Tank Name",
        "    Coil:Cooling:DX:SingleSpeed,  !- Heating Source Object Type",
        "    SingleSpeed_COIL,              !- Heating Source Name",
        "    0.0001,                  !- Water Flow Rate {m3/s}",
        "    ,                        !- Water Pump Power {W}",
        "    0.2;                     !- Fraction of Pump Heat to Water",

        "Coil:WaterHeating:Desuperheater,",
        "    Desuperheater2,           !- Name",
        "    ALWAYS_ON,               !- Availability Schedule Name",
        "    Desuperheater-Schedule,  !- Setpoint Temperature Schedule Name",
        "    2,                       !- Dead Band Temperature Difference {deltaC}",
        "    0.15,                    !- Rated Heat Reclaim Recovery Efficiency",
        "    50,                      !- Rated Inlet Water Temperature {C}",
        "    35,                      !- Rated Outdoor Air Temperature {C}",
        "    60,                      !- Maximum Inlet Water Temperature for Heat Reclaim {C}",
        "    ,                        !- Heat Reclaim Efficiency Function of Temperature Curve Name",
        "    DesuperheaterIn2,         !- Water Inlet Node Name",
        "    DesuperheaterOut2,        !- Water Outlet Node Name",
        "    WaterHeater:Mixed,       !- Tank Object Type",
        "    Mixed tank 2 with desuperheater,  !- Tank Name",
        "    Coil:Cooling:DX:SingleSpeed,  !- Heating Source Object Type",
        "    SingleSpeed_COIL,              !- Heating Source Name",
        "    0.0001,                  !- Water Flow Rate {m3/s}",
        "    ,                        !- Water Pump Power {W}",
        "    0.2;                     !- Fraction of Pump Heat to Water",

        "Coil:Cooling:DX:SingleSpeed,",
        "  SingleSpeed_COIL,                        !- Name",
        "  ALWAYS_ON,                     !- Availability Schedule Name",
        "  14067.4113682534,        !- Gross Rated Total Cooling Capacity {W}",
        "  0.740402528813699,       !- Gross Rated Sensible Heat Ratio",
        "  3.99990781858502,        !- Gross Rated Cooling COP {W/W}",
        "  0.728875631277391,       !- Rated Air Flow Rate {m3/s}",
        "  773.3912012006,          !- Rated Evaporator Fan Power Per Volume Flow Rate {W/(m3/s)}",
        "  central ac unitary system Fan - Cooling Coil Node,  !- Air Inlet Node Name",
        "  Node 5,                  !- Air Outlet Node Name",
        "  Cool-Cap-fT1,            !- Total Cooling Capacity Function of Temperature Curve Name",
        "  Cool-Cap-fFF1,           !- Total Cooling Capacity Function of Flow Fraction Curve Name",
        "  Cool-EIR-fT1,            !- Energy Input Ratio Function of Temperature Curve Name",
        "  Cool-EIR-fFF1,           !- Energy Input Ratio Function of Flow Fraction Curve Name",
        "  Cool-PLF-fPLR1,          !- Part Load Fraction Correlation Curve Name",
        "  ,                        !- Minimum Outdoor Dry-Bulb Temperature for Compressor Operation {C}",
        "  1000,                    !- Nominal Time for Condensate Removal to Begin {s}",
        "  1.5,                     !- Ratio of Initial Moisture Evaporation Rate and Steady State Latent Capacity {dimensionless}",
        "  3,                       !- Maximum Cycling Rate {cycles/hr}",
        "  45,                      !- Latent Capacity Time Constant {s}",
        "  ,                        !- Condenser Air Inlet Node Name",
        "  AirCooled,               !- Condenser Type",
        "  0,                       !- Evaporative Condenser Effectiveness {dimensionless}",
        "  Autosize,                !- Evaporative Condenser Air Flow Rate {m3/s}",
        "  Autosize,                !- Evaporative Condenser Pump Rated Power Consumption {W}"
        "  50,                      !- Crankcase Heater Capacity {W}",
        "  10,                      !- Maximum Outdoor Dry-Bulb Temperature for Crankcase Heater Operation {C}",
        ",",
        "  ,                        !- Supply Water Storage Tank Name",
        "  ,                        !- Condensate Collection Water Storage Tank Name",
        "  0,                       !- Basin Heater Capacity {W/K}",
        "  10;                      !- Basin Heater Setpoint Temperature {C}",

        "Curve:Biquadratic,",
        "  Cool-Cap-fT1,                           !- Name",
        "  1.550902001,                             !- Coefficient1 Constant",
        "  -0.0750500892,                          !- Coefficient2 x",
        "  0.00309713544,                          !- Coefficient3 x**2",
        "  0.00240111,                            !- Coefficient4 y",
        "  -5.0544e-005,                          !- Coefficient5 y**2",
        "  -0.00042728148,                         !- Coefficient6 x*y",
        "  13.88,                                  !- Minimum Value of x {BasedOnField A2}",
        "  23.88,                                  !- Maximum Value of x {BasedOnField A2}",
        "  18.33,                                  !- Minimum Value of y {BasedOnField A3}",
        "  51.66;                                  !- Maximum Value of y {BasedOnField A3}",

        "Curve:Quadratic,",
        "  Cool-Cap-fFF1,                          !- Name",
        "  0.718605468,                             !- Coefficient1 Constant",
        "  0.410099989,                            !- Coefficient2 x",
        "  -0.128705457,                           !- Coefficient3 x**2",
        "  0,                                      !- Minimum Value of x {BasedOnField A2}",
        "  2,                                      !- Maximum Value of x {BasedOnField A2}",
        "  0,                                      !- Minimum Curve Output {BasedOnField A3}",
        "  2;                                      !- Maximum Curve Output {BasedOnField A3}",

        "Curve:Biquadratic,",
        "  Cool-EIR-fT1,                           !- Name",
        "  -0.304282997000001,                             !- Coefficient1 Constant",
        "  0.1180477062,                           !- Coefficient2 x",
        "  -0.00342466704,                          !- Coefficient3 x**2",
        "  -0.0062619138,                          !- Coefficient4 y",
        "  0.00069542712,                          !- Coefficient5 y**2",
        "  -0.00046997496,                         !- Coefficient6 x*y",
        "  13.88,                                  !- Minimum Value of x {BasedOnField A2}",
        "  23.88,                                  !- Maximum Value of x {BasedOnField A2}",
        "  18.33,                                  !- Minimum Value of y {BasedOnField A3}",
        "  51.66;                                  !- Maximum Value of y {BasedOnField A3}",

        "Curve:Quadratic,",
        "  Cool-EIR-fFF1,                          !- Name",
        "  1.32299905,                            !- Coefficient1 Constant",
        "  -0.477711207,                           !- Coefficient2 x",
        "  0.154712157,                            !- Coefficient3 x**2",
        "  0,                                      !- Minimum Value of x {BasedOnField A2}",
        "  2,                                      !- Maximum Value of x {BasedOnField A2}",
        "  0,                                      !- Minimum Curve Output {BasedOnField A3}",
        "  2;                                      !- Maximum Curve Output {BasedOnField A3}",

        "Curve:Quadratic,",
        "  Cool-PLF-fPLR1,                         !- Name",
        "  0.93,                                   !- Coefficient1 Constant",
        "  0.07,                                   !- Coefficient2 x",
        "  0,                                      !- Coefficient3 x**2",
        "  0,                                      !- Minimum Value of x {BasedOnField A2}",
        "  1,                                      !- Maximum Value of x {BasedOnField A2}",
        "  0.7,                                    !- Minimum Curve Output {BasedOnField A3}",
        "  1;                                      !- Maximum Curve Output {BasedOnField A3}",

    });

    ASSERT_TRUE(process_idf(idf_objects));

    DataGlobals::NumOfTimeStepInHour = 1; // must initialize this to get schedules initialized
    DataGlobals::MinutesPerTimeStep = 60; // must initialize this to get schedules initialized
    ScheduleManager::ProcessScheduleInput(OutputFiles::getSingleton());
    ScheduleManager::ScheduleInputProcessed = true;

    DataGlobals::TimeStep = 1;
    DataGlobals::HourOfDay = 1;
    DataEnvironment::Month = 7;
    DataEnvironment::DayOfMonth = 21;
    DataGlobals::HourOfDay = 1;
    DataEnvironment::DSTIndicator = 0;
    DataEnvironment::DayOfWeek = 2;
    DataEnvironment::HolidayIndex = 0;
    DataEnvironment::DayOfYear_Schedule = General::OrdinalDay(DataEnvironment::Month, DataEnvironment::DayOfMonth, 1);
    ScheduleManager::UpdateScheduleValues();

    // Inititate tank conditions
    HourOfDay = 0;
    TimeStep = 1;
    TimeStepZone = 1;
    TimeStepSys = TimeStepZone;
    SysTimeElapsed = 0.0;

    int DXNum = 1;
    bool FirstHVAC = true;

    EXPECT_FALSE(WaterThermalTanks::GetWaterThermalTankInput(state, OutputFiles::getSingleton()));

    // first tank
    WaterThermalTanks::WaterThermalTankData &Tank1 = WaterThermalTank(1);
    int desuperheaterNum1 = Tank1.DesuperheaterNum;
    WaterThermalTanks::WaterHeaterDesuperheaterData &Desuperheater1 = WaterHeaterDesuperheater(desuperheaterNum1);
    // second tank
    WaterThermalTanks::WaterThermalTankData &Tank2 = WaterThermalTank(2);
    int desuperheaterNum2 = Tank2.DesuperheaterNum;
    WaterThermalTanks::WaterHeaterDesuperheaterData &Desuperheater2 = WaterHeaterDesuperheater(desuperheaterNum2);

    for (auto &e : WaterThermalTank) {
        e.TankTemp = 20; // previous time step temperature
        e.UseInletTemp = 10;
        e.UseMassFlowRate = 0.0;
        e.SourceOutletTemp = 20;
        e.TimeElapsed = 0.0;
        e.Mode = 0;
        e.SetPointTemp = 50;
    }
    for (auto &desuperheater : WaterHeaterDesuperheater) {
        desuperheater.SetPointTemp = 55;
        desuperheater.Mode = 1;
    }

    DataHeatBalance::HeatReclaimDXCoil(DXNum).AvailCapacity = 500;
    DXCoil(DXNum).PartLoadRatio = 1.0;

    // first tank heat reclaim
    // Call desuperheater calculation function
    Tank1.CalcDesuperheaterWaterHeater(FirstHVAC);
    // Reclaim efficiency applied correctly
    EXPECT_EQ(Desuperheater1.HeaterRate, 500 * 0.1);
    // Results stored in ata structs
    EXPECT_EQ(DataHeatBalance::HeatReclaimDXCoil(DXNum).AvailCapacity, 500);
    EXPECT_EQ(DataHeatBalance::HeatReclaimDXCoil(DXNum).WaterHeatingDesuperheaterReclaimedHeat(desuperheaterNum1), Desuperheater1.HeaterRate);
    EXPECT_EQ(DataHeatBalance::HeatReclaimDXCoil(DXNum).WaterHeatingDesuperheaterReclaimedHeatTotal, Desuperheater1.HeaterRate);
    // Energy balance through tank and desuperheater functions
    EXPECT_NEAR(Tank1.SourceRate, Desuperheater1.HeaterRate, Tank1.SourceRate * 0.05);

    // Call desuperheater calculation function
    Tank2.CalcDesuperheaterWaterHeater(FirstHVAC);
    // Reclaim efficiency applied correctly
    EXPECT_EQ(Desuperheater2.HeaterRate, 500 * 0.15);
    // Results stored in ata structs
    EXPECT_EQ(DataHeatBalance::HeatReclaimDXCoil(DXNum).AvailCapacity, 500);
    EXPECT_EQ(DataHeatBalance::HeatReclaimDXCoil(DXNum).WaterHeatingDesuperheaterReclaimedHeat(desuperheaterNum2), Desuperheater2.HeaterRate);
    EXPECT_EQ(DataHeatBalance::HeatReclaimDXCoil(DXNum).WaterHeatingDesuperheaterReclaimedHeatTotal,
              Desuperheater1.HeaterRate + Desuperheater2.HeaterRate);
    // Energy balance through tank and desuperheater functions
    EXPECT_NEAR(Tank2.SourceRate, Desuperheater2.HeaterRate, Tank2.SourceRate * 0.05);
}

// Test for #7711: having the two types of HPWH makes InputProcessor crash in getJSONObjNum
TEST_F(EnergyPlusFixture, HPWH_Both_Pumped_and_Wrapped_InputProcessing)
{
    std::string const idf_objects = delimited_string({

        "Schedule:Constant,Always On Discrete, ,1;",

        "WaterHeater:HeatPump:PumpedCondenser,",
        "  HPWHPumped,              !- Name",
        "  Always On Discrete,      !- Availability Schedule Name",
        "  HPWHPumped Compressor Setp Temp Sch,  !- Compressor Setpoint Temperature Schedule Name",
        "  5,                       !- Dead Band Temperature Difference {deltaC}",
        "  HPWHPumped Tank Outlet - Condenser Inlet,  !- Condenser Water Inlet Node Name",
        "  HPWHPumped Condenser Outlet - Tank Inlet,  !- Condenser Water Outlet Node Name",
        "  Autosize,                !- Condenser Water Flow Rate {m3/s}",
        "  Autosize,                !- Evaporator Air Flow Rate {m3/s}",
        "  ZoneAirOnly,             !- Inlet Air Configuration",
        "  HPWHPumped Air Inlet Node,  !- Air Inlet Node Name",
        "  HPWHPumped Air Outlet Node,  !- Air Outlet Node Name",
        "  ,                        !- Outdoor Air Node Name",
        "  ,                        !- Exhaust Air Node Name",
        "  ,                        !- Inlet Air Temperature Schedule Name",
        "  ,                        !- Inlet Air Humidity Schedule Name",
        "  Zone1,                   !- Inlet Air Zone Name",
        "  WaterHeater:Mixed,       !- Tank Object Type",
        "  HPWHPumped Mixed Tank,   !- Tank Name",
        "  HPWHPumped Water Inlet Node,  !- Tank Use Side Inlet Node Name",
        "  HPWHPumped Water Outlet Node,  !- Tank Use Side Outlet Node Name",
        "  Coil:WaterHeating:AirToWaterHeatPump:Pumped,  !- DX Coil Object Type",
        "  HPWHPumped DXCoil,       !- DX Coil Name",
        "  10,                      !- Minimum Inlet Air Temperature for Compressor Operation {C}",
        "  94,                      !- Maximum Inlet Air Temperature for Compressor Operation {C}",
        "  Zone,                    !- Compressor Location",
        "  ,                        !- Compressor Ambient Temperature Schedule Name",
        "  Fan:SystemModel,         !- Fan Object Type",
        "  HPWHPumped FanSystemModel,  !- Fan Name",
        "  DrawThrough,             !- Fan Placement",
        "  0,                       !- On Cycle Parasitic Electric Load {W}",
        "  0,                       !- Off Cycle Parasitic Electric Load {W}",
        "  Outdoors,                !- Parasitic Heat Rejection Location",
        "  ,                        !- Inlet Air Mixer Node Name",
        "  ;                        !- Outlet Air Splitter Node Name",

        "Schedule:Constant,HPWHPumped Compressor Setp Temp Sch, ,60;",
        "Schedule:Constant,HPWHPumped Inlet Air Hum Sch, ,0.5;",
        "Schedule:Constant,HPWHPumped Inlet Air Mixer Sch, ,0.2;",
        "Schedule:Constant,HPWHPumped Inlet Air Temp Sch, ,19.7;",

        "WaterHeater:Mixed,",
        "  HPWHPumped Mixed Tank,   !- Name",
        "  0.3785,                  !- Tank Volume {m3}",
        "  HPWHPumped Mixed Tank Setp Temp Sch,  !- Setpoint Temperature Schedule Name",
        "  2,                       !- Deadband Temperature Difference {deltaC}",
        "  82.22,                   !- Maximum Temperature Limit {C}",
        "  Cycle,                   !- Heater Control Type",
        "  845000,                  !- Heater Maximum Capacity {W}",
        "  ,                        !- Heater Minimum Capacity {W}",
        "  0,                       !- Heater Ignition Minimum Flow Rate {m3/s}",
        "  0,                       !- Heater Ignition Delay {s}",
        "  NaturalGas,              !- Heater Fuel Type",
        "  0.8,                     !- Heater Thermal Efficiency",
        "  ,                        !- Part Load Factor Curve Name",
        "  20,                      !- Off Cycle Parasitic Fuel Consumption Rate {W}",
        "  NaturalGas,              !- Off Cycle Parasitic Fuel Type",
        "  0.8,                     !- Off Cycle Parasitic Heat Fraction to Tank",
        "  0,                       !- On Cycle Parasitic Fuel Consumption Rate {W}",
        "  NaturalGas,              !- On Cycle Parasitic Fuel Type",
        "  0,                       !- On Cycle Parasitic Heat Fraction to Tank",
        "  Zone,                    !- Ambient Temperature Indicator",
        "  ,                        !- Ambient Temperature Schedule Name",
        "  Zone1,                   !- Ambient Temperature Zone Name",
        "  ,                        !- Ambient Temperature Outdoor Air Node Name",
        "  6,                       !- Off Cycle Loss Coefficient to Ambient Temperature {W/K}",
        "  1,                       !- Off Cycle Loss Fraction to Zone",
        "  6,                       !- On Cycle Loss Coefficient to Ambient Temperature {W/K}",
        "  1,                       !- On Cycle Loss Fraction to Zone",
        "  ,                        !- Peak Use Flow Rate {m3/s}",
        "  ,                        !- Use Flow Rate Fraction Schedule Name",
        "  ,                        !- Cold Water Supply Temperature Schedule Name",
        "  HPWHPumped Water Inlet Node,  !- Use Side Inlet Node Name",
        "  HPWHPumped Water Outlet Node,  !- Use Side Outlet Node Name",
        "  1,                       !- Use Side Effectiveness",
        "  HPWHPumped Condenser Outlet - Tank Inlet,  !- Source Side Inlet Node Name",
        "  HPWHPumped Tank Outlet - Condenser Inlet,  !- Source Side Outlet Node Name",
        "  1,                       !- Source Side Effectiveness",
        "  Autosize,                !- Use Side Design Flow Rate {m3/s}",
        "  Autosize,                !- Source Side Design Flow Rate {m3/s}",
        "  1.5,                     !- Indirect Water Heating Recovery Time {hr}",
        "  IndirectHeatPrimarySetpoint,  !- Source Side Flow Control Mode",
        "  ,                        !- Indirect Alternate Setpoint Temperature Schedule Name",
        "  General;                 !- End-Use Subcategory",

        "Schedule:Constant,HPWHPumped Mixed Tank Setp Temp Sch, ,60;",

        "Coil:WaterHeating:AirToWaterHeatPump:Pumped,",
        "  HPWHPumped DXCoil,       !- Name",
        "  4000,                    !- Rated Heating Capacity {W}",
        "  3.2,                     !- Rated COP {W/W}",
        "  0.6956,                  !- Rated Sensible Heat Ratio",
        "  29.44,                   !- Rated Evaporator Inlet Air Dry-Bulb Temperature {C}",
        "  22.22,                   !- Rated Evaporator Inlet Air Wet-Bulb Temperature {C}",
        "  55.72,                   !- Rated Condenser Inlet Water Temperature {C}",
        "  Autosize,                !- Rated Evaporator Air Flow Rate {m3/s}",
        "  Autosize,                !- Rated Condenser Water Flow Rate {m3/s}",
        "  No,                      !- Evaporator Fan Power Included in Rated COP",
        "  No,                      !- Condenser Pump Power Included in Rated COP",
        "  No,                      !- Condenser Pump Heat Included in Rated Heating Capacity and Rated COP",
        "  150,                     !- Condenser Water Pump Power {W}",
        "  0.1,                     !- Fraction of Condenser Pump Heat to Water",
        "  HPWHPumped Air Inlet Node,  !- Evaporator Air Inlet Node Name",
        "  HPWHPumped Evap Outlet - Fan Inlet,  !- Evaporator Air Outlet Node Name",
        "  HPWHPumped Tank Outlet - Condenser Inlet,  !- Condenser Water Inlet Node Name",
        "  HPWHPumped Condenser Outlet - Tank Inlet,  !- Condenser Water Outlet Node Name",
        "  100,                     !- Crankcase Heater Capacity {W}",
        "  5,                       !- Maximum Ambient Temperature for Crankcase Heater Operation {C}",
        "  WetBulbTemperature,      !- Evaporator Air Temperature Type for Curve Objects",
        "  HPWHPumped DXCoil HeatingCapFT,  !- Heating Capacity Function of Temperature Curve Name",
        "  HPWHPumped DXCoil HeatingCapFAirFlow,  !- Heating Capacity Function of Air Flow Fraction Curve Name",
        "  HPWHPumped DXCoil HeatingCapFWaterFlow,  !- Heating Capacity Function of Water Flow Fraction Curve Name",
        "  HPWHPumped DXCoil COPFT, !- Heating COP Function of Temperature Curve Name",
        "  HPWHPumped DXCoil COPFAirFlow,  !- Heating COP Function of Air Flow Fraction Curve Name",
        "  HPWHPumped DXCoil COPFWaterFlow,  !- Heating COP Function of Water Flow Fraction Curve Name",
        "  HPWHPumped DXCoil PLFFPLR;  !- Part Load Fraction Correlation Curve Name",

        "Curve:Biquadratic,",
        "  HPWHPumped DXCoil HeatingCapFT,  !- Name",
        "  0.369827,                !- Coefficient1 Constant",
        "  0.043341,                !- Coefficient2 x",
        "  -0.00023,                !- Coefficient3 x**2",
        "  0.000466,                !- Coefficient4 y",
        "  2.6e-05,                 !- Coefficient5 y**2",
        "  -0.00027,                !- Coefficient6 x*y",
        "  0,                       !- Minimum Value of x",
        "  40,                      !- Maximum Value of x",
        "  20,                      !- Minimum Value of y",
        "  90,                      !- Maximum Value of y",
        "  ,                        !- Minimum Curve Output",
        "  ,                        !- Maximum Curve Output",
        "  Temperature,             !- Input Unit Type for X",
        "  Temperature,             !- Input Unit Type for Y",
        "  Dimensionless;           !- Output Unit Type",

        "Curve:Quadratic,",
        "  HPWHPumped DXCoil HeatingCapFAirFlow,  !- Name",
        "  1,                       !- Coefficient1 Constant",
        "  0,                       !- Coefficient2 x",
        "  0,                       !- Coefficient3 x**2",
        "  0,                       !- Minimum Value of x",
        "  1;                       !- Maximum Value of x",

        "Curve:Quadratic,",
        "  HPWHPumped DXCoil HeatingCapFWaterFlow,  !- Name",
        "  1,                       !- Coefficient1 Constant",
        "  0,                       !- Coefficient2 x",
        "  0,                       !- Coefficient3 x**2",
        "  0,                       !- Minimum Value of x",
        "  1;                       !- Maximum Value of x",

        "Curve:Biquadratic,",
        "  HPWHPumped DXCoil COPFT, !- Name",
        "  1.19713,                 !- Coefficient1 Constant",
        "  0.077849,                !- Coefficient2 x",
        "  -1.6e-06,                !- Coefficient3 x**2",
        "  -0.02675,                !- Coefficient4 y",
        "  0.000296,                !- Coefficient5 y**2",
        "  -0.00112,                !- Coefficient6 x*y",
        "  0,                       !- Minimum Value of x",
        "  40,                      !- Maximum Value of x",
        "  20,                      !- Minimum Value of y",
        "  90,                      !- Maximum Value of y",
        "  ,                        !- Minimum Curve Output",
        "  ,                        !- Maximum Curve Output",
        "  Temperature,             !- Input Unit Type for X",
        "  Temperature,             !- Input Unit Type for Y",
        "  Dimensionless;           !- Output Unit Type",

        "Curve:Quadratic,",
        "  HPWHPumped DXCoil COPFAirFlow,  !- Name",
        "  1,                       !- Coefficient1 Constant",
        "  0,                       !- Coefficient2 x",
        "  0,                       !- Coefficient3 x**2",
        "  0,                       !- Minimum Value of x",
        "  1;                       !- Maximum Value of x",

        "Curve:Quadratic,",
        "  HPWHPumped DXCoil COPFWaterFlow,  !- Name",
        "  1,                       !- Coefficient1 Constant",
        "  0,                       !- Coefficient2 x",
        "  0,                       !- Coefficient3 x**2",
        "  0,                       !- Minimum Value of x",
        "  1;                       !- Maximum Value of x",

        "Curve:Quadratic,",
        "  HPWHPumped DXCoil PLFFPLR,  !- Name",
        "  0.75,                    !- Coefficient1 Constant",
        "  0.25,                    !- Coefficient2 x",
        "  0,                       !- Coefficient3 x**2",
        "  0,                       !- Minimum Value of x",
        "  1;                       !- Maximum Value of x",

        "Fan:SystemModel,",
        "  HPWHPumped FanSystemModel,  !- Name",
        "  Always On Discrete,      !- Availability Schedule Name",
        "  HPWHPumped Evap Outlet - Fan Inlet,  !- Air Inlet Node Name",
        "  HPWHPumped Air Outlet Node,  !- Air Outlet Node Name",
        "  Autosize,                !- Design Maximum Air Flow Rate {m3/s}",
        "  Discrete,                !- Speed Control Method",
        "  0.2,                     !- Electric Power Minimum Flow Rate Fraction",
        "  500,                     !- Design Pressure Rise {Pa}",
        "  0.9,                     !- Motor Efficiency",
        "  1,                       !- Motor In Air Stream Fraction",
        "  Autosize,                !- Design Electric Power Consumption {W}",
        "  PowerPerFlowPerPressure, !- Design Power Sizing Method",
        "  840,                     !- Electric Power Per Unit Flow Rate {W/(m3/s)}",
        "  1.66667,                 !- Electric Power Per Unit Flow Rate Per Unit Pressure {W/((m3/s)-Pa)}",
        "  0.7,                     !- Fan Total Efficiency",
        "  ,                        !- Electric Power Function of Flow Fraction Curve Name",
        "  ,                        !- Night Ventilation Mode Pressure Rise {Pa}",
        "  ,                        !- Night Ventilation Mode Flow Fraction",
        "  ,                        !- Motor Loss Zone Name",
        "  0,                       !- Motor Loss Radiative Fraction",
        "  General,                 !- End-Use Subcategory",
        "  1;                       !- Number of Speeds",



        "WaterHeater:HeatPump:WrappedCondenser,",
        "  HPWHWrapped,             !- Name",
        "  Always On Discrete,      !- Availability Schedule Name",
        "  HPWHWrapped Compressor Setp Temp Sch,  !- Compressor Setpoint Temperature Schedule Name",
        "  3.89,                    !- Dead Band Temperature Difference {deltaC}",
        "  0.0664166667,            !- Condenser Bottom Location {m}",
        "  0.8634166667,            !- Condenser Top Location {m}",
        "  0.2279,                  !- Evaporator Air Flow Rate {m3/s}",
        "  ZoneAirOnly,             !- Inlet Air Configuration",
        "  HPWHWrapped Air Inlet Node,  !- Air Inlet Node Name",
        "  HPWHWrapped Air Outlet Node,  !- Air Outlet Node Name",
        "  ,                        !- Outdoor Air Node Name",
        "  ,                        !- Exhaust Air Node Name",
        "  HPWHWrapped Inlet Air Temp Sch,  !- Inlet Air Temperature Schedule Name",
        "  HPWHWrapped Inlet Air Hum Sch,  !- Inlet Air Humidity Schedule Name",
        "  Zone1,                   !- Inlet Air Zone Name",
        "  WaterHeater:Stratified,  !- Tank Object Type",
        "  HPWHWrapped Stratified Tank,  !- Tank Name",
        "  HPWHWrapped Water Inlet Node,  !- Tank Use Side Inlet Node Name",
        "  HPWHWrapped Water Outlet Node,  !- Tank Use Side Outlet Node Name",
        "  Coil:WaterHeating:AirToWaterHeatPump:Wrapped,  !- DX Coil Object Type",
        "  HPWHWrapped DXCoil,      !- DX Coil Name",
        "  7.2,                     !- Minimum Inlet Air Temperature for Compressor Operation {C}",
        "  48.89,                   !- Maximum Inlet Air Temperature for Compressor Operation {C}",
        "  Zone,                    !- Compressor Location",
        "  ,                        !- Compressor Ambient Temperature Schedule Name",
        "  Fan:SystemModel,         !- Fan Object Type",
        "  HPWHWrapped FanSystemModel,  !- Fan Name",
        "  DrawThrough,             !- Fan Placement",
        "  0,                       !- On Cycle Parasitic Electric Load {W}",
        "  0,                       !- Off Cycle Parasitic Electric Load {W}",
        "  Outdoors,                !- Parasitic Heat Rejection Location",
        "  ,                        !- Inlet Air Mixer Node Name",
        "  ,                        !- Outlet Air Splitter Node Name",
        "  ,                        !- Inlet Air Mixer Schedule Name",
        "  MutuallyExclusive,       !- Tank Element Control Logic",
        "  1.262,                   !- Control Sensor 1 Height In Stratified Tank {m}",
        "  0.75,                    !- Control Sensor 1 Weight {dimensionless}",
        "  0.464;                   !- Control Sensor 2 Height In Stratified Tank {m}",

        "Schedule:Constant,HPWHWrapped Compressor Setp Temp Sch, ,60;",
        "Schedule:Constant,HPWHWrapped Inlet Air Hum Sch, ,0.5;",
        "Schedule:Constant,HPWHWrapped Inlet Air Temp Sch, ,19.7;",

        "WaterHeater:Stratified,",
        "  HPWHWrapped Stratified Tank,  !- Name",
        "  General,                 !- End-Use Subcategory",
        "  0.1893,                  !- Tank Volume {m3}",
        "  1.4,                     !- Tank Height {m}",
        "  VerticalCylinder,        !- Tank Shape",
        "  ,                        !- Tank Perimeter {m}",
        "  82.22,                   !- Maximum Temperature Limit {C}",
        "  MasterSlave,             !- Heater Priority Control",
        "  HPWHWrapped Stratified Tank Heater1 Setp Temp Sch,  !- Heater 1 Setpoint Temperature Schedule Name",
        "  2,                       !- Heater 1 Deadband Temperature Difference {deltaC}",
        "  4500,                    !- Heater 1 Capacity {W}",
        "  1,                       !- Heater 1 Height {m}",
        "  HPWHWrapped Stratified Tank Heater2 Setp Temp Sch,  !- Heater 2 Setpoint Temperature Schedule Name",
        "  5,                       !- Heater 2 Deadband Temperature Difference {deltaC}",
        "  4500,                    !- Heater 2 Capacity {W}",
        "  0,                       !- Heater 2 Height {m}",
        "  Electricity,             !- Heater Fuel Type",
        "  0.98,                    !- Heater Thermal Efficiency",
        "  10,                      !- Off Cycle Parasitic Fuel Consumption Rate {W}",
        "  Electricity,             !- Off Cycle Parasitic Fuel Type",
        "  0,                       !- Off Cycle Parasitic Heat Fraction to Tank",
        "  0,                       !- Off Cycle Parasitic Height {m}",
        "  10,                      !- On Cycle Parasitic Fuel Consumption Rate {W}",
        "  Electricity,             !- On Cycle Parasitic Fuel Type",
        "  0,                       !- On Cycle Parasitic Heat Fraction to Tank",
        "  0,                       !- On Cycle Parasitic Height {m}",
        "  Zone,                    !- Ambient Temperature Indicator",
        "  HPWHWrapped Stratified Tank Ambient Temp Sch,  !- Ambient Temperature Schedule Name",
        "  Zone1,                   !- Ambient Temperature Zone Name",
        "  ,                        !- Ambient Temperature Outdoor Air Node Name",
        "  0.846,                   !- Uniform Skin Loss Coefficient per Unit Area to Ambient Temperature {W/m2-K}",
        "  1,                       !- Skin Loss Fraction to Zone",
        "  0,                       !- Off Cycle Flue Loss Coefficient to Ambient Temperature {W/K}",
        "  1,                       !- Off Cycle Flue Loss Fraction to Zone",
        "  ,                        !- Peak Use Flow Rate {m3/s}",
        "  ,                        !- Use Flow Rate Fraction Schedule Name",
        "  ,                        !- Cold Water Supply Temperature Schedule Name",
        "  HPWHWrapped Water Inlet Node,  !- Use Side Inlet Node Name",
        "  HPWHWrapped Water Outlet Node,  !- Use Side Outlet Node Name",
        "  1,                       !- Use Side Effectiveness",
        "  0,                       !- Use Side Inlet Height {m}",
        "  Autocalculate,           !- Use Side Outlet Height {m}",
        "  ,                        !- Source Side Inlet Node Name",
        "  ,                        !- Source Side Outlet Node Name",
        "  1,                       !- Source Side Effectiveness",
        "  Autocalculate,           !- Source Side Inlet Height {m}",
        "  0,                       !- Source Side Outlet Height {m}",
        "  Fixed,                   !- Inlet Mode",
        "  Autosize,                !- Use Side Design Flow Rate {m3/s}",
        "  Autosize,                !- Source Side Design Flow Rate {m3/s}",
        "  1.5,                     !- Indirect Water Heating Recovery Time {hr}",
        "  6,                       !- Number of Nodes",
        "  0.1,                     !- Additional Destratification Conductivity {W/m-K}",
        "  0.15,                    !- Node 1 Additional Loss Coefficient {W/K}",
        "  0,                       !- Node 2 Additional Loss Coefficient {W/K}",
        "  0,                       !- Node 3 Additional Loss Coefficient {W/K}",
        "  0,                       !- Node 4 Additional Loss Coefficient {W/K}",
        "  0,                       !- Node 5 Additional Loss Coefficient {W/K}",
        "  0.1,                     !- Node 6 Additional Loss Coefficient {W/K}",
        "  0,                       !- Node 7 Additional Loss Coefficient {W/K}",
        "  0,                       !- Node 8 Additional Loss Coefficient {W/K}",
        "  0,                       !- Node 9 Additional Loss Coefficient {W/K}",
        "  0,                       !- Node 10 Additional Loss Coefficient {W/K}",
        "  0,                       !- Node 11 Additional Loss Coefficient {W/K}",
        "  0,                       !- Node 12 Additional Loss Coefficient {W/K}",
        "  IndirectHeatPrimarySetpoint;  !- Source Side Flow Control Mode",

        "Schedule:Constant,HPWHWrapped Stratified Tank Heater1 Setp Temp Sch, ,60;",
        "Schedule:Constant,HPWHWrapped Stratified Tank Heater2 Setp Temp Sch, ,60;",
        "Schedule:Constant,HPWHWrapped Stratified Tank Ambient Temp Sch, ,21;",


        "Coil:WaterHeating:AirToWaterHeatPump:Wrapped,",
        "  HPWHWrapped DXCoil,      !- Name",
        "  2349.6,                  !- Rated Heating Capacity {W}",
        "  2.4,                     !- Rated COP {W/W}",
        "  0.981,                   !- Rated Sensible Heat Ratio",
        "  19.72,                   !- Rated Evaporator Inlet Air Dry-Bulb Temperature {C}",
        "  13.5,                    !- Rated Evaporator Inlet Air Wet-Bulb Temperature {C}",
        "  48.89,                   !- Rated Condenser Water Temperature {C}",
        "  0.189,                   !- Rated Evaporator Air Flow Rate {m3/s}",
        "  Yes,                     !- Evaporator Fan Power Included in Rated COP",
        "  HPWHWrapped Air Inlet Node,  !- Evaporator Air Inlet Node Name",
        "  HPWHWrapped Evap Outlet - Fan Inlet,  !- Evaporator Air Outlet Node Name",
        "  0,                       !- Crankcase Heater Capacity {W}",
        "  10,                      !- Maximum Ambient Temperature for Crankcase Heater Operation {C}",
        "  WetBulbTemperature,      !- Evaporator Air Temperature Type for Curve Objects",
        "  HPWHWrapped DXCoil HeatingCapFT,  !- Heating Capacity Function of Temperature Curve Name",
        "  HPWHWrapped DXCoil HeatingCapFAirFlow,  !- Heating Capacity Function of Air Flow Fraction Curve Name",
        "  HPWHWrapped DXCoil COPFT,!- Heating COP Function of Temperature Curve Name",
        "  HPWHWrapped DXCoil COPFAirFlow,  !- Heating COP Function of Air Flow Fraction Curve Name",
        "  HPWHWrapped DXCoil PLFFPLR;  !- Part Load Fraction Correlation Curve Name",

        "Curve:Biquadratic,",
        "  HPWHWrapped DXCoil HeatingCapFT,  !- Name",
        "  0.563,                   !- Coefficient1 Constant",
        "  0.0437,                  !- Coefficient2 x",
        "  3.9e-05,                 !- Coefficient3 x**2",
        "  0.0055,                  !- Coefficient4 y",
        "  -0.000148,               !- Coefficient5 y**2",
        "  -0.000145,               !- Coefficient6 x*y",
        "  0,                       !- Minimum Value of x",
        "  100,                     !- Maximum Value of x",
        "  0,                       !- Minimum Value of y",
        "  100,                     !- Maximum Value of y",
        "  0;                       !- Minimum Curve Output",

        "Curve:Cubic,",
        "  HPWHWrapped DXCoil HeatingCapFAirFlow,  !- Name",
        "  1,                       !- Coefficient1 Constant",
        "  0,                       !- Coefficient2 x",
        "  0,                       !- Coefficient3 x**2",
        "  0,                       !- Coefficient4 x**3",
        "  0,                       !- Minimum Value of x",
        "  100;                     !- Maximum Value of x",

        "Curve:Biquadratic,",
        "  HPWHWrapped DXCoil COPFT,!- Name",
        "  1.1332,                  !- Coefficient1 Constant",
        "  0.063,                   !- Coefficient2 x",
        "  -9.79e-05,               !- Coefficient3 x**2",
        "  -0.00972,                !- Coefficient4 y",
        "  -2.14e-05,               !- Coefficient5 y**2",
        "  -0.000686,               !- Coefficient6 x*y",
        "  0,                       !- Minimum Value of x",
        "  100,                     !- Maximum Value of x",
        "  0,                       !- Minimum Value of y",
        "  100;                     !- Maximum Value of y",

        "Curve:Cubic,",
        "  HPWHWrapped DXCoil COPFAirFlow,  !- Name",
        "  1,                       !- Coefficient1 Constant",
        "  0,                       !- Coefficient2 x",
        "  0,                       !- Coefficient3 x**2",
        "  0,                       !- Coefficient4 x**3",
        "  0,                       !- Minimum Value of x",
        "  100;                     !- Maximum Value of x",

        "Curve:Cubic,",
        "  HPWHWrapped DXCoil PLFFPLR,  !- Name",
        "  1,                       !- Coefficient1 Constant",
        "  0,                       !- Coefficient2 x",
        "  0,                       !- Coefficient3 x**2",
        "  0,                       !- Coefficient4 x**3",
        "  0,                       !- Minimum Value of x",
        "  1;                       !- Maximum Value of x",

        "Fan:SystemModel,",
        "  HPWHWrapped FanSystemModel,  !- Name",
        "  Always On Discrete,      !- Availability Schedule Name",
        "  HPWHWrapped Evap Outlet - Fan Inlet,  !- Air Inlet Node Name",
        "  HPWHWrapped Air Outlet Node,  !- Air Outlet Node Name",
        "  Autosize,                !- Design Maximum Air Flow Rate {m3/s}",
        "  Discrete,                !- Speed Control Method",
        "  0.2,                     !- Electric Power Minimum Flow Rate Fraction",
        "  500,                     !- Design Pressure Rise {Pa}",
        "  0.9,                     !- Motor Efficiency",
        "  1,                       !- Motor In Air Stream Fraction",
        "  Autosize,                !- Design Electric Power Consumption {W}",
        "  PowerPerFlowPerPressure, !- Design Power Sizing Method",
        "  840,                     !- Electric Power Per Unit Flow Rate {W/(m3/s)}",
        "  1.66667,                 !- Electric Power Per Unit Flow Rate Per Unit Pressure {W/((m3/s)-Pa)}",
        "  0.7,                     !- Fan Total Efficiency",
        "  ,                        !- Electric Power Function of Flow Fraction Curve Name",
        "  ,                        !- Night Ventilation Mode Pressure Rise {Pa}",
        "  ,                        !- Night Ventilation Mode Flow Fraction",
        "  ,                        !- Motor Loss Zone Name",
        "  0,                       !- Motor Loss Radiative Fraction",
        "  General,                 !- End-Use Subcategory",
        "  1;                       !- Number of Speeds",

    });

    ASSERT_TRUE(process_idf(idf_objects));

<<<<<<< HEAD
    EXPECT_TRUE(WaterThermalTanks::GetWaterThermalTankInput(state, OutputFiles::getSingleton()));
=======
    EXPECT_TRUE(WaterThermalTanks::GetWaterThermalTankInput(outputFiles()));
>>>>>>> 507eb8d3

    EXPECT_EQ(WaterThermalTanks::HPWaterHeater.size(), 2u);
    EXPECT_EQ(WaterThermalTanks::numHeatPumpWaterHeater, 2);

    int HPWaterHeaterNum = 1;
    {
        auto const &HPWH = WaterThermalTanks::HPWaterHeater(HPWaterHeaterNum);
        auto const &HPWHTank = WaterThermalTanks::WaterThermalTank(HPWH.WaterHeaterTankNum);
        EXPECT_EQ(HPWH.Name, "HPWHPUMPED");
        EXPECT_EQ(HPWHTank.Name, "HPWHPUMPED MIXED TANK");
        EXPECT_EQ(HPWH.CondWaterInletNode, HPWHTank.SourceOutletNode);
        EXPECT_EQ(HPWH.CondWaterOutletNode, HPWHTank.SourceInletNode);
        EXPECT_EQ(HPWH.DXCoilName, "HPWHPUMPED DXCOIL");
        EXPECT_EQ(HPWH.FanName, "HPWHPUMPED FANSYSTEMMODEL");
    }

    ++HPWaterHeaterNum;
    {
        auto const &HPWH = WaterThermalTanks::HPWaterHeater(HPWaterHeaterNum);
        auto const &HPWHTank = WaterThermalTanks::WaterThermalTank(HPWH.WaterHeaterTankNum);
        EXPECT_EQ(HPWH.Name, "HPWHWRAPPED");
        EXPECT_EQ(HPWHTank.Name, "HPWHWRAPPED STRATIFIED TANK");
        EXPECT_EQ(HPWH.CondWaterInletNode, HPWHTank.SourceOutletNode);
        EXPECT_EQ(HPWH.CondWaterOutletNode, HPWHTank.SourceInletNode);
        EXPECT_EQ(HPWH.DXCoilName, "HPWHWRAPPED DXCOIL");
        EXPECT_EQ(HPWH.FanName, "HPWHWRAPPED FANSYSTEMMODEL");
    }
}

// Test for #7720: having a tank inside a HPWH, and a tank standalone making it crash
TEST_F(EnergyPlusFixture, CrashCalcStandardRatings_HPWH_and_Standalone)
{
    std::string const idf_objects = delimited_string({
        "  Schedule:Constant, CompSetSch, , 60.0;",
        "  Schedule:Constant, TankSetSch, , 30.0;",
        "  Schedule:Constant, AmbTempSch, , 25.0;",
        "  Schedule:Constant, UseFlowSch, , 0.0;",

        "  WaterHeater:HeatPump:PumpedCondenser,",
        "    HeatPumpWaterHeater,     !- Name",
        "    ,                        !- Availability Schedule Name",
        "    CompSetSch,              !- Compressor Setpoint Temperature Schedule Name",
        "    2.0,                     !- Dead Band Temperature Difference {deltaC}",
        "    HPWHWaterInletNode,      !- Condenser Water Inlet Node Name",
        "    HPWHWaterOutletNode,     !- Condenser Water Outlet Node Name",
        "    autocalculate,           !- Condenser Water Flow Rate {m3/s}",
        "    autocalculate,           !- Evaporator Air Flow Rate {m3/s}",
        "    OutdoorAirOnly,          !- Inlet Air Configuration",
        "    ,                        !- Air Inlet Node Name",
        "    ,                        !- Air Outlet Node Name",
        "    HPWHAirInletNode,        !- Outdoor Air Node Name",
        "    HPWHAirOutletNode,       !- Exhaust Air Node Name",
        "    ,                        !- Inlet Air Temperature Schedule Name",
        "    ,                        !- Inlet Air Humidity Schedule Name",
        "    ,                        !- Inlet Air Zone Name",
        "    WaterHeater:Mixed,       !- Tank Object Type",
        "    HPWHTank,                !- Tank Name",
        "    HPWHUseInletNode,        !- Tank Use Side Inlet Node Name",
        "    HPWHUseOutletNode,       !- Tank Use Side Outlet Node Name",
        "    Coil:WaterHeating:AirToWaterHeatPump:Pumped,  !- DX Coil Object Type",
        "    HPWHDXCoil,              !- DX Coil Name",
        "    5.0,                     !- Minimum Inlet Air Temperature for Compressor Operation {C}",
        "    ,                        !- Maximum Inlet Air Temperature for Compressor Operation {C}",
        "    Outdoors,                !- Compressor Location",
        "    ,                        !- Compressor Ambient Temperature Schedule Name",
        "    Fan:OnOff,               !- Fan Object Type",
        "    HPWHFan,                 !- Fan Name",
        "    DrawThrough,             !- Fan Placement",
        "    15.0,                    !- On Cycle Parasitic Electric Load {W}",
        "    5.0,                     !- Off Cycle Parasitic Electric Load {W}",
        "    ;                        !- Parasitic Heat Rejection Location",

        "  WaterHeater:Mixed,",
        "    HPWHTank,                !- Name",
        "    0.3785,                  !- Tank Volume {m3}",
        "    TankSetSch,              !- Setpoint Temperature Schedule Name",
        "    2.0,                     !- Deadband Temperature Difference {deltaC}",
        "    82.2222,                 !- Maximum Temperature Limit {C}",
        "    CYCLE,                   !- Heater Control Type",
        "    5000,                    !- Heater Maximum Capacity {W}",
        "    0,                       !- Heater Minimum Capacity {W}",
        "    ,                        !- Heater Ignition Minimum Flow Rate {m3/s}",
        "    ,                        !- Heater Ignition Delay {s}",
        "    ELECTRICITY,             !- Heater Fuel Type",
        "    0.95,                    !- Heater Thermal Efficiency",
        "    ,                        !- Part Load Factor Curve Name",
        "    10,                      !- Off Cycle Parasitic Fuel Consumption Rate {W}",
        "    ELECTRICITY,             !- Off Cycle Parasitic Fuel Type",
        "    0,                       !- Off Cycle Parasitic Heat Fraction to Tank",
        "    30,                      !- On Cycle Parasitic Fuel Consumption Rate {W}",
        "    ELECTRICITY,             !- On Cycle Parasitic Fuel Type",
        "    0,                       !- On Cycle Parasitic Heat Fraction to Tank",
        "    Schedule,                !- Ambient Temperature Indicator",
        "    AmbTempSch,              !- Ambient Temperature Schedule Name",
        "    ,                        !- Ambient Temperature Zone Name",
        "    ,                        !- Ambient Temperature Outdoor Air Node Name",
        "    0.0,                     !- Off Cycle Loss Coefficient to Ambient Temperature {W/K}",
        "    0.0,                     !- Off Cycle Loss Fraction to Zone",
        "    0.0,                     !- On Cycle Loss Coefficient to Ambient Temperature {W/K}",
        "    0.0,                     !- On Cycle Loss Fraction to Zone",
        "    0.00379,                 !- Peak Use Flow Rate {m3/s}",
        "    UseFlowSch,              !- Use Flow Rate Fraction Schedule Name",
        "    ,                        !- Cold Water Supply Temperature Schedule Name",
        "    HPWHUseInletNode,        !- Use Side Inlet Node Name",
        "    HPWHUseOutletNode,       !- Use Side Outlet Node Name",
        "    ,                        !- Use Side Effectiveness",
        "    HPWHWaterOutletNode,     !- Source Side Inlet Node Name",
        "    HPWHWaterInletNode,      !- Source Side Outlet Node Name",
        "    0.95;                    !- Source Side Effectiveness",

        "  Coil:WaterHeating:AirToWaterHeatPump:Pumped,",
        "    HPWHDXCoil,              !- Name",
        "    4000.0,                  !- Rated Heating Capacity {W}",
        "    3.2,                     !- Rated COP {W/W}",
        "    0.6956,                  !- Rated Sensible Heat Ratio",
        "    29.44,                   !- Rated Evaporator Inlet Air Dry-Bulb Temperature {C}",
        "    22.22,                   !- Rated Evaporator Inlet Air Wet-Bulb Temperature {C}",
        "    55.72,                   !- Rated Condenser Inlet Water Temperature {C}",
        "    autocalculate,           !- Rated Evaporator Air Flow Rate {m3/s}",
        "    autocalculate,           !- Rated Condenser Water Flow Rate {m3/s}",
        "    No,                      !- Evaporator Fan Power Included in Rated COP",
        "    No,                      !- Condenser Pump Power Included in Rated COP",
        "    No,                      !- Condenser Pump Heat Included in Rated Heating Capacity and Rated COP",
        "    150.0,                   !- Condenser Water Pump Power {W}",
        "    0.1,                     !- Fraction of Condenser Pump Heat to Water",
        "    HPWHAirInletNode,        !- Evaporator Air Inlet Node Name",
        "    DXCoilAirOutletNode,     !- Evaporator Air Outlet Node Name",
        "    HPWHWaterInletNode,      !- Condenser Water Inlet Node Name",
        "    HPWHWaterOutletNode,     !- Condenser Water Outlet Node Name",
        "    100.0,                   !- Crankcase Heater Capacity {W}",
        "    5.0,                     !- Maximum Ambient Temperature for Crankcase Heater Operation {C}",
        "    WetBulbTemperature,      !- Evaporator Air Temperature Type for Curve Objects",
        "    HPWHHeatingCapFTemp,     !- Heating Capacity Function of Temperature Curve Name",
        "    ,                        !- Heating Capacity Function of Air Flow Fraction Curve Name",
        "    ,                        !- Heating Capacity Function of Water Flow Fraction Curve Name",
        "    HPWHHeatingCapFTemp,     !- Heating COP Function of Temperature Curve Name",
        "    ,                        !- Heating COP Function of Air Flow Fraction Curve Name",
        "    ,                        !- Heating COP Function of Water Flow Fraction Curve Name",
        "    HPWHPLFFPLR;             !- Part Load Fraction Correlation Curve Name",

        "  Fan:OnOff,",
        "    HPWHFan,                 !- Name",
        "    ,  !- Availability Schedule Name",
        "    0.7,                     !- Fan Total Efficiency",
        "    100.0,                   !- Pressure Rise {Pa}",
        "    0.2685,                  !- Maximum Flow Rate {m3/s}",
        "    0.9,                     !- Motor Efficiency",
        "    1.0,                     !- Motor In Airstream Fraction",
        "    DXCoilAirOutletNode,     !- Air Inlet Node Name",
        "    HPWHAirOutletNode;       !- Air Outlet Node Name",

        "  Curve:Biquadratic,",
        "    HPWHHeatingCapFTemp,     !- Name",
        "    0.369827,                !- Coefficient1 Constant",
        "    0.043341,                !- Coefficient2 x",
        "    -0.00023,                !- Coefficient3 x**2",
        "    0.000466,                !- Coefficient4 y",
        "    0.000026,                !- Coefficient5 y**2",
        "    -0.00027,                !- Coefficient6 x*y",
        "    0.0,                     !- Minimum Value of x",
        "    40.0,                    !- Maximum Value of x",
        "    20.0,                    !- Minimum Value of y",
        "    90.0,                    !- Maximum Value of y",
        "    ,                        !- Minimum Curve Output",
        "    ,                        !- Maximum Curve Output",
        "    Temperature,             !- Input Unit Type for X",
        "    Temperature,             !- Input Unit Type for Y",
        "    Dimensionless;           !- Output Unit Type",

        "  Curve:Quadratic,",
        "    HPWHPLFFPLR,             !- Name",
        "    0.75,                    !- Coefficient1 Constant",
        "    0.25,                    !- Coefficient2 x",
        "    0.0,                     !- Coefficient3 x**2",
        "    0.0,                     !- Minimum Value of x",
        "    1.0;                     !- Maximum Value of x",


        "  WaterHeater:Mixed,",
        "    Standalone Tank,         !- Name",
        "    0.3785,                  !- Tank Volume {m3}",
        "    TankSetSch,              !- Setpoint Temperature Schedule Name",
        "    2.0,                     !- Deadband Temperature Difference {deltaC}",
        "    82.2222,                 !- Maximum Temperature Limit {C}",
        "    CYCLE,                   !- Heater Control Type",
        "    5000,                    !- Heater Maximum Capacity {W}",
        "    0,                       !- Heater Minimum Capacity {W}",
        "    ,                        !- Heater Ignition Minimum Flow Rate {m3/s}",
        "    ,                        !- Heater Ignition Delay {s}",
        "    ELECTRICITY,             !- Heater Fuel Type",
        "    0.95,                    !- Heater Thermal Efficiency",
        "    ,                        !- Part Load Factor Curve Name",
        "    10,                      !- Off Cycle Parasitic Fuel Consumption Rate {W}",
        "    ELECTRICITY,             !- Off Cycle Parasitic Fuel Type",
        "    0,                       !- Off Cycle Parasitic Heat Fraction to Tank",
        "    30,                      !- On Cycle Parasitic Fuel Consumption Rate {W}",
        "    ELECTRICITY,             !- On Cycle Parasitic Fuel Type",
        "    0,                       !- On Cycle Parasitic Heat Fraction to Tank",
        "    Schedule,                !- Ambient Temperature Indicator",
        "    AmbTempSch,              !- Ambient Temperature Schedule Name",
        "    ,                        !- Ambient Temperature Zone Name",
        "    ,                        !- Ambient Temperature Outdoor Air Node Name",
        "    0.0,                     !- Off Cycle Loss Coefficient to Ambient Temperature {W/K}",
        "    0.0,                     !- Off Cycle Loss Fraction to Zone",
        "    0.0,                     !- On Cycle Loss Coefficient to Ambient Temperature {W/K}",
        "    0.0,                     !- On Cycle Loss Fraction to Zone",
        "    0.00379,                 !- Peak Use Flow Rate {m3/s}",
        "    UseFlowSch,              !- Use Flow Rate Fraction Schedule Name",
        "    ,                        !- Cold Water Supply Temperature Schedule Name",
        "    HPWHUseInletNode,        !- Use Side Inlet Node Name",
        "    HPWHUseOutletNode,       !- Use Side Outlet Node Name",
        "    ,                        !- Use Side Effectiveness",
        "    HPWHWaterOutletNode,     !- Source Side Inlet Node Name",
        "    HPWHWaterInletNode,      !- Source Side Outlet Node Name",
        "    0.95;                    !- Source Side Effectiveness",
    });

    ASSERT_TRUE(process_idf(idf_objects));

    DataHVACGlobals::TimeStepSys = 1;
    DataGlobals::NumOfTimeStepInHour = 1;
    DataGlobals::MinutesPerTimeStep = 60 / DataGlobals::NumOfTimeStepInHour;
    DataGlobals::TimeStep = 1;
    DataGlobals::HourOfDay = 1;
    DataEnvironment::DayOfWeek = 1;
    DataEnvironment::DayOfYear_Schedule = 1;
    SetPredefinedTables();
    ScheduleManager::UpdateScheduleValues();

<<<<<<< HEAD
    EXPECT_FALSE(WaterThermalTanks::GetWaterThermalTankInput(state, OutputFiles::getSingleton()));
=======
    EXPECT_FALSE(WaterThermalTanks::GetWaterThermalTankInput(outputFiles()));
>>>>>>> 507eb8d3

    {
        auto &HPWH = WaterThermalTanks::HPWaterHeater(1);
        EXPECT_EQ(HPWH.WaterHeaterTankNum, 1);
        auto &HPWHTank = WaterThermalTanks::WaterThermalTank(HPWH.WaterHeaterTankNum);
        EXPECT_EQ(HPWHTank.Name, "HPWHTANK");

        DataHVACGlobals::HPWHInletDBTemp = 30.0;
        DataEnvironment::WaterMainsTemp = 40.0;
        DataHVACGlobals::DXCoilTotalCapacity = 3500.0;
        DXCoils::HPWHHeatingCapacity = 4000.0;

        DataLoopNode::Node(3).Temp = 30.0;
        DataLoopNode::Node(3).HumRat = 0.01;
        DataEnvironment::OutBaroPress = 101325.0;

        bool FirstHVACIteration(true);
        DataGlobals::WarmupFlag = true;

        //  HeatPump.SetPointTemp = 60.0, deadband = 2C, HP on at 58 C and off at 60 C
        //  Tank.SetPointTemp = 30.0, tank elements should not be used
        //  Tank.TankTemp = 60.0; // based on schedule
        //  Tank.SavedTankTemp = 60.0;
        HPWH.SaveMode = WaterThermalTanks::floatMode;
        HPWHTank.Mode = WaterThermalTanks::floatMode;
        HPWHTank.initialize(state, FirstHVACIteration);
    }
    {
        WaterThermalTanks::WaterThermalTankData &Tank = WaterThermalTanks::WaterThermalTank(2);
        EXPECT_EQ(Tank.Name, "STANDALONE TANK");
        EXPECT_EQ(Tank.HeatPumpNum, 0);
        DataHVACGlobals::HPWHInletDBTemp = 30.0;
        DataEnvironment::WaterMainsTemp = 40.0;
        DataHVACGlobals::DXCoilTotalCapacity = 3500.0;
        DXCoils::HPWHHeatingCapacity = 4000.0;

        DataLoopNode::Node(3).Temp = 30.0;
        DataLoopNode::Node(3).HumRat = 0.01;
        DataEnvironment::OutBaroPress = 101325.0;

        bool FirstHVACIteration(true);
        DataGlobals::WarmupFlag = true;

        Tank.Mode = WaterThermalTanks::floatMode;
        Tank.initialize(state, FirstHVACIteration);
    }
}<|MERGE_RESOLUTION|>--- conflicted
+++ resolved
@@ -359,11 +359,7 @@
     bool ErrorsFound = false;
     HeatBalanceManager::GetZoneData(ErrorsFound);
     ASSERT_FALSE(ErrorsFound);
-<<<<<<< HEAD
-    EXPECT_FALSE(WaterThermalTanks::GetWaterThermalTankInput(state, OutputFiles::getSingleton()));
-=======
-    EXPECT_FALSE(WaterThermalTanks::GetWaterThermalTankInput(outputFiles()));
->>>>>>> 507eb8d3
+    EXPECT_FALSE(WaterThermalTanks::GetWaterThermalTankInput(state, outputFiles()));
 }
 
 TEST_F(EnergyPlusFixture, HPWHWrappedDummyNodeConfig)
@@ -535,11 +531,7 @@
 
     ASSERT_TRUE(process_idf(idf_objects));
 
-<<<<<<< HEAD
-    WaterThermalTanks::GetWaterThermalTankInput(state, OutputFiles::getSingleton());
-=======
-    WaterThermalTanks::GetWaterThermalTankInput(outputFiles());
->>>>>>> 507eb8d3
+    WaterThermalTanks::GetWaterThermalTankInput(state, outputFiles());
 
     for (int i = 1; i <= WaterThermalTanks::numHeatPumpWaterHeater; ++i) {
         auto const &HPWH = WaterThermalTanks::HPWaterHeater(i);
@@ -736,11 +728,7 @@
 
     ASSERT_TRUE(process_idf(idf_objects));
 
-<<<<<<< HEAD
-    ASSERT_FALSE(WaterThermalTanks::GetWaterThermalTankInput(state, OutputFiles::getSingleton()));
-=======
-    ASSERT_FALSE(WaterThermalTanks::GetWaterThermalTankInput(outputFiles()));
->>>>>>> 507eb8d3
+    ASSERT_FALSE(WaterThermalTanks::GetWaterThermalTankInput(state, outputFiles()));
 
     WaterThermalTanks::WaterThermalTankData &Tank = WaterThermalTank(1);
     WaterThermalTanks::HeatPumpWaterHeaterData &HPWH = HPWaterHeater(Tank.HeatPumpNum);
@@ -1236,11 +1224,7 @@
 
     ASSERT_TRUE(process_idf(idf_objects));
 
-<<<<<<< HEAD
-    bool ErrorsFound = WaterThermalTanks::GetWaterThermalTankInput(state, OutputFiles::getSingleton());
-=======
-    bool ErrorsFound = WaterThermalTanks::GetWaterThermalTankInput(outputFiles());
->>>>>>> 507eb8d3
+    bool ErrorsFound = WaterThermalTanks::GetWaterThermalTankInput(state, outputFiles());
     EXPECT_TRUE(ErrorsFound);
     ASSERT_TRUE(ErrorsFound);
 
@@ -1416,11 +1400,7 @@
     SetPredefinedTables();
     ScheduleManager::UpdateScheduleValues();
 
-<<<<<<< HEAD
-    EXPECT_FALSE(WaterThermalTanks::GetWaterThermalTankInput(state, OutputFiles::getSingleton()));
-=======
-    EXPECT_FALSE(WaterThermalTanks::GetWaterThermalTankInput(outputFiles()));
->>>>>>> 507eb8d3
+    EXPECT_FALSE(WaterThermalTanks::GetWaterThermalTankInput(state, outputFiles()));
 
     WaterThermalTanks::WaterThermalTankData &Tank = WaterThermalTanks::WaterThermalTank(1);
     WaterThermalTanks::HeatPumpWaterHeaterData &HeatPump = WaterThermalTanks::HPWaterHeater(1);
@@ -1610,11 +1590,7 @@
 
     ASSERT_TRUE(process_idf(idf_objects));
 
-<<<<<<< HEAD
-    EXPECT_FALSE(WaterThermalTanks::GetWaterThermalTankInput(state, OutputFiles::getSingleton()));
-=======
-    EXPECT_FALSE(WaterThermalTanks::GetWaterThermalTankInput(outputFiles()));
->>>>>>> 507eb8d3
+    EXPECT_FALSE(WaterThermalTanks::GetWaterThermalTankInput(state, outputFiles()));
 
     WaterThermalTanks::WaterThermalTankData &Tank = WaterThermalTank(1);
 
@@ -1720,11 +1696,7 @@
     HeatBalanceManager::GetZoneData(ErrorsFound); // read zone data
     EXPECT_FALSE(ErrorsFound);
 
-<<<<<<< HEAD
-    InternalHeatGains::GetInternalHeatGainsInput(state, OutputFiles::getSingleton());
-=======
-    InternalHeatGains::GetInternalHeatGainsInput(outputFiles());
->>>>>>> 507eb8d3
+    InternalHeatGains::GetInternalHeatGainsInput(state, outputFiles());
 
     DataGlobals::NumOfTimeStepInHour = 1; // must initialize this to get schedules initialized
     DataGlobals::MinutesPerTimeStep = 60; // must initialize this to get schedules initialized
@@ -1743,11 +1715,7 @@
     ScheduleManager::UpdateScheduleValues();
 
     int TankNum(1);
-<<<<<<< HEAD
-    EXPECT_FALSE(WaterThermalTanks::GetWaterThermalTankInput(state, OutputFiles::getSingleton()));
-=======
-    EXPECT_FALSE(WaterThermalTanks::GetWaterThermalTankInput(outputFiles()));
->>>>>>> 507eb8d3
+    EXPECT_FALSE(WaterThermalTanks::GetWaterThermalTankInput(state, outputFiles()));
 
     WaterThermalTanks::WaterThermalTankData &Tank = WaterThermalTank(TankNum);
 
@@ -1850,13 +1818,8 @@
     HeatBalanceManager::GetZoneData(ErrorsFound); // read zone data
     EXPECT_FALSE(ErrorsFound);
 
-<<<<<<< HEAD
-    InternalHeatGains::GetInternalHeatGainsInput(state, OutputFiles::getSingleton());
-    EXPECT_FALSE(WaterThermalTanks::GetWaterThermalTankInput(state, OutputFiles::getSingleton()));
-=======
-    InternalHeatGains::GetInternalHeatGainsInput(outputFiles());
-    EXPECT_FALSE(WaterThermalTanks::GetWaterThermalTankInput(outputFiles()));
->>>>>>> 507eb8d3
+    InternalHeatGains::GetInternalHeatGainsInput(state, outputFiles());
+    EXPECT_FALSE(WaterThermalTanks::GetWaterThermalTankInput(state, outputFiles()));
 
     int TankNum(1);
     WaterThermalTanks::WaterThermalTankData &Tank = WaterThermalTank(TankNum);
@@ -1973,13 +1936,8 @@
     HeatBalanceManager::GetZoneData(ErrorsFound); // read zone data
     EXPECT_FALSE(ErrorsFound);
 
-<<<<<<< HEAD
-    InternalHeatGains::GetInternalHeatGainsInput(state, OutputFiles::getSingleton());
-    EXPECT_FALSE(WaterThermalTanks::GetWaterThermalTankInput(state, OutputFiles::getSingleton()));
-=======
-    InternalHeatGains::GetInternalHeatGainsInput(outputFiles());
-    EXPECT_FALSE(WaterThermalTanks::GetWaterThermalTankInput(outputFiles()));
->>>>>>> 507eb8d3
+    InternalHeatGains::GetInternalHeatGainsInput(state, outputFiles());
+    EXPECT_FALSE(WaterThermalTanks::GetWaterThermalTankInput(state, outputFiles()));
 
     HourOfDay = 0;
     TimeStep = 1;
@@ -2180,15 +2138,9 @@
     HeatBalanceManager::GetZoneData(ErrorsFound); // read zone data
     EXPECT_FALSE(ErrorsFound);
 
-<<<<<<< HEAD
-    InternalHeatGains::GetInternalHeatGainsInput(state, OutputFiles::getSingleton());
-
-    EXPECT_FALSE(WaterThermalTanks::GetWaterThermalTankInput(state, OutputFiles::getSingleton()));
-=======
-    InternalHeatGains::GetInternalHeatGainsInput(outputFiles());
-
-    EXPECT_FALSE(WaterThermalTanks::GetWaterThermalTankInput(outputFiles()));
->>>>>>> 507eb8d3
+    InternalHeatGains::GetInternalHeatGainsInput(state, outputFiles());
+
+    EXPECT_FALSE(WaterThermalTanks::GetWaterThermalTankInput(state, outputFiles()));
     const int TankNum = 1;
     WaterThermalTanks::WaterThermalTankData &Tank = WaterThermalTank(TankNum);
     Tank.SourceInletNode = 1;
@@ -2450,11 +2402,7 @@
     int DXNum = 1;
     bool FirstHVAC = true;
 
-<<<<<<< HEAD
-    EXPECT_FALSE(WaterThermalTanks::GetWaterThermalTankInput(state, OutputFiles::getSingleton()));
-=======
-    EXPECT_FALSE(WaterThermalTanks::GetWaterThermalTankInput(outputFiles()));
->>>>>>> 507eb8d3
+    EXPECT_FALSE(WaterThermalTanks::GetWaterThermalTankInput(state, outputFiles()));
 
     WaterThermalTanks::WaterThermalTankData &Tank = WaterThermalTank(TankNum);
     WaterThermalTanks::WaterHeaterDesuperheaterData &Desuperheater = WaterHeaterDesuperheater(Tank.DesuperheaterNum);
@@ -2697,11 +2645,7 @@
     int CompNum(1);
     Real64 PLR(0.5);
 
-<<<<<<< HEAD
-    EXPECT_FALSE(WaterThermalTanks::GetWaterThermalTankInput(state, OutputFiles::getSingleton()));
-=======
-    EXPECT_FALSE(WaterThermalTanks::GetWaterThermalTankInput(outputFiles()));
->>>>>>> 507eb8d3
+    EXPECT_FALSE(WaterThermalTanks::GetWaterThermalTankInput(state, outputFiles()));
     // Test if the new data Structure for water to air heat pump coils successfully initialized
     EXPECT_EQ(DataHeatBalance::HeatReclaimSimple_WAHPCoil(1).Name, "GSHP_COIL1");
     EXPECT_EQ(DataHeatBalance::HeatReclaimSimple_WAHPCoil(1).SourceType, "Coil:Cooling:WaterToAirHeatPump:EquationFit");
@@ -3094,11 +3038,7 @@
     int TankNum(1);
     int DXNum(1);
 
-<<<<<<< HEAD
-    EXPECT_FALSE(WaterThermalTanks::GetWaterThermalTankInput(state, OutputFiles::getSingleton()));
-=======
-    EXPECT_FALSE(WaterThermalTanks::GetWaterThermalTankInput(outputFiles()));
->>>>>>> 507eb8d3
+    EXPECT_FALSE(WaterThermalTanks::GetWaterThermalTankInput(state, outputFiles()));
     // Source name and type successfully passed to DataHeatBalance::HeatReclaimDXCoil data struct
     EXPECT_EQ(DataHeatBalance::HeatReclaimDXCoil(1).Name, "MULTISPEED_COIL");
     EXPECT_EQ(DataHeatBalance::HeatReclaimDXCoil(1).SourceType, "Coil:Cooling:DX:MultiSpeed");
@@ -3259,11 +3199,7 @@
     DataEnvironment::DayOfYear_Schedule = General::OrdinalDay(DataEnvironment::Month, DataEnvironment::DayOfMonth, 1);
     ScheduleManager::UpdateScheduleValues();
 
-<<<<<<< HEAD
-    EXPECT_FALSE(WaterThermalTanks::GetWaterThermalTankInput(state, OutputFiles::getSingleton()));
-=======
-    EXPECT_FALSE(WaterThermalTanks::GetWaterThermalTankInput(outputFiles()));
->>>>>>> 507eb8d3
+    EXPECT_FALSE(WaterThermalTanks::GetWaterThermalTankInput(state, outputFiles()));
 
     int TankNum(1);
     int DemandSide(1);
@@ -3353,11 +3289,7 @@
 
     ASSERT_TRUE(process_idf(idf_objects));
 
-<<<<<<< HEAD
-    EXPECT_FALSE(WaterThermalTanks::GetWaterThermalTankInput(state, OutputFiles::getSingleton()));
-=======
-    EXPECT_FALSE(WaterThermalTanks::GetWaterThermalTankInput(outputFiles()));
->>>>>>> 507eb8d3
+    EXPECT_FALSE(WaterThermalTanks::GetWaterThermalTankInput(state, outputFiles()));
 
     int TankNum(1);
     WaterThermalTanks::WaterThermalTankData &Tank = WaterThermalTanks::WaterThermalTank(TankNum);
@@ -3457,11 +3389,7 @@
 
     ASSERT_TRUE(process_idf(idf_objects));
 
-<<<<<<< HEAD
-    EXPECT_FALSE(WaterThermalTanks::GetWaterThermalTankInput(state, OutputFiles::getSingleton()));
-=======
-    EXPECT_FALSE(WaterThermalTanks::GetWaterThermalTankInput(outputFiles()));
->>>>>>> 507eb8d3
+    EXPECT_FALSE(WaterThermalTanks::GetWaterThermalTankInput(state, outputFiles()));
 
     int TankNum(1);
     WaterThermalTanks::WaterThermalTankData &Tank = WaterThermalTanks::WaterThermalTank(TankNum);
@@ -4280,11 +4208,7 @@
 
     ASSERT_TRUE(process_idf(idf_objects));
 
-<<<<<<< HEAD
-    EXPECT_TRUE(WaterThermalTanks::GetWaterThermalTankInput(state, OutputFiles::getSingleton()));
-=======
-    EXPECT_TRUE(WaterThermalTanks::GetWaterThermalTankInput(outputFiles()));
->>>>>>> 507eb8d3
+    EXPECT_TRUE(WaterThermalTanks::GetWaterThermalTankInput(state, outputFiles()));
 
     EXPECT_EQ(WaterThermalTanks::HPWaterHeater.size(), 2u);
     EXPECT_EQ(WaterThermalTanks::numHeatPumpWaterHeater, 2);
@@ -4514,11 +4438,7 @@
     SetPredefinedTables();
     ScheduleManager::UpdateScheduleValues();
 
-<<<<<<< HEAD
-    EXPECT_FALSE(WaterThermalTanks::GetWaterThermalTankInput(state, OutputFiles::getSingleton()));
-=======
-    EXPECT_FALSE(WaterThermalTanks::GetWaterThermalTankInput(outputFiles()));
->>>>>>> 507eb8d3
+    EXPECT_FALSE(WaterThermalTanks::GetWaterThermalTankInput(state, outputFiles()));
 
     {
         auto &HPWH = WaterThermalTanks::HPWaterHeater(1);
