// EnergyPlus, Copyright (c) 1996-2020, The Board of Trustees of the University of Illinois,
// The Regents of the University of California, through Lawrence Berkeley National Laboratory
// (subject to receipt of any required approvals from the U.S. Dept. of Energy), Oak Ridge
// National Laboratory, managed by UT-Battelle, Alliance for Sustainable Energy, LLC, and other
// contributors. All rights reserved.
//
// NOTICE: This Software was developed under funding from the U.S. Department of Energy and the
// U.S. Government consequently retains certain rights. As such, the U.S. Government has been
// granted for itself and others acting on its behalf a paid-up, nonexclusive, irrevocable,
// worldwide license in the Software to reproduce, distribute copies to the public, prepare
// derivative works, and perform publicly and display publicly, and to permit others to do so.
//
// Redistribution and use in source and binary forms, with or without modification, are permitted
// provided that the following conditions are met:
//
// (1) Redistributions of source code must retain the above copyright notice, this list of
//     conditions and the following disclaimer.
//
// (2) Redistributions in binary form must reproduce the above copyright notice, this list of
//     conditions and the following disclaimer in the documentation and/or other materials
//     provided with the distribution.
//
// (3) Neither the name of the University of California, Lawrence Berkeley National Laboratory,
//     the University of Illinois, U.S. Dept. of Energy nor the names of its contributors may be
//     used to endorse or promote products derived from this software without specific prior
//     written permission.
//
// (4) Use of EnergyPlus(TM) Name. If Licensee (i) distributes the software in stand-alone form
//     without changes from the version obtained under this License, or (ii) Licensee makes a
//     reference solely to the software portion of its product, Licensee must refer to the
//     software as "EnergyPlus version X" software, where "X" is the version number Licensee
//     obtained under this License and may not use a different name for the software. Except as
//     specifically required in this Section (4), Licensee shall not use in a company name, a
//     product name, in advertising, publicity, or other promotional activities any name, trade
//     name, trademark, logo, or other designation of "EnergyPlus", "E+", "e+" or confusingly
//     similar designation, without the U.S. Department of Energy's prior written consent.
//
// THIS SOFTWARE IS PROVIDED BY THE COPYRIGHT HOLDERS AND CONTRIBUTORS "AS IS" AND ANY EXPRESS OR
// IMPLIED WARRANTIES, INCLUDING, BUT NOT LIMITED TO, THE IMPLIED WARRANTIES OF MERCHANTABILITY
// AND FITNESS FOR A PARTICULAR PURPOSE ARE DISCLAIMED. IN NO EVENT SHALL THE COPYRIGHT OWNER OR
// CONTRIBUTORS BE LIABLE FOR ANY DIRECT, INDIRECT, INCIDENTAL, SPECIAL, EXEMPLARY, OR
// CONSEQUENTIAL DAMAGES (INCLUDING, BUT NOT LIMITED TO, PROCUREMENT OF SUBSTITUTE GOODS OR
// SERVICES; LOSS OF USE, DATA, OR PROFITS; OR BUSINESS INTERRUPTION) HOWEVER CAUSED AND ON ANY
// THEORY OF LIABILITY, WHETHER IN CONTRACT, STRICT LIABILITY, OR TORT (INCLUDING NEGLIGENCE OR
// OTHERWISE) ARISING IN ANY WAY OUT OF THE USE OF THIS SOFTWARE, EVEN IF ADVISED OF THE
// POSSIBILITY OF SUCH DAMAGE.

// EnergyPlus::AirTerminal SingleDuct Unit Tests
// AirTerminal:SingleDuct:ConstantVolume:Reheat
// AirTerminal:SingleDuct:ConstantVolume:FourPipeInduction
// AirTerminal:SingleDuct:VAV:HeatAndCool:Reheat
// AirTerminal:SingleDuct:VAV:Reheat:VariableSpeedFan

// Google Test Headers
#include <gtest/gtest.h>

// ObjexxFCL Headers

#include "Fixtures/EnergyPlusFixture.hh"

#include <EnergyPlus/DataAirLoop.hh>
#include <EnergyPlus/DataAirSystems.hh>
#include <EnergyPlus/DataDefineEquip.hh>
#include <EnergyPlus/DataEnvironment.hh>
#include <EnergyPlus/DataGlobals.hh>
#include <EnergyPlus/DataHVACGlobals.hh>
#include <EnergyPlus/DataHeatBalFanSys.hh>
#include <EnergyPlus/DataLoopNode.hh>
#include <EnergyPlus/DataZoneEnergyDemands.hh>
#include <EnergyPlus/DataZoneEquipment.hh>
#include <EnergyPlus/General.hh>
#include <EnergyPlus/Data/EnergyPlusData.hh>
#include <EnergyPlus/HVACSingleDuctInduc.hh>
#include <EnergyPlus/HeatBalanceManager.hh>
#include <EnergyPlus/MixedAir.hh>
#include <EnergyPlus/OutAirNodeManager.hh>
#include <EnergyPlus/OutputFiles.hh>
#include <EnergyPlus/Psychrometrics.hh>
#include <EnergyPlus/ScheduleManager.hh>
#include <EnergyPlus/SingleDuct.hh>
#include <EnergyPlus/ZoneAirLoopEquipmentManager.hh>

// EnergyPlus Headers
using namespace EnergyPlus::DataAirLoop;
using namespace EnergyPlus::DataAirSystems;
using namespace EnergyPlus::DataEnvironment;
using namespace EnergyPlus::DataGlobals;
using namespace EnergyPlus::DataHVACGlobals;
using namespace EnergyPlus::DataZoneEquipment;
using namespace EnergyPlus::HeatBalanceManager;
using namespace EnergyPlus::HVACSingleDuctInduc;
using namespace EnergyPlus::DataLoopNode;
using namespace EnergyPlus::MixedAir;
using namespace EnergyPlus::Psychrometrics;
using namespace EnergyPlus::ScheduleManager;
using namespace EnergyPlus::SingleDuct;
using namespace EnergyPlus::ZoneAirLoopEquipmentManager;
using namespace EnergyPlus::DataDefineEquip;
using namespace EnergyPlus::DataZoneEnergyDemands;
using namespace EnergyPlus::DataHeatBalFanSys;

namespace EnergyPlus {

TEST_F(EnergyPlusFixture, AirTerminalSingleDuctCVReheat_GetInputTest)
{

    bool ErrorsFound(false);

    std::string const idf_objects = delimited_string({
        "  AirTerminal:SingleDuct:ConstantVolume:Reheat,",
        "    Reheat Zone 1,           !- Name",
        "    FanAndCoilAvailSched,    !- Availability Schedule Name",
        "    Zone 1 Reheat Air Outlet Node,  !- Air Outlet Node Name",
        "    Zone 1 Reheat Air Inlet Node,  !- Air Inlet Node Name",
        "    0.47,                    !- Maximum Air Flow Rate {m3/s}",
        "    Coil:Heating:Water,      !- Reheat Coil Object Type",
        "    Reheat Coil Zone 1,      !- Reheat Coil Name",
        "    0.0013,                  !- Maximum Hot Water or Steam Flow Rate {m3/s}",
        "    0.0,                     !- Minimum Hot Water or Steam Flow Rate {m3/s}",
        "    0.001;                   !- Convergence Tolerance",

        "  Coil:Heating:Water,",
        "    Reheat Coil Zone 1,      !- Name",
        "    FanAndCoilAvailSched,    !- Availability Schedule Name",
        "    400.0,                   !- U-Factor Times Area Value {W/K}",
        "    0.0013,                  !- Maximum Water Flow Rate {m3/s}",
        "    Zone 1 Reheat Water Inlet Node,  !- Water Inlet Node Name",
        "    Zone 1 Reheat Water Outlet Node,  !- Water Outlet Node Name",
        "    Zone 1 Reheat Air Inlet Node,  !- Air Inlet Node Name",
        "    Zone 1 Reheat Air Outlet Node,  !- Air Outlet Node Name",
        "    UFactorTimesAreaAndDesignWaterFlowRate,  !- Performance Input Method",
        "    autosize,                !- Rated Capacity {W}",
        "    82.2,                    !- Rated Inlet Water Temperature {C}",
        "    16.6,                    !- Rated Inlet Air Temperature {C}",
        "    71.1,                    !- Rated Outlet Water Temperature {C}",
        "    32.2,                    !- Rated Outlet Air Temperature {C}",
        "    ;                        !- Rated Ratio for Air and Water Convection",

        "  Schedule:Compact,",
        "    FanAndCoilAvailSched,    !- Name",
        "    Fraction,                !- Schedule Type Limits Name",
        "    Through: 12/31,           !- Field 1",
        "    For: AllDays,            !- Field 2",
        "    Until: 24:00,1.0;        !- Field 3",

        "  ZoneHVAC:EquipmentList,",
        "    Zone1Equipment,          !- Name",
        "    SequentialLoad,          !- Load Distribution Scheme",
        "    ZoneHVAC:AirDistributionUnit,  !- Zone Equipment 1 Object Type",
        "    Zone1TermReheat,         !- Zone Equipment 1 Name",
        "    1,                       !- Zone Equipment 1 Cooling Sequence",
        "    1;                       !- Zone Equipment 1 Heating or No-Load Sequence",

        "  ZoneHVAC:AirDistributionUnit,",
        "    Zone1TermReheat,         !- Name",
        "    Zone 1 Reheat Air Outlet Node,  !- Air Distribution Unit Outlet Node Name",
        "    AirTerminal:SingleDuct:ConstantVolume:Reheat,  !- Air Terminal Object Type",
        "    Reheat Zone 1;           !- Air Terminal Name",

        "  Zone,",
        "    West Zone,               !- Name",
        "    0,                       !- Direction of Relative North {deg}",
        "    0,                       !- X Origin {m}",
        "    0,                       !- Y Origin {m}",
        "    0,                       !- Z Origin {m}",
        "    1,                       !- Type",
        "    1,                       !- Multiplier",
        "    autocalculate,           !- Ceiling Height {m}",
        "    autocalculate;           !- Volume {m3}",

        "  ZoneHVAC:EquipmentConnections,",
        "    West Zone,               !- Zone Name",
        "    Zone1Equipment,          !- Zone Conditioning Equipment List Name",
        "    Zone1Inlets,             !- Zone Air Inlet Node or NodeList Name",
        "    ,                        !- Zone Air Exhaust Node or NodeList Name",
        "    Zone 1 Node,             !- Zone Air Node Name",
        "    Zone 1 Outlet Node;      !- Zone Return Air Node Name",

    });

    ASSERT_TRUE(process_idf(idf_objects));

    NumOfTimeStepInHour = 1;                           // must initialize this to get schedules initialized
    MinutesPerTimeStep = 60;                           // must initialize this to get schedules initialized
    ProcessScheduleInput(OutputFiles::getSingleton()); // read schedules

    GetZoneData(ErrorsFound);
    ASSERT_FALSE(ErrorsFound);

    GetZoneEquipmentData1(state);
    GetZoneAirLoopEquipment();
    GetSysInput(state);

    EXPECT_EQ("AirTerminal:SingleDuct:ConstantVolume:Reheat", sd_airterminal(1).SysType); // AT SD VAV Reheat Type
    EXPECT_EQ("REHEAT ZONE 1", sd_airterminal(1).SysName);                                // AT SD VAV Reheat Name
    EXPECT_GT(sd_airterminal(1).ReheatControlNode, 0);                                    // none zero integer node index is expected
}

TEST_F(EnergyPlusFixture, AirTerminalSingleDuct4PipeInduction_GetInputTest)
{

    bool ErrorsFound(false);

    std::string const idf_objects = delimited_string({
        "  AirTerminal:SingleDuct:ConstantVolume:FourPipeInduction,",
        "    SPACE1-1 FPIU,           !- Name",
        "    FanAndCoilAvailSched,    !- Availability Schedule Name",
        "    autosize,                !- Maximum Total Air Flow Rate {m3/s}",
        "    1.0,                     !- Induction Ratio",
        "    SPACE1-1 ATU Supply Node,!- Supply Air Inlet Node Name",
        "    SPACE1-1 ATU Induc Node, !- Induced Air Inlet Node Name",
        "    SPACE1-1 In Node,        !- Air Outlet Node Name",
        "    Coil:Heating:Water,      !- Heating Coil Object Type",
        "    SPACE1-1 HW Coil,        !- Heating Coil Name",
        "    autosize,                !- Maximum Hot Water Flow Rate {m3/s}",
        "    0.0,                     !- Minimum Hot Water Flow Rate {m3/s}",
        "    0.002,                   !- Heating Convergence Tolerance",
        "    Coil:Cooling:Water,      !- Cooling Coil Object Type",
        "    SPACE1-1 CW Coil,        !- Cooling Coil Name",
        "    autosize,                !- Maximum Cold Water Flow Rate {m3/s}",
        "    0.0,                     !- Minimum Cold Water Flow Rate {m3/s}",
        "    0.002,                   !- Cooling Convergence Tolerance",
        "    SPACE1-1 ATU Mixer;      !- Zone Mixer Name",

        "  Coil:Heating:Water,",
        "    SPACE1-1 HW Coil,        !- Name",
        "    FanAndCoilAvailSched,    !- Availability Schedule Name",
        "    autosize,                !- U-Factor Times Area Value {W/K}",
        "    autosize,                !- Maximum Water Flow Rate {m3/s}",
        "    SPACE1-1 HW Coil Water In Node,  !- Water Inlet Node Name",
        "    SPACE1-1 HW Coil Water Out Node,  !- Water Outlet Node Name",
        "    SPACE1-1 ATU Induc Node, !- Air Inlet Node Name",
        "    SPACE1-1 HW Coil Air Out Node,  !- Air Outlet Node Name",
        "    UFactorTimesAreaAndDesignWaterFlowRate,  !- Performance Input Method",
        "    autosize,                !- Rated Capacity {W}",
        "    82.2,                    !- Rated Inlet Water Temperature {C}",
        "    16.6,                    !- Rated Inlet Air Temperature {C}",
        "    71.1,                    !- Rated Outlet Water Temperature {C}",
        "    32.2,                    !- Rated Outlet Air Temperature {C}",
        "    ;                        !- Rated Ratio for Air and Water Convection",

        "  Coil:Cooling:Water,",
        "    SPACE1-1 CW Coil,        !- Name",
        "    FanAndCoilAvailSched,    !- Availability Schedule Name",
        "    autosize,                !- Design Water Flow Rate {m3/s}",
        "    autosize,                !- Design Air Flow Rate {m3/s}",
        "    autosize,                !- Design Inlet Water Temperature {C}",
        "    autosize,                !- Design Inlet Air Temperature {C}",
        "    autosize,                !- Design Outlet Air Temperature {C}",
        "    autosize,                !- Design Inlet Air Humidity Ratio {kgWater/kgDryAir}",
        "    autosize,                !- Design Outlet Air Humidity Ratio {kgWater/kgDryAir}",
        "    SPACE1-1 CW Coil Water In Node,  !- Water Inlet Node Name",
        "    SPACE1-1 CW Coil Water Out Node,  !- Water Outlet Node Name",
        "    SPACE1-1 HW Coil Air Out Node,  !- Air Inlet Node Name",
        "    SPACE1-1 CW Coil Air Out Node,  !- Air Outlet Node Name",
        "    SimpleAnalysis,          !- Type of Analysis",
        "    CrossFlow;               !- Heat Exchanger Configuration",

        "  AirLoopHVAC:ZoneMixer,",
        "    SPACE1-1 ATU Mixer,      !- Name",
        "    SPACE1-1 In Node,        !- Outlet Node Name",
        "    SPACE1-1 ATU Supply Node,!- Inlet 1 Node Name",
        "    SPACE1-1 CW Coil Air Out Node;  !- Inlet 2 Node Name",

        "  Schedule:Compact,",
        "    FanAndCoilAvailSched,    !- Name",
        "    Fraction,                !- Schedule Type Limits Name",
        "    Through: 12/31,           !- Field 1",
        "    For: AllDays,            !- Field 2",
        "    Until: 24:00,1.0;        !- Field 3",

        "  ZoneHVAC:EquipmentList,",
        "    SPACE1-1 Eq,             !- Name",
        "    SequentialLoad,          !- Load Distribution Scheme",
        "    ZoneHVAC:AirDistributionUnit,  !- Zone Equipment 1 Object Type",
        "    SPACE1-1 ATU,            !- Zone Equipment 1 Name",
        "    1,                       !- Zone Equipment 1 Cooling Sequence",
        "    1;                       !- Zone Equipment 1 Heating or No-Load Sequence",

        "  ZoneHVAC:AirDistributionUnit,",
        "    SPACE1-1 ATU,            !- Name",
        "    SPACE1-1 In Node,        !- Air Distribution Unit Outlet Node Name",
        "    AirTerminal:SingleDuct:ConstantVolume:FourPipeInduction,  !- Air Terminal Object Type",
        "    SPACE1-1 FPIU;           !- Air Terminal Name",

        "  Zone,",
        "    SPACE1-1,                !- Name",
        "    0,                       !- Direction of Relative North {deg}",
        "    0,                       !- X Origin {m}",
        "    0,                       !- Y Origin {m}",
        "    0,                       !- Z Origin {m}",
        "    1,                       !- Type",
        "    1,                       !- Multiplier",
        "    2.438400269,             !- Ceiling Height {m}",
        "    239.247360229;           !- Volume {m3}",

        "  ZoneHVAC:EquipmentConnections,",
        "    SPACE1-1,                !- Zone Name",
        "    SPACE1-1 Eq,             !- Zone Conditioning Equipment List Name",
        "    SPACE1-1 In Nodes,       !- Zone Air Inlet Node or NodeList Name",
        "    SPACE1-1 Exh Nodes,      !- Zone Air Exhaust Node or NodeList Name",
        "    SPACE1-1 Node,           !- Zone Air Node Name",
        "    SPACE1-1 Out Node;       !- Zone Return Air Node Name",

        "  NodeList,",
        "    SPACE1-1 In Nodes,       !- Name",
        "    SPACE1-1 In Node;        !- Node 1 Name",

    });

    process_idf(idf_objects);

    NumOfTimeStepInHour = 1;                           // must initialize this to get schedules initialized
    MinutesPerTimeStep = 60;                           // must initialize this to get schedules initialized
    ProcessScheduleInput(OutputFiles::getSingleton()); // read schedules

    GetZoneData(ErrorsFound);
    ASSERT_FALSE(ErrorsFound);

    GetZoneEquipmentData1(state);
    GetZoneAirLoopEquipment();
    GetIndUnits();

    EXPECT_EQ("AirTerminal:SingleDuct:ConstantVolume:FourPipeInduction", IndUnit(1).UnitType); // AT SD VAV Reheat Type
    EXPECT_EQ("SPACE1-1 FPIU", IndUnit(1).Name);                                               // AT SD VAV Reheat Name
    EXPECT_GT(IndUnit(1).HWControlNode, 0);                                                    // none zero integer node index is expected
    EXPECT_GT(IndUnit(1).CWControlNode, 0);                                                    // none zero integer node index is expected
}

TEST_F(EnergyPlusFixture, AirTerminalSingleDuctVAVHeatCool_GetInputTest)
{

    bool ErrorsFound(false);

    std::string const idf_objects = delimited_string({
        "  AirTerminal:SingleDuct:VAV:HeatAndCool:Reheat,",
        "    Zone 1 VAV System,       !- Name",
        "    FanAndCoilAvailSched,    !- Availability Schedule Name",
        "    Zone 1 Reheat Air Inlet Node,  !- Damper Air Outlet Node Name",
        "    Zone 1 VAV Inlet Node,   !- Air Inlet Node Name",
        "    autosize,                !- Maximum Air Flow Rate {m3/s}",
        "    0.25,                    !- Zone Minimum Air Flow Fraction",
        "    Coil:Heating:Electric,   !- Reheat Coil Object Type",
        "    Reheat Coil Zone 1,      !- Reheat Coil Name",
        "    0.0,                     !- Maximum Hot Water or Steam Flow Rate {m3/s}",
        "    0.0,                     !- Minimum Hot Water or Steam Flow Rate {m3/s}",
        "    Zone 1 Reheat Air Outlet Node,  !- Air Outlet Node Name",
        "    0.001;                   !- Convergence Tolerance",

        "  Coil:Heating:Electric,",
        "    Reheat Coil Zone 1,      !- Name",
        "    FanAndCoilAvailSched,    !- Availability Schedule Name",
        "    1.0,                     !- Efficiency",
        "    autosize,                !- Nominal Capacity {W}",
        "    Zone 1 Reheat Air Inlet Node,  !- Air Inlet Node Name",
        "    Zone 1 Reheat Air Outlet Node;  !- Air Outlet Node Name",

        "  Schedule:Compact,",
        "    FanAndCoilAvailSched,    !- Name",
        "    Fraction,                !- Schedule Type Limits Name",
        "    Through: 12/31,           !- Field 1",
        "    For: AllDays,            !- Field 2",
        "    Until: 24:00,1.0;        !- Field 3",

        "  ZoneHVAC:EquipmentList,",
        "    Zone1Equipment,          !- Name",
        "    SequentialLoad,          !- Load Distribution Scheme",
        "    ZoneHVAC:AirDistributionUnit,  !- Zone Equipment 1 Object Type",
        "    Zone1TermReheat,         !- Zone Equipment 1 Name",
        "    1,                       !- Zone Equipment 1 Cooling Sequence",
        "    1;                       !- Zone Equipment 1 Heating or No-Load Sequence",

        "  ZoneHVAC:AirDistributionUnit,",
        "    Zone1TermReheat,         !- Name",
        "    Zone 1 Reheat Air Outlet Node,  !- Air Distribution Unit Outlet Node Name",
        "    AirTerminal:SingleDuct:VAV:HeatAndCool:Reheat,  !- Air Terminal Object Type",
        "    Zone 1 VAV System;       !- Air Terminal Name",

        "  Zone,",
        "    WEST ZONE,               !- Name",
        "    0,                       !- Direction of Relative North {deg}",
        "    0,                       !- X Origin {m}",
        "    0,                       !- Y Origin {m}",
        "    0,                       !- Z Origin {m}",
        "    1,                       !- Type",
        "    1,                       !- Multiplier",
        "    autocalculate,           !- Ceiling Height {m}",
        "    autocalculate;           !- Volume {m3}",

        "  ZoneHVAC:EquipmentConnections,",
        "    WEST ZONE,               !- Zone Name",
        "    Zone1Equipment,          !- Zone Conditioning Equipment List Name",
        "    Zone1Inlets,             !- Zone Air Inlet Node or NodeList Name",
        "    ,                        !- Zone Air Exhaust Node or NodeList Name",
        "    Zone 1 Node,             !- Zone Air Node Name",
        "    Zone 1 Outlet Node;      !- Zone Return Air Node Name",

    });

    process_idf(idf_objects);

    NumOfTimeStepInHour = 1;                           // must initialize this to get schedules initialized
    MinutesPerTimeStep = 60;                           // must initialize this to get schedules initialized
    ProcessScheduleInput(OutputFiles::getSingleton()); // read schedules

    GetZoneData(ErrorsFound);
    ASSERT_FALSE(ErrorsFound);

    GetZoneEquipmentData1(state);
    GetZoneAirLoopEquipment();
    GetSysInput(state);

    EXPECT_EQ("AirTerminal:SingleDuct:VAV:HeatAndCool:Reheat", sd_airterminal(1).SysType); // AT SD VAV HeatCool Reheat Type
    EXPECT_EQ("ZONE 1 VAV SYSTEM", sd_airterminal(1).SysName);                             // AT SD VAV HeatCool Reheat Name
    EXPECT_EQ("COIL:HEATING:ELECTRIC", sd_airterminal(1).ReheatComp);                      // Reheat Coil Type
    EXPECT_EQ("REHEAT COIL ZONE 1", sd_airterminal(1).ReheatName);                         // Reheat Coil Name
}

TEST_F(EnergyPlusFixture, AirTerminalSingleDuctVAVReheatVarSpeedFan_GetInputTest)
{

    bool ErrorsFound(false);

    std::string const idf_objects = delimited_string({
        "  AirTerminal:SingleDuct:VAV:Reheat:VariableSpeedFan,",
        "    SPACE1-1 VAV Reheat,     !- Name",
        "    FanAndCoilAvailSched,    !- Availability Schedule Name",
        "    autosize,                !- Maximum Cooling Air Flow Rate {m3/s}",
        "    autosize,                !- Maximum Heating Air Flow Rate {m3/s}",
        "    0.05,                    !- Zone Minimum Air Flow Fraction",
        "    SPACE1 - 1 ATU In Node, !- Air Inlet Node Name",
        "    SPACE1 - 1 In Node, !- Air Outlet Node Name",
        "    Fan:VariableVolume,      !- Fan Object Type",
        "    SPACE1-1 Zone Fan,       !- Fan Name",
        "    Coil:Heating:Water,      !- Heating Coil Object Type",
        "    SPACE1-1 Zone Coil,      !- Heating Coil Name",
        "    autosize,                !- Maximum Hot Water or Steam Flow Rate {m3/s}",
        "    0.0,                     !- Minimum Hot Water or Steam Flow Rate {m3/s}",
        "    0.001;                   !- Heating Convergence Tolerance",

        "  Fan:VariableVolume,",
        "    SPACE1-1 Zone Fan,       !- Name",
        "    FanAndCoilAvailSched,    !- Availability Schedule Name",
        "    0.7,                     !- Fan Total Efficiency",
        "    125.0,                   !- Pressure Rise {Pa}",
        "    autosize,                !- Maximum Flow Rate {m3/s}",
        "    FixedFlowRate,           !- Fan Power Minimum Flow Rate Input Method",
        "    ,                        !- Fan Power Minimum Flow Fraction",
        "    0.0,                     !- Fan Power Minimum Air Flow Rate {m3/s}",
        "    0.9,                     !- Motor Efficiency",
        "    1.0,                     !- Motor In Airstream Fraction",
        "    0.00153028,              !- Fan Power Coefficient 1",
        "    0.00520806,              !- Fan Power Coefficient 2",
        "    1.1086242,               !- Fan Power Coefficient 3",
        "    -.11635563,              !- Fan Power Coefficient 4",
        "    0.000,                   !- Fan Power Coefficient 5",
        "    SPACE1-1 ATU In Node,    !- Air Inlet Node Name",
        "    SPACE1-1 Zone Coil Air In Node;  !- Air Outlet Node Name",

        "  Coil:Heating:Water,",
        "    SPACE1-1 Zone Coil,      !- Name",
        "    FanAndCoilAvailSched,    !- Availability Schedule Name",
        "    autosize,                !- U-Factor Times Area Value {W/K}",
        "    autosize,                !- Maximum Water Flow Rate {m3/s}",
        "    SPACE1-1 Zone Coil Water In Node,  !- Water Inlet Node Name",
        "    SPACE1-1 Zone Coil Water Out Node,  !- Water Outlet Node Name",
        "    SPACE1-1 Zone Coil Air In Node,  !- Air Inlet Node Name",
        "    SPACE1-1 In Node,        !- Air Outlet Node Name",
        "    UFactorTimesAreaAndDesignWaterFlowRate,  !- Performance Input Method",
        "    autosize,                !- Rated Capacity {W}",
        "    82.2,                    !- Rated Inlet Water Temperature {C}",
        "    16.6,                    !- Rated Inlet Air Temperature {C}",
        "    71.1,                    !- Rated Outlet Water Temperature {C}",
        "    32.2,                    !- Rated Outlet Air Temperature {C}",
        "    ;                        !- Rated Ratio for Air and Water Convection",

        "  Schedule:Compact,",
        "    FanAndCoilAvailSched,    !- Name",
        "    Fraction,                !- Schedule Type Limits Name",
        "    Through: 12/31,          !- Field 1",
        "    For: AllDays,            !- Field 2",
        "    Until: 24:00,1.0;        !- Field 3",

        "  ZoneHVAC:EquipmentList,",
        "    SPACE1-1 Eq,             !- Name",
        "    SequentialLoad,          !- Load Distribution Scheme",
        "    ZoneHVAC:AirDistributionUnit,  !- Zone Equipment 1 Object Type",
        "    SPACE1-1 ATU,            !- Zone Equipment 1 Name",
        "    1,                       !- Zone Equipment 1 Cooling Sequence",
        "    1;                       !- Zone Equipment 1 Heating or No-Load Sequence",

        "  ZoneHVAC:AirDistributionUnit,",
        "    SPACE1-1 ATU,            !- Name",
        "    SPACE1-1 In Node,        !- Air Distribution Unit Outlet Node Name",
        "    AirTerminal:SingleDuct:VAV:Reheat:VariableSpeedFan,  !- Air Terminal Object Type",
        "    SPACE1-1 VAV Reheat;     !- Air Terminal Name",

        "  Zone,",
        "    SPACE1-1,                !- Name",
        "    0,                       !- Direction of Relative North {deg}",
        "    0,                       !- X Origin {m}",
        "    0,                       !- Y Origin {m}",
        "    0,                       !- Z Origin {m}",
        "    1,                       !- Type",
        "    1,                       !- Multiplier",
        "    2.438400269,             !- Ceiling Height {m}",
        "    239.247360229;           !- Volume {m3}",

        "  ZoneHVAC:EquipmentConnections,",
        "    SPACE1-1,                !- Zone Name",
        "    SPACE1-1 Eq,             !- Zone Conditioning Equipment List Name",
        "    SPACE1-1 In Nodes,       !- Zone Air Inlet Node or NodeList Name",
        "    ,                        !- Zone Air Exhaust Node or NodeList Name",
        "    SPACE1-1 Node,           !- Zone Air Node Name",
        "    SPACE1-1 Out Node;       !- Zone Return Air Node Name",

        "  NodeList,",
        "    SPACE1-1 In Nodes,       !- Name",
        "    SPACE1-1 In Node;        !- Node 1 Name",

    });

    ASSERT_TRUE(process_idf(idf_objects));

    NumOfTimeStepInHour = 1;                           // must initialize this to get schedules initialized
    MinutesPerTimeStep = 60;                           // must initialize this to get schedules initialized
    ProcessScheduleInput(OutputFiles::getSingleton()); // read schedules

    GetZoneData(ErrorsFound);
    ASSERT_FALSE(ErrorsFound);

    GetZoneEquipmentData1(state);
    GetZoneAirLoopEquipment();
    GetSysInput(state);

    EXPECT_EQ("AirTerminal:SingleDuct:VAV:Reheat:VariableSpeedFan", sd_airterminal(1).SysType); // AT SD VAV HeatCool Reheat Type
    EXPECT_EQ("SPACE1-1 VAV REHEAT", sd_airterminal(1).SysName);                                // AT SD VAV HeatCool Reheat Name
    EXPECT_EQ("COIL:HEATING:WATER", sd_airterminal(1).ReheatComp);                              // Reheat Coil Type
    EXPECT_EQ("SPACE1-1 ZONE COIL", sd_airterminal(1).ReheatName);                              // Reheat Coil Name
}

TEST_F(EnergyPlusFixture, AirTerminalSingleDuctVAVReheat_NormalActionTest)
{
    std::string const idf_objects = delimited_string({

        " AirTerminal:SingleDuct:VAV:Reheat,",
        "    VAV Elec Rht,                          !- Name",
        "    FanAndCoilAvailSched,                  !- Availability Schedule Name",
        "    VAV Elec Rht Damper Outlet,            !- Damper Air Outlet Node Name",
        "    Node 13,                               !- Air Inlet Node Name",
        "    1.0,                                   !- Maximum Air Flow Rate {m3/s}",
        "    Constant,                              !- Zone Minimum Air Flow Input Method",
        "    0.2,                                   !- Constant Minimum Air Flow Fraction",
        "    ,                                      !- Fixed Minimum Air Flow Rate {m3/s}",
        "    ,                                      !- Minimum Air Flow Fraction Schedule Name",
        "    Coil:Heating:Electric,                 !- Reheat Coil Object Type",
        "    VAV Elec Rht Coil,                     !- Reheat Coil Name",
        "    0,                                     !- Maximum Hot Water or Steam Flow Rate {m3/s}",
        "    0,                                     !- Minimum Hot Water or Steam Flow Rate {m3/s}",
        "    Node 6,                                !- Air Outlet Node Name",
        "    0.001,                                 !- Convergence Tolerance",
        "    Normal,                                !- Damper Heating Action",
        "    Autocalculate,                         !- Maximum Flow per Zone Floor Area During Reheat {m3/s-m2}",
        "    Autocalculate,                         !- Maximum Flow Fraction During Reheat",
        "    35;                                    !- Maximum Reheat Air Temperature {C}",

        " Coil:Heating:Electric,",
        "    VAV Elec Rht Coil,                     !- Name",
        "    FanAndCoilAvailSched,                  !- Availability Schedule Name",
        "    1,                                     !- Efficiency",
        "    Autosize,                              !- Nominal Capacity {W}",
        "    VAV Elec Rht Damper Outlet,            !- Air Inlet Node Name",
        "    Node 6;                                !- Air Outlet Node Name",

        "  Schedule:Compact,",
        "    FanAndCoilAvailSched,                  !- Name",
        "    Fraction,                              !- Schedule Type Limits Name",
        "    Through: 12/31,                        !- Field 1",
        "    For: AllDays,                          !- Field 2",
        "    Until: 24:00,1.0;                      !- Field 3",

        " ZoneHVAC:EquipmentConnections,",
        "   Thermal Zone 1,                         !- Zone Name",
        "   Thermal Zone 1 Equipment List,          !- Zone Conditioning Equipment List Name",
        "   Thermal Zone 1 Inlet Node List,         !- Zone Air Inlet Node or NodeList Name",
        "   ,                                       !- Zone Air Exhaust Node or NodeList Name",
        "   Node 1,                                 !- Zone Air Node Name",
        "   Node 12;                                !- Zone Return Air Node or NodeList Name",

        " NodeList,",
        "   Thermal Zone 1 Inlet Node List,         !- Name",
        "   Node 6;                                 !- Node Name 1",

        " ZoneHVAC:AirDistributionUnit,",
        "   ADU VAV Elec Rht,                       !- Name",
        "   Node 6,                                 !- Air Distribution Unit Outlet Node Name",
        "   AirTerminal:SingleDuct:VAV:Reheat,      !- Air Terminal Object Type",
        "   VAV Elec Rht;                           !- Air Terminal Name",

        "  Zone,",
        "    Thermal Zone 1,                        !- Name",
        "    0,                                     !- Direction of Relative North {deg}",
        "    0,                                     !- X Origin {m}",
        "    0,                                     !- Y Origin {m}",
        "    0,                                     !- Z Origin {m}",
        "    1,                                     !- Type",
        "    1,                                     !- Multiplier",
        "    3.0,                                   !- Ceiling Height {m}",
        "    250.0;                                 !- Volume {m3}",

        "  ZoneHVAC:EquipmentList,",
        "    Thermal Zone 1 Equipment List,         !- Name",
        "    ,                                      !- Load Distribution Scheme",
        "    ZoneHVAC:AirDistributionUnit,          !- Zone Equipment Object Type 1",
        "    ADU VAV Elec Rht,                      !- Zone Equipment Name 1",
        "    1,                                     !- Zone Equipment Cooling Sequence 1",
        "    1;                                     !- Zone Equipment Heating or No-Load Sequence 1",
    });

    ASSERT_TRUE(process_idf(idf_objects));

    NumOfTimeStepInHour = 1;
    MinutesPerTimeStep = 60;
    ProcessScheduleInput(OutputFiles::getSingleton());
    bool ErrorsFound(false);
    GetZoneData(ErrorsFound);
    ASSERT_FALSE(ErrorsFound);

    GetZoneEquipmentData1(state);
    GetZoneAirLoopEquipment();
    GetSysInput(state);
    SingleDuct::GetInputFlag = false;

    auto &thisZoneEquip(ZoneEquipConfig(NumOfZones));

    DataGlobals::SysSizingCalc = true;
    DataGlobals::BeginEnvrnFlag = true;
    DataEnvironment::StdRhoAir = 1.0;
    DataEnvironment::OutBaroPress = 101325.0;

    int const SysNum(1);
    int const InletNode = sd_airterminal(SysNum).InletNodeNum;
    int const OutletNode = sd_airterminal(SysNum).OutletNodeNum;
    int const ZonePtr = sd_airterminal(SysNum).ActualZoneNum;
    int const ZoneAirNodeNum = thisZoneEquip.ZoneNode;
    Schedule(sd_airterminal(SysNum).SchedPtr).CurrentValue = 1.0; // unit is always available

    // design maximum air mass flow rate
    Real64 MassFlowRateMaxAvail = sd_airterminal(SysNum).MaxAirVolFlowRate * DataEnvironment::StdRhoAir;
    EXPECT_EQ(1.0, sd_airterminal(SysNum).MaxAirVolFlowRate);
    EXPECT_EQ(1.0, MassFlowRateMaxAvail);
    EXPECT_EQ("COIL:HEATING:ELECTRIC", sd_airterminal(SysNum).ReheatComp);
    EXPECT_EQ(Normal, sd_airterminal(SysNum).DamperHeatingAction);
    EXPECT_EQ(0.2, sd_airterminal(SysNum).ZoneMinAirFracDes);

    // set air inlet node properties
    Node(InletNode).Temp = 15.0;
    Node(InletNode).HumRat = 0.005;
    Node(InletNode).Enthalpy = Psychrometrics::PsyHFnTdbW(Node(InletNode).Temp, Node(InletNode).HumRat);
    // set inlet mass flow rate to zero
    Node(InletNode).MassFlowRateMaxAvail = MassFlowRateMaxAvail;

    // set zone air node properties
    Node(ZoneAirNodeNum).Temp = 20.0;
    Node(ZoneAirNodeNum).HumRat = 0.005;
    Node(ZoneAirNodeNum).Enthalpy = Psychrometrics::PsyHFnTdbW(Node(ZoneAirNodeNum).Temp, Node(ZoneAirNodeNum).HumRat);

    ZoneSysEnergyDemand.allocate(1);
    ZoneSysEnergyDemand(1).RemainingOutputRequired = 1000.0;
    ZoneSysEnergyDemand(1).RemainingOutputReqToHeatSP = 1000.0;
    TempControlType.allocate(1);
    TempControlType(1) = 4;

    // calc min air mass flow rate for Normal Damper Heating Action
    Real64 expectedMassFlowAirReheatMin = 0.2 * MassFlowRateMaxAvail;
    bool FirstHVACIteration = false;

    auto &thisAirDistUnit(DataDefineEquip::AirDistUnit(ZonePtr));
    // run SimulateSingleDuct(state, ) function
    SimulateSingleDuct(state, thisAirDistUnit.EquipName(1), FirstHVACIteration, ZonePtr, ZoneAirNodeNum, thisAirDistUnit.EquipIndex(1));
    // check min, actual and max air mass flow rates during reheat with Normal Action
    EXPECT_EQ(expectedMassFlowAirReheatMin, sd_airterminal(SysNum).sd_airterminalOutlet.AirMassFlowRate);
    EXPECT_EQ(expectedMassFlowAirReheatMin, Node(InletNode).MassFlowRate);
    EXPECT_EQ(expectedMassFlowAirReheatMin, Node(OutletNode).MassFlowRate);
    EXPECT_EQ(1.0, sd_airterminal(SysNum).AirMassFlowRateMax);
}

TEST_F(EnergyPlusFixture, SingleDuctVAVAirTerminals_GetInputs)
{
    std::string const idf_objects = delimited_string({

        "    ZoneHVAC:AirDistributionUnit,",
        "      ADU VAV Reheat AT,       !- Name",
        "      Node 5,                  !- Air Distribution Unit Outlet Node Name",
        "      AirTerminal:SingleDuct:VAV:Reheat,  !- Air Terminal Object Type",
        "      VAV Reheat AT;           !- Air Terminal Name",

        "    AirTerminal:SingleDuct:VAV:Reheat,",
        "      VAV Reheat AT,           !- Name",
        "      ,                        !- Availability Schedule Name",
        "      VAV Reheat AT OutletNode,!- Damper Air Outlet Node Name",
        "      Node 24,                 !- Air Inlet Node Name",
        "      Autosize,                !- Maximum Air Flow Rate {m3/s}",
        "      Constant,                !- Zone Minimum Air Flow Input Method",
        "      0.3,                     !- Constant Minimum Air Flow Fraction",
        "      ,                        !- Fixed Minimum Air Flow Rate {m3/s}",
        "      ,                        !- Minimum Air Flow Fraction Schedule Name",
        "      Coil:Heating:Water,      !- Reheat Coil Object Type",
        "      VAV Reheat Coil,         !- Reheat Coil Name",
        "      Autosize,                !- Maximum Hot Water or Steam Flow Rate {m3/s}",
        "      0,                       !- Minimum Hot Water or Steam Flow Rate {m3/s}",
        "      Node 5,                  !- Air Outlet Node Name",
        "      0.001,                   !- Convergence Tolerance",
        "      Normal,                  !- Damper Heating Action",
        "      Autocalculate,           !- Maximum Flow per Zone Floor Area During Reheat {m3/s-m2}",
        "      Autocalculate,           !- Maximum Flow Fraction During Reheat",
        "      35,                      !- Maximum Reheat Air Temperature {C}",
        "      ,                        !- Design Specification Outdoor Air Object Name",
        "      TurndownMinAirFlowSch;   !- Minimum Air Flow Turndown Schedule Name",

        "    Coil:Heating:Water,",
        "      VAV Reheat Coil,         !- Name",
        "      ,                        !- Availability Schedule Name",
        "      Autosize,                !- U-Factor Times Area Value {W/K}",
        "      Autosize,                !- Maximum Water Flow Rate {m3/s}",
        "      Node 25,                 !- Water Inlet Node Name",
        "      Node 26,                 !- Water Outlet Node Name",
        "      Thermal Zone one VAV Reheat AT Damper Outlet,  !- Air Inlet Node Name",
        "      Node 5,                  !- Air Outlet Node Name",
        "      UFactorTimesAreaAndDesignWaterFlowRate,  !- Performance Input Method",
        "      Autosize,                !- Rated Capacity {W}",
        "      82.2,                    !- Rated Inlet Water Temperature {C}",
        "      16.6,                    !- Rated Inlet Air Temperature {C}",
        "      71.1,                    !- Rated Outlet Water Temperature {C}",
        "      32.2,                    !- Rated Outlet Air Temperature {C}",
        "      0.5;                     !- Rated Ratio for Air and Water Convection",

        "    ZoneHVAC:AirDistributionUnit,",
        "      ADU VAV CBP Gas Reheat AT,  !- Name",
        "      Node 8,                  !- Air Distribution Unit Outlet Node Name",
        "      AirTerminal:SingleDuct:VAV:HeatAndCool:Reheat,  !- Air Terminal Object Type",
        "      VAV CBP Gas Reheat AT;   !- Air Terminal Name",

        "    AirTerminal:SingleDuct:VAV:HeatAndCool:Reheat,",
        "      VAV CBP Gas Reheat AT,   !- Name",
        "      ,                        !- Availability Schedule Name",
        "      CBP Rht Outlet Node,     !- Damper Air Outlet Node Name",
        "      Node 7,                  !- Air Inlet Node Name",
        "      AutoSize,                !- Maximum Air Flow Rate {m3/s}",
        "      0.20,                    !- Zone Minimum Air Flow Fraction",
        "      Coil:Heating:Fuel,       !- Reheat Coil Object Type",
        "      CBP Gas Reheat Coil,     !- Reheat Coil Name",
        "      AutoSize,                !- Maximum Hot Water or Steam Flow Rate {m3/s}",
        "      0,                       !- Minimum Hot Water or Steam Flow Rate {m3/s}",
        "      Node 8,                  !- Air Outlet Node Name",
        "      0.001,                   !- Convergence Tolerance",
        "      1000,                    !- Maximum Reheat Air Temperature {C}",
        "      TurndownMinAirFlowSch;   !- Minimum Air Flow Turndown Schedule Name",

        "    Coil:Heating:Fuel,",
        "      CBP Gas Reheat Coil,     !- Name",
        "      ,                        !- Availability Schedule Name",
        "      NaturalGas,              !- Fuel Type",
        "      0.8,                     !- Burner Efficiency",
        "      AutoSize,                !- Nominal Capacity {W}",
        "      CBP Rht Outlet Node,     !- Air Inlet Node Name",
        "      Node 8,                  !- Air Outlet Node Name",
        "      ,                        !- Temperature Setpoint Node Name",
        "      0,                       !- Parasitic Electric Load {W}",
        "      ,                        !- Part Load Fraction Correlation Curve Name",
        "      0;                       !- Parasitic Fuel Load {W}",

        "   ZoneHVAC:AirDistributionUnit,",
        "     ADU VAV No Rht,                         !- Name",
        "     Node 6,                                 !- Air Distribution Unit Outlet Node Name",
        "     AirTerminal:SingleDuct:VAV:NoReheat,    !- Air Terminal Object Type",
        "     VAV No Reheat AT;                       !- Air Terminal Name",

        "   AirTerminal:SingleDuct:VAV:NoReheat,",
        "     VAV No Reheat AT,         !- Name",
        "     ,                         !- Availability Schedule Name",
        "     Node 6,                   !- Air Outlet Node Name",
        "     Node 9,                   !- Air Inlet Node Name",
        "     Autosize,                 !- Maximum Air Flow Rate {m3/s}",
        "     Constant,                 !- Zone Minimum Air Flow Input Method",
        "     0.25,                     !- Constant Minimum Air Flow Fraction",
        "     Autosize,                 !- Fixed Minimum Air Flow Rate {m3/s}",
        "     ,                         !- Minimum Air Flow Fraction Schedule Name",
        "     ,                         !- Design Specification Outdoor Air Object Name",
        "     TurndownMinAirFlowSch;    !- Minimum Air Flow Turndown Schedule Name",

        "   ZoneHVAC:AirDistributionUnit,",
        "     ADU VAV CBP NoReheat AT, !- Name",
        "     CBP NoRht Outlet Node,   !- Air Distribution Unit Outlet Node Name",
        "     AirTerminal:SingleDuct:VAV:HeatAndCool:NoReheat,  !- Air Terminal Object Type",
        "     VAV CBP NoReheat AT;     !- Air Terminal Name",

        "   AirTerminal:SingleDuct:VAV:HeatAndCool:NoReheat,",
        "     VAV CBP NoReheat AT,     !- Name",
        "     ,                        !- Availability Schedule Name",
        "     CBP NoRht Outlet Node,   !- Damper Air Outlet Node Name",
        "     Node 14,                 !- Air Inlet Node Name",
        "     AutoSize,                !- Maximum Air Flow Rate {m3/s}",
        "     0.15,                    !- Zone Minimum Air Flow Fraction",
        "     TurndownMinAirFlowSch;   !- Minimum Air Flow Turndown Schedule Name",

        "   ZoneHVAC:AirDistributionUnit,",
        "     ADU VAV Reheat VS Fan,   !- Name",
        "     SPACE1-1 In Node,        !- Air Distribution Unit Outlet Node Name",
        "     AirTerminal:SingleDuct:VAV:Reheat:VariableSpeedFan,  !- Air Terminal Object Type",
        "     VAV Reheat VS Fan;       !- Air Terminal Name",

        "   AirTerminal:SingleDuct:VAV:Reheat:VariableSpeedFan,",
        "     VAV Reheat VS Fan,       !- Name",
        "     ,                        !- Availability Schedule Name",
        "     autosize,                !- Maximum Cooling Air Flow Rate {m3/s}",
        "     autosize,                !- Maximum Heating Air Flow Rate {m3/s}",
        "     0.10,                    !- Zone Minimum Air Flow Fraction",
        "     SPACE1-1 ATU In Node,    !- Air Inlet Node Name",
        "     SPACE1-1 In Node,        !- Air Outlet Node Name",
        "     Fan:SystemModel,         !- Fan Object Type",
        "     SPACE1-1 Zone Fan,       !- Fan Name",
        "     Coil:Heating:Electric,   !- Heating Coil Object Type",
        "     SPACE1-1 Zone Rht Coil,  !- Heating Coil Name",
        "     autosize,                !- Maximum Hot Water or Steam Flow Rate {m3/s}",
        "     0.0,                     !- Minimum Hot Water or Steam Flow Rate {m3/s}",
        "     0.001,                   !- Heating Convergence Tolerance",
        "     TurndownMinAirFlowSch;   !- Minimum Air Flow Turndown Schedule Name",

        "   Coil:Heating:Electric,",
        "     SPACE1-1 Zone Rht Coil,  !- Name",
        "     ,                        !- Availability Schedule Name",
        "     1.0,                     !- Efficiency",
        "     autosize,                !- Nominal Capacity {W}",
        "     Reheat Air Inlet Node,   !- Air Inlet Node Name",
        "     SPACE1-1 In Node;        !- Air Outlet Node Name",

        "   Fan:SystemModel,",
        "     SPACE1-1 Zone Fan,       !- Name",
        "     ,                        !- Availability Schedule Name",
        "     SPACE1-1 ATU In Node,    !- Air Inlet Node Name",
        "     Reheat Air Inlet Node,   !- Air Outlet Node Name",
        "     AUTOSIZE,                !- Design Maximum Air Flow Rate {m3/s}",
        "     Continuous,              !- Speed Control Method",
        "     0.0,                     !- Electric Power Minimum Flow Rate Fraction",
        "     125.0,                   !- Design Pressure Rise {Pa}",
        "     0.9,                     !- Motor Efficiency",
        "     1.0,                     !- Motor In Air Stream Fraction",
        "     AUTOSIZE,                !- Design Electric Power Consumption {W}",
        "     TotalEfficiencyAndPressure,  !- Design Power Sizing Method",
        "     ,                        !- Electric Power Per Unit Flow Rate {W/(m3/s)}",
        "     ,                        !- Electric Power Per Unit Flow Rate Per Unit Pressure {W/((m3/s)-Pa)}",
        "     0.7,                     !- Fan Total Efficiency",
        "     VAV Fan Curve,           !- Electric Power Function of Flow Fraction Curve Name",
        "     ,                        !- Night Ventilation Mode Pressure Rise {Pa}",
        "     ,                        !- Night Ventilation Mode Flow Fraction",
        "     ,                        !- Motor Loss Zone Name",
        "     ,                        !- Motor Loss Radiative Fraction",
        "     ATU Fan Energy;          !- End-Use Subcategory",

        "   Curve:Quartic,",
        "     VAV Fan Curve,           !- Name",
        "     0.00153028,              !- Coefficient1 Constant",
        "     0.00520806,              !- Coefficient2 x",
        "     1.1086242,               !- Coefficient3 x**2",
        "     -.11635563,              !- Coefficient4 x**3",
        "     0.0,                     !- Coefficient5 x**4",
        "     0.0,                     !- Minimum Value of x",
        "     1.0,                     !- Maximum Value of x",
        "     0.0,                     !- Minimum Curve Output",
        "     1.0,                     !- Maximum Curve Output",
        "     Dimensionless,           !- Input Unit Type for X",
        "     Dimensionless;           !- Output Unit Type",

        "   Schedule:Compact,",
        "     TurndownMinAirFlowSch,   !- Name",
        "     Fraction,                !- Schedule Type Limits Name",
        "     Through: 12/31,          !- Field 1",
        "     For: Weekdays,           !- Field 2",
        "     Until: 7:00,0.50,        !- Field 3",
        "     Until: 17:00,0.75,       !- Field 4",
        "     Until: 24:00,0.50,       !- Field 5",
        "     For: SummerDesignDay WinterDesignDay, !- Field 6",
        "     Until: 24:00,1.0,        !- Field 7",
        "     For: Weekends Holidays CustomDay1 CustomDay2, !- Field 8",
        "     Until: 24:00,0.25;       !- Field 9",
    });

    ASSERT_TRUE(process_idf(idf_objects));

    GetZoneAirLoopEquipment();
    SingleDuct::GetSysInput(state);

    // VAV Reheat get input test
    EXPECT_EQ("AirTerminal:SingleDuct:VAV:Reheat", sd_airterminal(1).SysType); // VAV Reheat Type
    EXPECT_EQ("VAV REHEAT AT", sd_airterminal(1).SysName);                     // VAV Reheat Name
    EXPECT_TRUE(sd_airterminal(1).ZoneTurndownMinAirFracSchExist);             // turndown schdule exists
    EXPECT_EQ(sd_airterminal(1).ZoneTurndownMinAirFrac, 1.0);                  // initialized to 1.0
    EXPECT_EQ(sd_airterminal(1).ZoneMinAirFracDes, 0.3);                       // design minimum flow fraction

    // VAV change over bypass reheat get input test
    EXPECT_EQ("AirTerminal:SingleDuct:VAV:HeatAndCool:Reheat", sd_airterminal(2).SysType); // VAV HeatCool Reheat Type
    EXPECT_EQ("VAV CBP GAS REHEAT AT", sd_airterminal(2).SysName);                         // VAV HeatCool Reheat Name
    EXPECT_TRUE(sd_airterminal(2).ZoneTurndownMinAirFracSchExist);                         // turndown schdule exists
    EXPECT_EQ(sd_airterminal(2).ZoneTurndownMinAirFrac, 1.0);                              // initialized to 1.0
    EXPECT_EQ(sd_airterminal(2).ZoneMinAirFracDes, 0.20);                                  // design minimum flow fraction

    // VAV No reheat get input test
    EXPECT_EQ("AirTerminal:SingleDuct:VAV:NoReheat", sd_airterminal(3).SysType); // VAV No Reheat Type
    EXPECT_EQ("VAV NO REHEAT AT", sd_airterminal(3).SysName);                    // VAV No Reheat Name
    EXPECT_TRUE(sd_airterminal(3).ZoneTurndownMinAirFracSchExist);               // turndown schdule exists
    EXPECT_EQ(sd_airterminal(3).ZoneTurndownMinAirFrac, 1.0);                    // initialized to 1.0
    EXPECT_EQ(sd_airterminal(3).ZoneMinAirFracDes, 0.25);                        // design minimum flow fraction

    // VAV change over bypass no reheat get input test
    EXPECT_EQ("AirTerminal:SingleDuct:VAV:HeatAndCool:NoReheat", sd_airterminal(4).SysType); // VAV HeatCool NoReheat Type
    EXPECT_EQ("VAV CBP NOREHEAT AT", sd_airterminal(4).SysName);                             // VAV HeatCool NoReheat Name
    EXPECT_TRUE(sd_airterminal(4).ZoneTurndownMinAirFracSchExist);                           // turndown schdule exists
    EXPECT_EQ(sd_airterminal(4).ZoneTurndownMinAirFrac, 1.0);                                // initialized to 1.0
    EXPECT_EQ(sd_airterminal(4).ZoneMinAirFracDes, 0.15);                                    // design minimum flow fraction

    // VAV reheat variable speed fan get input test
    EXPECT_EQ("AirTerminal:SingleDuct:VAV:Reheat:VariableSpeedFan", sd_airterminal(5).SysType); // VAV Reheat VSFan Type
    EXPECT_EQ("VAV REHEAT VS FAN", sd_airterminal(5).SysName);                                  // VAV Reheat VSFan Name
    EXPECT_TRUE(sd_airterminal(5).ZoneTurndownMinAirFracSchExist);                              // turndown schdule exists
    EXPECT_EQ(sd_airterminal(5).ZoneTurndownMinAirFrac, 1.0);                                   // initialized to 1.0
    EXPECT_EQ(sd_airterminal(5).ZoneMinAirFracDes, 0.10);                                       // design minimum flow fraction
}

TEST_F(EnergyPlusFixture, SingleDuctVAVReheatAirTerminal_MinFlowTurnDownTest)
{
    std::string const idf_objects = delimited_string({
        "   Zone,",
        "    Thermal Zone;               !- Name",

        "   ZoneHVAC:EquipmentConnections,",
        "     Thermal Zone,              !- Zone Name",
        "     Thermal Zone Equipment,    !- Zone Conditioning Equipment List Name",
        "     Node 5,                    !- Zone Air Inlet Node or NodeList Name",
        "     ,                          !- Zone Air Exhaust Node or NodeList Name",
        "     Zone 1 Air Node,           !- Zone Air Node Name",
        "     Zone 1 Return Node;        !- Zone Return Air Node Name",

        "   ZoneHVAC:EquipmentList,",
        "     Thermal Zone Equipment,    !- Name",
        "     SequentialLoad,            !- Load Distribution Scheme",
        "     ZoneHVAC:AirDistributionUnit,  !- Zone Equipment 1 Object Type",
        "     ADU VAV Reheat AT,         !- Zone Equipment 1 Name",
        "     1,                         !- Zone Equipment 1 Cooling Sequence",
        "     1;                         !- Zone Equipment 1 Heating or No-Load Sequence",

        "   ZoneHVAC:AirDistributionUnit,",
        "     ADU VAV Reheat AT,         !- Name",
        "     Node 5,                    !- Air Distribution Unit Outlet Node Name",
        "     AirTerminal:SingleDuct:VAV:Reheat,  !- Air Terminal Object Type",
        "     VAV Reheat AT;             !- Air Terminal Name",

        "   AirTerminal:SingleDuct:VAV:Reheat,",
        "     VAV Reheat AT,             !- Name",
        "     ,                          !- Availability Schedule Name",
        "     VAV Reheat AT OutletNode,  !- Damper Air Outlet Node Name",
        "     Node 24,                   !- Air Inlet Node Name",
        "     1.0,                       !- Maximum Air Flow Rate {m3/s}",
        "     Constant,                  !- Zone Minimum Air Flow Input Method",
        "     0.3,                       !- Constant Minimum Air Flow Fraction",
        "     ,                          !- Fixed Minimum Air Flow Rate {m3/s}",
        "     ,                          !- Minimum Air Flow Fraction Schedule Name",
        "     Coil:Heating:Electric,     !- Reheat Coil Object Type",
        "     VAV Reheat Coil,           !- Reheat Coil Name",
        "     Autosize,                  !- Maximum Hot Water or Steam Flow Rate {m3/s}",
        "     0,                         !- Minimum Hot Water or Steam Flow Rate {m3/s}",
        "     Node 5,                    !- Air Outlet Node Name",
        "     0.001,                     !- Convergence Tolerance",
        "     Normal,                    !- Damper Heating Action",
        "     Autocalculate,             !- Maximum Flow per Zone Floor Area During Reheat {m3/s-m2}",
        "     Autocalculate,             !- Maximum Flow Fraction During Reheat",
        "     35,                        !- Maximum Reheat Air Temperature {C}",
        "     ,                          !- Design Specification Outdoor Air Object Name",
        "     TurndownMinAirFlowSch1;    !- Minimum Air Flow Turndown Schedule Name",

        "   Coil:Heating:Electric,",
        "     VAV Reheat Coil,            !- Name",
        "     ,                           !- Availability Schedule Name",
        "     1,                          !- Efficiency",
        "     2000,                       !- Nominal Capacity of the Coil {W}",
        "     VAV Reheat AT OutletNode,   !- Air Inlet Node Name",
        "     Node 5,                     !- Air Outlet Node Name",
        "     ;                           !- Temperature Setpoint Node Name",

        "   Schedule:Compact,",
        "     TurndownMinAirFlowSch1,     !- Name",
        "     Fraction,                   !- Schedule Type Limits Name",
        "     Through: 12/31,             !- Field 1",
        "     For: AllDays,               !- Field 2",
        "     Until: 24:00, 1.0;          !- Field 3",

        "   Schedule:Compact,",
        "     TurndownMinAirFlowSch2,     !- Name",
        "     Fraction,                   !- Schedule Type Limits Name",
        "     Through: 12/31,             !- Field 1",
        "     For: AllDays,               !- Field 2",
        "     Until: 24:00, 0.5;          !- Field 3",

        "   ScheduleTypeLimits,",
        "     Fraction,                   !- Name",
        "     0,                          !- Lower Limit Value",
        "     1,                          !- Upper Limit Value",
        "     CONTINUOUS;                 !- Numeric Type",

    });

    ASSERT_TRUE(process_idf(idf_objects));
    // setup variables for VAV Reheat
    int SysNum = 1;
    int ZoneNum = 1;
    int ZoneNodeNum = 1;
    int InletNodeNum = 5;
    bool ErrorsFound = false;
    bool FirstHVACIteration = true;

    DataGlobals::NumOfTimeStepInHour = 1;
    DataGlobals::MinutesPerTimeStep = 60;
    ScheduleManager::ProcessScheduleInput(OutputFiles::getSingleton());
    ScheduleManager::ScheduleInputProcessed = true;
    DataEnvironment::Month = 1;
    DataEnvironment::DayOfMonth = 21;
    DataGlobals::HourOfDay = 1;
    DataGlobals::TimeStep = 1;
    DataEnvironment::DSTIndicator = 0;
    DataEnvironment::DayOfWeek = 2;
    DataEnvironment::HolidayIndex = 0;
    DataEnvironment::DayOfYear_Schedule = General::OrdinalDay(DataEnvironment::Month, DataEnvironment::DayOfMonth, 1);
    DataEnvironment::StdRhoAir = Psychrometrics::PsyRhoAirFnPbTdbW(101325.0, 20.0, 0.0);
    ScheduleManager::UpdateScheduleValues();
    DataZoneEnergyDemands::ZoneSysEnergyDemand.allocate(1);
    DataHeatBalFanSys::TempControlType.allocate(1);
    DataHeatBalFanSys::TempControlType(1) = DataHVACGlobals::DualSetPointWithDeadBand;
    HeatBalanceManager::GetZoneData(ErrorsFound);
    ASSERT_FALSE(ErrorsFound);
    DataZoneEquipment::GetZoneEquipmentData1(state);
    ZoneAirLoopEquipmentManager::GetZoneAirLoopEquipment();
    SingleDuct::GetSysInput(state);
    EXPECT_TRUE(compare_err_stream(""));
    // check VAV reheat air terminal inputs
    EXPECT_EQ("AirTerminal:SingleDuct:VAV:Reheat", sd_airterminal(SysNum).SysType); // VAV Reheat Type
    EXPECT_EQ("VAV REHEAT AT", sd_airterminal(SysNum).SysName);                     // VAV Reheat Name
    EXPECT_TRUE(sd_airterminal(SysNum).ZoneTurndownMinAirFracSchExist);             // turndown schdule exists
    EXPECT_EQ(sd_airterminal(SysNum).ZoneTurndownMinAirFrac, 1.0);                  // initialized to 1.0
    EXPECT_EQ(sd_airterminal(SysNum).ZoneMinAirFracDes, 0.3);                       // input from VAV reheat air terminal
    EXPECT_EQ(sd_airterminal(SysNum).MaxAirVolFlowRate, 1.0);                       // input from VAV reheat air terminal

    // calculate mass flow rates
    Real64 SysMinMassFlowRes = 1.0 * DataEnvironment::StdRhoAir * 0.30 * 1.0; // min flow rate at 1.0 turndown fraction
    Real64 SysMaxMassFlowRes = 1.0 * DataEnvironment::StdRhoAir;              // inputs from VAV reheat AT

    // test with heating load and turndown fraction schedule value set 1.0
    DataZoneEnergyDemands::ZoneSysEnergyDemand(1).RemainingOutputRequired = 2000.0;
    SingleDuct::sd_airterminal(SysNum).ZoneTurndownMinAirFracSchPtr = 1; //
    DataLoopNode::Node(InletNodeNum).MassFlowRate = SysMaxMassFlowRes;
    DataLoopNode::Node(InletNodeNum).MassFlowRateMaxAvail = SysMaxMassFlowRes;
    DataGlobals::BeginEnvrnFlag = true;
    FirstHVACIteration = true;
<<<<<<< HEAD
    SingleDuct::sd_airterminal(SysNum).InitSys(state, SysNum, FirstHVACIteration);
    DataGlobals::BeginEnvrnFlag = false;
    FirstHVACIteration = false;
    SingleDuct::sd_airterminal(SysNum).InitSys(state, SysNum, FirstHVACIteration);
    SingleDuct::sd_airterminal(SysNum).SimVAV(state, SysNum, FirstHVACIteration, ZoneNum, ZoneNodeNum);
=======
    SingleDuct::sd_airterminal(SysNum).InitSys(FirstHVACIteration);
    DataGlobals::BeginEnvrnFlag = false;
    FirstHVACIteration = false;
    SingleDuct::sd_airterminal(SysNum).InitSys(FirstHVACIteration);
    SingleDuct::sd_airterminal(SysNum).SimVAV(FirstHVACIteration, ZoneNum, ZoneNodeNum);
>>>>>>> 3340984e
    // check inputs and calculated values for turndown fraction set to 1.0
    EXPECT_EQ(0.3, sd_airterminal(SysNum).ZoneMinAirFracDes);
    EXPECT_EQ(1.0, sd_airterminal(SysNum).ZoneTurndownMinAirFrac);
    EXPECT_EQ(0.3, sd_airterminal(SysNum).ZoneMinAirFracDes * sd_airterminal(SysNum).ZoneTurndownMinAirFrac);
    EXPECT_EQ(0.3, sd_airterminal(SysNum).ZoneMinAirFrac);
    EXPECT_EQ(SysMaxMassFlowRes, SingleDuct::sd_airterminal(SysNum).sd_airterminalOutlet.AirMassFlowRateMaxAvail);
    EXPECT_EQ(SysMinMassFlowRes, SingleDuct::sd_airterminal(SysNum).sd_airterminalOutlet.AirMassFlowRate);
    EXPECT_EQ(SysMinMassFlowRes, SingleDuct::sd_airterminal(SysNum).AirMassFlowRateMax * sd_airterminal(SysNum).ZoneMinAirFrac);
    EXPECT_EQ(SysMinMassFlowRes,
              SingleDuct::sd_airterminal(SysNum).AirMassFlowRateMax * sd_airterminal(SysNum).ZoneMinAirFracDes *
                  sd_airterminal(SysNum).ZoneTurndownMinAirFrac);

    // test with heating load and turndown fraction schedule value set 0.5
    SingleDuct::sd_airterminal(SysNum).ZoneTurndownMinAirFracSchPtr = 2;
    SysMinMassFlowRes = 1.0 * DataEnvironment::StdRhoAir * 0.30 * 0.5; // min flow rate at 0.5 turndown fraction
    DataLoopNode::Node(InletNodeNum).MassFlowRate = SysMaxMassFlowRes;
    DataLoopNode::Node(InletNodeNum).MassFlowRateMaxAvail = SysMaxMassFlowRes;
    DataGlobals::BeginEnvrnFlag = true;
    FirstHVACIteration = true;
<<<<<<< HEAD
    SingleDuct::sd_airterminal(SysNum).InitSys(state, SysNum, FirstHVACIteration);
    DataGlobals::BeginEnvrnFlag = false;
    FirstHVACIteration = false;
    SingleDuct::sd_airterminal(SysNum).InitSys(state, SysNum, FirstHVACIteration);
    SingleDuct::sd_airterminal(SysNum).SimVAV(state, SysNum, FirstHVACIteration, ZoneNum, ZoneNodeNum);
=======
    SingleDuct::sd_airterminal(SysNum).InitSys(FirstHVACIteration);
    DataGlobals::BeginEnvrnFlag = false;
    FirstHVACIteration = false;
    SingleDuct::sd_airterminal(SysNum).InitSys(FirstHVACIteration);
    SingleDuct::sd_airterminal(SysNum).SimVAV(FirstHVACIteration, ZoneNum, ZoneNodeNum);
>>>>>>> 3340984e
    // check inputs and calculated values for turndown fraction set to 0.5
    EXPECT_EQ(0.3, sd_airterminal(SysNum).ZoneMinAirFracDes);
    EXPECT_EQ(0.5, sd_airterminal(SysNum).ZoneTurndownMinAirFrac);
    EXPECT_EQ(0.15, sd_airterminal(SysNum).ZoneMinAirFracDes * sd_airterminal(SysNum).ZoneTurndownMinAirFrac);
    EXPECT_EQ(0.15, sd_airterminal(SysNum).ZoneMinAirFrac);
    EXPECT_EQ(SysMaxMassFlowRes, SingleDuct::sd_airterminal(SysNum).sd_airterminalOutlet.AirMassFlowRateMaxAvail);
    EXPECT_EQ(SysMinMassFlowRes, SingleDuct::sd_airterminal(SysNum).sd_airterminalOutlet.AirMassFlowRate);
    EXPECT_EQ(SysMinMassFlowRes, SingleDuct::sd_airterminal(SysNum).AirMassFlowRateMax * sd_airterminal(SysNum).ZoneMinAirFrac);
    EXPECT_EQ(SysMinMassFlowRes,
              SingleDuct::sd_airterminal(SysNum).AirMassFlowRateMax * sd_airterminal(SysNum).ZoneMinAirFracDes *
                  sd_airterminal(SysNum).ZoneTurndownMinAirFrac);
}

TEST_F(EnergyPlusFixture, SingleDuctVAVReheatVSFanAirTerminal_MinFlowTurnDownTest)
{
    std::string const idf_objects = delimited_string({
        "   Zone,",
        "    Thermal Zone;               !- Name",

        "   ZoneHVAC:EquipmentConnections,",
        "     Thermal Zone,              !- Zone Name",
        "     Thermal Zone Equipment,    !- Zone Conditioning Equipment List Name",
        "     Zone 1 In Node,            !- Zone Air Inlet Node or NodeList Name",
        "     ,                          !- Zone Air Exhaust Node or NodeList Name",
        "     Zone 1 Air Node,           !- Zone Air Node Name",
        "     Zone 1 Return Node;        !- Zone Return Air Node Name",

        "   ZoneHVAC:EquipmentList,",
        "     Thermal Zone Equipment,    !- Name",
        "     SequentialLoad,            !- Load Distribution Scheme",
        "     ZoneHVAC:AirDistributionUnit,  !- Zone Equipment 1 Object Type",
        "     ADU VAV Reheat VS Fan,     !- Zone Equipment 1 Name",
        "     1,                         !- Zone Equipment 1 Cooling Sequence",
        "     1;                         !- Zone Equipment 1 Heating or No-Load Sequence",

        "   ZoneHVAC:AirDistributionUnit,",
        "     ADU VAV Reheat VS Fan,   !- Name",
        "     Zone 1 In Node,          !- Air Distribution Unit Outlet Node Name",
        "     AirTerminal:SingleDuct:VAV:Reheat:VariableSpeedFan,  !- Air Terminal Object Type",
        "     VAV Reheat VS Fan AT;    !- Air Terminal Name",

        "   AirTerminal:SingleDuct:VAV:Reheat:VariableSpeedFan,",
        "     VAV Reheat VS Fan AT,    !- Name",
        "     ,                        !- Availability Schedule Name",
        "     1.0,                     !- Maximum Cooling Air Flow Rate {m3/s}",
        "     0.5,                     !- Maximum Heating Air Flow Rate {m3/s}",
        "     0.10,                    !- Zone Minimum Air Flow Fraction",
        "     SPACE1-1 ATU In Node,    !- Air Inlet Node Name",
        "     Zone 1 In Node,          !- Air Outlet Node Name",
        "     Fan:SystemModel,         !- Fan Object Type",
        "     SPACE1-1 Zone Fan,       !- Fan Name",
        "     Coil:Heating:Electric,   !- Heating Coil Object Type",
        "     SPACE1-1 Zone Rht Coil,  !- Heating Coil Name",
        "     autosize,                !- Maximum Hot Water or Steam Flow Rate {m3/s}",
        "     0.0,                     !- Minimum Hot Water or Steam Flow Rate {m3/s}",
        "     0.001,                   !- Heating Convergence Tolerance",
        "     TurndownMinAirFlowSch1;  !- Minimum Air Flow Turndown Schedule Name",

        "   Coil:Heating:Electric,",
        "     SPACE1-1 Zone Rht Coil,  !- Name",
        "     ,                        !- Availability Schedule Name",
        "     1.0,                     !- Efficiency",
        "     autosize,                !- Nominal Capacity {W}",
        "     Reheat Air Inlet Node,   !- Air Inlet Node Name",
        "     Zone 1 In Node;          !- Air Outlet Node Name",

        "   Fan:SystemModel,",
        "     SPACE1-1 Zone Fan,       !- Name",
        "     ,                        !- Availability Schedule Name",
        "     SPACE1-1 ATU In Node,    !- Air Inlet Node Name",
        "     Reheat Air Inlet Node,   !- Air Outlet Node Name",
        "     1.0,                     !- Design Maximum Air Flow Rate {m3/s}",
        "     Continuous,              !- Speed Control Method",
        "     0.0,                     !- Electric Power Minimum Flow Rate Fraction",
        "     125.0,                   !- Design Pressure Rise {Pa}",
        "     0.9,                     !- Motor Efficiency",
        "     1.0,                     !- Motor In Air Stream Fraction",
        "     AUTOSIZE,                !- Design Electric Power Consumption {W}",
        "     TotalEfficiencyAndPressure,  !- Design Power Sizing Method",
        "     ,                        !- Electric Power Per Unit Flow Rate {W/(m3/s)}",
        "     ,                        !- Electric Power Per Unit Flow Rate Per Unit Pressure {W/((m3/s)-Pa)}",
        "     0.7,                     !- Fan Total Efficiency",
        "     VAV Fan Curve,           !- Electric Power Function of Flow Fraction Curve Name",
        "     ,                        !- Night Ventilation Mode Pressure Rise {Pa}",
        "     ,                        !- Night Ventilation Mode Flow Fraction",
        "     ,                        !- Motor Loss Zone Name",
        "     ,                        !- Motor Loss Radiative Fraction",
        "     ATU Fan Energy;          !- End-Use Subcategory",

        "   Curve:Quartic,",
        "     VAV Fan Curve,           !- Name",
        "     0.00153028,              !- Coefficient1 Constant",
        "     0.00520806,              !- Coefficient2 x",
        "     1.1086242,               !- Coefficient3 x**2",
        "     -.11635563,              !- Coefficient4 x**3",
        "     0.0,                     !- Coefficient5 x**4",
        "     0.0,                     !- Minimum Value of x",
        "     1.0,                     !- Maximum Value of x",
        "     0.0,                     !- Minimum Curve Output",
        "     1.0,                     !- Maximum Curve Output",
        "     Dimensionless,           !- Input Unit Type for X",
        "     Dimensionless;           !- Output Unit Type",

        "   Schedule:Compact,",
        "     TurndownMinAirFlowSch1,     !- Name",
        "     Fraction,                   !- Schedule Type Limits Name",
        "     Through: 12/31,             !- Field 1",
        "     For: AllDays,               !- Field 2",
        "     Until: 24:00, 1.0;          !- Field 3",

        "   Schedule:Compact,",
        "     TurndownMinAirFlowSch2,     !- Name",
        "     Fraction,                   !- Schedule Type Limits Name",
        "     Through: 12/31,             !- Field 1",
        "     For: AllDays,               !- Field 2",
        "     Until: 24:00, 0.5;          !- Field 3",

        "   ScheduleTypeLimits,",
        "     Fraction,                   !- Name",
        "     0,                          !- Lower Limit Value",
        "     1,                          !- Upper Limit Value",
        "     CONTINUOUS;                 !- Numeric Type",

    });

    ASSERT_TRUE(process_idf(idf_objects));
    // setup variables for VAV Reheat VS Fan
    int SysNum = 1;
    int ZoneNum = 1;
    int ZoneNodeNum = 1;
    int InletNodeNum = 5;
    bool ErrorsFound = false;
    bool FirstHVACIteration = true;

    DataGlobals::NumOfTimeStepInHour = 1;
    DataGlobals::MinutesPerTimeStep = 60;
    ScheduleManager::ProcessScheduleInput(OutputFiles::getSingleton());
    ScheduleManager::ScheduleInputProcessed = true;
    DataEnvironment::Month = 1;
    DataEnvironment::DayOfMonth = 21;
    DataGlobals::HourOfDay = 1;
    DataGlobals::TimeStep = 1;
    DataEnvironment::DSTIndicator = 0;
    DataEnvironment::DayOfWeek = 2;
    DataEnvironment::HolidayIndex = 0;
    DataEnvironment::DayOfYear_Schedule = General::OrdinalDay(DataEnvironment::Month, DataEnvironment::DayOfMonth, 1);
    DataEnvironment::StdRhoAir = Psychrometrics::PsyRhoAirFnPbTdbW(101325.0, 20.0, 0.0);
    ScheduleManager::UpdateScheduleValues();
    DataZoneEnergyDemands::ZoneSysEnergyDemand.allocate(1);
    DataHeatBalFanSys::TempControlType.allocate(1);
    DataHeatBalFanSys::TempControlType(1) = DataHVACGlobals::DualSetPointWithDeadBand;
    HeatBalanceManager::GetZoneData(ErrorsFound);
    ASSERT_FALSE(ErrorsFound);
    DataZoneEquipment::GetZoneEquipmentData1(state);
    ZoneAirLoopEquipmentManager::GetZoneAirLoopEquipment();
    SingleDuct::GetSysInput(state);
    EXPECT_TRUE(compare_err_stream(""));
    // check VAV reheat air terminal inputs
    EXPECT_EQ("AirTerminal:SingleDuct:VAV:Reheat:VariableSpeedFan", sd_airterminal(SysNum).SysType); // VAV Reheat Type
    EXPECT_EQ("VAV REHEAT VS FAN AT", sd_airterminal(SysNum).SysName);                               // VAV Reheat Name
    EXPECT_TRUE(sd_airterminal(SysNum).ZoneTurndownMinAirFracSchExist);                              // turndown schdule exists
    EXPECT_EQ(sd_airterminal(SysNum).ZoneTurndownMinAirFrac, 1.0);                                   // initialized to 1.0
    EXPECT_EQ(sd_airterminal(SysNum).ZoneMinAirFracDes, 0.1);                                        // input from VAV reheat air terminal
    EXPECT_EQ(sd_airterminal(SysNum).MaxAirVolFlowRate, 1.0);                                        // input from VAV reheat air terminal

    // calculate mass flow rates
    Real64 SysMinMassFlowRes = 1.0 * DataEnvironment::StdRhoAir * 0.10 * 1.0; // min flow rate at 1.0 turndown fraction
    Real64 SysMaxMassFlowRes = 1.0 * DataEnvironment::StdRhoAir;              // inputs from VAV reheat AT

    // test with heating load and turndown fraction schedule value set 1.0
    DataZoneEnergyDemands::ZoneSysEnergyDemand(1).RemainingOutputRequired = 2000.0;
    SingleDuct::sd_airterminal(SysNum).ZoneTurndownMinAirFracSchPtr = 1; //
    DataLoopNode::Node(InletNodeNum).MassFlowRate = SysMaxMassFlowRes;
    DataLoopNode::Node(InletNodeNum).MassFlowRateMaxAvail = SysMaxMassFlowRes;
    DataGlobals::BeginEnvrnFlag = true;
    FirstHVACIteration = true;
<<<<<<< HEAD
    SingleDuct::sd_airterminal(SysNum).InitSys(state, SysNum, FirstHVACIteration);
    DataGlobals::BeginEnvrnFlag = false;
    FirstHVACIteration = false;
    SingleDuct::sd_airterminal(SysNum).InitSys(state, SysNum, FirstHVACIteration);
    SingleDuct::sd_airterminal(SysNum).SimVAV(state, SysNum, FirstHVACIteration, ZoneNum, ZoneNodeNum);
=======
    SingleDuct::sd_airterminal(SysNum).InitSys(FirstHVACIteration);
    DataGlobals::BeginEnvrnFlag = false;
    FirstHVACIteration = false;
    SingleDuct::sd_airterminal(SysNum).InitSys(FirstHVACIteration);
    SingleDuct::sd_airterminal(SysNum).SimVAV(FirstHVACIteration, ZoneNum, ZoneNodeNum);
>>>>>>> 3340984e
    // check inputs and calculated values for turndown fraction set to 1.0
    EXPECT_EQ(0.1, sd_airterminal(SysNum).ZoneMinAirFracDes);
    EXPECT_EQ(1.0, sd_airterminal(SysNum).ZoneTurndownMinAirFrac);
    EXPECT_EQ(0.1, sd_airterminal(SysNum).ZoneMinAirFracDes * sd_airterminal(SysNum).ZoneTurndownMinAirFrac);
    EXPECT_EQ(0.1, sd_airterminal(SysNum).ZoneMinAirFrac);
    EXPECT_EQ(SysMaxMassFlowRes, SingleDuct::sd_airterminal(SysNum).sd_airterminalOutlet.AirMassFlowRateMaxAvail);
    EXPECT_EQ(SysMinMassFlowRes, SingleDuct::sd_airterminal(SysNum).sd_airterminalOutlet.AirMassFlowRate);
    EXPECT_EQ(SysMinMassFlowRes, SingleDuct::sd_airterminal(SysNum).AirMassFlowRateMax * sd_airterminal(SysNum).ZoneMinAirFrac);
    EXPECT_EQ(SysMinMassFlowRes,
              SingleDuct::sd_airterminal(SysNum).AirMassFlowRateMax * sd_airterminal(SysNum).ZoneMinAirFracDes *
                  sd_airterminal(SysNum).ZoneTurndownMinAirFrac);

    // test with heating load and turndown fraction schedule value set 0.5
    SingleDuct::sd_airterminal(SysNum).ZoneTurndownMinAirFracSchPtr = 2;
    SysMinMassFlowRes = 1.0 * DataEnvironment::StdRhoAir * 0.10 * 0.5; // min flow rate at 0.5 turndown fraction
    DataLoopNode::Node(InletNodeNum).MassFlowRate = SysMaxMassFlowRes;
    DataLoopNode::Node(InletNodeNum).MassFlowRateMaxAvail = SysMaxMassFlowRes;
    DataGlobals::BeginEnvrnFlag = true;
    FirstHVACIteration = true;
<<<<<<< HEAD
    SingleDuct::sd_airterminal(SysNum).InitSys(state, SysNum, FirstHVACIteration);
    DataGlobals::BeginEnvrnFlag = false;
    FirstHVACIteration = false;
    SingleDuct::sd_airterminal(SysNum).InitSys(state, SysNum, FirstHVACIteration);
    SingleDuct::sd_airterminal(SysNum).SimVAV(state, SysNum, FirstHVACIteration, ZoneNum, ZoneNodeNum);
=======
    SingleDuct::sd_airterminal(SysNum).InitSys(FirstHVACIteration);
    DataGlobals::BeginEnvrnFlag = false;
    FirstHVACIteration = false;
    SingleDuct::sd_airterminal(SysNum).InitSys(FirstHVACIteration);
    SingleDuct::sd_airterminal(SysNum).SimVAV(FirstHVACIteration, ZoneNum, ZoneNodeNum);
>>>>>>> 3340984e
    // check inputs and calculated values for turndown fraction set to 0.5
    EXPECT_EQ(0.1, sd_airterminal(SysNum).ZoneMinAirFracDes);
    EXPECT_EQ(0.5, sd_airterminal(SysNum).ZoneTurndownMinAirFrac);
    EXPECT_EQ(0.05, sd_airterminal(SysNum).ZoneMinAirFracDes * sd_airterminal(SysNum).ZoneTurndownMinAirFrac);
    EXPECT_EQ(0.05, sd_airterminal(SysNum).ZoneMinAirFrac);
    EXPECT_EQ(SysMaxMassFlowRes, SingleDuct::sd_airterminal(SysNum).sd_airterminalOutlet.AirMassFlowRateMaxAvail);
    EXPECT_EQ(SysMinMassFlowRes, SingleDuct::sd_airterminal(SysNum).sd_airterminalOutlet.AirMassFlowRate);
    EXPECT_EQ(SysMinMassFlowRes, SingleDuct::sd_airterminal(SysNum).AirMassFlowRateMax * sd_airterminal(SysNum).ZoneMinAirFrac);
    EXPECT_EQ(SysMinMassFlowRes,
              SingleDuct::sd_airterminal(SysNum).AirMassFlowRateMax * sd_airterminal(SysNum).ZoneMinAirFracDes *
                  sd_airterminal(SysNum).ZoneTurndownMinAirFrac);
}

TEST_F(EnergyPlusFixture, SingleDuctVAVHeatCoolReheatAirTerminal_MinFlowTurnDownTest)
{
    std::string const idf_objects = delimited_string({
        "   Zone,",
        "    Thermal Zone;               !- Name",

        "   ZoneHVAC:EquipmentConnections,",
        "     Thermal Zone,              !- Zone Name",
        "     Thermal Zone Equipment,    !- Zone Conditioning Equipment List Name",
        "     Node 8,                    !- Zone Air Inlet Node or NodeList Name",
        "     ,                          !- Zone Air Exhaust Node or NodeList Name",
        "     Zone 1 Air Node,           !- Zone Air Node Name",
        "     Zone 1 Return Node;        !- Zone Return Air Node Name",

        "   ZoneHVAC:EquipmentList,",
        "     Thermal Zone Equipment,    !- Name",
        "     SequentialLoad,            !- Load Distribution Scheme",
        "     ZoneHVAC:AirDistributionUnit,  !- Zone Equipment 1 Object Type",
        "     ADU VAV CBP Gas Reheat AT,     !- Zone Equipment 1 Name",
        "     1,                         !- Zone Equipment 1 Cooling Sequence",
        "     1;                         !- Zone Equipment 1 Heating or No-Load Sequence",

        "   ZoneHVAC:AirDistributionUnit,",
        "     ADU VAV CBP Gas Reheat AT,  !- Name",
        "     Node 8,                  !- Air Distribution Unit Outlet Node Name",
        "     AirTerminal:SingleDuct:VAV:HeatAndCool:Reheat,  !- Air Terminal Object Type",
        "     VAV CBP Gas Reheat AT;   !- Air Terminal Name",

        "   AirTerminal:SingleDuct:VAV:HeatAndCool:Reheat,",
        "     VAV CBP Gas Reheat AT,   !- Name",
        "     ,                        !- Availability Schedule Name",
        "     CBP Rht Outlet Node,     !- Damper Air Outlet Node Name",
        "     Node 7,                  !- Air Inlet Node Name",
        "     1.0,                     !- Maximum Air Flow Rate {m3/s}",
        "     0.20,                    !- Zone Minimum Air Flow Fraction",
        "     Coil:Heating:Fuel,       !- Reheat Coil Object Type",
        "     CBP Gas Reheat Coil,     !- Reheat Coil Name",
        "     0,                       !- Maximum Hot Water or Steam Flow Rate {m3/s}",
        "     0,                       !- Minimum Hot Water or Steam Flow Rate {m3/s}",
        "     Node 8,                  !- Air Outlet Node Name",
        "     0.001,                   !- Convergence Tolerance",
        "     1000,                    !- Maximum Reheat Air Temperature {C}",
        "     TurndownMinAirFlowSch1;  !- Minimum Air Flow Turndown Schedule Name",

        "   Coil:Heating:Fuel,",
        "     CBP Gas Reheat Coil,     !- Name",
        "     ,                        !- Availability Schedule Name",
        "     NaturalGas,              !- Fuel Type",
        "     0.8,                     !- Burner Efficiency",
        "     10000.0,                 !- Nominal Capacity {W}",
        "     CBP Rht Outlet Node,     !- Air Inlet Node Name",
        "     Node 8,                  !- Air Outlet Node Name",
        "     ,                        !- Temperature Setpoint Node Name",
        "     0,                       !- Parasitic Electric Load {W}",
        "     ,                        !- Part Load Fraction Correlation Curve Name",
        "     0;                       !- Parasitic Fuel Load {W}",

        "   Schedule:Compact,",
        "     TurndownMinAirFlowSch1,     !- Name",
        "     Fraction,                   !- Schedule Type Limits Name",
        "     Through: 12/31,             !- Field 1",
        "     For: AllDays,               !- Field 2",
        "     Until: 24:00, 1.0;          !- Field 3",

        "   Schedule:Compact,",
        "     TurndownMinAirFlowSch2,     !- Name",
        "     Fraction,                   !- Schedule Type Limits Name",
        "     Through: 12/31,             !- Field 1",
        "     For: AllDays,               !- Field 2",
        "     Until: 24:00, 0.5;          !- Field 3",

        "   ScheduleTypeLimits,",
        "     Fraction,                   !- Name",
        "     0,                          !- Lower Limit Value",
        "     1,                          !- Upper Limit Value",
        "     CONTINUOUS;                 !- Numeric Type",

    });

    ASSERT_TRUE(process_idf(idf_objects));
    // setup variables for VAV Reheat VS Fan
    int SysNum = 1;
    int ZoneNum = 1;
    int ZoneNodeNum = 1;
    int InletNodeNum = 5;
    bool ErrorsFound = false;
    bool FirstHVACIteration = true;

    DataGlobals::NumOfTimeStepInHour = 1;
    DataGlobals::MinutesPerTimeStep = 60;
    ScheduleManager::ProcessScheduleInput(OutputFiles::getSingleton());
    ScheduleManager::ScheduleInputProcessed = true;
    DataEnvironment::Month = 1;
    DataEnvironment::DayOfMonth = 21;
    DataGlobals::HourOfDay = 1;
    DataGlobals::TimeStep = 1;
    DataEnvironment::DSTIndicator = 0;
    DataEnvironment::DayOfWeek = 2;
    DataEnvironment::HolidayIndex = 0;
    DataEnvironment::DayOfYear_Schedule = General::OrdinalDay(DataEnvironment::Month, DataEnvironment::DayOfMonth, 1);
    DataEnvironment::StdRhoAir = Psychrometrics::PsyRhoAirFnPbTdbW(101325.0, 20.0, 0.0);
    ScheduleManager::UpdateScheduleValues();
    DataZoneEnergyDemands::ZoneSysEnergyDemand.allocate(1);
    DataHeatBalFanSys::TempControlType.allocate(1);
    DataHeatBalFanSys::TempControlType(1) = DataHVACGlobals::DualSetPointWithDeadBand;
    HeatBalanceManager::GetZoneData(ErrorsFound);
    ASSERT_FALSE(ErrorsFound);
    DataZoneEquipment::GetZoneEquipmentData1(state);
    ZoneAirLoopEquipmentManager::GetZoneAirLoopEquipment();
    SingleDuct::GetSysInput(state);
    EXPECT_TRUE(compare_err_stream(""));
    // check VAV heatcool reheat air terminal inputs
    EXPECT_EQ("AirTerminal:SingleDuct:VAV:HeatAndCool:Reheat", sd_airterminal(SysNum).SysType); // VAV HeatCool Reheat Type
    EXPECT_EQ("VAV CBP GAS REHEAT AT", sd_airterminal(SysNum).SysName);                         // VAV HeatCool Reheat Name
    EXPECT_TRUE(sd_airterminal(SysNum).ZoneTurndownMinAirFracSchExist);                         // turndown schdule exists
    EXPECT_EQ(sd_airterminal(SysNum).ZoneTurndownMinAirFrac, 1.0);                              // initialized to 1.0
    EXPECT_EQ(sd_airterminal(SysNum).ZoneMinAirFracDes, 0.2);                                   // input from VAV HeatCool reheat air terminal
    EXPECT_EQ(sd_airterminal(SysNum).MaxAirVolFlowRate, 1.0);                                   // input from VAV HeatCool reheat air terminal

    // calculate mass flow rates
    Real64 SysMinMassFlowRes = 1.0 * DataEnvironment::StdRhoAir * 0.20 * 1.0; // min flow rate at 1.0 turndown fraction
    Real64 SysMaxMassFlowRes = 1.0 * DataEnvironment::StdRhoAir;              // inputs from VAV coolheat reheat AT

    // test with heating load and turndown fraction schedule value set 1.0
    DataZoneEnergyDemands::ZoneSysEnergyDemand(1).RemainingOutputRequired = 2000.0;
    SingleDuct::sd_airterminal(SysNum).ZoneTurndownMinAirFracSchPtr = 1; //
    DataLoopNode::Node(InletNodeNum).MassFlowRate = SysMaxMassFlowRes;
    DataLoopNode::Node(InletNodeNum).MassFlowRateMaxAvail = SysMaxMassFlowRes;
    DataGlobals::BeginEnvrnFlag = true;
    FirstHVACIteration = true;
<<<<<<< HEAD
    SingleDuct::sd_airterminal(SysNum).InitSys(state, SysNum, FirstHVACIteration);
    DataGlobals::BeginEnvrnFlag = false;
    FirstHVACIteration = false;
    SingleDuct::sd_airterminal(SysNum).InitSys(state, SysNum, FirstHVACIteration);
    SingleDuct::sd_airterminal(SysNum).SimVAV(state, SysNum, FirstHVACIteration, ZoneNum, ZoneNodeNum);
=======
    SingleDuct::sd_airterminal(SysNum).InitSys(FirstHVACIteration);
    DataGlobals::BeginEnvrnFlag = false;
    FirstHVACIteration = false;
    SingleDuct::sd_airterminal(SysNum).InitSys(FirstHVACIteration);
    SingleDuct::sd_airterminal(SysNum).SimVAV(FirstHVACIteration, ZoneNum, ZoneNodeNum);
>>>>>>> 3340984e
    // check inputs and calculated values for turndown fraction set to 1.0
    EXPECT_EQ(0.2, sd_airterminal(SysNum).ZoneMinAirFracDes);
    EXPECT_EQ(1.0, sd_airterminal(SysNum).ZoneTurndownMinAirFrac);
    EXPECT_EQ(0.2, sd_airterminal(SysNum).ZoneMinAirFracDes * sd_airterminal(SysNum).ZoneTurndownMinAirFrac);
    EXPECT_EQ(0.2, sd_airterminal(SysNum).ZoneMinAirFrac);
    EXPECT_EQ(SysMaxMassFlowRes, SingleDuct::sd_airterminal(SysNum).sd_airterminalOutlet.AirMassFlowRateMaxAvail);
    EXPECT_EQ(SysMinMassFlowRes, SingleDuct::sd_airterminal(SysNum).sd_airterminalOutlet.AirMassFlowRate);
    EXPECT_EQ(SysMinMassFlowRes, SingleDuct::sd_airterminal(SysNum).AirMassFlowRateMax * sd_airterminal(SysNum).ZoneMinAirFrac);
    EXPECT_EQ(SysMinMassFlowRes,
              SingleDuct::sd_airterminal(SysNum).AirMassFlowRateMax * sd_airterminal(SysNum).ZoneMinAirFracDes *
                  sd_airterminal(SysNum).ZoneTurndownMinAirFrac);

    // test with heating load and turndown fraction schedule value set 0.5
    SingleDuct::sd_airterminal(SysNum).ZoneTurndownMinAirFracSchPtr = 2;
    SysMinMassFlowRes = 1.0 * DataEnvironment::StdRhoAir * 0.20 * 0.5; // min flow rate at 0.5 turndown fraction
    DataLoopNode::Node(InletNodeNum).MassFlowRate = SysMaxMassFlowRes;
    DataLoopNode::Node(InletNodeNum).MassFlowRateMaxAvail = SysMaxMassFlowRes;
    DataGlobals::BeginEnvrnFlag = true;
    FirstHVACIteration = true;
<<<<<<< HEAD
    SingleDuct::sd_airterminal(SysNum).InitSys(state, SysNum, FirstHVACIteration);
    DataGlobals::BeginEnvrnFlag = false;
    FirstHVACIteration = false;
    SingleDuct::sd_airterminal(SysNum).InitSys(state, SysNum, FirstHVACIteration);
    SingleDuct::sd_airterminal(SysNum).SimVAV(state, SysNum, FirstHVACIteration, ZoneNum, ZoneNodeNum);
=======
    SingleDuct::sd_airterminal(SysNum).InitSys(FirstHVACIteration);
    DataGlobals::BeginEnvrnFlag = false;
    FirstHVACIteration = false;
    SingleDuct::sd_airterminal(SysNum).InitSys(FirstHVACIteration);
    SingleDuct::sd_airterminal(SysNum).SimVAV(FirstHVACIteration, ZoneNum, ZoneNodeNum);
>>>>>>> 3340984e
    // check inputs and calculated values for turndown fraction set to 0.5
    EXPECT_EQ(0.2, sd_airterminal(SysNum).ZoneMinAirFracDes);
    EXPECT_EQ(0.5, sd_airterminal(SysNum).ZoneTurndownMinAirFrac);
    EXPECT_EQ(0.1, sd_airterminal(SysNum).ZoneMinAirFracDes * sd_airterminal(SysNum).ZoneTurndownMinAirFrac);
    EXPECT_EQ(0.1, sd_airterminal(SysNum).ZoneMinAirFrac);
    EXPECT_EQ(SysMaxMassFlowRes, SingleDuct::sd_airterminal(SysNum).sd_airterminalOutlet.AirMassFlowRateMaxAvail);
    EXPECT_EQ(SysMinMassFlowRes, SingleDuct::sd_airterminal(SysNum).sd_airterminalOutlet.AirMassFlowRate);
    EXPECT_EQ(SysMinMassFlowRes, SingleDuct::sd_airterminal(SysNum).AirMassFlowRateMax * sd_airterminal(SysNum).ZoneMinAirFrac);
    EXPECT_EQ(SysMinMassFlowRes,
              SingleDuct::sd_airterminal(SysNum).AirMassFlowRateMax * sd_airterminal(SysNum).ZoneMinAirFracDes *
                  sd_airterminal(SysNum).ZoneTurndownMinAirFrac);
}

TEST_F(EnergyPlusFixture, SingleDuctVAVReheatVSFan_DamperPositionTest)
{
    std::string const idf_objects = delimited_string({
        "   Zone,",
        "    Thermal Zone;               !- Name",

        "   ZoneHVAC:EquipmentConnections,",
        "     Thermal Zone,              !- Zone Name",
        "     Thermal Zone Equipment,    !- Zone Conditioning Equipment List Name",
        "     Zone 1 In Node,            !- Zone Air Inlet Node or NodeList Name",
        "     ,                          !- Zone Air Exhaust Node or NodeList Name",
        "     Zone 1 Air Node,           !- Zone Air Node Name",
        "     Zone 1 Return Node;        !- Zone Return Air Node Name",

        "   ZoneHVAC:EquipmentList,",
        "     Thermal Zone Equipment,    !- Name",
        "     SequentialLoad,            !- Load Distribution Scheme",
        "     ZoneHVAC:AirDistributionUnit,  !- Zone Equipment 1 Object Type",
        "     ADU VAV Rht VS Fan,        !- Zone Equipment 1 Name",
        "     1,                         !- Zone Equipment 1 Cooling Sequence",
        "     1;                         !- Zone Equipment 1 Heating or No-Load Sequence",

        "   ZoneHVAC:AirDistributionUnit,",
        "     ADU VAV Rht VS Fan,      !- Name",
        "     Zone 1 In Node,          !- Air Distribution Unit Outlet Node Name",
        "     AirTerminal:SingleDuct:VAV:Reheat:VariableSpeedFan,  !- Air Terminal Object Type",
        "     VAV Rht VS Fan AirTerm;  !- Air Terminal Name",

        "   AirTerminal:SingleDuct:VAV:Reheat:VariableSpeedFan,",
        "     VAV Rht VS Fan AirTerm,  !- Name",
        "     ,                        !- Availability Schedule Name",
        "     1.0,                     !- Maximum Cooling Air Flow Rate {m3/s}",
        "     0.5,                     !- Maximum Heating Air Flow Rate {m3/s}",
        "     0.05,                    !- Zone Minimum Air Flow Fraction",
        "     Zone 1 ATU In Node,      !- Air Inlet Node Name",
        "     Zone 1 In Node,          !- Air Outlet Node Name",
        "     Fan:SystemModel,         !- Fan Object Type",
        "     Zone 1 VS Fan,           !- Fan Name",
        "     Coil:Heating:Electric,   !- Heating Coil Object Type",
        "     Zone 1 Reheat Coil,      !- Heating Coil Name",
        "     autosize,                !- Maximum Hot Water or Steam Flow Rate {m3/s}",
        "     0.0,                     !- Minimum Hot Water or Steam Flow Rate {m3/s}",
        "     0.001;                   !- Heating Convergence Tolerance",

        "   Coil:Heating:Electric,",
        "     Zone 1 Reheat Coil,      !- Name",
        "     ,                        !- Availability Schedule Name",
        "     1.0,                     !- Efficiency",
        "     autosize,                !- Nominal Capacity {W}",
        "     Reheat Air Inlet Node,   !- Air Inlet Node Name",
        "     Zone 1 In Node;          !- Air Outlet Node Name",

        "   Fan:SystemModel,",
        "     Zone 1 VS Fan,           !- Name",
        "     ,                        !- Availability Schedule Name",
        "     Zone 1 ATU In Node,      !- Air Inlet Node Name",
        "     Reheat Air Inlet Node,   !- Air Outlet Node Name",
        "     1.0,                     !- Design Maximum Air Flow Rate {m3/s}",
        "     Continuous,              !- Speed Control Method",
        "     0.0,                     !- Electric Power Minimum Flow Rate Fraction",
        "     125.0,                   !- Design Pressure Rise {Pa}",
        "     0.9,                     !- Motor Efficiency",
        "     1.0,                     !- Motor In Air Stream Fraction",
        "     AUTOSIZE,                !- Design Electric Power Consumption {W}",
        "     TotalEfficiencyAndPressure,  !- Design Power Sizing Method",
        "     ,                        !- Electric Power Per Unit Flow Rate {W/(m3/s)}",
        "     ,                        !- Electric Power Per Unit Flow Rate Per Unit Pressure {W/((m3/s)-Pa)}",
        "     0.7,                     !- Fan Total Efficiency",
        "     VAV Fan Curve,           !- Electric Power Function of Flow Fraction Curve Name",
        "     ,                        !- Night Ventilation Mode Pressure Rise {Pa}",
        "     ,                        !- Night Ventilation Mode Flow Fraction",
        "     ,                        !- Motor Loss Zone Name",
        "     ,                        !- Motor Loss Radiative Fraction",
        "     ATU Fan Energy;          !- End-Use Subcategory",

        "   Curve:Quartic,",
        "     VAV Fan Curve,           !- Name",
        "     0.00153028,              !- Coefficient1 Constant",
        "     0.00520806,              !- Coefficient2 x",
        "     1.1086242,               !- Coefficient3 x**2",
        "     -.11635563,              !- Coefficient4 x**3",
        "     0.0,                     !- Coefficient5 x**4",
        "     0.0,                     !- Minimum Value of x",
        "     1.0,                     !- Maximum Value of x",
        "     0.0,                     !- Minimum Curve Output",
        "     1.0,                     !- Maximum Curve Output",
        "     Dimensionless,           !- Input Unit Type for X",
        "     Dimensionless;           !- Output Unit Type",
    });

    ASSERT_TRUE(process_idf(idf_objects));
    // setup variables for VAV Reheat VS Fan
    int SysNum = 1;
    int ZoneNum = 1;
    int ZoneNodeNum = 1;
    int InletNodeNum = 5;
    bool ErrorsFound = false;
    bool FirstHVACIteration = true;

    DataGlobals::NumOfTimeStepInHour = 1;
    DataGlobals::MinutesPerTimeStep = 60;
    ScheduleManager::ProcessScheduleInput(OutputFiles::getSingleton());
    ScheduleManager::ScheduleInputProcessed = true;
    DataEnvironment::Month = 1;
    DataEnvironment::DayOfMonth = 21;
    DataGlobals::HourOfDay = 1;
    DataGlobals::TimeStep = 1;
    DataEnvironment::DSTIndicator = 0;
    DataEnvironment::DayOfWeek = 2;
    DataEnvironment::HolidayIndex = 0;
    DataEnvironment::DayOfYear_Schedule = General::OrdinalDay(DataEnvironment::Month, DataEnvironment::DayOfMonth, 1);
    DataEnvironment::StdRhoAir = Psychrometrics::PsyRhoAirFnPbTdbW(101325.0, 20.0, 0.0);
    ScheduleManager::UpdateScheduleValues();
    DataZoneEnergyDemands::ZoneSysEnergyDemand.allocate(1);
    DataHeatBalFanSys::TempControlType.allocate(1);
    DataHeatBalFanSys::TempControlType(1) = DataHVACGlobals::DualSetPointWithDeadBand;
    HeatBalanceManager::GetZoneData(ErrorsFound);
    ASSERT_FALSE(ErrorsFound);
    DataZoneEquipment::GetZoneEquipmentData1(state);
    ZoneAirLoopEquipmentManager::GetZoneAirLoopEquipment();
    SingleDuct::GetSysInput(state);
    EXPECT_TRUE(compare_err_stream(""));

    auto &thisAirTerminal = SingleDuct::sd_airterminal(SysNum);
    auto &thisAirTerminalOutlet = SingleDuct::sd_airterminal(SysNum).sd_airterminalOutlet;

    // check VAV reheat VS Fan air terminal inputs
    EXPECT_EQ("AirTerminal:SingleDuct:VAV:Reheat:VariableSpeedFan", thisAirTerminal.SysType);
    EXPECT_EQ("VAV RHT VS FAN AIRTERM", thisAirTerminal.SysName);
    EXPECT_EQ("COIL:HEATING:ELECTRIC", thisAirTerminal.ReheatComp);
    EXPECT_EQ("ZONE 1 REHEAT COIL", thisAirTerminal.ReheatName);
    EXPECT_EQ("FAN:SYSTEMMODEL", thisAirTerminal.FanType);
    EXPECT_EQ("ZONE 1 VS FAN", thisAirTerminal.FanName);
    EXPECT_EQ(1.0, thisAirTerminal.MaxAirVolFlowRate);
    EXPECT_EQ(0.05, thisAirTerminal.ZoneMinAirFracDes);

    // test 1: 0.05 fraction damper position
    Real64 SysMinMassFlowRes = 1.0 * DataEnvironment::StdRhoAir * 0.05;
    Real64 SysMaxMassFlowRes = 1.0 * DataEnvironment::StdRhoAir;
    DataZoneEnergyDemands::ZoneSysEnergyDemand(1).RemainingOutputRequired = 0.0;
    DataLoopNode::Node(InletNodeNum).MassFlowRate = SysMaxMassFlowRes;
    DataLoopNode::Node(InletNodeNum).MassFlowRateMaxAvail = SysMaxMassFlowRes;
    CurDeadBandOrSetback.allocate(1);
    CurDeadBandOrSetback(1) = false;
    DataGlobals::BeginEnvrnFlag = true;
    FirstHVACIteration = true;
<<<<<<< HEAD
    thisAirTerminal.InitSys(state, SysNum, FirstHVACIteration);
    DataGlobals::BeginEnvrnFlag = false;
    FirstHVACIteration = false;
    thisAirTerminal.InitSys(state, SysNum, FirstHVACIteration);
    thisAirTerminal.SimVAVVS(state, SysNum, FirstHVACIteration, ZoneNum, ZoneNodeNum);
=======
    thisAirTerminal.InitSys(FirstHVACIteration);
    DataGlobals::BeginEnvrnFlag = false;
    FirstHVACIteration = false;
    thisAirTerminal.InitSys(FirstHVACIteration);
    thisAirTerminal.SimVAVVS(FirstHVACIteration, ZoneNum, ZoneNodeNum);
>>>>>>> 3340984e
    // check inputs and calculated values for zone air fraction 0.05
    EXPECT_EQ(0.05, thisAirTerminal.ZoneMinAirFrac); // user input
    EXPECT_EQ(0.05, thisAirTerminal.DamperPosition);
    EXPECT_EQ(SysMinMassFlowRes, thisAirTerminal.AirMassFlowRateMax * thisAirTerminal.ZoneMinAirFrac);
    EXPECT_EQ(SysMinMassFlowRes, thisAirTerminalOutlet.AirMassFlowRate);

    // test 2: 0.10 fraction damper position
    thisAirTerminal.ZoneMinAirFracDes = 0.10; // modified user input
    SysMinMassFlowRes = 1.0 * DataEnvironment::StdRhoAir * 0.10;
    DataZoneEnergyDemands::ZoneSysEnergyDemand(1).RemainingOutputRequired = 0.0;
    DataLoopNode::Node(InletNodeNum).MassFlowRate = SysMaxMassFlowRes;
    DataLoopNode::Node(InletNodeNum).MassFlowRateMaxAvail = SysMaxMassFlowRes;
    DataGlobals::BeginEnvrnFlag = true;
    FirstHVACIteration = true;
<<<<<<< HEAD
    thisAirTerminal.InitSys(state, SysNum, FirstHVACIteration);
    DataGlobals::BeginEnvrnFlag = false;
    FirstHVACIteration = false;
    thisAirTerminal.InitSys(state, SysNum, FirstHVACIteration);
    thisAirTerminal.SimVAVVS(state, SysNum, FirstHVACIteration, ZoneNum, ZoneNodeNum);
=======
    thisAirTerminal.InitSys(FirstHVACIteration);
    DataGlobals::BeginEnvrnFlag = false;
    FirstHVACIteration = false;
    thisAirTerminal.InitSys(FirstHVACIteration);
    thisAirTerminal.SimVAVVS(FirstHVACIteration, ZoneNum, ZoneNodeNum);
>>>>>>> 3340984e
    // check inputs and calculated values for zone air fraction 0.10
    EXPECT_EQ(0.10, thisAirTerminal.ZoneMinAirFracDes);
    EXPECT_EQ(0.10, thisAirTerminal.ZoneMinAirFrac);
    EXPECT_EQ(0.10, thisAirTerminal.DamperPosition);
    EXPECT_EQ(SysMinMassFlowRes, thisAirTerminal.AirMassFlowRateMax * thisAirTerminal.ZoneMinAirFrac);
    EXPECT_EQ(SysMinMassFlowRes, thisAirTerminalOutlet.AirMassFlowRate);
}

} // namespace EnergyPlus<|MERGE_RESOLUTION|>--- conflicted
+++ resolved
@@ -1060,19 +1060,11 @@
     DataLoopNode::Node(InletNodeNum).MassFlowRateMaxAvail = SysMaxMassFlowRes;
     DataGlobals::BeginEnvrnFlag = true;
     FirstHVACIteration = true;
-<<<<<<< HEAD
-    SingleDuct::sd_airterminal(SysNum).InitSys(state, SysNum, FirstHVACIteration);
+    SingleDuct::sd_airterminal(SysNum).InitSys(state, FirstHVACIteration);
     DataGlobals::BeginEnvrnFlag = false;
     FirstHVACIteration = false;
-    SingleDuct::sd_airterminal(SysNum).InitSys(state, SysNum, FirstHVACIteration);
-    SingleDuct::sd_airterminal(SysNum).SimVAV(state, SysNum, FirstHVACIteration, ZoneNum, ZoneNodeNum);
-=======
-    SingleDuct::sd_airterminal(SysNum).InitSys(FirstHVACIteration);
-    DataGlobals::BeginEnvrnFlag = false;
-    FirstHVACIteration = false;
-    SingleDuct::sd_airterminal(SysNum).InitSys(FirstHVACIteration);
-    SingleDuct::sd_airterminal(SysNum).SimVAV(FirstHVACIteration, ZoneNum, ZoneNodeNum);
->>>>>>> 3340984e
+    SingleDuct::sd_airterminal(SysNum).InitSys(state, FirstHVACIteration);
+    SingleDuct::sd_airterminal(SysNum).SimVAV(state, FirstHVACIteration, ZoneNum, ZoneNodeNum);
     // check inputs and calculated values for turndown fraction set to 1.0
     EXPECT_EQ(0.3, sd_airterminal(SysNum).ZoneMinAirFracDes);
     EXPECT_EQ(1.0, sd_airterminal(SysNum).ZoneTurndownMinAirFrac);
@@ -1092,19 +1084,11 @@
     DataLoopNode::Node(InletNodeNum).MassFlowRateMaxAvail = SysMaxMassFlowRes;
     DataGlobals::BeginEnvrnFlag = true;
     FirstHVACIteration = true;
-<<<<<<< HEAD
-    SingleDuct::sd_airterminal(SysNum).InitSys(state, SysNum, FirstHVACIteration);
+    SingleDuct::sd_airterminal(SysNum).InitSys(state, FirstHVACIteration);
     DataGlobals::BeginEnvrnFlag = false;
     FirstHVACIteration = false;
-    SingleDuct::sd_airterminal(SysNum).InitSys(state, SysNum, FirstHVACIteration);
-    SingleDuct::sd_airterminal(SysNum).SimVAV(state, SysNum, FirstHVACIteration, ZoneNum, ZoneNodeNum);
-=======
-    SingleDuct::sd_airterminal(SysNum).InitSys(FirstHVACIteration);
-    DataGlobals::BeginEnvrnFlag = false;
-    FirstHVACIteration = false;
-    SingleDuct::sd_airterminal(SysNum).InitSys(FirstHVACIteration);
-    SingleDuct::sd_airterminal(SysNum).SimVAV(FirstHVACIteration, ZoneNum, ZoneNodeNum);
->>>>>>> 3340984e
+    SingleDuct::sd_airterminal(SysNum).InitSys(state, FirstHVACIteration);
+    SingleDuct::sd_airterminal(SysNum).SimVAV(state, FirstHVACIteration, ZoneNum, ZoneNodeNum);
     // check inputs and calculated values for turndown fraction set to 0.5
     EXPECT_EQ(0.3, sd_airterminal(SysNum).ZoneMinAirFracDes);
     EXPECT_EQ(0.5, sd_airterminal(SysNum).ZoneTurndownMinAirFrac);
@@ -1281,19 +1265,11 @@
     DataLoopNode::Node(InletNodeNum).MassFlowRateMaxAvail = SysMaxMassFlowRes;
     DataGlobals::BeginEnvrnFlag = true;
     FirstHVACIteration = true;
-<<<<<<< HEAD
-    SingleDuct::sd_airterminal(SysNum).InitSys(state, SysNum, FirstHVACIteration);
+    SingleDuct::sd_airterminal(SysNum).InitSys(state, FirstHVACIteration);
     DataGlobals::BeginEnvrnFlag = false;
     FirstHVACIteration = false;
-    SingleDuct::sd_airterminal(SysNum).InitSys(state, SysNum, FirstHVACIteration);
-    SingleDuct::sd_airterminal(SysNum).SimVAV(state, SysNum, FirstHVACIteration, ZoneNum, ZoneNodeNum);
-=======
-    SingleDuct::sd_airterminal(SysNum).InitSys(FirstHVACIteration);
-    DataGlobals::BeginEnvrnFlag = false;
-    FirstHVACIteration = false;
-    SingleDuct::sd_airterminal(SysNum).InitSys(FirstHVACIteration);
-    SingleDuct::sd_airterminal(SysNum).SimVAV(FirstHVACIteration, ZoneNum, ZoneNodeNum);
->>>>>>> 3340984e
+    SingleDuct::sd_airterminal(SysNum).InitSys(state, FirstHVACIteration);
+    SingleDuct::sd_airterminal(SysNum).SimVAV(state, FirstHVACIteration, ZoneNum, ZoneNodeNum);
     // check inputs and calculated values for turndown fraction set to 1.0
     EXPECT_EQ(0.1, sd_airterminal(SysNum).ZoneMinAirFracDes);
     EXPECT_EQ(1.0, sd_airterminal(SysNum).ZoneTurndownMinAirFrac);
@@ -1313,19 +1289,11 @@
     DataLoopNode::Node(InletNodeNum).MassFlowRateMaxAvail = SysMaxMassFlowRes;
     DataGlobals::BeginEnvrnFlag = true;
     FirstHVACIteration = true;
-<<<<<<< HEAD
-    SingleDuct::sd_airterminal(SysNum).InitSys(state, SysNum, FirstHVACIteration);
+    SingleDuct::sd_airterminal(SysNum).InitSys(state, FirstHVACIteration);
     DataGlobals::BeginEnvrnFlag = false;
     FirstHVACIteration = false;
-    SingleDuct::sd_airterminal(SysNum).InitSys(state, SysNum, FirstHVACIteration);
-    SingleDuct::sd_airterminal(SysNum).SimVAV(state, SysNum, FirstHVACIteration, ZoneNum, ZoneNodeNum);
-=======
-    SingleDuct::sd_airterminal(SysNum).InitSys(FirstHVACIteration);
-    DataGlobals::BeginEnvrnFlag = false;
-    FirstHVACIteration = false;
-    SingleDuct::sd_airterminal(SysNum).InitSys(FirstHVACIteration);
-    SingleDuct::sd_airterminal(SysNum).SimVAV(FirstHVACIteration, ZoneNum, ZoneNodeNum);
->>>>>>> 3340984e
+    SingleDuct::sd_airterminal(SysNum).InitSys(state, FirstHVACIteration);
+    SingleDuct::sd_airterminal(SysNum).SimVAV(state, FirstHVACIteration, ZoneNum, ZoneNodeNum);
     // check inputs and calculated values for turndown fraction set to 0.5
     EXPECT_EQ(0.1, sd_airterminal(SysNum).ZoneMinAirFracDes);
     EXPECT_EQ(0.5, sd_airterminal(SysNum).ZoneTurndownMinAirFrac);
@@ -1469,19 +1437,11 @@
     DataLoopNode::Node(InletNodeNum).MassFlowRateMaxAvail = SysMaxMassFlowRes;
     DataGlobals::BeginEnvrnFlag = true;
     FirstHVACIteration = true;
-<<<<<<< HEAD
-    SingleDuct::sd_airterminal(SysNum).InitSys(state, SysNum, FirstHVACIteration);
+    SingleDuct::sd_airterminal(SysNum).InitSys(state, FirstHVACIteration);
     DataGlobals::BeginEnvrnFlag = false;
     FirstHVACIteration = false;
-    SingleDuct::sd_airterminal(SysNum).InitSys(state, SysNum, FirstHVACIteration);
-    SingleDuct::sd_airterminal(SysNum).SimVAV(state, SysNum, FirstHVACIteration, ZoneNum, ZoneNodeNum);
-=======
-    SingleDuct::sd_airterminal(SysNum).InitSys(FirstHVACIteration);
-    DataGlobals::BeginEnvrnFlag = false;
-    FirstHVACIteration = false;
-    SingleDuct::sd_airterminal(SysNum).InitSys(FirstHVACIteration);
-    SingleDuct::sd_airterminal(SysNum).SimVAV(FirstHVACIteration, ZoneNum, ZoneNodeNum);
->>>>>>> 3340984e
+    SingleDuct::sd_airterminal(SysNum).InitSys(state, FirstHVACIteration);
+    SingleDuct::sd_airterminal(SysNum).SimVAV(state, FirstHVACIteration, ZoneNum, ZoneNodeNum);
     // check inputs and calculated values for turndown fraction set to 1.0
     EXPECT_EQ(0.2, sd_airterminal(SysNum).ZoneMinAirFracDes);
     EXPECT_EQ(1.0, sd_airterminal(SysNum).ZoneTurndownMinAirFrac);
@@ -1501,19 +1461,11 @@
     DataLoopNode::Node(InletNodeNum).MassFlowRateMaxAvail = SysMaxMassFlowRes;
     DataGlobals::BeginEnvrnFlag = true;
     FirstHVACIteration = true;
-<<<<<<< HEAD
-    SingleDuct::sd_airterminal(SysNum).InitSys(state, SysNum, FirstHVACIteration);
+    SingleDuct::sd_airterminal(SysNum).InitSys(state, FirstHVACIteration);
     DataGlobals::BeginEnvrnFlag = false;
     FirstHVACIteration = false;
-    SingleDuct::sd_airterminal(SysNum).InitSys(state, SysNum, FirstHVACIteration);
-    SingleDuct::sd_airterminal(SysNum).SimVAV(state, SysNum, FirstHVACIteration, ZoneNum, ZoneNodeNum);
-=======
-    SingleDuct::sd_airterminal(SysNum).InitSys(FirstHVACIteration);
-    DataGlobals::BeginEnvrnFlag = false;
-    FirstHVACIteration = false;
-    SingleDuct::sd_airterminal(SysNum).InitSys(FirstHVACIteration);
-    SingleDuct::sd_airterminal(SysNum).SimVAV(FirstHVACIteration, ZoneNum, ZoneNodeNum);
->>>>>>> 3340984e
+    SingleDuct::sd_airterminal(SysNum).InitSys(state, FirstHVACIteration);
+    SingleDuct::sd_airterminal(SysNum).SimVAV(state, FirstHVACIteration, ZoneNum, ZoneNodeNum);
     // check inputs and calculated values for turndown fraction set to 0.5
     EXPECT_EQ(0.2, sd_airterminal(SysNum).ZoneMinAirFracDes);
     EXPECT_EQ(0.5, sd_airterminal(SysNum).ZoneTurndownMinAirFrac);
@@ -1673,19 +1625,11 @@
     CurDeadBandOrSetback(1) = false;
     DataGlobals::BeginEnvrnFlag = true;
     FirstHVACIteration = true;
-<<<<<<< HEAD
-    thisAirTerminal.InitSys(state, SysNum, FirstHVACIteration);
+    thisAirTerminal.InitSys(state, FirstHVACIteration);
     DataGlobals::BeginEnvrnFlag = false;
     FirstHVACIteration = false;
-    thisAirTerminal.InitSys(state, SysNum, FirstHVACIteration);
-    thisAirTerminal.SimVAVVS(state, SysNum, FirstHVACIteration, ZoneNum, ZoneNodeNum);
-=======
-    thisAirTerminal.InitSys(FirstHVACIteration);
-    DataGlobals::BeginEnvrnFlag = false;
-    FirstHVACIteration = false;
-    thisAirTerminal.InitSys(FirstHVACIteration);
-    thisAirTerminal.SimVAVVS(FirstHVACIteration, ZoneNum, ZoneNodeNum);
->>>>>>> 3340984e
+    thisAirTerminal.InitSys(state, FirstHVACIteration);
+    thisAirTerminal.SimVAVVS(state, FirstHVACIteration, ZoneNum, ZoneNodeNum);
     // check inputs and calculated values for zone air fraction 0.05
     EXPECT_EQ(0.05, thisAirTerminal.ZoneMinAirFrac); // user input
     EXPECT_EQ(0.05, thisAirTerminal.DamperPosition);
@@ -1700,19 +1644,11 @@
     DataLoopNode::Node(InletNodeNum).MassFlowRateMaxAvail = SysMaxMassFlowRes;
     DataGlobals::BeginEnvrnFlag = true;
     FirstHVACIteration = true;
-<<<<<<< HEAD
-    thisAirTerminal.InitSys(state, SysNum, FirstHVACIteration);
+    thisAirTerminal.InitSys(state, FirstHVACIteration);
     DataGlobals::BeginEnvrnFlag = false;
     FirstHVACIteration = false;
-    thisAirTerminal.InitSys(state, SysNum, FirstHVACIteration);
-    thisAirTerminal.SimVAVVS(state, SysNum, FirstHVACIteration, ZoneNum, ZoneNodeNum);
-=======
-    thisAirTerminal.InitSys(FirstHVACIteration);
-    DataGlobals::BeginEnvrnFlag = false;
-    FirstHVACIteration = false;
-    thisAirTerminal.InitSys(FirstHVACIteration);
-    thisAirTerminal.SimVAVVS(FirstHVACIteration, ZoneNum, ZoneNodeNum);
->>>>>>> 3340984e
+    thisAirTerminal.InitSys(state, FirstHVACIteration);
+    thisAirTerminal.SimVAVVS(state, FirstHVACIteration, ZoneNum, ZoneNodeNum);
     // check inputs and calculated values for zone air fraction 0.10
     EXPECT_EQ(0.10, thisAirTerminal.ZoneMinAirFracDes);
     EXPECT_EQ(0.10, thisAirTerminal.ZoneMinAirFrac);
