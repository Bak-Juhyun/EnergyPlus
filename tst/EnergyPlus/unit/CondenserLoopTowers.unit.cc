// EnergyPlus, Copyright (c) 1996-2020, The Board of Trustees of the University of Illinois,
// The Regents of the University of California, through Lawrence Berkeley National Laboratory
// (subject to receipt of any required approvals from the U.S. Dept. of Energy), Oak Ridge
// National Laboratory, managed by UT-Battelle, Alliance for Sustainable Energy, LLC, and other
// contributors. All rights reserved.
//
// NOTICE: This Software was developed under funding from the U.S. Department of Energy and the
// U.S. Government consequently retains certain rights. As such, the U.S. Government has been
// granted for itself and others acting on its behalf a paid-up, nonexclusive, irrevocable,
// worldwide license in the Software to reproduce, distribute copies to the public, prepare
// derivative works, and perform publicly and display publicly, and to permit others to do so.
//
// Redistribution and use in source and binary forms, with or without modification, are permitted
// provided that the following conditions are met:
//
// (1) Redistributions of source code must retain the above copyright notice, this list of
//     conditions and the following disclaimer.
//
// (2) Redistributions in binary form must reproduce the above copyright notice, this list of
//     conditions and the following disclaimer in the documentation and/or other materials
//     provided with the distribution.
//
// (3) Neither the name of the University of California, Lawrence Berkeley National Laboratory,
//     the University of Illinois, U.S. Dept. of Energy nor the names of its contributors may be
//     used to endorse or promote products derived from this software without specific prior
//     written permission.
//
// (4) Use of EnergyPlus(TM) Name. If Licensee (i) distributes the software in stand-alone form
//     without changes from the version obtained under this License, or (ii) Licensee makes a
//     reference solely to the software portion of its product, Licensee must refer to the
//     software as "EnergyPlus version X" software, where "X" is the version number Licensee
//     obtained under this License and may not use a different name for the software. Except as
//     specifically required in this Section (4), Licensee shall not use in a company name, a
//     product name, in advertising, publicity, or other promotional activities any name, trade
//     name, trademark, logo, or other designation of "EnergyPlus", "E+", "e+" or confusingly
//     similar designation, without the U.S. Department of Energy's prior written consent.
//
// THIS SOFTWARE IS PROVIDED BY THE COPYRIGHT HOLDERS AND CONTRIBUTORS "AS IS" AND ANY EXPRESS OR
// IMPLIED WARRANTIES, INCLUDING, BUT NOT LIMITED TO, THE IMPLIED WARRANTIES OF MERCHANTABILITY
// AND FITNESS FOR A PARTICULAR PURPOSE ARE DISCLAIMED. IN NO EVENT SHALL THE COPYRIGHT OWNER OR
// CONTRIBUTORS BE LIABLE FOR ANY DIRECT, INDIRECT, INCIDENTAL, SPECIAL, EXEMPLARY, OR
// CONSEQUENTIAL DAMAGES (INCLUDING, BUT NOT LIMITED TO, PROCUREMENT OF SUBSTITUTE GOODS OR
// SERVICES; LOSS OF USE, DATA, OR PROFITS; OR BUSINESS INTERRUPTION) HOWEVER CAUSED AND ON ANY
// THEORY OF LIABILITY, WHETHER IN CONTRACT, STRICT LIABILITY, OR TORT (INCLUDING NEGLIGENCE OR
// OTHERWISE) ARISING IN ANY WAY OUT OF THE USE OF THIS SOFTWARE, EVEN IF ADVISED OF THE
// POSSIBILITY OF SUCH DAMAGE.

// EnergyPlus::CondenserLoopTowers unit tests

// Google Test Headers
#include <gtest/gtest.h>

#include "Fixtures/EnergyPlusFixture.hh"
#include <EnergyPlus/BranchInputManager.hh>
#include <EnergyPlus/CondenserLoopTowers.hh>
#include <EnergyPlus/DataEnvironment.hh>
#include <EnergyPlus/DataHVACGlobals.hh>
#include <EnergyPlus/DataSizing.hh>
#include <EnergyPlus/ElectricPowerServiceManager.hh>
#include <EnergyPlus/Data/EnergyPlusData.hh>
#include <EnergyPlus/OutputFiles.hh>
#include <EnergyPlus/OutputProcessor.hh>
#include <EnergyPlus/OutputReportPredefined.hh>
#include <EnergyPlus/Plant/DataPlant.hh>
#include <EnergyPlus/Plant/PlantManager.hh>
#include <EnergyPlus/Psychrometrics.hh>
#include <EnergyPlus/SimulationManager.hh>
#include <EnergyPlus/SizingManager.hh>
#include <EnergyPlus/WeatherManager.hh>

namespace EnergyPlus {

TEST_F(EnergyPlusFixture, CondenserLoopTowers_MerkelNoCooling)
{
    std::string const idf_objects = delimited_string(
        {"  Site:Location,",
         "    USA IL-CHICAGO-OHARE,    !- Name",
         "    41.77,                   !- Latitude {deg}",
         "    -87.75,                  !- Longitude {deg}",
         "    -6.00,                   !- Time Zone {hr}",
         "    190;                     !- Elevation {m}",

         "  SizingPeriod:DesignDay,",
         "    CHICAGO Ann Htg 99.6% Condns DB,  !- Name",
         "    1,                       !- Month",
         "    21,                      !- Day of Month",
         "    WinterDesignDay,         !- Day Type",
         "    -20.6,                   !- Maximum Dry-Bulb Temperature {C}",
         "    0.0,                     !- Daily Dry-Bulb Temperature Range {deltaC}",
         "    ,                        !- Dry-Bulb Temperature Range Modifier Type",
         "    ,                        !- Dry-Bulb Temperature Range Modifier Day Schedule Name",
         "    Wetbulb,                 !- Humidity Condition Type",
         "    -20.6,                   !- Wetbulb or DewPoint at Maximum Dry-Bulb {C}",
         "    ,                        !- Humidity Condition Day Schedule Name",
         "    ,                        !- Humidity Ratio at Maximum Dry-Bulb {kgWater/kgDryAir}",
         "    ,                        !- Enthalpy at Maximum Dry-Bulb {J/kg}",
         "    ,                        !- Daily Wet-Bulb Temperature Range {deltaC}",
         "    99063.,                  !- Barometric Pressure {Pa}",
         "    4.9,                     !- Wind Speed {m/s}",
         "    270,                     !- Wind Direction {deg}",
         "    No,                      !- Rain Indicator",
         "    No,                      !- Snow Indicator",
         "    No,                      !- Daylight Saving Time Indicator",
         "    ASHRAEClearSky,          !- Solar Model Indicator",
         "    ,                        !- Beam Solar Day Schedule Name",
         "    ,                        !- Diffuse Solar Day Schedule Name",
         "    ,                        !- ASHRAE Clear Sky Optical Depth for Beam Irradiance (taub) {dimensionless}",
         "    ,                        !- ASHRAE Clear Sky Optical Depth for Diffuse Irradiance (taud) {dimensionless}",
         "    0.00;                    !- Sky Clearness",

         "  SizingPeriod:DesignDay,",
         "    CHICAGO Ann Clg .4% Condns WB=>MDB,  !- Name",
         "    7,                       !- Month",
         "    21,                      !- Day of Month",
         "    SummerDesignDay,         !- Day Type",
         "    31.2,                    !- Maximum Dry-Bulb Temperature {C}",
         "    10.7,                    !- Daily Dry-Bulb Temperature Range {deltaC}",
         "    ,                        !- Dry-Bulb Temperature Range Modifier Type",
         "    ,                        !- Dry-Bulb Temperature Range Modifier Day Schedule Name",
         "    Wetbulb,                 !- Humidity Condition Type",
         "    25.5,                    !- Wetbulb or DewPoint at Maximum Dry-Bulb {C}",
         "    ,                        !- Humidity Condition Day Schedule Name",
         "    ,                        !- Humidity Ratio at Maximum Dry-Bulb {kgWater/kgDryAir}",
         "    ,                        !- Enthalpy at Maximum Dry-Bulb {J/kg}",
         "    ,                        !- Daily Wet-Bulb Temperature Range {deltaC}",
         "    99063.,                  !- Barometric Pressure {Pa}",
         "    5.3,                     !- Wind Speed {m/s}",
         "    230,                     !- Wind Direction {deg}",
         "    No,                      !- Rain Indicator",
         "    No,                      !- Snow Indicator",
         "    No,                      !- Daylight Saving Time Indicator",
         "    ASHRAEClearSky,          !- Solar Model Indicator",
         "    ,                        !- Beam Solar Day Schedule Name",
         "    ,                        !- Diffuse Solar Day Schedule Name",
         "    ,                        !- ASHRAE Clear Sky Optical Depth for Beam Irradiance (taub) {dimensionless}",
         "    ,                        !- ASHRAE Clear Sky Optical Depth for Diffuse Irradiance (taud) {dimensionless}",
         "    1.00;                    !- Sky Clearness",

         "    SimulationControl,",
         "    no,                     !- Do Zone Sizing Calculation",
         "    no,                     !- Do System Sizing Calculation",
         "    no,                     !- Do Plant Sizing Calculation",
         "    Yes,                     !- Run Simulation for Sizing Periods",
         "    no;                     !- Run Simulation for Weather File Run Periods",

         "  Timestep,6;",

         "  ScheduleTypeLimits,",
         "    Any Number;              !- Name",

         "  Schedule:Compact,",
         "    ALWAYS_ON,               !- Name",
         "    On/Off,                  !- Schedule Type Limits Name",
         "    Through: 12/31,          !- Field 1",
         "    For: AllDays,            !- Field 2",
         "    Until: 24:00,1;          !- Field 3",

         "  ScheduleTypeLimits,",
         "    On/Off,                  !- Name",
         "    0,                       !- Lower Limit Value",
         "    1,                       !- Upper Limit Value",
         "    DISCRETE;                !- Numeric Type",

         "  CoolingTower:VariableSpeed:Merkel,",
         "    TowerWaterSys CoolTower1,!- Name",
         "    TowerWaterSys Pump-TowerWaterSys CoolTowerNode,  !- Water Inlet Node Name",
         "    TowerWaterSys Supply Equipment Outlet Node,  !- Water Outlet Node Name",
         "    NominalCapacity,         !- Performance Input Method",
         "    1.25,                    !- Heat Rejection Capacity and Nominal Capacity Sizing Ratio",
         "    10000,                !- Nominal Capacity {W}",
         "    autocalculate,           !- Free Convection Nominal Capacity {W}",
         "    0.1,                     !- Free Convection Nominal Capacity Sizing Factor",
         "    autocalculate,           !- Design Water Flow Rate {m3/s}",
         "    5.382E-8,                !- Design Water Flow Rate per Unit of Nominal Capacity {m3/s-W}",
         "    autocalculate,           !- Design Air Flow Rate {m3/s}",
         "    2.76316E-5,              !- Design Air Flow Rate Per Unit of Nominal Capacity {m3/s-W}",
         "    0.2,                     !- Minimum Air Flow Rate Ratio",
         "    autocalculate,           !- Design Fan Power {W}",
         "    0.0105,                  !- Design Fan Power Per Unit of Nominal Capacity {dimensionless}",
         "    VS tower fan power mod func air flow ratio,  !- Fan Power Modifier Function of Air Flow Rate Ratio Curve Name",
         "    autocalculate,           !- Free Convection Regime Air Flow Rate {m3/s}",
         "    0.1,                     !- Free Convection Regime Air Flow Rate Sizing Factor",
         "    ,                        !- Design Air Flow Rate U-Factor Times Area Value {W/K}",
         "    ,                        !- Free Convection Regime U-Factor Times Area Value {W/K}",
         "    ,                        !- Free Convection U-Factor Times Area Value Sizing Factor",
         "    VS tower UA mod func air flow ratio,  !- U-Factor Times Area Modifier Function of Air Flow Ratio Curve Name",
         "    VS tower UA mod func wetbulb difference,  !- U-Factor Times Area Modifier Function of Wetbulb Temperature Difference Curve Name",
         "    VS tower UA mod func water flow ratio,  !- U-Factor Times Area Modifier Function of Water Flow Ratio Curve Name",
         "    , 						  !- Design Inlet Air Dry - Bulb Temperature",
         "    ,                        !- Design Inlet Air Wet-Bulb Temperature",
         "    ,                        !- Design Approach Temperature",
         "    ,                        !- Design Range Temperature",
         "    ,                        !- Basin Heater Capacity {W/K}",
         "    ,                        !- Basin Heater Setpoint Temperature {C}",
         "    ,                        !- Basin Heater Operating Schedule Name",
         "    ,                        !- Evaporation Loss Mode",
         "    ,                        !- Evaporation Loss Factor {percent/K}",
         "    ,                        !- Drift Loss Percent {percent}",
         "    ,                        !- Blowdown Calculation Mode",
         "    ,                        !- Blowdown Concentration Ratio",
         "    ,                        !- Blowdown Makeup Water Usage Schedule Name",
         "    ,                        !- Supply Water Storage Tank Name",
         "    ,                        !- Outdoor Air Inlet Node Name",
         "    ,                        !- Number of Cells",
         "    ,                        !- Cell Control",
         "    ,                        !- Cell Minimum  Water Flow Rate Fraction",
         "    ,                        !- Cell Maximum Water Flow Rate Fraction",
         "    0.5;                     !- Sizing Factor",

         "  Curve:Cubic,",
         "    VS tower fan power mod func air flow ratio,  !- Name",
         "    0.02,                    !- Coefficient1 Constant",
         "    0.0,                     !- Coefficient2 x",
         "    0.0,                     !- Coefficient3 x**2",
         "    0.98,                    !- Coefficient4 x**3",
         "    0.2,                     !- Minimum Value of x",
         "    1.0,                     !- Maximum Value of x",
         "    0.0,                     !- Minimum Curve Output",
         "    1.0,                     !- Maximum Curve Output",
         "    Dimensionless,           !- Input Unit Type for X",
         "    Dimensionless;           !- Output Unit Type",

         "  Curve:Quadratic,",
         "    VS tower UA mod func air flow ratio,  !- Name",
         "    0.0,                     !- Coefficient1 Constant",
         "    1.3,                     !- Coefficient2 x",
         "    -0.3,                    !- Coefficient3 x**2",
         "    0.2,                     !- Minimum Value of x",
         "    1.0,                     !- Maximum Value of x",
         "    0.0,                     !- Minimum Curve Output",
         "    1.0,                     !- Maximum Curve Output",
         "    Dimensionless,           !- Input Unit Type for X",
         "    Dimensionless;           !- Output Unit Type",

         "  Curve:Linear,",
         "    VS tower UA mod func wetbulb difference,  !- Name",
         "    1.0,                     !- Coefficient1 Constant",
         "    0.0081,                  !- Coefficient2 x",
         "    -10,                     !- Minimum Value of x",
         "    25.0,                    !- Maximum Value of x",
         "    0.85,                    !- Minimum Curve Output",
         "    1.3,                     !- Maximum Curve Output",
         "    Dimensionless,           !- Input Unit Type for X",
         "    Dimensionless;           !- Output Unit Type",

         "  Curve:Quadratic,",
         "    VS tower UA mod func water flow ratio,  !- Name",
         "    0.1082,                  !- Coefficient1 Constant",
         "    1.667,                   !- Coefficient2 x",
         "    -0.7713,                 !- Coefficient3 x**2",
         "    0.3,                     !- Minimum Value of x",
         "    1.0,                     !- Maximum Value of x",
         "    0.5,                     !- Minimum Curve Output",
         "    1.1,                     !- Maximum Curve Output",
         "    Dimensionless,           !- Input Unit Type for X",
         "    Dimensionless;           !- Output Unit Type",

         "  Pump:ConstantSpeed,",
         "    TowerWaterSys Pump,      !- Name",
         "    TowerWaterSys Supply Inlet Node,  !- Inlet Node Name",
         "    TowerWaterSys Pump-TowerWaterSys CoolTowerNodeviaConnector,  !- Outlet Node Name",
         "    0.002,                !- Rated Flow Rate {m3/s}",
         "    0.1,                  !- Rated Pump Head {Pa}",
         "    200.0,                !- Rated Power Consumption {W}",
         "    0.87,                    !- Motor Efficiency",
         "    0.0,                     !- Fraction of Motor Inefficiencies to Fluid Stream",
         "    Intermittent;            !- Pump Control Type",

         "  CondenserEquipmentList,",
         "    TowerWaterSys Equipment List,  !- Name",
         "    CoolingTower:VariableSpeed:Merkel,  !- Equipment 1 Object Type",
         "    TowerWaterSys CoolTower1;!- Equipment 1 Name",

         "  CondenserLoop,",
         "    TowerWaterSys,           !- Name",
         "    Water,                   !- Fluid Type",
         "    ,                        !- User Defined Fluid Type",
         "    TowerWaterSys Loop Operation Scheme List,  !- Condenser Equipment Operation Scheme Name",
         "    TowerWaterSys Supply Outlet Node,  !- Condenser Loop Temperature Setpoint Node Name",
         "    80.0,                    !- Maximum Loop Temperature {C}",
         "    5.0,                     !- Minimum Loop Temperature {C}",
         "    0.002,                !- Maximum Loop Flow Rate {m3/s}",
         "    0.0,                     !- Minimum Loop Flow Rate {m3/s}",
         "    0.1,                !- Condenser Loop Volume {m3}",
         "    TowerWaterSys Supply Inlet Node,  !- Condenser Side Inlet Node Name",
         "    TowerWaterSys Supply Outlet Node,  !- Condenser Side Outlet Node Name",
         "    TowerWaterSys Supply Branches,  !- Condenser Side Branch List Name",
         "    TowerWaterSys Supply Connectors,  !- Condenser Side Connector List Name",
         "    TowerWaterSys Demand Inlet Node,  !- Demand Side Inlet Node Name",
         "    TowerWaterSys Demand Outlet Node,  !- Demand Side Outlet Node Name",
         "    TowerWaterSys Demand Branches,  !- Condenser Demand Side Branch List Name",
         "    TowerWaterSys Demand Connectors,  !- Condenser Demand Side Connector List Name",
         "    SequentialLoad,          !- Load Distribution Scheme",
         "    ,                        !- Pressure Simulation Type",
         "    2.0;                     !- Loop Circulation Time {minutes}",

         "  CondenserEquipmentOperationSchemes,",
         "    TowerWaterSys Loop Operation Scheme List,  !- Name",
         "    PlantEquipmentOperation:CoolingLoad,  !- Control Scheme 1 Object Type",
         "    TowerWaterSys Operation Scheme,  !- Control Scheme 1 Name",
         "    ALWAYS_ON;               !- Control Scheme 1 Schedule Name",

         "  PlantEquipmentOperation:CoolingLoad,",
         "    TowerWaterSys Operation Scheme,  !- Name",
         "    0.0,                     !- Load Range 1 Lower Limit {W}",
         "    1000000000000,           !- Load Range 1 Upper Limit {W}",
         "    TowerWaterSys Equipment List;  !- Range 1 Equipment List Name",

         "  SetpointManager:Scheduled,",
         "    TowerWaterSys Setpoint Manager,  !- Name",
         "    Temperature,             !- Control Variable",
         "    TowerWaterSys Temp Sch,      !- Schedule Name",
         "    TowerWaterSys Supply Outlet Node;  !- Setpoint Node or NodeList Name",

         "  Schedule:Compact,",
         "    TowerWaterSys Temp Sch,      !- Name",
         "    Any Number,              !- Schedule Type Limits Name",
         "    THROUGH: 12/31,          !- Field 1",
         "    FOR: AllDays,            !- Field 2",
         "    UNTIL: 24:00,30.0;       !- Field 3",

         "  BranchList,",
         "    TowerWaterSys Demand Branches,  !- Name",
         "    TowerWaterSys Demand Inlet Branch,  !- Branch 1 Name",
         "    TowerWaterSys Demand Load Branch 1,  !- Branch 2 Name",
         "    TowerWaterSys Demand Bypass Branch,  !- Branch 4 Name",
         "    TowerWaterSys Demand Outlet Branch;  !- Branch 5 Name",

         "  BranchList,",
         "    TowerWaterSys Supply Branches,  !- Name",
         "    TowerWaterSys Supply Inlet Branch,  !- Branch 1 Name",
         "    TowerWaterSys Supply Equipment Branch 1,  !- Branch 2 Name",
         "    TowerWaterSys Supply Equipment Bypass Branch,  !- Branch 4 Name",
         "    TowerWaterSys Supply Outlet Branch;  !- Branch 5 Name",

         "  Branch,",
         "    TowerWaterSys Demand Bypass Branch,  !- Name",
         "    ,                        !- Pressure Drop Curve Name",
         "    Pipe:Adiabatic,          !- Component 1 Object Type",
         "    TowerWaterSys Demand Bypass Pipe,  !- Component 1 Name",
         "    TowerWaterSys Demand Bypass Pipe Inlet Node,  !- Component 1 Inlet Node Name",
         "    TowerWaterSys Demand Bypass Pipe Outlet Node;  !- Component 1 Outlet Node Name",

         "  Branch,",
         "    TowerWaterSys Demand Inlet Branch,  !- Name",
         "    ,                        !- Pressure Drop Curve Name",
         "    Pipe:Adiabatic,          !- Component 1 Object Type",
         "    TowerWaterSys Demand Inlet Pipe,  !- Component 1 Name",
         "    TowerWaterSys Demand Inlet Node,  !- Component 1 Inlet Node Name",
         "    TowerWaterSys Demand Inlet Pipe-TowerWaterSys Demand Mixer;  !- Component 1 Outlet Node Name",

         "  Branch,",
         "    TowerWaterSys Demand Load Branch 1,  !- Name",
         "    ,                        !- Pressure Drop Curve Name",
         "    LoadProfile:Plant,  !- Component 1 Object Type",
         "    Load Profile 1,      !- Component 1 Name",
         "    Demand Load Profile 1 Inlet Node,  !- Component 1 Inlet Node Name",
         "    Demand Load Profile 1 Outlet Node;  !- Component 1 Outlet Node Name",

         "  LoadProfile:Plant,",
         "    Load Profile 1,          !- Name",
         "    Demand Load Profile 1 Inlet Node,  !- Inlet Node Name",
         "    Demand Load Profile 1 Outlet Node,  !- Outlet Node Name",
         "    Load Profile 1 Load Schedule,  !- Load Schedule Name",
         "    0.002,                   !- Peak Flow Rate {m3/s}",
         "    Load Profile 1 Flow Frac Schedule;  !- Flow Rate Fraction Schedule Name",

         "  Schedule:Compact,",
         "    Load Profile 1 Load Schedule,  !- Name",
         "    Any Number,              !- Schedule Type Limits Name",
         "    THROUGH: 12/31,          !- Field 1",
         "    FOR: AllDays,            !- Field 2",
         "    UNTIL: 24:00,0.0;        !- Field 3",

         "  Schedule:Compact,",
         "    Load Profile 1 Flow Frac Schedule,  !- Name",
         "    Any Number,              !- Schedule Type Limits Name",
         "    THROUGH: 12/31,          !- Field 1",
         "    FOR: AllDays,            !- Field 2",
         "    UNTIL: 24:00,1.0;        !- Field 3",

         "  Branch,",
         "    TowerWaterSys Demand Outlet Branch,  !- Name",
         "    ,                        !- Pressure Drop Curve Name",
         "    Pipe:Adiabatic,          !- Component 1 Object Type",
         "    TowerWaterSys Demand Outlet Pipe,  !- Component 1 Name",
         "    TowerWaterSys Demand Mixer-TowerWaterSys Demand Outlet Pipe,  !- Component 1 Inlet Node Name",
         "    TowerWaterSys Demand Outlet Node;  !- Component 1 Outlet Node Name",

         "  Branch,",
         "    TowerWaterSys Supply Equipment Branch 1,  !- Name",
         "    ,                        !- Pressure Drop Curve Name",
         "    CoolingTower:VariableSpeed:Merkel,  !- Component 1 Object Type",
         "    TowerWaterSys CoolTower1,!- Component 1 Name",
         "    TowerWaterSys Pump-TowerWaterSys CoolTowerNode,  !- Component 1 Inlet Node Name",
         "    TowerWaterSys Supply Equipment Outlet Node;  !- Component 1 Outlet Node Name",

         "  Branch,",
         "    TowerWaterSys Supply Equipment Bypass Branch,  !- Name",
         "    ,                        !- Pressure Drop Curve Name",
         "    Pipe:Adiabatic,          !- Component 1 Object Type",
         "    TowerWaterSys Supply Equipment Bypass Pipe,  !- Component 1 Name",
         "    TowerWaterSys Supply Equip Bypass Inlet Node,  !- Component 1 Inlet Node Name",
         "    TowerWaterSys Supply Equip Bypass Outlet Node;  !- Component 1 Outlet Node Name",

         "  Branch,",
         "    TowerWaterSys Supply Inlet Branch,  !- Name",
         "    ,                        !- Pressure Drop Curve Name",
         "    Pump:ConstantSpeed,      !- Component 1 Object Type",
         "    TowerWaterSys Pump,      !- Component 1 Name",
         "    TowerWaterSys Supply Inlet Node,  !- Component 1 Inlet Node Name",
         "    TowerWaterSys Pump-TowerWaterSys CoolTowerNodeviaConnector;  !- Component 1 Outlet Node Name",

         "  Branch,",
         "    TowerWaterSys Supply Outlet Branch,  !- Name",
         "    ,                        !- Pressure Drop Curve Name",
         "    Pipe:Adiabatic,          !- Component 1 Object Type",
         "    TowerWaterSys Supply Outlet Pipe,  !- Component 1 Name",
         "    TowerWaterSys Supply Mixer-TowerWaterSys Supply Outlet Pipe,  !- Component 1 Inlet Node Name",
         "    TowerWaterSys Supply Outlet Node;  !- Component 1 Outlet Node Name",

         "  OutdoorAir:Node,",
         "    TowerWaterSys CoolTower OA ref Node;  !- Name",

         "  ConnectorList,",
         "    TowerWaterSys Demand Connectors,  !- Name",
         "    Connector:Splitter,      !- Connector 1 Object Type",
         "    TowerWaterSys Demand Splitter,  !- Connector 1 Name",
         "    Connector:Mixer,         !- Connector 2 Object Type",
         "    TowerWaterSys Demand Mixer;  !- Connector 2 Name",

         "  ConnectorList,",
         "    TowerWaterSys Supply Connectors,  !- Name",
         "    Connector:Splitter,      !- Connector 1 Object Type",
         "    TowerWaterSys Supply Splitter,  !- Connector 1 Name",
         "    Connector:Mixer,         !- Connector 2 Object Type",
         "    TowerWaterSys Supply Mixer;  !- Connector 2 Name",

         "  Connector:Splitter,",
         "    TowerWaterSys Demand Splitter,  !- Name",
         "    TowerWaterSys Demand Inlet Branch,  !- Inlet Branch Name",
         "    TowerWaterSys Demand Load Branch 1,  !- Outlet Branch 1 Name",
         "    TowerWaterSys Demand Bypass Branch;  !- Outlet Branch 3 Name",

         "  Connector:Splitter,",
         "    TowerWaterSys Supply Splitter,  !- Name",
         "    TowerWaterSys Supply Inlet Branch,  !- Inlet Branch Name",
         "    TowerWaterSys Supply Equipment Branch 1,  !- Outlet Branch 1 Name",
         "    TowerWaterSys Supply Equipment Bypass Branch;  !- Outlet Branch 3 Name",

         "  Connector:Mixer,",
         "    TowerWaterSys Demand Mixer,  !- Name",
         "    TowerWaterSys Demand Outlet Branch,  !- Outlet Branch Name",
         "    TowerWaterSys Demand Load Branch 1,  !- Inlet Branch 1 Name",
         "    TowerWaterSys Demand Bypass Branch;  !- Inlet Branch 3 Name",

         "  Connector:Mixer,",
         "    TowerWaterSys Supply Mixer,  !- Name",
         "    TowerWaterSys Supply Outlet Branch,  !- Outlet Branch Name",
         "    TowerWaterSys Supply Equipment Branch 1,  !- Inlet Branch 1 Name",
         "    TowerWaterSys Supply Equipment Bypass Branch;  !- Inlet Branch 3 Name",

         "  Pipe:Adiabatic,",
         "    TowerWaterSys Demand Bypass Pipe,  !- Name",
         "    TowerWaterSys Demand Bypass Pipe Inlet Node,  !- Inlet Node Name",
         "    TowerWaterSys Demand Bypass Pipe Outlet Node;  !- Outlet Node Name",

         "  Pipe:Adiabatic,",
         "    TowerWaterSys Demand Inlet Pipe,  !- Name",
         "    TowerWaterSys Demand Inlet Node,  !- Inlet Node Name",
         "    TowerWaterSys Demand Inlet Pipe-TowerWaterSys Demand Mixer;  !- Outlet Node Name",

         "  Pipe:Adiabatic,",
         "    TowerWaterSys Demand Outlet Pipe,  !- Name",
         "    TowerWaterSys Demand Mixer-TowerWaterSys Demand Outlet Pipe,  !- Inlet Node Name",
         "    TowerWaterSys Demand Outlet Node;  !- Outlet Node Name",

         "  Pipe:Adiabatic,",
         "    TowerWaterSys Supply Equipment Bypass Pipe,  !- Name",
         "    TowerWaterSys Supply Equip Bypass Inlet Node,  !- Inlet Node Name",
         "    TowerWaterSys Supply Equip Bypass Outlet Node;  !- Outlet Node Name",

         "  Pipe:Adiabatic,",
         "    TowerWaterSys Supply Outlet Pipe,  !- Name",
         "    TowerWaterSys Supply Mixer-TowerWaterSys Supply Outlet Pipe,  !- Inlet Node Name",
         "    TowerWaterSys Supply Outlet Node;  !- Outlet Node Name"

        });
    ASSERT_TRUE(process_idf(idf_objects));
    SimulationManager::PostIPProcessing();

    bool ErrorsFound = false;

    DataGlobals::BeginSimFlag = true;
    SimulationManager::GetProjectData(state.outputFiles);
    OutputReportPredefined::SetPredefinedTables();

    // OutputProcessor::TimeValue.allocate(2);
    OutputProcessor::SetupTimePointers("Zone", DataGlobals::TimeStepZone); // Set up Time pointer for HB/Zone Simulation
    OutputProcessor::SetupTimePointers("HVAC", DataHVACGlobals::TimeStepSys);
    createFacilityElectricPowerServiceObject();
    OutputProcessor::GetReportVariableInput(state.outputFiles);
    PlantManager::CheckIfAnyPlant();
    BranchInputManager::ManageBranchInput(state.dataBranchInputManager); // just gets input and returns.

    DataGlobals::DoingSizing = false;
    DataGlobals::KickOffSimulation = true;

    WeatherManager::ResetEnvironmentCounter();
    SimulationManager::SetupSimulation(state, ErrorsFound);
    CondenserLoopTowers::GetTowerInput();

<<<<<<< HEAD
    dataCondenserLoopTowers.towers(1).initialize();
    dataCondenserLoopTowers.towers(1).SizeVSMerkelTower();
    dataCondenserLoopTowers.towers(1).initialize();
=======
    CondenserLoopTowers::towers(1).initialize(state.dataBranchInputManager);
    CondenserLoopTowers::towers(1).SizeVSMerkelTower();
    CondenserLoopTowers::towers(1).initialize(state.dataBranchInputManager);
>>>>>>> 3b3d74b1
    Real64 MyLoad = 0.0;
    dataCondenserLoopTowers.towers(1).calculateMerkelVariableSpeedTower(MyLoad);
    dataCondenserLoopTowers.towers(1).update();
    dataCondenserLoopTowers.towers(1).report(true);

    // test that tower is really not cooling with no load so temp in and out is the same issue #4927
    EXPECT_DOUBLE_EQ(DataLoopNode::Node(9).Temp, DataLoopNode::Node(10).Temp);
}

TEST_F(EnergyPlusFixture, CondenserLoopTowers_SingleSpeedSizing)
{
    std::string const idf_objects =
        delimited_string({"  Site:Location,",
                          "    USA IL-CHICAGO-OHARE,    !- Name",
                          "    41.77,                   !- Latitude {deg}",
                          "    -87.75,                  !- Longitude {deg}",
                          "    -6.00,                   !- Time Zone {hr}",
                          "    190;                     !- Elevation {m}",

                          "  SizingPeriod:DesignDay,",
                          "    CHICAGO Ann Htg 99.6% Condns DB,  !- Name",
                          "    1,                       !- Month",
                          "    21,                      !- Day of Month",
                          "    WinterDesignDay,         !- Day Type",
                          "    -20.6,                   !- Maximum Dry-Bulb Temperature {C}",
                          "    0.0,                     !- Daily Dry-Bulb Temperature Range {deltaC}",
                          "    ,                        !- Dry-Bulb Temperature Range Modifier Type",
                          "    ,                        !- Dry-Bulb Temperature Range Modifier Day Schedule Name",
                          "    Wetbulb,                 !- Humidity Condition Type",
                          "    -20.6,                   !- Wetbulb or DewPoint at Maximum Dry-Bulb {C}",
                          "    ,                        !- Humidity Condition Day Schedule Name",
                          "    ,                        !- Humidity Ratio at Maximum Dry-Bulb {kgWater/kgDryAir}",
                          "    ,                        !- Enthalpy at Maximum Dry-Bulb {J/kg}",
                          "    ,                        !- Daily Wet-Bulb Temperature Range {deltaC}",
                          "    99063.,                  !- Barometric Pressure {Pa}",
                          "    4.9,                     !- Wind Speed {m/s}",
                          "    270,                     !- Wind Direction {deg}",
                          "    No,                      !- Rain Indicator",
                          "    No,                      !- Snow Indicator",
                          "    No,                      !- Daylight Saving Time Indicator",
                          "    ASHRAEClearSky,          !- Solar Model Indicator",
                          "    ,                        !- Beam Solar Day Schedule Name",
                          "    ,                        !- Diffuse Solar Day Schedule Name",
                          "    ,                        !- ASHRAE Clear Sky Optical Depth for Beam Irradiance (taub) {dimensionless}",
                          "    ,                        !- ASHRAE Clear Sky Optical Depth for Diffuse Irradiance (taud) {dimensionless}",
                          "    0.00;                    !- Sky Clearness",

                          "  SizingPeriod:DesignDay,",
                          "    CHICAGO Ann Clg .4% Condns WB=>MDB,  !- Name",
                          "    7,                       !- Month",
                          "    21,                      !- Day of Month",
                          "    SummerDesignDay,         !- Day Type",
                          "    31.2,                    !- Maximum Dry-Bulb Temperature {C}",
                          "    10.7,                    !- Daily Dry-Bulb Temperature Range {deltaC}",
                          "    ,                        !- Dry-Bulb Temperature Range Modifier Type",
                          "    ,                        !- Dry-Bulb Temperature Range Modifier Day Schedule Name",
                          "    Wetbulb,                 !- Humidity Condition Type",
                          "    25.5,                    !- Wetbulb or DewPoint at Maximum Dry-Bulb {C}",
                          "    ,                        !- Humidity Condition Day Schedule Name",
                          "    ,                        !- Humidity Ratio at Maximum Dry-Bulb {kgWater/kgDryAir}",
                          "    ,                        !- Enthalpy at Maximum Dry-Bulb {J/kg}",
                          "    ,                        !- Daily Wet-Bulb Temperature Range {deltaC}",
                          "    99063.,                  !- Barometric Pressure {Pa}",
                          "    5.3,                     !- Wind Speed {m/s}",
                          "    230,                     !- Wind Direction {deg}",
                          "    No,                      !- Rain Indicator",
                          "    No,                      !- Snow Indicator",
                          "    No,                      !- Daylight Saving Time Indicator",
                          "    ASHRAEClearSky,          !- Solar Model Indicator",
                          "    ,                        !- Beam Solar Day Schedule Name",
                          "    ,                        !- Diffuse Solar Day Schedule Name",
                          "    ,                        !- ASHRAE Clear Sky Optical Depth for Beam Irradiance (taub) {dimensionless}",
                          "    ,                        !- ASHRAE Clear Sky Optical Depth for Diffuse Irradiance (taud) {dimensionless}",
                          "    1.00;                    !- Sky Clearness",

                          "    SimulationControl,",
                          "    no,                     !- Do Zone Sizing Calculation",
                          "    no,                     !- Do System Sizing Calculation",
                          "    no,                     !- Do Plant Sizing Calculation",
                          "    Yes,                     !- Run Simulation for Sizing Periods",
                          "    no;                     !- Run Simulation for Weather File Run Periods",

                          "  Timestep,6;",

                          "  ScheduleTypeLimits,",
                          "    Any Number;              !- Name",

                          "  Schedule:Compact,",
                          "    ALWAYS_ON,               !- Name",
                          "    On/Off,                  !- Schedule Type Limits Name",
                          "    Through: 12/31,          !- Field 1",
                          "    For: AllDays,            !- Field 2",
                          "    Until: 24:00,1;          !- Field 3",

                          "  ScheduleTypeLimits,",
                          "    On/Off,                  !- Name",
                          "    0,                       !- Lower Limit Value",
                          "    1,                       !- Upper Limit Value",
                          "    DISCRETE;                !- Numeric Type",

                          "  CoolingTower:SingleSpeed,",
                          "    TowerWaterSys CoolTower1,!- Name",
                          "    TowerWaterSys Pump-TowerWaterSys CoolTowerNode,  !- Water Inlet Node Name",
                          "    TowerWaterSys Supply Equipment Outlet Node,  !- Water Outlet Node Name",
                          "    ,                        !- Design Water Flow Rate {m3/s}",
                          "    autosize,                !- Design Air Flow Rate {m3/s}",
                          "    autosize,                !- Design Fan Power {W}",
                          "    ,                        !- Design U-Factor Times Area Value {W/K}",
                          "    autocalculate,           !- Free Convection Air Flow Rate {m3/s}",
                          "    ,                        !- Free Convection Air Flow Rate Sizing Factor",
                          "    ,                        !- Free Convection U-Factor Times Area Value {W/K}",
                          "    ,                        !- Free Convection U-Factor Times Area Value Sizing Factor",
                          "    NominalCapacity,         !- Performance Input Method",
                          "    ,                        !- Heat Rejection Capacity and Nominal Capacity Sizing Ratio",
                          "    1E+25,                   !- Nominal Capacity {W}",
                          "    1E+15,                   !- Free Convection Capacity {W}",
                          "    ,                        !- Free Convection Nominal Capacity Sizing Factor",
                          "    ,                        !- Design Inlet Air Dry-Bulb Temperature",
                          "    ,                        !- Design Inlet Air Wet-Bulb Temperature",
                          "    ,                        !- Design Approach Temperature",
                          "    ,                        !- Design Range Temperature",
                          "    ,                        !- Basin Heater Capacity {W/K}",
                          "    ,                        !- Basin Heater Setpoint Temperature {C}",
                          "    ,                        !- Basin Heater Operating Schedule Name",
                          "    ,                        !- Evaporation Loss Mode",
                          "    ,                        !- Evaporation Loss Factor {percent/K}",
                          "    ,                        !- Drift Loss Percent {percent}",
                          "    ,                        !- Blowdown Calculation Mode",
                          "    ,                        !- Blowdown Concentration Ratio",
                          "    ,                        !- Blowdown Makeup Water Usage Schedule Name",
                          "    ,                        !- Supply Water Storage Tank Name",
                          "    ,                        !- Outdoor Air Inlet Node Name",
                          "    FluidBypass;             !- Capacity Control",

                          "  Pump:ConstantSpeed,",
                          "    TowerWaterSys Pump,      !- Name",
                          "    TowerWaterSys Supply Inlet Node,  !- Inlet Node Name",
                          "    TowerWaterSys Pump-TowerWaterSys CoolTowerNodeviaConnector,  !- Outlet Node Name",
                          "    0.002,                !- Rated Flow Rate {m3/s}",
                          "    0.1,                  !- Rated Pump Head {Pa}",
                          "    200.0,                !- Rated Power Consumption {W}",
                          "    0.87,                    !- Motor Efficiency",
                          "    0.0,                     !- Fraction of Motor Inefficiencies to Fluid Stream",
                          "    Intermittent;            !- Pump Control Type",

                          "  CondenserEquipmentList,",
                          "    TowerWaterSys Equipment List,  !- Name",
                          "    CoolingTower:SingleSpeed,  !- Equipment 1 Object Type",
                          "    TowerWaterSys CoolTower1;!- Equipment 1 Name",

                          "  CondenserLoop,",
                          "    TowerWaterSys,           !- Name",
                          "    Water,                   !- Fluid Type",
                          "    ,                        !- User Defined Fluid Type",
                          "    TowerWaterSys Loop Operation Scheme List,  !- Condenser Equipment Operation Scheme Name",
                          "    TowerWaterSys Supply Outlet Node,  !- Condenser Loop Temperature Setpoint Node Name",
                          "    80.0,                    !- Maximum Loop Temperature {C}",
                          "    5.0,                     !- Minimum Loop Temperature {C}",
                          "    0.002,                !- Maximum Loop Flow Rate {m3/s}",
                          "    0.0,                     !- Minimum Loop Flow Rate {m3/s}",
                          "    0.1,                !- Condenser Loop Volume {m3}",
                          "    TowerWaterSys Supply Inlet Node,  !- Condenser Side Inlet Node Name",
                          "    TowerWaterSys Supply Outlet Node,  !- Condenser Side Outlet Node Name",
                          "    TowerWaterSys Supply Branches,  !- Condenser Side Branch List Name",
                          "    TowerWaterSys Supply Connectors,  !- Condenser Side Connector List Name",
                          "    TowerWaterSys Demand Inlet Node,  !- Demand Side Inlet Node Name",
                          "    TowerWaterSys Demand Outlet Node,  !- Demand Side Outlet Node Name",
                          "    TowerWaterSys Demand Branches,  !- Condenser Demand Side Branch List Name",
                          "    TowerWaterSys Demand Connectors,  !- Condenser Demand Side Connector List Name",
                          "    SequentialLoad,          !- Load Distribution Scheme",
                          "    ,                        !- Pressure Simulation Type",
                          "    2.0;                     !- Loop Circulation Time {minutes}",

                          "  CondenserEquipmentOperationSchemes,",
                          "    TowerWaterSys Loop Operation Scheme List,  !- Name",
                          "    PlantEquipmentOperation:CoolingLoad,  !- Control Scheme 1 Object Type",
                          "    TowerWaterSys Operation Scheme,  !- Control Scheme 1 Name",
                          "    ALWAYS_ON;               !- Control Scheme 1 Schedule Name",

                          "  PlantEquipmentOperation:CoolingLoad,",
                          "    TowerWaterSys Operation Scheme,  !- Name",
                          "    0.0,                     !- Load Range 1 Lower Limit {W}",
                          "    1000000000000,           !- Load Range 1 Upper Limit {W}",
                          "    TowerWaterSys Equipment List;  !- Range 1 Equipment List Name",

                          "  SetpointManager:Scheduled,",
                          "    TowerWaterSys Setpoint Manager,  !- Name",
                          "    Temperature,             !- Control Variable",
                          "    TowerWaterSys Temp Sch,      !- Schedule Name",
                          "    TowerWaterSys Supply Outlet Node;  !- Setpoint Node or NodeList Name",

                          "  Schedule:Compact,",
                          "    TowerWaterSys Temp Sch,      !- Name",
                          "    Any Number,              !- Schedule Type Limits Name",
                          "    THROUGH: 12/31,          !- Field 1",
                          "    FOR: AllDays,            !- Field 2",
                          "    UNTIL: 24:00,30.0;       !- Field 3",

                          "  BranchList,",
                          "    TowerWaterSys Demand Branches,  !- Name",
                          "    TowerWaterSys Demand Inlet Branch,  !- Branch 1 Name",
                          "    TowerWaterSys Demand Load Branch 1,  !- Branch 2 Name",
                          "    TowerWaterSys Demand Bypass Branch,  !- Branch 4 Name",
                          "    TowerWaterSys Demand Outlet Branch;  !- Branch 5 Name",

                          "  BranchList,",
                          "    TowerWaterSys Supply Branches,  !- Name",
                          "    TowerWaterSys Supply Inlet Branch,  !- Branch 1 Name",
                          "    TowerWaterSys Supply Equipment Branch 1,  !- Branch 2 Name",
                          "    TowerWaterSys Supply Equipment Bypass Branch,  !- Branch 4 Name",
                          "    TowerWaterSys Supply Outlet Branch;  !- Branch 5 Name",

                          "  Branch,",
                          "    TowerWaterSys Demand Bypass Branch,  !- Name",
                          "    ,                        !- Pressure Drop Curve Name",
                          "    Pipe:Adiabatic,          !- Component 1 Object Type",
                          "    TowerWaterSys Demand Bypass Pipe,  !- Component 1 Name",
                          "    TowerWaterSys Demand Bypass Pipe Inlet Node,  !- Component 1 Inlet Node Name",
                          "    TowerWaterSys Demand Bypass Pipe Outlet Node;  !- Component 1 Outlet Node Name",

                          "  Branch,",
                          "    TowerWaterSys Demand Inlet Branch,  !- Name",
                          "    ,                        !- Pressure Drop Curve Name",
                          "    Pipe:Adiabatic,          !- Component 1 Object Type",
                          "    TowerWaterSys Demand Inlet Pipe,  !- Component 1 Name",
                          "    TowerWaterSys Demand Inlet Node,  !- Component 1 Inlet Node Name",
                          "    TowerWaterSys Demand Inlet Pipe-TowerWaterSys Demand Mixer;  !- Component 1 Outlet Node Name",

                          "  Branch,",
                          "    TowerWaterSys Demand Load Branch 1,  !- Name",
                          "    ,                        !- Pressure Drop Curve Name",
                          "    LoadProfile:Plant,  !- Component 1 Object Type",
                          "    Load Profile 1,      !- Component 1 Name",
                          "    Demand Load Profile 1 Inlet Node,  !- Component 1 Inlet Node Name",
                          "    Demand Load Profile 1 Outlet Node;  !- Component 1 Outlet Node Name",

                          "  LoadProfile:Plant,",
                          "    Load Profile 1,          !- Name",
                          "    Demand Load Profile 1 Inlet Node,  !- Inlet Node Name",
                          "    Demand Load Profile 1 Outlet Node,  !- Outlet Node Name",
                          "    Load Profile 1 Load Schedule,  !- Load Schedule Name",
                          "    0.002,                   !- Peak Flow Rate {m3/s}",
                          "    Load Profile 1 Flow Frac Schedule;  !- Flow Rate Fraction Schedule Name",

                          "  Schedule:Compact,",
                          "    Load Profile 1 Load Schedule,  !- Name",
                          "    Any Number,              !- Schedule Type Limits Name",
                          "    THROUGH: 12/31,          !- Field 1",
                          "    FOR: AllDays,            !- Field 2",
                          "    UNTIL: 24:00,0.0;        !- Field 3",

                          "  Schedule:Compact,",
                          "    Load Profile 1 Flow Frac Schedule,  !- Name",
                          "    Any Number,              !- Schedule Type Limits Name",
                          "    THROUGH: 12/31,          !- Field 1",
                          "    FOR: AllDays,            !- Field 2",
                          "    UNTIL: 24:00,1.0;        !- Field 3",

                          "  Branch,",
                          "    TowerWaterSys Demand Outlet Branch,  !- Name",
                          "    ,                        !- Pressure Drop Curve Name",
                          "    Pipe:Adiabatic,          !- Component 1 Object Type",
                          "    TowerWaterSys Demand Outlet Pipe,  !- Component 1 Name",
                          "    TowerWaterSys Demand Mixer-TowerWaterSys Demand Outlet Pipe,  !- Component 1 Inlet Node Name",
                          "    TowerWaterSys Demand Outlet Node;  !- Component 1 Outlet Node Name",

                          "  Branch,",
                          "    TowerWaterSys Supply Equipment Branch 1,  !- Name",
                          "    ,                        !- Pressure Drop Curve Name",
                          "    CoolingTower:SingleSpeed,  !- Component 1 Object Type",
                          "    TowerWaterSys CoolTower1,!- Component 1 Name",
                          "    TowerWaterSys Pump-TowerWaterSys CoolTowerNode,  !- Component 1 Inlet Node Name",
                          "    TowerWaterSys Supply Equipment Outlet Node;  !- Component 1 Outlet Node Name",

                          "  Branch,",
                          "    TowerWaterSys Supply Equipment Bypass Branch,  !- Name",
                          "    ,                        !- Pressure Drop Curve Name",
                          "    Pipe:Adiabatic,          !- Component 1 Object Type",
                          "    TowerWaterSys Supply Equipment Bypass Pipe,  !- Component 1 Name",
                          "    TowerWaterSys Supply Equip Bypass Inlet Node,  !- Component 1 Inlet Node Name",
                          "    TowerWaterSys Supply Equip Bypass Outlet Node;  !- Component 1 Outlet Node Name",

                          "  Branch,",
                          "    TowerWaterSys Supply Inlet Branch,  !- Name",
                          "    ,                        !- Pressure Drop Curve Name",
                          "    Pump:ConstantSpeed,      !- Component 1 Object Type",
                          "    TowerWaterSys Pump,      !- Component 1 Name",
                          "    TowerWaterSys Supply Inlet Node,  !- Component 1 Inlet Node Name",
                          "    TowerWaterSys Pump-TowerWaterSys CoolTowerNodeviaConnector;  !- Component 1 Outlet Node Name",

                          "  Branch,",
                          "    TowerWaterSys Supply Outlet Branch,  !- Name",
                          "    ,                        !- Pressure Drop Curve Name",
                          "    Pipe:Adiabatic,          !- Component 1 Object Type",
                          "    TowerWaterSys Supply Outlet Pipe,  !- Component 1 Name",
                          "    TowerWaterSys Supply Mixer-TowerWaterSys Supply Outlet Pipe,  !- Component 1 Inlet Node Name",
                          "    TowerWaterSys Supply Outlet Node;  !- Component 1 Outlet Node Name",

                          "  OutdoorAir:Node,",
                          "    TowerWaterSys CoolTower OA ref Node;  !- Name",

                          "  ConnectorList,",
                          "    TowerWaterSys Demand Connectors,  !- Name",
                          "    Connector:Splitter,      !- Connector 1 Object Type",
                          "    TowerWaterSys Demand Splitter,  !- Connector 1 Name",
                          "    Connector:Mixer,         !- Connector 2 Object Type",
                          "    TowerWaterSys Demand Mixer;  !- Connector 2 Name",

                          "  ConnectorList,",
                          "    TowerWaterSys Supply Connectors,  !- Name",
                          "    Connector:Splitter,      !- Connector 1 Object Type",
                          "    TowerWaterSys Supply Splitter,  !- Connector 1 Name",
                          "    Connector:Mixer,         !- Connector 2 Object Type",
                          "    TowerWaterSys Supply Mixer;  !- Connector 2 Name",

                          "  Connector:Splitter,",
                          "    TowerWaterSys Demand Splitter,  !- Name",
                          "    TowerWaterSys Demand Inlet Branch,  !- Inlet Branch Name",
                          "    TowerWaterSys Demand Load Branch 1,  !- Outlet Branch 1 Name",
                          "    TowerWaterSys Demand Bypass Branch;  !- Outlet Branch 3 Name",

                          "  Connector:Splitter,",
                          "    TowerWaterSys Supply Splitter,  !- Name",
                          "    TowerWaterSys Supply Inlet Branch,  !- Inlet Branch Name",
                          "    TowerWaterSys Supply Equipment Branch 1,  !- Outlet Branch 1 Name",
                          "    TowerWaterSys Supply Equipment Bypass Branch;  !- Outlet Branch 3 Name",

                          "  Connector:Mixer,",
                          "    TowerWaterSys Demand Mixer,  !- Name",
                          "    TowerWaterSys Demand Outlet Branch,  !- Outlet Branch Name",
                          "    TowerWaterSys Demand Load Branch 1,  !- Inlet Branch 1 Name",
                          "    TowerWaterSys Demand Bypass Branch;  !- Inlet Branch 3 Name",

                          "  Connector:Mixer,",
                          "    TowerWaterSys Supply Mixer,  !- Name",
                          "    TowerWaterSys Supply Outlet Branch,  !- Outlet Branch Name",
                          "    TowerWaterSys Supply Equipment Branch 1,  !- Inlet Branch 1 Name",
                          "    TowerWaterSys Supply Equipment Bypass Branch;  !- Inlet Branch 3 Name",

                          "  Pipe:Adiabatic,",
                          "    TowerWaterSys Demand Bypass Pipe,  !- Name",
                          "    TowerWaterSys Demand Bypass Pipe Inlet Node,  !- Inlet Node Name",
                          "    TowerWaterSys Demand Bypass Pipe Outlet Node;  !- Outlet Node Name",

                          "  Pipe:Adiabatic,",
                          "    TowerWaterSys Demand Inlet Pipe,  !- Name",
                          "    TowerWaterSys Demand Inlet Node,  !- Inlet Node Name",
                          "    TowerWaterSys Demand Inlet Pipe-TowerWaterSys Demand Mixer;  !- Outlet Node Name",

                          "  Pipe:Adiabatic,",
                          "    TowerWaterSys Demand Outlet Pipe,  !- Name",
                          "    TowerWaterSys Demand Mixer-TowerWaterSys Demand Outlet Pipe,  !- Inlet Node Name",
                          "    TowerWaterSys Demand Outlet Node;  !- Outlet Node Name",

                          "  Pipe:Adiabatic,",
                          "    TowerWaterSys Supply Equipment Bypass Pipe,  !- Name",
                          "    TowerWaterSys Supply Equip Bypass Inlet Node,  !- Inlet Node Name",
                          "    TowerWaterSys Supply Equip Bypass Outlet Node;  !- Outlet Node Name",

                          "  Pipe:Adiabatic,",
                          "    TowerWaterSys Supply Outlet Pipe,  !- Name",
                          "    TowerWaterSys Supply Mixer-TowerWaterSys Supply Outlet Pipe,  !- Inlet Node Name",
                          "    TowerWaterSys Supply Outlet Node;  !- Outlet Node Name"

        });
    ASSERT_TRUE(process_idf(idf_objects));
    SimulationManager::PostIPProcessing();

    bool ErrorsFound = false;

    DataGlobals::BeginSimFlag = true;
    SimulationManager::GetProjectData(state.outputFiles);
    OutputReportPredefined::SetPredefinedTables();

    // OutputProcessor::TimeValue.allocate(2);
    OutputProcessor::SetupTimePointers("Zone", DataGlobals::TimeStepZone); // Set up Time pointer for HB/Zone Simulation
    OutputProcessor::SetupTimePointers("HVAC", DataHVACGlobals::TimeStepSys);
    createFacilityElectricPowerServiceObject();
    OutputProcessor::GetReportVariableInput(state.outputFiles);
    PlantManager::CheckIfAnyPlant();
    BranchInputManager::ManageBranchInput(state.dataBranchInputManager); // just gets input and returns.

    DataGlobals::DoingSizing = false;
    DataGlobals::KickOffSimulation = true;

    WeatherManager::ResetEnvironmentCounter();
    SimulationManager::SetupSimulation(state, ErrorsFound);
    CondenserLoopTowers::GetTowerInput();

<<<<<<< HEAD
    dataCondenserLoopTowers.towers(1).initialize();
    dataCondenserLoopTowers.towers(1).SizeTower();
    dataCondenserLoopTowers.towers(1).initialize();
    dataCondenserLoopTowers.towers(1).calculateSingleSpeedTower();
    dataCondenserLoopTowers.towers(1).update();
    dataCondenserLoopTowers.towers(1).report(true);
=======
    CondenserLoopTowers::towers(1).initialize(state.dataBranchInputManager);
    CondenserLoopTowers::towers(1).SizeTower();
    CondenserLoopTowers::towers(1).initialize(state.dataBranchInputManager);
    CondenserLoopTowers::towers(1).calculateSingleSpeedTower();
    CondenserLoopTowers::towers(1).update();
    CondenserLoopTowers::towers(1).report(true);
>>>>>>> 3b3d74b1

    // test that tower outlet temperature = set point temperature
    int inletNodeIndex = 0;
    int outletNodeIndex = 0;
    auto inletNode = std::find(DataLoopNode::NodeID.begin(), DataLoopNode::NodeID.end(), "TOWERWATERSYS PUMP-TOWERWATERSYS COOLTOWERNODE");
    ASSERT_TRUE(inletNode != DataLoopNode::NodeID.end());
    if (inletNode != DataLoopNode::NodeID.end()) {
        inletNodeIndex = std::distance(DataLoopNode::NodeID.begin(), inletNode);
    }
    auto outletNode = std::find(DataLoopNode::NodeID.begin(), DataLoopNode::NodeID.end(), "TOWERWATERSYS SUPPLY EQUIPMENT OUTLET NODE");
    ASSERT_TRUE(outletNode != DataLoopNode::NodeID.end());
    if (outletNode != DataLoopNode::NodeID.end()) {
        outletNodeIndex = std::distance(DataLoopNode::NodeID.begin(), outletNode);
    }
    // TODO: FIXME: This is failing. Actual is -10.409381032746095, expected is 30.
    // EXPECT_GT( DataLoopNode::Node( inletNodeIndex ).Temp, 30.0 ); // inlet node temperature
    // EXPECT_DOUBLE_EQ( 30.0, DataLoopNode::Node( outletNodeIndex ).Temp ); // outlet node temperature

    // input not needed for sizing (WasAutoSized = false) using NominalCapacity method but this variable should still size
    EXPECT_FALSE(dataCondenserLoopTowers.towers(1).HighSpeedTowerUAWasAutoSized);
    EXPECT_GT(dataCondenserLoopTowers.towers(1).HighSpeedTowerUA,
              10000000.0); // nominal capacity input was huge at 1E+25 so all sized variables referencing capacity are very large

    // input not needed for sizing (WasAutoSized = false) using NominalCapacity method but this variable should still size
    EXPECT_FALSE(dataCondenserLoopTowers.towers(1).DesignWaterFlowRateWasAutoSized);
    EXPECT_GT(dataCondenserLoopTowers.towers(1).DesignWaterFlowRate, 10000000.0);
    EXPECT_DOUBLE_EQ(dataCondenserLoopTowers.towers(1).DesignWaterFlowRate, 5.382e-8 * dataCondenserLoopTowers.towers(1).TowerNominalCapacity);

    // autosized input
    EXPECT_TRUE(dataCondenserLoopTowers.towers(1).HighSpeedAirFlowRateWasAutoSized);
    EXPECT_GT(dataCondenserLoopTowers.towers(1).HighSpeedAirFlowRate, 10000000.0);
    EXPECT_DOUBLE_EQ(dataCondenserLoopTowers.towers(1).HighSpeedAirFlowRate,
                     dataCondenserLoopTowers.towers(1).HighSpeedFanPower * 0.5 * (101325.0 / DataEnvironment::StdBaroPress) / 190.0);

    // autosized input
    EXPECT_TRUE(dataCondenserLoopTowers.towers(1).HighSpeedFanPowerWasAutoSized);
    EXPECT_GT(dataCondenserLoopTowers.towers(1).HighSpeedFanPower, 10000000.0);
    EXPECT_DOUBLE_EQ(dataCondenserLoopTowers.towers(1).HighSpeedFanPower, 0.0105 * dataCondenserLoopTowers.towers(1).TowerNominalCapacity);

    // autocalculate input
    EXPECT_TRUE(dataCondenserLoopTowers.towers(1).FreeConvAirFlowRateWasAutoSized);
    EXPECT_GT(dataCondenserLoopTowers.towers(1).FreeConvAirFlowRate, 10000000.0);
    EXPECT_DOUBLE_EQ(dataCondenserLoopTowers.towers(1).FreeConvAirFlowRate,
                     dataCondenserLoopTowers.towers(1).FreeConvAirFlowRateSizingFactor * dataCondenserLoopTowers.towers(1).HighSpeedAirFlowRate);
}

TEST_F(EnergyPlusFixture, CondenserLoopTowers_SingleSpeedUserInputTowerSizing)
{
    std::string const idf_objects =
        delimited_string({"  Site:Location,",
                          "    USA IL-CHICAGO-OHARE,    !- Name",
                          "    41.77,                   !- Latitude {deg}",
                          "    -87.75,                  !- Longitude {deg}",
                          "    -6.00,                   !- Time Zone {hr}",
                          "    190;                     !- Elevation {m}",

                          "  SizingPeriod:DesignDay,",
                          "    CHICAGO Ann Htg 99.6% Condns DB,  !- Name",
                          "    1,                       !- Month",
                          "    21,                      !- Day of Month",
                          "    WinterDesignDay,         !- Day Type",
                          "    -20.6,                   !- Maximum Dry-Bulb Temperature {C}",
                          "    0.0,                     !- Daily Dry-Bulb Temperature Range {deltaC}",
                          "    ,                        !- Dry-Bulb Temperature Range Modifier Type",
                          "    ,                        !- Dry-Bulb Temperature Range Modifier Day Schedule Name",
                          "    Wetbulb,                 !- Humidity Condition Type",
                          "    -20.6,                   !- Wetbulb or DewPoint at Maximum Dry-Bulb {C}",
                          "    ,                        !- Humidity Condition Day Schedule Name",
                          "    ,                        !- Humidity Ratio at Maximum Dry-Bulb {kgWater/kgDryAir}",
                          "    ,                        !- Enthalpy at Maximum Dry-Bulb {J/kg}",
                          "    ,                        !- Daily Wet-Bulb Temperature Range {deltaC}",
                          "    99063.,                  !- Barometric Pressure {Pa}",
                          "    4.9,                     !- Wind Speed {m/s}",
                          "    270,                     !- Wind Direction {deg}",
                          "    No,                      !- Rain Indicator",
                          "    No,                      !- Snow Indicator",
                          "    No,                      !- Daylight Saving Time Indicator",
                          "    ASHRAEClearSky,          !- Solar Model Indicator",
                          "    ,                        !- Beam Solar Day Schedule Name",
                          "    ,                        !- Diffuse Solar Day Schedule Name",
                          "    ,                        !- ASHRAE Clear Sky Optical Depth for Beam Irradiance (taub) {dimensionless}",
                          "    ,                        !- ASHRAE Clear Sky Optical Depth for Diffuse Irradiance (taud) {dimensionless}",
                          "    0.00;                    !- Sky Clearness",

                          "  SizingPeriod:DesignDay,",
                          "    CHICAGO Ann Clg .4% Condns WB=>MDB,  !- Name",
                          "    7,                       !- Month",
                          "    21,                      !- Day of Month",
                          "    SummerDesignDay,         !- Day Type",
                          "    31.2,                    !- Maximum Dry-Bulb Temperature {C}",
                          "    10.7,                    !- Daily Dry-Bulb Temperature Range {deltaC}",
                          "    ,                        !- Dry-Bulb Temperature Range Modifier Type",
                          "    ,                        !- Dry-Bulb Temperature Range Modifier Day Schedule Name",
                          "    Wetbulb,                 !- Humidity Condition Type",
                          "    25.5,                    !- Wetbulb or DewPoint at Maximum Dry-Bulb {C}",
                          "    ,                        !- Humidity Condition Day Schedule Name",
                          "    ,                        !- Humidity Ratio at Maximum Dry-Bulb {kgWater/kgDryAir}",
                          "    ,                        !- Enthalpy at Maximum Dry-Bulb {J/kg}",
                          "    ,                        !- Daily Wet-Bulb Temperature Range {deltaC}",
                          "    99063.,                  !- Barometric Pressure {Pa}",
                          "    5.3,                     !- Wind Speed {m/s}",
                          "    230,                     !- Wind Direction {deg}",
                          "    No,                      !- Rain Indicator",
                          "    No,                      !- Snow Indicator",
                          "    No,                      !- Daylight Saving Time Indicator",
                          "    ASHRAEClearSky,          !- Solar Model Indicator",
                          "    ,                        !- Beam Solar Day Schedule Name",
                          "    ,                        !- Diffuse Solar Day Schedule Name",
                          "    ,                        !- ASHRAE Clear Sky Optical Depth for Beam Irradiance (taub) {dimensionless}",
                          "    ,                        !- ASHRAE Clear Sky Optical Depth for Diffuse Irradiance (taud) {dimensionless}",
                          "    1.00;                    !- Sky Clearness",

                          "    SimulationControl,",
                          "    no,                     !- Do Zone Sizing Calculation",
                          "    no,                     !- Do System Sizing Calculation",
                          "    Yes,                    !- Do Plant Sizing Calculation",
                          "    Yes,                    !- Run Simulation for Sizing Periods",
                          "    no;                     !- Run Simulation for Weather File Run Periods",

                          "  Timestep,6;",

                          "  ScheduleTypeLimits,",
                          "    Any Number;              !- Name",

                          "  Schedule:Compact,",
                          "    ALWAYS_ON,               !- Name",
                          "    On/Off,                  !- Schedule Type Limits Name",
                          "    Through: 12/31,          !- Field 1",
                          "    For: AllDays,            !- Field 2",
                          "    Until: 24:00,1;          !- Field 3",

                          "  ScheduleTypeLimits,",
                          "    On/Off,                  !- Name",
                          "    0,                       !- Lower Limit Value",
                          "    1,                       !- Upper Limit Value",
                          "    DISCRETE;                !- Numeric Type",

                          "  CoolingTower:SingleSpeed,",
                          "    TowerWaterSys CoolTower1,!- Name",
                          "    TowerWaterSys Pump-TowerWaterSys CoolTowerNode,  !- Water Inlet Node Name",
                          "    TowerWaterSys Supply Equipment Outlet Node,  !- Water Outlet Node Name",
                          "    ,                        !- Design Water Flow Rate {m3/s}",
                          "    autosize,                !- Design Air Flow Rate {m3/s}",
                          "    autosize,                !- Design Fan Power {W}",
                          "    ,                        !- Design U-Factor Times Area Value {W/K}",
                          "    autocalculate,           !- Free Convection Air Flow Rate {m3/s}",
                          "    ,                        !- Free Convection Air Flow Rate Sizing Factor",
                          "    ,                        !- Free Convection U-Factor Times Area Value {W/K}",
                          "    ,                        !- Free Convection U-Factor Times Area Value Sizing Factor",
                          "    NominalCapacity,         !- Performance Input Method",
                          "    ,                        !- Heat Rejection Capacity and Nominal Capacity Sizing Ratio",
                          "    1E+5,                    !- Nominal Capacity {W}",
                          "    1E+3,                    !- Free Convection Capacity {W}",
                          "    ,                        !- Free Convection Nominal Capacity Sizing Factor",
                          "    35.0,					  !- Design Inlet Air Dry-Bulb Temperature",
                          "    25.6,					  !- Design Inlet Air Wet-Bulb Temperature",
                          "    3.9,                     !- Design Approach Temperature",
                          "    5.5,                     !- Design Range Temperature",
                          "    ,                        !- Basin Heater Capacity {W/K}",
                          "    ,                        !- Basin Heater Setpoint Temperature {C}",
                          "    ,                        !- Basin Heater Operating Schedule Name",
                          "    ,                        !- Evaporation Loss Mode",
                          "    ,                        !- Evaporation Loss Factor {percent/K}",
                          "    ,                        !- Drift Loss Percent {percent}",
                          "    ,                        !- Blowdown Calculation Mode",
                          "    ,                        !- Blowdown Concentration Ratio",
                          "    ,                        !- Blowdown Makeup Water Usage Schedule Name",
                          "    ,                        !- Supply Water Storage Tank Name",
                          "    ,                        !- Outdoor Air Inlet Node Name",
                          "    FluidBypass;             !- Capacity Control",

                          "  Pump:ConstantSpeed,",
                          "    TowerWaterSys Pump,      !- Name",
                          "    TowerWaterSys Supply Inlet Node,  !- Inlet Node Name",
                          "    TowerWaterSys Pump-TowerWaterSys CoolTowerNodeviaConnector,  !- Outlet Node Name",
                          "    0.002,                !- Rated Flow Rate {m3/s}",
                          "    0.1,                  !- Rated Pump Head {Pa}",
                          "    200.0,                !- Rated Power Consumption {W}",
                          "    0.87,                    !- Motor Efficiency",
                          "    0.0,                     !- Fraction of Motor Inefficiencies to Fluid Stream",
                          "    Intermittent;            !- Pump Control Type",

                          "  CondenserEquipmentList,",
                          "    TowerWaterSys Equipment List,  !- Name",
                          "    CoolingTower:SingleSpeed,  !- Equipment 1 Object Type",
                          "    TowerWaterSys CoolTower1;!- Equipment 1 Name",

                          "  CondenserLoop,",
                          "    TowerWaterSys,           !- Name",
                          "    Water,                   !- Fluid Type",
                          "    ,                        !- User Defined Fluid Type",
                          "    TowerWaterSys Loop Operation Scheme List,  !- Condenser Equipment Operation Scheme Name",
                          "    TowerWaterSys Supply Outlet Node,  !- Condenser Loop Temperature Setpoint Node Name",
                          "    80.0,                    !- Maximum Loop Temperature {C}",
                          "    5.0,                     !- Minimum Loop Temperature {C}",
                          "    0.002,                   !- Maximum Loop Flow Rate {m3/s}",
                          "    0.0,                     !- Minimum Loop Flow Rate {m3/s}",
                          "    0.1,                     !- Condenser Loop Volume {m3}",
                          "    TowerWaterSys Supply Inlet Node,  !- Condenser Side Inlet Node Name",
                          "    TowerWaterSys Supply Outlet Node, !- Condenser Side Outlet Node Name",
                          "    TowerWaterSys Supply Branches,    !- Condenser Side Branch List Name",
                          "    TowerWaterSys Supply Connectors,  !- Condenser Side Connector List Name",
                          "    TowerWaterSys Demand Inlet Node,  !- Demand Side Inlet Node Name",
                          "    TowerWaterSys Demand Outlet Node, !- Demand Side Outlet Node Name",
                          "    TowerWaterSys Demand Branches,    !- Condenser Demand Side Branch List Name",
                          "    TowerWaterSys Demand Connectors,  !- Condenser Demand Side Connector List Name",
                          "    SequentialLoad,                   !- Load Distribution Scheme",
                          "    ,;",

                          "  CondenserEquipmentOperationSchemes,",
                          "    TowerWaterSys Loop Operation Scheme List,  !- Name",
                          "    PlantEquipmentOperation:CoolingLoad,  !- Control Scheme 1 Object Type",
                          "    TowerWaterSys Operation Scheme,  !- Control Scheme 1 Name",
                          "    ALWAYS_ON;                       !- Control Scheme 1 Schedule Name",

                          "  PlantEquipmentOperation:CoolingLoad,",
                          "    TowerWaterSys Operation Scheme,  !- Name",
                          "    0.0,                             !- Load Range 1 Lower Limit {W}",
                          "    1000000000000,                   !- Load Range 1 Upper Limit {W}",
                          "    TowerWaterSys Equipment List;    !- Range 1 Equipment List Name",

                          "  SetpointManager:Scheduled,",
                          "    TowerWaterSys Setpoint Manager,  !- Name",
                          "    Temperature,                     !- Control Variable",
                          "    TowerWaterSys Temp Sch,          !- Schedule Name",
                          "    TowerWaterSys Supply Outlet Node;  !- Setpoint Node or NodeList Name",

                          "  Schedule:Compact,",
                          "    TowerWaterSys Temp Sch,      !- Name",
                          "    Any Number,              !- Schedule Type Limits Name",
                          "    THROUGH: 12/31,          !- Field 1",
                          "    FOR: AllDays,            !- Field 2",
                          "    UNTIL: 24:00,30.0;       !- Field 3",

                          "  BranchList,",
                          "    TowerWaterSys Demand Branches,       !- Name",
                          "    TowerWaterSys Demand Inlet Branch,   !- Branch 1 Name",
                          "    TowerWaterSys Demand Load Branch 1,  !- Branch 2 Name",
                          "    TowerWaterSys Demand Bypass Branch,  !- Branch 4 Name",
                          "    TowerWaterSys Demand Outlet Branch;  !- Branch 5 Name",

                          "  BranchList,",
                          "    TowerWaterSys Supply Branches,      !- Name",
                          "    TowerWaterSys Supply Inlet Branch,  !- Branch 1 Name",
                          "    TowerWaterSys Supply Equipment Branch 1,  !- Branch 2 Name",
                          "    TowerWaterSys Supply Equipment Bypass Branch,  !- Branch 4 Name",
                          "    TowerWaterSys Supply Outlet Branch;  !- Branch 5 Name",

                          "  Branch,",
                          "    TowerWaterSys Demand Bypass Branch,  !- Name",
                          "    ,                        !- Pressure Drop Curve Name",
                          "    Pipe:Adiabatic,          !- Component 1 Object Type",
                          "    TowerWaterSys Demand Bypass Pipe,  !- Component 1 Name",
                          "    TowerWaterSys Demand Bypass Pipe Inlet Node,  !- Component 1 Inlet Node Name",
                          "    TowerWaterSys Demand Bypass Pipe Outlet Node;  !- Component 1 Outlet Node Name",

                          "  Branch,",
                          "    TowerWaterSys Demand Inlet Branch,  !- Name",
                          "    ,                        !- Pressure Drop Curve Name",
                          "    Pipe:Adiabatic,          !- Component 1 Object Type",
                          "    TowerWaterSys Demand Inlet Pipe,  !- Component 1 Name",
                          "    TowerWaterSys Demand Inlet Node,  !- Component 1 Inlet Node Name",
                          "    TowerWaterSys Demand Inlet Pipe-TowerWaterSys Demand Mixer;  !- Component 1 Outlet Node Name",

                          "  Branch,",
                          "    TowerWaterSys Demand Load Branch 1,  !- Name",
                          "    ,                        !- Pressure Drop Curve Name",
                          "    LoadProfile:Plant,   !- Component 1 Object Type",
                          "    Load Profile 1,      !- Component 1 Name",
                          "    Demand Load Profile 1 Inlet Node,  !- Component 1 Inlet Node Name",
                          "    Demand Load Profile 1 Outlet Node;  !- Component 1 Outlet Node Name",

                          "  LoadProfile:Plant,",
                          "    Load Profile 1,          !- Name",
                          "    Demand Load Profile 1 Inlet Node,  !- Inlet Node Name",
                          "    Demand Load Profile 1 Outlet Node,  !- Outlet Node Name",
                          "    Load Profile 1 Load Schedule,  !- Load Schedule Name",
                          "    0.002,                   !- Peak Flow Rate {m3/s}",
                          "    Load Profile 1 Flow Frac Schedule;  !- Flow Rate Fraction Schedule Name",

                          "  Schedule:Compact,",
                          "    Load Profile 1 Load Schedule,  !- Name",
                          "    Any Number,              !- Schedule Type Limits Name",
                          "    THROUGH: 12/31,          !- Field 1",
                          "    FOR: AllDays,            !- Field 2",
                          "    UNTIL: 24:00,0.0;        !- Field 3",

                          "  Schedule:Compact,",
                          "    Load Profile 1 Flow Frac Schedule,  !- Name",
                          "    Any Number,              !- Schedule Type Limits Name",
                          "    THROUGH: 12/31,          !- Field 1",
                          "    FOR: AllDays,            !- Field 2",
                          "    UNTIL: 24:00,1.0;        !- Field 3",

                          "  Branch,",
                          "    TowerWaterSys Demand Outlet Branch,  !- Name",
                          "    ,                        !- Pressure Drop Curve Name",
                          "    Pipe:Adiabatic,          !- Component 1 Object Type",
                          "    TowerWaterSys Demand Outlet Pipe,  !- Component 1 Name",
                          "    TowerWaterSys Demand Mixer-TowerWaterSys Demand Outlet Pipe,  !- Component 1 Inlet Node Name",
                          "    TowerWaterSys Demand Outlet Node;  !- Component 1 Outlet Node Name",

                          "  Branch,",
                          "    TowerWaterSys Supply Equipment Branch 1,  !- Name",
                          "    ,                        !- Pressure Drop Curve Name",
                          "    CoolingTower:SingleSpeed,  !- Component 1 Object Type",
                          "    TowerWaterSys CoolTower1,!- Component 1 Name",
                          "    TowerWaterSys Pump-TowerWaterSys CoolTowerNode,  !- Component 1 Inlet Node Name",
                          "    TowerWaterSys Supply Equipment Outlet Node;  !- Component 1 Outlet Node Name",

                          "  Branch,",
                          "    TowerWaterSys Supply Equipment Bypass Branch,  !- Name",
                          "    ,                        !- Pressure Drop Curve Name",
                          "    Pipe:Adiabatic,          !- Component 1 Object Type",
                          "    TowerWaterSys Supply Equipment Bypass Pipe,  !- Component 1 Name",
                          "    TowerWaterSys Supply Equip Bypass Inlet Node,  !- Component 1 Inlet Node Name",
                          "    TowerWaterSys Supply Equip Bypass Outlet Node;  !- Component 1 Outlet Node Name",

                          "  Branch,",
                          "    TowerWaterSys Supply Inlet Branch,  !- Name",
                          "    ,                        !- Pressure Drop Curve Name",
                          "    Pump:ConstantSpeed,      !- Component 1 Object Type",
                          "    TowerWaterSys Pump,      !- Component 1 Name",
                          "    TowerWaterSys Supply Inlet Node,  !- Component 1 Inlet Node Name",
                          "    TowerWaterSys Pump-TowerWaterSys CoolTowerNodeviaConnector;  !- Component 1 Outlet Node Name",

                          "  Branch,",
                          "    TowerWaterSys Supply Outlet Branch,  !- Name",
                          "    ,                        !- Pressure Drop Curve Name",
                          "    Pipe:Adiabatic,          !- Component 1 Object Type",
                          "    TowerWaterSys Supply Outlet Pipe,  !- Component 1 Name",
                          "    TowerWaterSys Supply Mixer-TowerWaterSys Supply Outlet Pipe,  !- Component 1 Inlet Node Name",
                          "    TowerWaterSys Supply Outlet Node;  !- Component 1 Outlet Node Name",

                          "  OutdoorAir:Node,",
                          "    TowerWaterSys CoolTower OA ref Node;  !- Name",

                          "  ConnectorList,",
                          "    TowerWaterSys Demand Connectors,  !- Name",
                          "    Connector:Splitter,      !- Connector 1 Object Type",
                          "    TowerWaterSys Demand Splitter,  !- Connector 1 Name",
                          "    Connector:Mixer,         !- Connector 2 Object Type",
                          "    TowerWaterSys Demand Mixer;  !- Connector 2 Name",

                          "  ConnectorList,",
                          "    TowerWaterSys Supply Connectors,  !- Name",
                          "    Connector:Splitter,      !- Connector 1 Object Type",
                          "    TowerWaterSys Supply Splitter,  !- Connector 1 Name",
                          "    Connector:Mixer,         !- Connector 2 Object Type",
                          "    TowerWaterSys Supply Mixer;  !- Connector 2 Name",

                          "  Connector:Splitter,",
                          "    TowerWaterSys Demand Splitter,  !- Name",
                          "    TowerWaterSys Demand Inlet Branch,  !- Inlet Branch Name",
                          "    TowerWaterSys Demand Load Branch 1,  !- Outlet Branch 1 Name",
                          "    TowerWaterSys Demand Bypass Branch;  !- Outlet Branch 3 Name",

                          "  Connector:Splitter,",
                          "    TowerWaterSys Supply Splitter,  !- Name",
                          "    TowerWaterSys Supply Inlet Branch,  !- Inlet Branch Name",
                          "    TowerWaterSys Supply Equipment Branch 1,  !- Outlet Branch 1 Name",
                          "    TowerWaterSys Supply Equipment Bypass Branch;  !- Outlet Branch 3 Name",

                          "  Connector:Mixer,",
                          "    TowerWaterSys Demand Mixer,  !- Name",
                          "    TowerWaterSys Demand Outlet Branch,  !- Outlet Branch Name",
                          "    TowerWaterSys Demand Load Branch 1,  !- Inlet Branch 1 Name",
                          "    TowerWaterSys Demand Bypass Branch;  !- Inlet Branch 3 Name",

                          "  Connector:Mixer,",
                          "    TowerWaterSys Supply Mixer,  !- Name",
                          "    TowerWaterSys Supply Outlet Branch,  !- Outlet Branch Name",
                          "    TowerWaterSys Supply Equipment Branch 1,  !- Inlet Branch 1 Name",
                          "    TowerWaterSys Supply Equipment Bypass Branch;  !- Inlet Branch 3 Name",

                          "  Pipe:Adiabatic,",
                          "    TowerWaterSys Demand Bypass Pipe,  !- Name",
                          "    TowerWaterSys Demand Bypass Pipe Inlet Node,  !- Inlet Node Name",
                          "    TowerWaterSys Demand Bypass Pipe Outlet Node;  !- Outlet Node Name",

                          "  Pipe:Adiabatic,",
                          "    TowerWaterSys Demand Inlet Pipe,  !- Name",
                          "    TowerWaterSys Demand Inlet Node,  !- Inlet Node Name",
                          "    TowerWaterSys Demand Inlet Pipe-TowerWaterSys Demand Mixer;  !- Outlet Node Name",

                          "  Pipe:Adiabatic,",
                          "    TowerWaterSys Demand Outlet Pipe,  !- Name",
                          "    TowerWaterSys Demand Mixer-TowerWaterSys Demand Outlet Pipe,  !- Inlet Node Name",
                          "    TowerWaterSys Demand Outlet Node;  !- Outlet Node Name",

                          "  Pipe:Adiabatic,",
                          "    TowerWaterSys Supply Equipment Bypass Pipe,  !- Name",
                          "    TowerWaterSys Supply Equip Bypass Inlet Node,  !- Inlet Node Name",
                          "    TowerWaterSys Supply Equip Bypass Outlet Node;  !- Outlet Node Name",

                          "  Pipe:Adiabatic,",
                          "    TowerWaterSys Supply Outlet Pipe,  !- Name",
                          "    TowerWaterSys Supply Mixer-TowerWaterSys Supply Outlet Pipe,  !- Inlet Node Name",
                          "    TowerWaterSys Supply Outlet Node;  !- Outlet Node Name"

        });
    ASSERT_TRUE(process_idf(idf_objects));
    SimulationManager::PostIPProcessing();

    bool ErrorsFound = false;

    DataGlobals::BeginSimFlag = true;
    SimulationManager::GetProjectData(state.outputFiles);
    OutputReportPredefined::SetPredefinedTables();

    // OutputProcessor::TimeValue.allocate(2);
    OutputProcessor::SetupTimePointers("Zone", DataGlobals::TimeStepZone); // Set up Time pointer for HB/Zone Simulation
    OutputProcessor::SetupTimePointers("HVAC", DataHVACGlobals::TimeStepSys);
    createFacilityElectricPowerServiceObject();
    OutputProcessor::GetReportVariableInput(state.outputFiles);
    PlantManager::CheckIfAnyPlant();
    BranchInputManager::ManageBranchInput(state.dataBranchInputManager); // just gets input and returns.

    DataGlobals::DoingSizing = false;
    DataGlobals::KickOffSimulation = true;

    WeatherManager::ResetEnvironmentCounter();
    SimulationManager::SetupSimulation(state, ErrorsFound);
    CondenserLoopTowers::GetTowerInput();

    // sized using user inputs in cooling tower instead of plant sizing object
    dataCondenserLoopTowers.towers(1).SizeTower();

    // input not needed for sizing
    EXPECT_FALSE(dataCondenserLoopTowers.towers(1).HighSpeedTowerUAWasAutoSized);
    EXPECT_NEAR(dataCondenserLoopTowers.towers(1).HighSpeedTowerUA, 9595.0, 1.0); // nominal capacity input was 100 kW, approach, 3.9K, range 5.5K

    // input not needed for sizing
    EXPECT_FALSE(dataCondenserLoopTowers.towers(1).DesignWaterFlowRateWasAutoSized);
    EXPECT_NEAR(dataCondenserLoopTowers.towers(1).DesignWaterFlowRate, 0.005382, 0.00001);
    EXPECT_DOUBLE_EQ(dataCondenserLoopTowers.towers(1).DesignWaterFlowRate, 5.382e-8 * dataCondenserLoopTowers.towers(1).TowerNominalCapacity);

    // autosized input
    EXPECT_TRUE(dataCondenserLoopTowers.towers(1).HighSpeedAirFlowRateWasAutoSized);
    EXPECT_NEAR(dataCondenserLoopTowers.towers(1).HighSpeedAirFlowRate, 2.8262, 0.0001);
    EXPECT_DOUBLE_EQ(dataCondenserLoopTowers.towers(1).HighSpeedAirFlowRate,
                     dataCondenserLoopTowers.towers(1).HighSpeedFanPower * 0.5 * (101325.0 / DataEnvironment::StdBaroPress) / 190.0);

    // autosized input
    EXPECT_TRUE(dataCondenserLoopTowers.towers(1).HighSpeedFanPowerWasAutoSized);
    EXPECT_DOUBLE_EQ(dataCondenserLoopTowers.towers(1).HighSpeedFanPower, 1050);
    EXPECT_DOUBLE_EQ(dataCondenserLoopTowers.towers(1).HighSpeedFanPower, 0.0105 * dataCondenserLoopTowers.towers(1).TowerNominalCapacity);

    // autocalculate input
    EXPECT_TRUE(dataCondenserLoopTowers.towers(1).FreeConvAirFlowRateWasAutoSized);
    EXPECT_NEAR(dataCondenserLoopTowers.towers(1).FreeConvAirFlowRate, 0.28262, 0.00001);
    EXPECT_DOUBLE_EQ(dataCondenserLoopTowers.towers(1).FreeConvAirFlowRate,
                     dataCondenserLoopTowers.towers(1).FreeConvAirFlowRateSizingFactor * dataCondenserLoopTowers.towers(1).HighSpeedAirFlowRate);
}

TEST_F(EnergyPlusFixture, CondenserLoopTowers_TwoSpeedUserInputTowerSizing)
{
    std::string const idf_objects =
        delimited_string({"  Site:Location,",
                          "    USA IL-CHICAGO-OHARE,    !- Name",
                          "    41.77,                   !- Latitude {deg}",
                          "    -87.75,                  !- Longitude {deg}",
                          "    -6.00,                   !- Time Zone {hr}",
                          "    190;                     !- Elevation {m}",

                          "  SizingPeriod:DesignDay,",
                          "    CHICAGO Ann Htg 99.6% Condns DB,  !- Name",
                          "    1,                       !- Month",
                          "    21,                      !- Day of Month",
                          "    WinterDesignDay,         !- Day Type",
                          "    -20.6,                   !- Maximum Dry-Bulb Temperature {C}",
                          "    0.0,                     !- Daily Dry-Bulb Temperature Range {deltaC}",
                          "    ,                        !- Dry-Bulb Temperature Range Modifier Type",
                          "    ,                        !- Dry-Bulb Temperature Range Modifier Day Schedule Name",
                          "    Wetbulb,                 !- Humidity Condition Type",
                          "    -20.6,                   !- Wetbulb or DewPoint at Maximum Dry-Bulb {C}",
                          "    ,                        !- Humidity Condition Day Schedule Name",
                          "    ,                        !- Humidity Ratio at Maximum Dry-Bulb {kgWater/kgDryAir}",
                          "    ,                        !- Enthalpy at Maximum Dry-Bulb {J/kg}",
                          "    ,                        !- Daily Wet-Bulb Temperature Range {deltaC}",
                          "    99063.,                  !- Barometric Pressure {Pa}",
                          "    4.9,                     !- Wind Speed {m/s}",
                          "    270,                     !- Wind Direction {deg}",
                          "    No,                      !- Rain Indicator",
                          "    No,                      !- Snow Indicator",
                          "    No,                      !- Daylight Saving Time Indicator",
                          "    ASHRAEClearSky,          !- Solar Model Indicator",
                          "    ,                        !- Beam Solar Day Schedule Name",
                          "    ,                        !- Diffuse Solar Day Schedule Name",
                          "    ,                        !- ASHRAE Clear Sky Optical Depth for Beam Irradiance (taub) {dimensionless}",
                          "    ,                        !- ASHRAE Clear Sky Optical Depth for Diffuse Irradiance (taud) {dimensionless}",
                          "    0.00;                    !- Sky Clearness",

                          "  SizingPeriod:DesignDay,",
                          "    CHICAGO Ann Clg .4% Condns WB=>MDB,  !- Name",
                          "    7,                       !- Month",
                          "    21,                      !- Day of Month",
                          "    SummerDesignDay,         !- Day Type",
                          "    31.2,                    !- Maximum Dry-Bulb Temperature {C}",
                          "    10.7,                    !- Daily Dry-Bulb Temperature Range {deltaC}",
                          "    ,                        !- Dry-Bulb Temperature Range Modifier Type",
                          "    ,                        !- Dry-Bulb Temperature Range Modifier Day Schedule Name",
                          "    Wetbulb,                 !- Humidity Condition Type",
                          "    25.5,                    !- Wetbulb or DewPoint at Maximum Dry-Bulb {C}",
                          "    ,                        !- Humidity Condition Day Schedule Name",
                          "    ,                        !- Humidity Ratio at Maximum Dry-Bulb {kgWater/kgDryAir}",
                          "    ,                        !- Enthalpy at Maximum Dry-Bulb {J/kg}",
                          "    ,                        !- Daily Wet-Bulb Temperature Range {deltaC}",
                          "    99063.,                  !- Barometric Pressure {Pa}",
                          "    5.3,                     !- Wind Speed {m/s}",
                          "    230,                     !- Wind Direction {deg}",
                          "    No,                      !- Rain Indicator",
                          "    No,                      !- Snow Indicator",
                          "    No,                      !- Daylight Saving Time Indicator",
                          "    ASHRAEClearSky,          !- Solar Model Indicator",
                          "    ,                        !- Beam Solar Day Schedule Name",
                          "    ,                        !- Diffuse Solar Day Schedule Name",
                          "    ,                        !- ASHRAE Clear Sky Optical Depth for Beam Irradiance (taub) {dimensionless}",
                          "    ,                        !- ASHRAE Clear Sky Optical Depth for Diffuse Irradiance (taud) {dimensionless}",
                          "    1.00;                    !- Sky Clearness",

                          "    SimulationControl,",
                          "    no,                     !- Do Zone Sizing Calculation",
                          "    no,                     !- Do System Sizing Calculation",
                          "    Yes,                    !- Do Plant Sizing Calculation",
                          "    Yes,                    !- Run Simulation for Sizing Periods",
                          "    no;                     !- Run Simulation for Weather File Run Periods",

                          "  Timestep,6;",

                          "  ScheduleTypeLimits,",
                          "    Any Number;              !- Name",

                          "  Schedule:Compact,",
                          "    ALWAYS_ON,               !- Name",
                          "    On/Off,                  !- Schedule Type Limits Name",
                          "    Through: 12/31,          !- Field 1",
                          "    For: AllDays,            !- Field 2",
                          "    Until: 24:00,1;          !- Field 3",

                          "  ScheduleTypeLimits,",
                          "    On/Off,                  !- Name",
                          "    0,                       !- Lower Limit Value",
                          "    1,                       !- Upper Limit Value",
                          "    DISCRETE;                !- Numeric Type",

                          "  CoolingTower:TwoSpeed,",
                          "    TowerWaterSys CoolTower1,!- Name",
                          "    TowerWaterSys Pump-TowerWaterSys CoolTowerNode,  !- Water Inlet Node Name",
                          "    TowerWaterSys Supply Equipment Outlet Node,  !- Water Outlet Node Name",
                          "    ,                        !- Design Water Flow Rate {m3/s}",
                          "    AUTOSIZE,                !- High Fan Speed Air Flow Rate {m3/s}",
                          "    AUTOSIZE,                !- High Fan Speed Fan Power {W}",
                          "    ,                        !- High Fan Speed U-Factor Times Area Value {W/K}",
                          "    autocalculate,           !- Low Fan Speed Air Flow Rate {m3/s}",
                          "    ,                        !- Low Fan Speed Air Flow Rate Sizing Factor",
                          "    AUTOSIZE,                !- Low Fan Speed Fan Power {W}",
                          "    ,                        !- Low Fan Speed Fan Power Sizing Factor",
                          "    AUTOSIZE,                !- Low Fan Speed U-Factor Times Area Value {W/K}",
                          "    ,                        !- Low Fan Speed U-Factor Times Area Sizing Factor",
                          "    0.9,                     !- Free Convection Regime Air Flow Rate {m3/s}",
                          "    ,                        !- Free Convection Regime Air Flow Rate Sizing Factor",
                          "    autocalculate,           !- Free Convection Regime U-Factor Times Area Value {W/K}",
                          "    ,                        !- Free Convection U-Factor Times Area Value Sizing Factor",
                          "    NominalCapacity,         !- Performance Input Method",
                          "    ,                        !- Heat Rejection Capacity and Nominal Capacity Sizing Ratio",
                          "    1E+5,                    !- High Speed Nominal Capacity {W}",
                          "    1E+4,                    !- Low Speed Nominal Capacity {W}",
                          "    ,                        !- Low Speed Nominal Capacity Sizing Factor",
                          "    5E+3,                    !- Free Convection Nominal Capacity {W}",
                          "    ,                        !- Free Convection Nominal Capacity Sizing Factor",
                          "    35.0,					  !- Design Inlet Air Dry-Bulb Temperature",
                          "    25.6,					  !- Design Inlet Air Wet-Bulb Temperature",
                          "    3.9,                     !- Design Approach Temperature",
                          "    5.5,                     !- Design Range Temperature",
                          "    ,                        !- Basin Heater Capacity {W/K}",
                          "    ,                        !- Basin Heater Setpoint Temperature {C}",
                          "    ,                        !- Basin Heater Operating Schedule Name",
                          "    ,                        !- Evaporation Loss Mode",
                          "    ,                        !- Evaporation Loss Factor {percent/K}",
                          "    ,                        !- Drift Loss Percent {percent}",
                          "    ,                        !- Blowdown Calculation Mode",
                          "    ,                        !- Blowdown Concentration Ratio",
                          "    ,                        !- Blowdown Makeup Water Usage Schedule Name",
                          "    ,                        !- Supply Water Storage Tank Name",
                          "    ;                        !- Outdoor Air Inlet Node Name",

                          "  Pump:ConstantSpeed,",
                          "    TowerWaterSys Pump,      !- Name",
                          "    TowerWaterSys Supply Inlet Node,  !- Inlet Node Name",
                          "    TowerWaterSys Pump-TowerWaterSys CoolTowerNodeviaConnector,  !- Outlet Node Name",
                          "    0.002,                !- Rated Flow Rate {m3/s}",
                          "    0.1,                  !- Rated Pump Head {Pa}",
                          "    200.0,                !- Rated Power Consumption {W}",
                          "    0.87,                    !- Motor Efficiency",
                          "    0.0,                     !- Fraction of Motor Inefficiencies to Fluid Stream",
                          "    Intermittent;            !- Pump Control Type",

                          "  CondenserEquipmentList,",
                          "    TowerWaterSys Equipment List,  !- Name",
                          "    CoolingTower:TwoSpeed,   !- Equipment 1 Object Type",
                          "    TowerWaterSys CoolTower1;!- Equipment 1 Name",

                          "  CondenserLoop,",
                          "    TowerWaterSys,           !- Name",
                          "    Water,                   !- Fluid Type",
                          "    ,                        !- User Defined Fluid Type",
                          "    TowerWaterSys Loop Operation Scheme List,  !- Condenser Equipment Operation Scheme Name",
                          "    TowerWaterSys Supply Outlet Node,  !- Condenser Loop Temperature Setpoint Node Name",
                          "    80.0,                    !- Maximum Loop Temperature {C}",
                          "    5.0,                     !- Minimum Loop Temperature {C}",
                          "    0.002,                   !- Maximum Loop Flow Rate {m3/s}",
                          "    0.0,                     !- Minimum Loop Flow Rate {m3/s}",
                          "    0.1,                     !- Condenser Loop Volume {m3}",
                          "    TowerWaterSys Supply Inlet Node,  !- Condenser Side Inlet Node Name",
                          "    TowerWaterSys Supply Outlet Node, !- Condenser Side Outlet Node Name",
                          "    TowerWaterSys Supply Branches,    !- Condenser Side Branch List Name",
                          "    TowerWaterSys Supply Connectors,  !- Condenser Side Connector List Name",
                          "    TowerWaterSys Demand Inlet Node,  !- Demand Side Inlet Node Name",
                          "    TowerWaterSys Demand Outlet Node, !- Demand Side Outlet Node Name",
                          "    TowerWaterSys Demand Branches,    !- Condenser Demand Side Branch List Name",
                          "    TowerWaterSys Demand Connectors,  !- Condenser Demand Side Connector List Name",
                          "    SequentialLoad,,;                   !- Load Distribution Scheme",

                          "  CondenserEquipmentOperationSchemes,",
                          "    TowerWaterSys Loop Operation Scheme List,  !- Name",
                          "    PlantEquipmentOperation:CoolingLoad,  !- Control Scheme 1 Object Type",
                          "    TowerWaterSys Operation Scheme,  !- Control Scheme 1 Name",
                          "    ALWAYS_ON;                       !- Control Scheme 1 Schedule Name",

                          "  PlantEquipmentOperation:CoolingLoad,",
                          "    TowerWaterSys Operation Scheme,  !- Name",
                          "    0.0,                             !- Load Range 1 Lower Limit {W}",
                          "    1000000000000,                   !- Load Range 1 Upper Limit {W}",
                          "    TowerWaterSys Equipment List;    !- Range 1 Equipment List Name",

                          "  SetpointManager:Scheduled,",
                          "    TowerWaterSys Setpoint Manager,  !- Name",
                          "    Temperature,                     !- Control Variable",
                          "    TowerWaterSys Temp Sch,          !- Schedule Name",
                          "    TowerWaterSys Supply Outlet Node;  !- Setpoint Node or NodeList Name",

                          "  Schedule:Compact,",
                          "    TowerWaterSys Temp Sch,      !- Name",
                          "    Any Number,              !- Schedule Type Limits Name",
                          "    THROUGH: 12/31,          !- Field 1",
                          "    FOR: AllDays,            !- Field 2",
                          "    UNTIL: 24:00,30.0;       !- Field 3",

                          "  BranchList,",
                          "    TowerWaterSys Demand Branches,       !- Name",
                          "    TowerWaterSys Demand Inlet Branch,   !- Branch 1 Name",
                          "    TowerWaterSys Demand Load Branch 1,  !- Branch 2 Name",
                          "    TowerWaterSys Demand Bypass Branch,  !- Branch 4 Name",
                          "    TowerWaterSys Demand Outlet Branch;  !- Branch 5 Name",

                          "  BranchList,",
                          "    TowerWaterSys Supply Branches,      !- Name",
                          "    TowerWaterSys Supply Inlet Branch,  !- Branch 1 Name",
                          "    TowerWaterSys Supply Equipment Branch 1,  !- Branch 2 Name",
                          "    TowerWaterSys Supply Equipment Bypass Branch,  !- Branch 4 Name",
                          "    TowerWaterSys Supply Outlet Branch;  !- Branch 5 Name",

                          "  Branch,",
                          "    TowerWaterSys Demand Bypass Branch,  !- Name",
                          "    ,                        !- Pressure Drop Curve Name",
                          "    Pipe:Adiabatic,          !- Component 1 Object Type",
                          "    TowerWaterSys Demand Bypass Pipe,  !- Component 1 Name",
                          "    TowerWaterSys Demand Bypass Pipe Inlet Node,  !- Component 1 Inlet Node Name",
                          "    TowerWaterSys Demand Bypass Pipe Outlet Node;  !- Component 1 Outlet Node Name",

                          "  Branch,",
                          "    TowerWaterSys Demand Inlet Branch,  !- Name",
                          "    ,                        !- Pressure Drop Curve Name",
                          "    Pipe:Adiabatic,          !- Component 1 Object Type",
                          "    TowerWaterSys Demand Inlet Pipe,  !- Component 1 Name",
                          "    TowerWaterSys Demand Inlet Node,  !- Component 1 Inlet Node Name",
                          "    TowerWaterSys Demand Inlet Pipe-TowerWaterSys Demand Mixer;  !- Component 1 Outlet Node Name",

                          "  Branch,",
                          "    TowerWaterSys Demand Load Branch 1,  !- Name",
                          "    ,                        !- Pressure Drop Curve Name",
                          "    LoadProfile:Plant,   !- Component 1 Object Type",
                          "    Load Profile 1,      !- Component 1 Name",
                          "    Demand Load Profile 1 Inlet Node,  !- Component 1 Inlet Node Name",
                          "    Demand Load Profile 1 Outlet Node;  !- Component 1 Outlet Node Name",

                          "  LoadProfile:Plant,",
                          "    Load Profile 1,          !- Name",
                          "    Demand Load Profile 1 Inlet Node,  !- Inlet Node Name",
                          "    Demand Load Profile 1 Outlet Node,  !- Outlet Node Name",
                          "    Load Profile 1 Load Schedule,  !- Load Schedule Name",
                          "    0.002,                   !- Peak Flow Rate {m3/s}",
                          "    Load Profile 1 Flow Frac Schedule;  !- Flow Rate Fraction Schedule Name",

                          "  Schedule:Compact,",
                          "    Load Profile 1 Load Schedule,  !- Name",
                          "    Any Number,              !- Schedule Type Limits Name",
                          "    THROUGH: 12/31,          !- Field 1",
                          "    FOR: AllDays,            !- Field 2",
                          "    UNTIL: 24:00,0.0;        !- Field 3",

                          "  Schedule:Compact,",
                          "    Load Profile 1 Flow Frac Schedule,  !- Name",
                          "    Any Number,              !- Schedule Type Limits Name",
                          "    THROUGH: 12/31,          !- Field 1",
                          "    FOR: AllDays,            !- Field 2",
                          "    UNTIL: 24:00,1.0;        !- Field 3",

                          "  Branch,",
                          "    TowerWaterSys Demand Outlet Branch,  !- Name",
                          "    ,                        !- Pressure Drop Curve Name",
                          "    Pipe:Adiabatic,          !- Component 1 Object Type",
                          "    TowerWaterSys Demand Outlet Pipe,  !- Component 1 Name",
                          "    TowerWaterSys Demand Mixer-TowerWaterSys Demand Outlet Pipe,  !- Component 1 Inlet Node Name",
                          "    TowerWaterSys Demand Outlet Node;  !- Component 1 Outlet Node Name",

                          "  Branch,",
                          "    TowerWaterSys Supply Equipment Branch 1,  !- Name",
                          "    ,                        !- Pressure Drop Curve Name",
                          "    CoolingTower:TwoSpeed,  !- Component 1 Object Type",
                          "    TowerWaterSys CoolTower1,!- Component 1 Name",
                          "    TowerWaterSys Pump-TowerWaterSys CoolTowerNode,  !- Component 1 Inlet Node Name",
                          "    TowerWaterSys Supply Equipment Outlet Node;  !- Component 1 Outlet Node Name",

                          "  Branch,",
                          "    TowerWaterSys Supply Equipment Bypass Branch,  !- Name",
                          "    ,                        !- Pressure Drop Curve Name",
                          "    Pipe:Adiabatic,          !- Component 1 Object Type",
                          "    TowerWaterSys Supply Equipment Bypass Pipe,  !- Component 1 Name",
                          "    TowerWaterSys Supply Equip Bypass Inlet Node,  !- Component 1 Inlet Node Name",
                          "    TowerWaterSys Supply Equip Bypass Outlet Node;  !- Component 1 Outlet Node Name",

                          "  Branch,",
                          "    TowerWaterSys Supply Inlet Branch,  !- Name",
                          "    ,                        !- Pressure Drop Curve Name",
                          "    Pump:ConstantSpeed,      !- Component 1 Object Type",
                          "    TowerWaterSys Pump,      !- Component 1 Name",
                          "    TowerWaterSys Supply Inlet Node,  !- Component 1 Inlet Node Name",
                          "    TowerWaterSys Pump-TowerWaterSys CoolTowerNodeviaConnector;  !- Component 1 Outlet Node Name",

                          "  Branch,",
                          "    TowerWaterSys Supply Outlet Branch,  !- Name",
                          "    ,                        !- Pressure Drop Curve Name",
                          "    Pipe:Adiabatic,          !- Component 1 Object Type",
                          "    TowerWaterSys Supply Outlet Pipe,  !- Component 1 Name",
                          "    TowerWaterSys Supply Mixer-TowerWaterSys Supply Outlet Pipe,  !- Component 1 Inlet Node Name",
                          "    TowerWaterSys Supply Outlet Node;  !- Component 1 Outlet Node Name",

                          "  OutdoorAir:Node,",
                          "    TowerWaterSys CoolTower OA ref Node;  !- Name",

                          "  ConnectorList,",
                          "    TowerWaterSys Demand Connectors,  !- Name",
                          "    Connector:Splitter,      !- Connector 1 Object Type",
                          "    TowerWaterSys Demand Splitter,  !- Connector 1 Name",
                          "    Connector:Mixer,         !- Connector 2 Object Type",
                          "    TowerWaterSys Demand Mixer;  !- Connector 2 Name",

                          "  ConnectorList,",
                          "    TowerWaterSys Supply Connectors,  !- Name",
                          "    Connector:Splitter,      !- Connector 1 Object Type",
                          "    TowerWaterSys Supply Splitter,  !- Connector 1 Name",
                          "    Connector:Mixer,         !- Connector 2 Object Type",
                          "    TowerWaterSys Supply Mixer;  !- Connector 2 Name",

                          "  Connector:Splitter,",
                          "    TowerWaterSys Demand Splitter,  !- Name",
                          "    TowerWaterSys Demand Inlet Branch,  !- Inlet Branch Name",
                          "    TowerWaterSys Demand Load Branch 1,  !- Outlet Branch 1 Name",
                          "    TowerWaterSys Demand Bypass Branch;  !- Outlet Branch 3 Name",

                          "  Connector:Splitter,",
                          "    TowerWaterSys Supply Splitter,  !- Name",
                          "    TowerWaterSys Supply Inlet Branch,  !- Inlet Branch Name",
                          "    TowerWaterSys Supply Equipment Branch 1,  !- Outlet Branch 1 Name",
                          "    TowerWaterSys Supply Equipment Bypass Branch;  !- Outlet Branch 3 Name",

                          "  Connector:Mixer,",
                          "    TowerWaterSys Demand Mixer,  !- Name",
                          "    TowerWaterSys Demand Outlet Branch,  !- Outlet Branch Name",
                          "    TowerWaterSys Demand Load Branch 1,  !- Inlet Branch 1 Name",
                          "    TowerWaterSys Demand Bypass Branch;  !- Inlet Branch 3 Name",

                          "  Connector:Mixer,",
                          "    TowerWaterSys Supply Mixer,  !- Name",
                          "    TowerWaterSys Supply Outlet Branch,  !- Outlet Branch Name",
                          "    TowerWaterSys Supply Equipment Branch 1,  !- Inlet Branch 1 Name",
                          "    TowerWaterSys Supply Equipment Bypass Branch;  !- Inlet Branch 3 Name",

                          "  Pipe:Adiabatic,",
                          "    TowerWaterSys Demand Bypass Pipe,  !- Name",
                          "    TowerWaterSys Demand Bypass Pipe Inlet Node,  !- Inlet Node Name",
                          "    TowerWaterSys Demand Bypass Pipe Outlet Node;  !- Outlet Node Name",

                          "  Pipe:Adiabatic,",
                          "    TowerWaterSys Demand Inlet Pipe,  !- Name",
                          "    TowerWaterSys Demand Inlet Node,  !- Inlet Node Name",
                          "    TowerWaterSys Demand Inlet Pipe-TowerWaterSys Demand Mixer;  !- Outlet Node Name",

                          "  Pipe:Adiabatic,",
                          "    TowerWaterSys Demand Outlet Pipe,  !- Name",
                          "    TowerWaterSys Demand Mixer-TowerWaterSys Demand Outlet Pipe,  !- Inlet Node Name",
                          "    TowerWaterSys Demand Outlet Node;  !- Outlet Node Name",

                          "  Pipe:Adiabatic,",
                          "    TowerWaterSys Supply Equipment Bypass Pipe,  !- Name",
                          "    TowerWaterSys Supply Equip Bypass Inlet Node,  !- Inlet Node Name",
                          "    TowerWaterSys Supply Equip Bypass Outlet Node;  !- Outlet Node Name",

                          "  Pipe:Adiabatic,",
                          "    TowerWaterSys Supply Outlet Pipe,  !- Name",
                          "    TowerWaterSys Supply Mixer-TowerWaterSys Supply Outlet Pipe,  !- Inlet Node Name",
                          "    TowerWaterSys Supply Outlet Node;  !- Outlet Node Name"

        });
    ASSERT_TRUE(process_idf(idf_objects));
    SimulationManager::PostIPProcessing();

    bool ErrorsFound = false;

    DataGlobals::BeginSimFlag = true;
    SimulationManager::GetProjectData(state.outputFiles);
    OutputReportPredefined::SetPredefinedTables();

    // OutputProcessor::TimeValue.allocate(2);
    OutputProcessor::SetupTimePointers("Zone", DataGlobals::TimeStepZone); // Set up Time pointer for HB/Zone Simulation
    OutputProcessor::SetupTimePointers("HVAC", DataHVACGlobals::TimeStepSys);
    createFacilityElectricPowerServiceObject();
    OutputProcessor::GetReportVariableInput(state.outputFiles);
    PlantManager::CheckIfAnyPlant();
    BranchInputManager::ManageBranchInput(state.dataBranchInputManager); // just gets input and returns.

    DataGlobals::DoingSizing = false;
    DataGlobals::KickOffSimulation = true;

    WeatherManager::ResetEnvironmentCounter();
    SimulationManager::SetupSimulation(state, ErrorsFound);
    CondenserLoopTowers::GetTowerInput();

    // sized using user inputs in cooling tower instead of plant sizing object
    dataCondenserLoopTowers.towers(1).SizeTower();

    // input not needed for sizing (NOT WasAutoSized)
    EXPECT_FALSE(dataCondenserLoopTowers.towers(1).HighSpeedTowerUAWasAutoSized);
    EXPECT_NEAR(dataCondenserLoopTowers.towers(1).HighSpeedTowerUA, 9595.55, 1.0); // nominal capacity input was 100 kW, approach, 3.9K, range 5.5K

    // input not needed for sizing (NOT WasAutoSized)
    EXPECT_FALSE(dataCondenserLoopTowers.towers(1).DesignWaterFlowRateWasAutoSized);
    EXPECT_NEAR(dataCondenserLoopTowers.towers(1).DesignWaterFlowRate, 0.005382, 0.00001);
    EXPECT_DOUBLE_EQ(dataCondenserLoopTowers.towers(1).DesignWaterFlowRate, 5.382e-8 * dataCondenserLoopTowers.towers(1).TowerNominalCapacity);

    // autosized input
    EXPECT_TRUE(dataCondenserLoopTowers.towers(1).HighSpeedAirFlowRateWasAutoSized);
    EXPECT_NEAR(dataCondenserLoopTowers.towers(1).HighSpeedAirFlowRate, 2.8262, 0.0001);
    EXPECT_DOUBLE_EQ(dataCondenserLoopTowers.towers(1).HighSpeedAirFlowRate,
                     dataCondenserLoopTowers.towers(1).HighSpeedFanPower * 0.5 * (101325.0 / DataEnvironment::StdBaroPress) / 190.0);

    // autosized input
    EXPECT_TRUE(dataCondenserLoopTowers.towers(1).HighSpeedFanPowerWasAutoSized);
    EXPECT_DOUBLE_EQ(dataCondenserLoopTowers.towers(1).HighSpeedFanPower, 1050);
    EXPECT_DOUBLE_EQ(dataCondenserLoopTowers.towers(1).HighSpeedFanPower, 0.0105 * dataCondenserLoopTowers.towers(1).TowerNominalCapacity);

    // autosized input
    EXPECT_TRUE(dataCondenserLoopTowers.towers(1).LowSpeedAirFlowRateWasAutoSized);
    EXPECT_NEAR(dataCondenserLoopTowers.towers(1).LowSpeedAirFlowRate, 1.4131, 0.0001);
    EXPECT_DOUBLE_EQ(dataCondenserLoopTowers.towers(1).LowSpeedAirFlowRate,
                     dataCondenserLoopTowers.towers(1).HighSpeedAirFlowRate * dataCondenserLoopTowers.towers(1).LowSpeedAirFlowRateSizingFactor);

    // autosized input
    EXPECT_TRUE(dataCondenserLoopTowers.towers(1).LowSpeedTowerUAWasAutoSized);
    EXPECT_NEAR(dataCondenserLoopTowers.towers(1).LowSpeedTowerUA, 346.0, 1.0);

    // autosized input
    EXPECT_TRUE(dataCondenserLoopTowers.towers(1).LowSpeedFanPowerWasAutoSized);
    EXPECT_DOUBLE_EQ(dataCondenserLoopTowers.towers(1).LowSpeedFanPower, 168);
    EXPECT_DOUBLE_EQ(dataCondenserLoopTowers.towers(1).LowSpeedFanPower,
                     dataCondenserLoopTowers.towers(1).LowSpeedFanPowerSizingFactor * dataCondenserLoopTowers.towers(1).HighSpeedFanPower);

    // autosized input
    EXPECT_TRUE(dataCondenserLoopTowers.towers(1).FreeConvTowerUAWasAutoSized);
    EXPECT_NEAR(dataCondenserLoopTowers.towers(1).FreeConvTowerUA, 168.0, 1.0);
}

TEST_F(EnergyPlusFixture, CondenserLoopTowers_MerkelUserInputTowerSizing)
{
    std::string const idf_objects = delimited_string(
        {"  Site:Location,",
         "    USA IL-CHICAGO-OHARE,    !- Name",
         "    41.77,                   !- Latitude {deg}",
         "    -87.75,                  !- Longitude {deg}",
         "    -6.00,                   !- Time Zone {hr}",
         "    190;                     !- Elevation {m}",

         "  SizingPeriod:DesignDay,",
         "    CHICAGO Ann Htg 99.6% Condns DB,  !- Name",
         "    1,                       !- Month",
         "    21,                      !- Day of Month",
         "    WinterDesignDay,         !- Day Type",
         "    -20.6,                   !- Maximum Dry-Bulb Temperature {C}",
         "    0.0,                     !- Daily Dry-Bulb Temperature Range {deltaC}",
         "    ,                        !- Dry-Bulb Temperature Range Modifier Type",
         "    ,                        !- Dry-Bulb Temperature Range Modifier Day Schedule Name",
         "    Wetbulb,                 !- Humidity Condition Type",
         "    -20.6,                   !- Wetbulb or DewPoint at Maximum Dry-Bulb {C}",
         "    ,                        !- Humidity Condition Day Schedule Name",
         "    ,                        !- Humidity Ratio at Maximum Dry-Bulb {kgWater/kgDryAir}",
         "    ,                        !- Enthalpy at Maximum Dry-Bulb {J/kg}",
         "    ,                        !- Daily Wet-Bulb Temperature Range {deltaC}",
         "    99063.,                  !- Barometric Pressure {Pa}",
         "    4.9,                     !- Wind Speed {m/s}",
         "    270,                     !- Wind Direction {deg}",
         "    No,                      !- Rain Indicator",
         "    No,                      !- Snow Indicator",
         "    No,                      !- Daylight Saving Time Indicator",
         "    ASHRAEClearSky,          !- Solar Model Indicator",
         "    ,                        !- Beam Solar Day Schedule Name",
         "    ,                        !- Diffuse Solar Day Schedule Name",
         "    ,                        !- ASHRAE Clear Sky Optical Depth for Beam Irradiance (taub) {dimensionless}",
         "    ,                        !- ASHRAE Clear Sky Optical Depth for Diffuse Irradiance (taud) {dimensionless}",
         "    0.00;                    !- Sky Clearness",

         "  SizingPeriod:DesignDay,",
         "    CHICAGO Ann Clg .4% Condns WB=>MDB,  !- Name",
         "    7,                       !- Month",
         "    21,                      !- Day of Month",
         "    SummerDesignDay,         !- Day Type",
         "    31.2,                    !- Maximum Dry-Bulb Temperature {C}",
         "    10.7,                    !- Daily Dry-Bulb Temperature Range {deltaC}",
         "    ,                        !- Dry-Bulb Temperature Range Modifier Type",
         "    ,                        !- Dry-Bulb Temperature Range Modifier Day Schedule Name",
         "    Wetbulb,                 !- Humidity Condition Type",
         "    25.5,                    !- Wetbulb or DewPoint at Maximum Dry-Bulb {C}",
         "    ,                        !- Humidity Condition Day Schedule Name",
         "    ,                        !- Humidity Ratio at Maximum Dry-Bulb {kgWater/kgDryAir}",
         "    ,                        !- Enthalpy at Maximum Dry-Bulb {J/kg}",
         "    ,                        !- Daily Wet-Bulb Temperature Range {deltaC}",
         "    99063.,                  !- Barometric Pressure {Pa}",
         "    5.3,                     !- Wind Speed {m/s}",
         "    230,                     !- Wind Direction {deg}",
         "    No,                      !- Rain Indicator",
         "    No,                      !- Snow Indicator",
         "    No,                      !- Daylight Saving Time Indicator",
         "    ASHRAEClearSky,          !- Solar Model Indicator",
         "    ,                        !- Beam Solar Day Schedule Name",
         "    ,                        !- Diffuse Solar Day Schedule Name",
         "    ,                        !- ASHRAE Clear Sky Optical Depth for Beam Irradiance (taub) {dimensionless}",
         "    ,                        !- ASHRAE Clear Sky Optical Depth for Diffuse Irradiance (taud) {dimensionless}",
         "    1.00;                    !- Sky Clearness",

         "    SimulationControl,",
         "    no,                     !- Do Zone Sizing Calculation",
         "    no,                     !- Do System Sizing Calculation",
         "    no,                     !- Do Plant Sizing Calculation",
         "    Yes,                     !- Run Simulation for Sizing Periods",
         "    no;                     !- Run Simulation for Weather File Run Periods",

         "  Timestep,6;",

         "  ScheduleTypeLimits,",
         "    Any Number;              !- Name",

         "  Schedule:Compact,",
         "    ALWAYS_ON,               !- Name",
         "    On/Off,                  !- Schedule Type Limits Name",
         "    Through: 12/31,          !- Field 1",
         "    For: AllDays,            !- Field 2",
         "    Until: 24:00,1;          !- Field 3",

         "  ScheduleTypeLimits,",
         "    On/Off,                  !- Name",
         "    0,                       !- Lower Limit Value",
         "    1,                       !- Upper Limit Value",
         "    DISCRETE;                !- Numeric Type",

         "  CoolingTower:VariableSpeed:Merkel,",
         "    TowerWaterSys CoolTower1,!- Name",
         "    TowerWaterSys Pump-TowerWaterSys CoolTowerNode,  !- Water Inlet Node Name",
         "    TowerWaterSys Supply Equipment Outlet Node,  !- Water Outlet Node Name",
         "    NominalCapacity,         !- Performance Input Method",
         "    1.25,                    !- Heat Rejection Capacity and Nominal Capacity Sizing Ratio",
         "    1E+5,                    !- Nominal Capacity {W}",
         "    autocalculate,           !- Free Convection Nominal Capacity {W}",
         "    0.1,                     !- Free Convection Nominal Capacity Sizing Factor",
         "    autocalculate,           !- Design Water Flow Rate {m3/s}",
         "    5.382E-8,                !- Design Water Flow Rate per Unit of Nominal Capacity {m3/s-W}",
         "    autocalculate,           !- Design Air Flow Rate {m3/s}",
         "    2.76316E-5,              !- Design Air Flow Rate Per Unit of Nominal Capacity {m3/s-W}",
         "    0.2,                     !- Minimum Air Flow Rate Ratio",
         "    autocalculate,           !- Design Fan Power {W}",
         "    0.0105,                  !- Design Fan Power Per Unit of Nominal Capacity {dimensionless}",
         "    VS tower fan power mod func air flow ratio,  !- Fan Power Modifier Function of Air Flow Rate Ratio Curve Name",
         "    autocalculate,           !- Free Convection Regime Air Flow Rate {m3/s}",
         "    0.1,                     !- Free Convection Regime Air Flow Rate Sizing Factor",
         "    ,                        !- Design Air Flow Rate U-Factor Times Area Value {W/K}",
         "    ,                        !- Free Convection Regime U-Factor Times Area Value {W/K}",
         "    ,                        !- Free Convection U-Factor Times Area Value Sizing Factor",
         "    VS tower UA mod func air flow ratio,  !- U-Factor Times Area Modifier Function of Air Flow Ratio Curve Name",
         "    VS tower UA mod func wetbulb difference,  !- U-Factor Times Area Modifier Function of Wetbulb Temperature Difference Curve Name",
         "    VS tower UA mod func water flow ratio,  !- U-Factor Times Area Modifier Function of Water Flow Ratio Curve Name",
         "    35.0,					  !- Design Inlet Air Dry-Bulb Temperature",
         "    25.6,					  !- Design Inlet Air Wet-Bulb Temperature",
         "    3.9,                     !- Design Approach Temperature",
         "    5.5,                     !- Design Range Temperature",
         "    ,                        !- Basin Heater Capacity {W/K}",
         "    ,                        !- Basin Heater Setpoint Temperature {C}",
         "    ,                        !- Basin Heater Operating Schedule Name",
         "    ,                        !- Evaporation Loss Mode",
         "    ,                        !- Evaporation Loss Factor {percent/K}",
         "    ,                        !- Drift Loss Percent {percent}",
         "    ,                        !- Blowdown Calculation Mode",
         "    ,                        !- Blowdown Concentration Ratio",
         "    ,                        !- Blowdown Makeup Water Usage Schedule Name",
         "    ,                        !- Supply Water Storage Tank Name",
         "    ,                        !- Outdoor Air Inlet Node Name",
         "    ,                        !- Number of Cells",
         "    ,                        !- Cell Control",
         "    ,                        !- Cell Minimum  Water Flow Rate Fraction",
         "    ,                        !- Cell Maximum Water Flow Rate Fraction",
         "    0.5;                     !- Sizing Factor",

         "  Curve:Cubic,",
         "    VS tower fan power mod func air flow ratio,  !- Name",
         "    0.02,                    !- Coefficient1 Constant",
         "    0.0,                     !- Coefficient2 x",
         "    0.0,                     !- Coefficient3 x**2",
         "    0.98,                    !- Coefficient4 x**3",
         "    0.2,                     !- Minimum Value of x",
         "    1.0,                     !- Maximum Value of x",
         "    0.0,                     !- Minimum Curve Output",
         "    1.0,                     !- Maximum Curve Output",
         "    Dimensionless,           !- Input Unit Type for X",
         "    Dimensionless;           !- Output Unit Type",

         "  Curve:Quadratic,",
         "    VS tower UA mod func air flow ratio,  !- Name",
         "    0.0,                     !- Coefficient1 Constant",
         "    1.3,                     !- Coefficient2 x",
         "    -0.3,                    !- Coefficient3 x**2",
         "    0.2,                     !- Minimum Value of x",
         "    1.0,                     !- Maximum Value of x",
         "    0.0,                     !- Minimum Curve Output",
         "    1.0,                     !- Maximum Curve Output",
         "    Dimensionless,           !- Input Unit Type for X",
         "    Dimensionless;           !- Output Unit Type",

         "  Curve:Linear,",
         "    VS tower UA mod func wetbulb difference,  !- Name",
         "    1.0,                     !- Coefficient1 Constant",
         "    0.0081,                  !- Coefficient2 x",
         "    -10,                     !- Minimum Value of x",
         "    25.0,                    !- Maximum Value of x",
         "    0.85,                    !- Minimum Curve Output",
         "    1.3,                     !- Maximum Curve Output",
         "    Dimensionless,           !- Input Unit Type for X",
         "    Dimensionless;           !- Output Unit Type",

         "  Curve:Quadratic,",
         "    VS tower UA mod func water flow ratio,  !- Name",
         "    0.1082,                  !- Coefficient1 Constant",
         "    1.667,                   !- Coefficient2 x",
         "    -0.7713,                 !- Coefficient3 x**2",
         "    0.3,                     !- Minimum Value of x",
         "    1.0,                     !- Maximum Value of x",
         "    0.5,                     !- Minimum Curve Output",
         "    1.1,                     !- Maximum Curve Output",
         "    Dimensionless,           !- Input Unit Type for X",
         "    Dimensionless;           !- Output Unit Type",

         "  Pump:ConstantSpeed,",
         "    TowerWaterSys Pump,      !- Name",
         "    TowerWaterSys Supply Inlet Node,  !- Inlet Node Name",
         "    TowerWaterSys Pump-TowerWaterSys CoolTowerNodeviaConnector,  !- Outlet Node Name",
         "    0.002,                !- Rated Flow Rate {m3/s}",
         "    0.1,                  !- Rated Pump Head {Pa}",
         "    200.0,                !- Rated Power Consumption {W}",
         "    0.87,                    !- Motor Efficiency",
         "    0.0,                     !- Fraction of Motor Inefficiencies to Fluid Stream",
         "    Intermittent;            !- Pump Control Type",

         "  CondenserEquipmentList,",
         "    TowerWaterSys Equipment List,  !- Name",
         "    CoolingTower:VariableSpeed:Merkel,  !- Equipment 1 Object Type",
         "    TowerWaterSys CoolTower1;!- Equipment 1 Name",

         "  CondenserLoop,",
         "    TowerWaterSys,           !- Name",
         "    Water,                   !- Fluid Type",
         "    ,                        !- User Defined Fluid Type",
         "    TowerWaterSys Loop Operation Scheme List,  !- Condenser Equipment Operation Scheme Name",
         "    TowerWaterSys Supply Outlet Node,  !- Condenser Loop Temperature Setpoint Node Name",
         "    80.0,                    !- Maximum Loop Temperature {C}",
         "    5.0,                     !- Minimum Loop Temperature {C}",
         "    0.002,                !- Maximum Loop Flow Rate {m3/s}",
         "    0.0,                     !- Minimum Loop Flow Rate {m3/s}",
         "    0.1,                !- Condenser Loop Volume {m3}",
         "    TowerWaterSys Supply Inlet Node,  !- Condenser Side Inlet Node Name",
         "    TowerWaterSys Supply Outlet Node,  !- Condenser Side Outlet Node Name",
         "    TowerWaterSys Supply Branches,  !- Condenser Side Branch List Name",
         "    TowerWaterSys Supply Connectors,  !- Condenser Side Connector List Name",
         "    TowerWaterSys Demand Inlet Node,  !- Demand Side Inlet Node Name",
         "    TowerWaterSys Demand Outlet Node,  !- Demand Side Outlet Node Name",
         "    TowerWaterSys Demand Branches,  !- Condenser Demand Side Branch List Name",
         "    TowerWaterSys Demand Connectors,  !- Condenser Demand Side Connector List Name",
         "    SequentialLoad,          !- Load Distribution Scheme",
         "    ,                        !- Pressure Simulation Type",
         "    ;                        !- Loop Circulation Time",

         "  CondenserEquipmentOperationSchemes,",
         "    TowerWaterSys Loop Operation Scheme List,  !- Name",
         "    PlantEquipmentOperation:CoolingLoad,  !- Control Scheme 1 Object Type",
         "    TowerWaterSys Operation Scheme,  !- Control Scheme 1 Name",
         "    ALWAYS_ON;               !- Control Scheme 1 Schedule Name",

         "  PlantEquipmentOperation:CoolingLoad,",
         "    TowerWaterSys Operation Scheme,  !- Name",
         "    0.0,                     !- Load Range 1 Lower Limit {W}",
         "    1000000000000,           !- Load Range 1 Upper Limit {W}",
         "    TowerWaterSys Equipment List;  !- Range 1 Equipment List Name",

         "  SetpointManager:Scheduled,",
         "    TowerWaterSys Setpoint Manager,  !- Name",
         "    Temperature,             !- Control Variable",
         "    TowerWaterSys Temp Sch,      !- Schedule Name",
         "    TowerWaterSys Supply Outlet Node;  !- Setpoint Node or NodeList Name",

         "  Schedule:Compact,",
         "    TowerWaterSys Temp Sch,      !- Name",
         "    Any Number,              !- Schedule Type Limits Name",
         "    THROUGH: 12/31,          !- Field 1",
         "    FOR: AllDays,            !- Field 2",
         "    UNTIL: 24:00,30.0;       !- Field 3",

         "  BranchList,",
         "    TowerWaterSys Demand Branches,  !- Name",
         "    TowerWaterSys Demand Inlet Branch,  !- Branch 1 Name",
         "    TowerWaterSys Demand Load Branch 1,  !- Branch 2 Name",
         "    TowerWaterSys Demand Bypass Branch,  !- Branch 4 Name",
         "    TowerWaterSys Demand Outlet Branch;  !- Branch 5 Name",

         "  BranchList,",
         "    TowerWaterSys Supply Branches,  !- Name",
         "    TowerWaterSys Supply Inlet Branch,  !- Branch 1 Name",
         "    TowerWaterSys Supply Equipment Branch 1,  !- Branch 2 Name",
         "    TowerWaterSys Supply Equipment Bypass Branch,  !- Branch 4 Name",
         "    TowerWaterSys Supply Outlet Branch;  !- Branch 5 Name",

         "  Branch,",
         "    TowerWaterSys Demand Bypass Branch,  !- Name",
         "    ,                        !- Pressure Drop Curve Name",
         "    Pipe:Adiabatic,          !- Component 1 Object Type",
         "    TowerWaterSys Demand Bypass Pipe,  !- Component 1 Name",
         "    TowerWaterSys Demand Bypass Pipe Inlet Node,  !- Component 1 Inlet Node Name",
         "    TowerWaterSys Demand Bypass Pipe Outlet Node;  !- Component 1 Outlet Node Name",

         "  Branch,",
         "    TowerWaterSys Demand Inlet Branch,  !- Name",
         "    ,                        !- Pressure Drop Curve Name",
         "    Pipe:Adiabatic,          !- Component 1 Object Type",
         "    TowerWaterSys Demand Inlet Pipe,  !- Component 1 Name",
         "    TowerWaterSys Demand Inlet Node,  !- Component 1 Inlet Node Name",
         "    TowerWaterSys Demand Inlet Pipe-TowerWaterSys Demand Mixer;  !- Component 1 Outlet Node Name",

         "  Branch,",
         "    TowerWaterSys Demand Load Branch 1,  !- Name",
         "    ,                        !- Pressure Drop Curve Name",
         "    LoadProfile:Plant,  !- Component 1 Object Type",
         "    Load Profile 1,      !- Component 1 Name",
         "    Demand Load Profile 1 Inlet Node,  !- Component 1 Inlet Node Name",
         "    Demand Load Profile 1 Outlet Node;  !- Component 1 Outlet Node Name",

         "  LoadProfile:Plant,",
         "    Load Profile 1,          !- Name",
         "    Demand Load Profile 1 Inlet Node,  !- Inlet Node Name",
         "    Demand Load Profile 1 Outlet Node,  !- Outlet Node Name",
         "    Load Profile 1 Load Schedule,  !- Load Schedule Name",
         "    0.002,                   !- Peak Flow Rate {m3/s}",
         "    Load Profile 1 Flow Frac Schedule;  !- Flow Rate Fraction Schedule Name",

         "  Schedule:Compact,",
         "    Load Profile 1 Load Schedule,  !- Name",
         "    Any Number,              !- Schedule Type Limits Name",
         "    THROUGH: 12/31,          !- Field 1",
         "    FOR: AllDays,            !- Field 2",
         "    UNTIL: 24:00,0.0;        !- Field 3",

         "  Schedule:Compact,",
         "    Load Profile 1 Flow Frac Schedule,  !- Name",
         "    Any Number,              !- Schedule Type Limits Name",
         "    THROUGH: 12/31,          !- Field 1",
         "    FOR: AllDays,            !- Field 2",
         "    UNTIL: 24:00,1.0;        !- Field 3",

         "  Branch,",
         "    TowerWaterSys Demand Outlet Branch,  !- Name",
         "    ,                        !- Pressure Drop Curve Name",
         "    Pipe:Adiabatic,          !- Component 1 Object Type",
         "    TowerWaterSys Demand Outlet Pipe,  !- Component 1 Name",
         "    TowerWaterSys Demand Mixer-TowerWaterSys Demand Outlet Pipe,  !- Component 1 Inlet Node Name",
         "    TowerWaterSys Demand Outlet Node;  !- Component 1 Outlet Node Name",

         "  Branch,",
         "    TowerWaterSys Supply Equipment Branch 1,  !- Name",
         "    ,                        !- Pressure Drop Curve Name",
         "    CoolingTower:VariableSpeed:Merkel,  !- Component 1 Object Type",
         "    TowerWaterSys CoolTower1,!- Component 1 Name",
         "    TowerWaterSys Pump-TowerWaterSys CoolTowerNode,  !- Component 1 Inlet Node Name",
         "    TowerWaterSys Supply Equipment Outlet Node;  !- Component 1 Outlet Node Name",

         "  Branch,",
         "    TowerWaterSys Supply Equipment Bypass Branch,  !- Name",
         "    ,                        !- Pressure Drop Curve Name",
         "    Pipe:Adiabatic,          !- Component 1 Object Type",
         "    TowerWaterSys Supply Equipment Bypass Pipe,  !- Component 1 Name",
         "    TowerWaterSys Supply Equip Bypass Inlet Node,  !- Component 1 Inlet Node Name",
         "    TowerWaterSys Supply Equip Bypass Outlet Node;  !- Component 1 Outlet Node Name",

         "  Branch,",
         "    TowerWaterSys Supply Inlet Branch,  !- Name",
         "    ,                        !- Pressure Drop Curve Name",
         "    Pump:ConstantSpeed,      !- Component 1 Object Type",
         "    TowerWaterSys Pump,      !- Component 1 Name",
         "    TowerWaterSys Supply Inlet Node,  !- Component 1 Inlet Node Name",
         "    TowerWaterSys Pump-TowerWaterSys CoolTowerNodeviaConnector;  !- Component 1 Outlet Node Name",

         "  Branch,",
         "    TowerWaterSys Supply Outlet Branch,  !- Name",
         "    ,                        !- Pressure Drop Curve Name",
         "    Pipe:Adiabatic,          !- Component 1 Object Type",
         "    TowerWaterSys Supply Outlet Pipe,  !- Component 1 Name",
         "    TowerWaterSys Supply Mixer-TowerWaterSys Supply Outlet Pipe,  !- Component 1 Inlet Node Name",
         "    TowerWaterSys Supply Outlet Node;  !- Component 1 Outlet Node Name",

         "  OutdoorAir:Node,",
         "    TowerWaterSys CoolTower OA ref Node;  !- Name",

         "  ConnectorList,",
         "    TowerWaterSys Demand Connectors,  !- Name",
         "    Connector:Splitter,      !- Connector 1 Object Type",
         "    TowerWaterSys Demand Splitter,  !- Connector 1 Name",
         "    Connector:Mixer,         !- Connector 2 Object Type",
         "    TowerWaterSys Demand Mixer;  !- Connector 2 Name",

         "  ConnectorList,",
         "    TowerWaterSys Supply Connectors,  !- Name",
         "    Connector:Splitter,      !- Connector 1 Object Type",
         "    TowerWaterSys Supply Splitter,  !- Connector 1 Name",
         "    Connector:Mixer,         !- Connector 2 Object Type",
         "    TowerWaterSys Supply Mixer;  !- Connector 2 Name",

         "  Connector:Splitter,",
         "    TowerWaterSys Demand Splitter,  !- Name",
         "    TowerWaterSys Demand Inlet Branch,  !- Inlet Branch Name",
         "    TowerWaterSys Demand Load Branch 1,  !- Outlet Branch 1 Name",
         "    TowerWaterSys Demand Bypass Branch;  !- Outlet Branch 3 Name",

         "  Connector:Splitter,",
         "    TowerWaterSys Supply Splitter,  !- Name",
         "    TowerWaterSys Supply Inlet Branch,  !- Inlet Branch Name",
         "    TowerWaterSys Supply Equipment Branch 1,  !- Outlet Branch 1 Name",
         "    TowerWaterSys Supply Equipment Bypass Branch;  !- Outlet Branch 3 Name",

         "  Connector:Mixer,",
         "    TowerWaterSys Demand Mixer,  !- Name",
         "    TowerWaterSys Demand Outlet Branch,  !- Outlet Branch Name",
         "    TowerWaterSys Demand Load Branch 1,  !- Inlet Branch 1 Name",
         "    TowerWaterSys Demand Bypass Branch;  !- Inlet Branch 3 Name",

         "  Connector:Mixer,",
         "    TowerWaterSys Supply Mixer,  !- Name",
         "    TowerWaterSys Supply Outlet Branch,  !- Outlet Branch Name",
         "    TowerWaterSys Supply Equipment Branch 1,  !- Inlet Branch 1 Name",
         "    TowerWaterSys Supply Equipment Bypass Branch;  !- Inlet Branch 3 Name",

         "  Pipe:Adiabatic,",
         "    TowerWaterSys Demand Bypass Pipe,  !- Name",
         "    TowerWaterSys Demand Bypass Pipe Inlet Node,  !- Inlet Node Name",
         "    TowerWaterSys Demand Bypass Pipe Outlet Node;  !- Outlet Node Name",

         "  Pipe:Adiabatic,",
         "    TowerWaterSys Demand Inlet Pipe,  !- Name",
         "    TowerWaterSys Demand Inlet Node,  !- Inlet Node Name",
         "    TowerWaterSys Demand Inlet Pipe-TowerWaterSys Demand Mixer;  !- Outlet Node Name",

         "  Pipe:Adiabatic,",
         "    TowerWaterSys Demand Outlet Pipe,  !- Name",
         "    TowerWaterSys Demand Mixer-TowerWaterSys Demand Outlet Pipe,  !- Inlet Node Name",
         "    TowerWaterSys Demand Outlet Node;  !- Outlet Node Name",

         "  Pipe:Adiabatic,",
         "    TowerWaterSys Supply Equipment Bypass Pipe,  !- Name",
         "    TowerWaterSys Supply Equip Bypass Inlet Node,  !- Inlet Node Name",
         "    TowerWaterSys Supply Equip Bypass Outlet Node;  !- Outlet Node Name",

         "  Pipe:Adiabatic,",
         "    TowerWaterSys Supply Outlet Pipe,  !- Name",
         "    TowerWaterSys Supply Mixer-TowerWaterSys Supply Outlet Pipe,  !- Inlet Node Name",
         "    TowerWaterSys Supply Outlet Node;  !- Outlet Node Name"

        });
    ASSERT_TRUE(process_idf(idf_objects));
    SimulationManager::PostIPProcessing();

    bool ErrorsFound = false;

    DataGlobals::BeginSimFlag = true;
    SimulationManager::GetProjectData(state.outputFiles);
    OutputReportPredefined::SetPredefinedTables();

    // OutputProcessor::TimeValue.allocate(2);
    OutputProcessor::SetupTimePointers("Zone", DataGlobals::TimeStepZone); // Set up Time pointer for HB/Zone Simulation
    OutputProcessor::SetupTimePointers("HVAC", DataHVACGlobals::TimeStepSys);
    createFacilityElectricPowerServiceObject();
    OutputProcessor::GetReportVariableInput(state.outputFiles);
    PlantManager::CheckIfAnyPlant();
    BranchInputManager::ManageBranchInput(state.dataBranchInputManager); // just gets input and returns.

    DataGlobals::DoingSizing = false;
    DataGlobals::KickOffSimulation = true;

    WeatherManager::ResetEnvironmentCounter();
    SimulationManager::SetupSimulation(state, ErrorsFound);
    CondenserLoopTowers::GetTowerInput();

    // sized using user inputs in cooling tower instead of plant sizing object
    dataCondenserLoopTowers.towers(1).SizeVSMerkelTower();

    // input not needed for sizing (NOT WasAutoSized)
    EXPECT_FALSE(dataCondenserLoopTowers.towers(1).HighSpeedTowerUAWasAutoSized);
    EXPECT_NEAR(dataCondenserLoopTowers.towers(1).HighSpeedTowerUA, 9770.0, 1.0); // nominal capacity input was 100 kW, approach, 3.9K, range 5.5K

    // input not needed for sizing (NOT WasAutoSized)
    EXPECT_TRUE(dataCondenserLoopTowers.towers(1).DesignWaterFlowRateWasAutoSized);
    EXPECT_NEAR(dataCondenserLoopTowers.towers(1).DesignWaterFlowRate, 0.005382, 0.00001);
    EXPECT_DOUBLE_EQ(dataCondenserLoopTowers.towers(1).DesignWaterFlowRate, 5.382e-8 * dataCondenserLoopTowers.towers(1).TowerNominalCapacity);

    // autosized input
    EXPECT_TRUE(dataCondenserLoopTowers.towers(1).HighSpeedAirFlowRateWasAutoSized);
    EXPECT_NEAR(dataCondenserLoopTowers.towers(1).HighSpeedAirFlowRate, 2.7632, 0.0001);
    EXPECT_DOUBLE_EQ(dataCondenserLoopTowers.towers(1).HighSpeedAirFlowRate,
                     dataCondenserLoopTowers.towers(1).TowerNominalCapacity * dataCondenserLoopTowers.towers(1).DesignAirFlowPerUnitNomCap);

    // autosized input
    EXPECT_TRUE(dataCondenserLoopTowers.towers(1).HighSpeedFanPowerWasAutoSized);
    EXPECT_DOUBLE_EQ(dataCondenserLoopTowers.towers(1).HighSpeedFanPower, 1050);
    EXPECT_DOUBLE_EQ(dataCondenserLoopTowers.towers(1).HighSpeedFanPower, 0.0105 * dataCondenserLoopTowers.towers(1).TowerNominalCapacity);

    // input not needed for sizing (NOT WasAutoSized)
    EXPECT_TRUE(dataCondenserLoopTowers.towers(1).FreeConvAirFlowRateWasAutoSized);
    EXPECT_NEAR(dataCondenserLoopTowers.towers(1).FreeConvAirFlowRate, 0.27632, 0.00001);
    EXPECT_DOUBLE_EQ(dataCondenserLoopTowers.towers(1).FreeConvAirFlowRate,
                     dataCondenserLoopTowers.towers(1).FreeConvAirFlowRateSizingFactor * dataCondenserLoopTowers.towers(1).HighSpeedAirFlowRate);

    // autosized input
    EXPECT_FALSE(dataCondenserLoopTowers.towers(1).FreeConvTowerUAWasAutoSized);
    EXPECT_NEAR(dataCondenserLoopTowers.towers(1).FreeConvTowerUA, 590.0, 1.0);
}

TEST_F(EnergyPlusFixture, CondenserLoopTowers_TwoSpeedTowerLowSpeedNomCapSizing)
{

    Real64 LowSpeedCoolTowerNomCap(0.0);

    std::string const idf_objects =
        delimited_string({"  Site:Location,",
                          "    USA IL-CHICAGO-OHARE,    !- Name",
                          "    41.77,                   !- Latitude {deg}",
                          "    -87.75,                  !- Longitude {deg}",
                          "    -6.00,                   !- Time Zone {hr}",
                          "    190;                     !- Elevation {m}",

                          "  SizingPeriod:DesignDay,",
                          "    CHICAGO Ann Htg 99.6% Condns DB,  !- Name",
                          "    1,                       !- Month",
                          "    21,                      !- Day of Month",
                          "    WinterDesignDay,         !- Day Type",
                          "    -20.6,                   !- Maximum Dry-Bulb Temperature {C}",
                          "    0.0,                     !- Daily Dry-Bulb Temperature Range {deltaC}",
                          "    ,                        !- Dry-Bulb Temperature Range Modifier Type",
                          "    ,                        !- Dry-Bulb Temperature Range Modifier Day Schedule Name",
                          "    Wetbulb,                 !- Humidity Condition Type",
                          "    -20.6,                   !- Wetbulb or DewPoint at Maximum Dry-Bulb {C}",
                          "    ,                        !- Humidity Condition Day Schedule Name",
                          "    ,                        !- Humidity Ratio at Maximum Dry-Bulb {kgWater/kgDryAir}",
                          "    ,                        !- Enthalpy at Maximum Dry-Bulb {J/kg}",
                          "    ,                        !- Daily Wet-Bulb Temperature Range {deltaC}",
                          "    99063.,                  !- Barometric Pressure {Pa}",
                          "    4.9,                     !- Wind Speed {m/s}",
                          "    270,                     !- Wind Direction {deg}",
                          "    No,                      !- Rain Indicator",
                          "    No,                      !- Snow Indicator",
                          "    No,                      !- Daylight Saving Time Indicator",
                          "    ASHRAEClearSky,          !- Solar Model Indicator",
                          "    ,                        !- Beam Solar Day Schedule Name",
                          "    ,                        !- Diffuse Solar Day Schedule Name",
                          "    ,                        !- ASHRAE Clear Sky Optical Depth for Beam Irradiance (taub) {dimensionless}",
                          "    ,                        !- ASHRAE Clear Sky Optical Depth for Diffuse Irradiance (taud) {dimensionless}",
                          "    0.00;                    !- Sky Clearness",

                          "  SizingPeriod:DesignDay,",
                          "    CHICAGO Ann Clg .4% Condns WB=>MDB,  !- Name",
                          "    7,                       !- Month",
                          "    21,                      !- Day of Month",
                          "    SummerDesignDay,         !- Day Type",
                          "    31.2,                    !- Maximum Dry-Bulb Temperature {C}",
                          "    10.7,                    !- Daily Dry-Bulb Temperature Range {deltaC}",
                          "    ,                        !- Dry-Bulb Temperature Range Modifier Type",
                          "    ,                        !- Dry-Bulb Temperature Range Modifier Day Schedule Name",
                          "    Wetbulb,                 !- Humidity Condition Type",
                          "    25.5,                    !- Wetbulb or DewPoint at Maximum Dry-Bulb {C}",
                          "    ,                        !- Humidity Condition Day Schedule Name",
                          "    ,                        !- Humidity Ratio at Maximum Dry-Bulb {kgWater/kgDryAir}",
                          "    ,                        !- Enthalpy at Maximum Dry-Bulb {J/kg}",
                          "    ,                        !- Daily Wet-Bulb Temperature Range {deltaC}",
                          "    99063.,                  !- Barometric Pressure {Pa}",
                          "    5.3,                     !- Wind Speed {m/s}",
                          "    230,                     !- Wind Direction {deg}",
                          "    No,                      !- Rain Indicator",
                          "    No,                      !- Snow Indicator",
                          "    No,                      !- Daylight Saving Time Indicator",
                          "    ASHRAEClearSky,          !- Solar Model Indicator",
                          "    ,                        !- Beam Solar Day Schedule Name",
                          "    ,                        !- Diffuse Solar Day Schedule Name",
                          "    ,                        !- ASHRAE Clear Sky Optical Depth for Beam Irradiance (taub) {dimensionless}",
                          "    ,                        !- ASHRAE Clear Sky Optical Depth for Diffuse Irradiance (taud) {dimensionless}",
                          "    1.00;                    !- Sky Clearness",

                          "    SimulationControl,",
                          "    no,                     !- Do Zone Sizing Calculation",
                          "    no,                     !- Do System Sizing Calculation",
                          "    Yes,                    !- Do Plant Sizing Calculation",
                          "    Yes,                    !- Run Simulation for Sizing Periods",
                          "    no;                     !- Run Simulation for Weather File Run Periods",

                          "  Timestep,6;",

                          "  ScheduleTypeLimits,",
                          "    Any Number;              !- Name",

                          "  Schedule:Compact,",
                          "    ALWAYS_ON,               !- Name",
                          "    On/Off,                  !- Schedule Type Limits Name",
                          "    Through: 12/31,          !- Field 1",
                          "    For: AllDays,            !- Field 2",
                          "    Until: 24:00,1;          !- Field 3",

                          "  ScheduleTypeLimits,",
                          "    On/Off,                  !- Name",
                          "    0,                       !- Lower Limit Value",
                          "    1,                       !- Upper Limit Value",
                          "    DISCRETE;                !- Numeric Type",

                          "  CoolingTower:TwoSpeed,",
                          "    TowerWaterSys CoolTower1,!- Name",
                          "    TowerWaterSys Pump-TowerWaterSys CoolTowerNode,  !- Water Inlet Node Name",
                          "    TowerWaterSys Supply Equipment Outlet Node,  !- Water Outlet Node Name",
                          "    ,                        !- Design Water Flow Rate {m3/s}",
                          "    autosize,                !- High Fan Speed Air Flow Rate {m3/s}",
                          "    autosize,                !- High Fan Speed Fan Power {W}",
                          "    ,                        !- High Fan Speed U-Factor Times Area Value {W/K}",
                          "    autocalculate,           !- Low Fan Speed Air Flow Rate {m3/s}",
                          "    0.5000,                  !- Low Fan Speed Air Flow Rate Sizing Factor",
                          "    autocalculate,           !- Low Fan Speed Fan Power {W}",
                          "    0.1600,                  !- Low Fan Speed Fan Power Sizing Factor",
                          "    ,                        !- Low Fan Speed U-Factor Times Area Value {W/K}",
                          "    0.6000,                  !- Low Fan Speed U-Factor Times Area Sizing Factor",
                          "    autocalculate,           !- Free Convection Regime Air Flow Rate {m3/s}",
                          "    0.1000,                  !- Free Convection Regime Air Flow Rate Sizing Factor",
                          "    ,                        !- Free Convection Regime U-Factor Times Area Value {W/K}",
                          "    0.1000,                  !- Free Convection U-Factor Times Area Value Sizing Factor",
                          "    NominalCapacity,         !- Performance Input Method",
                          "    1.2500,                  !- Heat Rejection Capacity and Nominal Capacity Sizing Ratio",
                          "    100000.0000,             !- High Speed Nominal Capacity {W}",
                          "    autocalculate,           !- Low Speed Nominal Capacity {W}",
                          "    0.5000,                  !- Low Speed Nominal Capacity Sizing Factor",
                          "    10000.0000,              !- Free Convection Nominal Capacity {W}",
                          "    0.1000,                  !- Free Convection Nominal Capacity Sizing Factor",
                          "    ,                        !- Design Inlet Air Dry-Bulb Temperature {C}",
                          "    ,                        !- Design Inlet Air Wet-Bulb Temperature {C}",
                          "    ,                        !- Design Approach Temperature {deltaC}",
                          "    ,                        !- Design Range Temperature {deltaC}",
                          "    0.00,                    !- Basin Heater Capacity {W/K}",
                          "    2.00,                    !- Basin Heater Setpoint Temperature {C}",
                          "    On 24/7,                 !- Basin Heater Operating Schedule Name",
                          "    SaturatedExit,           !- Evaporation Loss Mode",
                          "    0.2000,                  !- Evaporation Loss Factor {percent/K}",
                          "    0,                       !- Drift Loss Percent {percent}",
                          "    ConcentrationRatio,      !- Blowdown Calculation Mode",
                          "    3.00,                    !- Blowdown Concentration Ratio",
                          "    On 24/7,                 !- Blowdown Makeup Water Usage Schedule Name",
                          "    ,                        !- Supply Water Storage Tank Name",
                          "    ,                        !- Outdoor Air Inlet Node Name",
                          "    ,                        !- Number of Cells",
                          "    MinimalCell,             !- Cell Control",
                          "    0.3300,                  !- Cell Minimum  Water Flow Rate Fraction",
                          "    2.5000,                  !- Cell Maximum Water Flow Rate Fraction",
                          "    1.00;                    !- Sizing Factor",

                          "  Pump:ConstantSpeed,",
                          "    TowerWaterSys Pump,      !- Name",
                          "    TowerWaterSys Supply Inlet Node,  !- Inlet Node Name",
                          "    TowerWaterSys Pump-TowerWaterSys CoolTowerNodeviaConnector,  !- Outlet Node Name",
                          "    0.002,                !- Rated Flow Rate {m3/s}",
                          "    0.1,                  !- Rated Pump Head {Pa}",
                          "    200.0,                !- Rated Power Consumption {W}",
                          "    0.87,                    !- Motor Efficiency",
                          "    0.0,                     !- Fraction of Motor Inefficiencies to Fluid Stream",
                          "    Intermittent;            !- Pump Control Type",

                          "  CondenserEquipmentList,",
                          "    TowerWaterSys Equipment List,  !- Name",
                          "    CoolingTower:TwoSpeed,   !- Equipment 1 Object Type",
                          "    TowerWaterSys CoolTower1;!- Equipment 1 Name",

                          "  CondenserLoop,",
                          "    TowerWaterSys,           !- Name",
                          "    Water,                   !- Fluid Type",
                          "    ,                        !- User Defined Fluid Type",
                          "    TowerWaterSys Loop Operation Scheme List,  !- Condenser Equipment Operation Scheme Name",
                          "    TowerWaterSys Supply Outlet Node,  !- Condenser Loop Temperature Setpoint Node Name",
                          "    80.0,                    !- Maximum Loop Temperature {C}",
                          "    5.0,                     !- Minimum Loop Temperature {C}",
                          "    0.002,                   !- Maximum Loop Flow Rate {m3/s}",
                          "    0.0,                     !- Minimum Loop Flow Rate {m3/s}",
                          "    0.1,                     !- Condenser Loop Volume {m3}",
                          "    TowerWaterSys Supply Inlet Node,  !- Condenser Side Inlet Node Name",
                          "    TowerWaterSys Supply Outlet Node, !- Condenser Side Outlet Node Name",
                          "    TowerWaterSys Supply Branches,    !- Condenser Side Branch List Name",
                          "    TowerWaterSys Supply Connectors,  !- Condenser Side Connector List Name",
                          "    TowerWaterSys Demand Inlet Node,  !- Demand Side Inlet Node Name",
                          "    TowerWaterSys Demand Outlet Node, !- Demand Side Outlet Node Name",
                          "    TowerWaterSys Demand Branches,    !- Condenser Demand Side Branch List Name",
                          "    TowerWaterSys Demand Connectors,  !- Condenser Demand Side Connector List Name",
                          "    SequentialLoad,,;                   !- Load Distribution Scheme",

                          "  CondenserEquipmentOperationSchemes,",
                          "    TowerWaterSys Loop Operation Scheme List,  !- Name",
                          "    PlantEquipmentOperation:CoolingLoad,  !- Control Scheme 1 Object Type",
                          "    TowerWaterSys Operation Scheme,  !- Control Scheme 1 Name",
                          "    ALWAYS_ON;                       !- Control Scheme 1 Schedule Name",

                          "  PlantEquipmentOperation:CoolingLoad,",
                          "    TowerWaterSys Operation Scheme,  !- Name",
                          "    0.0,                             !- Load Range 1 Lower Limit {W}",
                          "    1000000000000,                   !- Load Range 1 Upper Limit {W}",
                          "    TowerWaterSys Equipment List;    !- Range 1 Equipment List Name",

                          "  SetpointManager:Scheduled,",
                          "    TowerWaterSys Setpoint Manager,  !- Name",
                          "    Temperature,                     !- Control Variable",
                          "    TowerWaterSys Temp Sch,          !- Schedule Name",
                          "    TowerWaterSys Supply Outlet Node;  !- Setpoint Node or NodeList Name",

                          "  Schedule:Compact,",
                          "    TowerWaterSys Temp Sch,      !- Name",
                          "    Any Number,              !- Schedule Type Limits Name",
                          "    THROUGH: 12/31,          !- Field 1",
                          "    FOR: AllDays,            !- Field 2",
                          "    UNTIL: 24:00,30.0;       !- Field 3",

                          "  BranchList,",
                          "    TowerWaterSys Demand Branches,       !- Name",
                          "    TowerWaterSys Demand Inlet Branch,   !- Branch 1 Name",
                          "    TowerWaterSys Demand Load Branch 1,  !- Branch 2 Name",
                          "    TowerWaterSys Demand Bypass Branch,  !- Branch 4 Name",
                          "    TowerWaterSys Demand Outlet Branch;  !- Branch 5 Name",

                          "  BranchList,",
                          "    TowerWaterSys Supply Branches,      !- Name",
                          "    TowerWaterSys Supply Inlet Branch,  !- Branch 1 Name",
                          "    TowerWaterSys Supply Equipment Branch 1,  !- Branch 2 Name",
                          "    TowerWaterSys Supply Equipment Bypass Branch,  !- Branch 4 Name",
                          "    TowerWaterSys Supply Outlet Branch;  !- Branch 5 Name",

                          "  Branch,",
                          "    TowerWaterSys Demand Bypass Branch,  !- Name",
                          "    ,                        !- Pressure Drop Curve Name",
                          "    Pipe:Adiabatic,          !- Component 1 Object Type",
                          "    TowerWaterSys Demand Bypass Pipe,  !- Component 1 Name",
                          "    TowerWaterSys Demand Bypass Pipe Inlet Node,  !- Component 1 Inlet Node Name",
                          "    TowerWaterSys Demand Bypass Pipe Outlet Node;  !- Component 1 Outlet Node Name",

                          "  Branch,",
                          "    TowerWaterSys Demand Inlet Branch,  !- Name",
                          "    ,                        !- Pressure Drop Curve Name",
                          "    Pipe:Adiabatic,          !- Component 1 Object Type",
                          "    TowerWaterSys Demand Inlet Pipe,  !- Component 1 Name",
                          "    TowerWaterSys Demand Inlet Node,  !- Component 1 Inlet Node Name",
                          "    TowerWaterSys Demand Inlet Pipe-TowerWaterSys Demand Mixer;  !- Component 1 Outlet Node Name",

                          "  Branch,",
                          "    TowerWaterSys Demand Load Branch 1,  !- Name",
                          "    ,                        !- Pressure Drop Curve Name",
                          "    LoadProfile:Plant,   !- Component 1 Object Type",
                          "    Load Profile 1,      !- Component 1 Name",
                          "    Demand Load Profile 1 Inlet Node,  !- Component 1 Inlet Node Name",
                          "    Demand Load Profile 1 Outlet Node;  !- Component 1 Outlet Node Name",

                          "  LoadProfile:Plant,",
                          "    Load Profile 1,          !- Name",
                          "    Demand Load Profile 1 Inlet Node,  !- Inlet Node Name",
                          "    Demand Load Profile 1 Outlet Node,  !- Outlet Node Name",
                          "    Load Profile 1 Load Schedule,  !- Load Schedule Name",
                          "    0.002,                   !- Peak Flow Rate {m3/s}",
                          "    Load Profile 1 Flow Frac Schedule;  !- Flow Rate Fraction Schedule Name",

                          "  Schedule:Compact,",
                          "    Load Profile 1 Load Schedule,  !- Name",
                          "    Any Number,              !- Schedule Type Limits Name",
                          "    THROUGH: 12/31,          !- Field 1",
                          "    FOR: AllDays,            !- Field 2",
                          "    UNTIL: 24:00,0.0;        !- Field 3",

                          "  Schedule:Compact,",
                          "    Load Profile 1 Flow Frac Schedule,  !- Name",
                          "    Any Number,              !- Schedule Type Limits Name",
                          "    THROUGH: 12/31,          !- Field 1",
                          "    FOR: AllDays,            !- Field 2",
                          "    UNTIL: 24:00,1.0;        !- Field 3",

                          "  Branch,",
                          "    TowerWaterSys Demand Outlet Branch,  !- Name",
                          "    ,                        !- Pressure Drop Curve Name",
                          "    Pipe:Adiabatic,          !- Component 1 Object Type",
                          "    TowerWaterSys Demand Outlet Pipe,  !- Component 1 Name",
                          "    TowerWaterSys Demand Mixer-TowerWaterSys Demand Outlet Pipe,  !- Component 1 Inlet Node Name",
                          "    TowerWaterSys Demand Outlet Node;  !- Component 1 Outlet Node Name",

                          "  Branch,",
                          "    TowerWaterSys Supply Equipment Branch 1,  !- Name",
                          "    ,                        !- Pressure Drop Curve Name",
                          "    CoolingTower:TwoSpeed,  !- Component 1 Object Type",
                          "    TowerWaterSys CoolTower1,!- Component 1 Name",
                          "    TowerWaterSys Pump-TowerWaterSys CoolTowerNode,  !- Component 1 Inlet Node Name",
                          "    TowerWaterSys Supply Equipment Outlet Node;  !- Component 1 Outlet Node Name",

                          "  Branch,",
                          "    TowerWaterSys Supply Equipment Bypass Branch,  !- Name",
                          "    ,                        !- Pressure Drop Curve Name",
                          "    Pipe:Adiabatic,          !- Component 1 Object Type",
                          "    TowerWaterSys Supply Equipment Bypass Pipe,  !- Component 1 Name",
                          "    TowerWaterSys Supply Equip Bypass Inlet Node,  !- Component 1 Inlet Node Name",
                          "    TowerWaterSys Supply Equip Bypass Outlet Node;  !- Component 1 Outlet Node Name",

                          "  Branch,",
                          "    TowerWaterSys Supply Inlet Branch,  !- Name",
                          "    ,                        !- Pressure Drop Curve Name",
                          "    Pump:ConstantSpeed,      !- Component 1 Object Type",
                          "    TowerWaterSys Pump,      !- Component 1 Name",
                          "    TowerWaterSys Supply Inlet Node,  !- Component 1 Inlet Node Name",
                          "    TowerWaterSys Pump-TowerWaterSys CoolTowerNodeviaConnector;  !- Component 1 Outlet Node Name",

                          "  Branch,",
                          "    TowerWaterSys Supply Outlet Branch,  !- Name",
                          "    ,                        !- Pressure Drop Curve Name",
                          "    Pipe:Adiabatic,          !- Component 1 Object Type",
                          "    TowerWaterSys Supply Outlet Pipe,  !- Component 1 Name",
                          "    TowerWaterSys Supply Mixer-TowerWaterSys Supply Outlet Pipe,  !- Component 1 Inlet Node Name",
                          "    TowerWaterSys Supply Outlet Node;  !- Component 1 Outlet Node Name",

                          "  OutdoorAir:Node,",
                          "    TowerWaterSys CoolTower OA ref Node;  !- Name",

                          "  ConnectorList,",
                          "    TowerWaterSys Demand Connectors,  !- Name",
                          "    Connector:Splitter,      !- Connector 1 Object Type",
                          "    TowerWaterSys Demand Splitter,  !- Connector 1 Name",
                          "    Connector:Mixer,         !- Connector 2 Object Type",
                          "    TowerWaterSys Demand Mixer;  !- Connector 2 Name",

                          "  ConnectorList,",
                          "    TowerWaterSys Supply Connectors,  !- Name",
                          "    Connector:Splitter,      !- Connector 1 Object Type",
                          "    TowerWaterSys Supply Splitter,  !- Connector 1 Name",
                          "    Connector:Mixer,         !- Connector 2 Object Type",
                          "    TowerWaterSys Supply Mixer;  !- Connector 2 Name",

                          "  Connector:Splitter,",
                          "    TowerWaterSys Demand Splitter,  !- Name",
                          "    TowerWaterSys Demand Inlet Branch,  !- Inlet Branch Name",
                          "    TowerWaterSys Demand Load Branch 1,  !- Outlet Branch 1 Name",
                          "    TowerWaterSys Demand Bypass Branch;  !- Outlet Branch 3 Name",

                          "  Connector:Splitter,",
                          "    TowerWaterSys Supply Splitter,  !- Name",
                          "    TowerWaterSys Supply Inlet Branch,  !- Inlet Branch Name",
                          "    TowerWaterSys Supply Equipment Branch 1,  !- Outlet Branch 1 Name",
                          "    TowerWaterSys Supply Equipment Bypass Branch;  !- Outlet Branch 3 Name",

                          "  Connector:Mixer,",
                          "    TowerWaterSys Demand Mixer,  !- Name",
                          "    TowerWaterSys Demand Outlet Branch,  !- Outlet Branch Name",
                          "    TowerWaterSys Demand Load Branch 1,  !- Inlet Branch 1 Name",
                          "    TowerWaterSys Demand Bypass Branch;  !- Inlet Branch 3 Name",

                          "  Connector:Mixer,",
                          "    TowerWaterSys Supply Mixer,  !- Name",
                          "    TowerWaterSys Supply Outlet Branch,  !- Outlet Branch Name",
                          "    TowerWaterSys Supply Equipment Branch 1,  !- Inlet Branch 1 Name",
                          "    TowerWaterSys Supply Equipment Bypass Branch;  !- Inlet Branch 3 Name",

                          "  Pipe:Adiabatic,",
                          "    TowerWaterSys Demand Bypass Pipe,  !- Name",
                          "    TowerWaterSys Demand Bypass Pipe Inlet Node,  !- Inlet Node Name",
                          "    TowerWaterSys Demand Bypass Pipe Outlet Node;  !- Outlet Node Name",

                          "  Pipe:Adiabatic,",
                          "    TowerWaterSys Demand Inlet Pipe,  !- Name",
                          "    TowerWaterSys Demand Inlet Node,  !- Inlet Node Name",
                          "    TowerWaterSys Demand Inlet Pipe-TowerWaterSys Demand Mixer;  !- Outlet Node Name",

                          "  Pipe:Adiabatic,",
                          "    TowerWaterSys Demand Outlet Pipe,  !- Name",
                          "    TowerWaterSys Demand Mixer-TowerWaterSys Demand Outlet Pipe,  !- Inlet Node Name",
                          "    TowerWaterSys Demand Outlet Node;  !- Outlet Node Name",

                          "  Pipe:Adiabatic,",
                          "    TowerWaterSys Supply Equipment Bypass Pipe,  !- Name",
                          "    TowerWaterSys Supply Equip Bypass Inlet Node,  !- Inlet Node Name",
                          "    TowerWaterSys Supply Equip Bypass Outlet Node;  !- Outlet Node Name",

                          "  Pipe:Adiabatic,",
                          "    TowerWaterSys Supply Outlet Pipe,  !- Name",
                          "    TowerWaterSys Supply Mixer-TowerWaterSys Supply Outlet Pipe,  !- Inlet Node Name",
                          "    TowerWaterSys Supply Outlet Node;  !- Outlet Node Name"

        });
    ASSERT_TRUE(process_idf(idf_objects));
    SimulationManager::PostIPProcessing();

    bool ErrorsFound = false;

    DataGlobals::BeginSimFlag = true;
    SimulationManager::GetProjectData(state.outputFiles);
    OutputReportPredefined::SetPredefinedTables();

    // OutputProcessor::TimeValue.allocate(2);
    OutputProcessor::SetupTimePointers("Zone", DataGlobals::TimeStepZone); // Set up Time pointer for HB/Zone Simulation
    OutputProcessor::SetupTimePointers("HVAC", DataHVACGlobals::TimeStepSys);
    createFacilityElectricPowerServiceObject();
    OutputProcessor::GetReportVariableInput(state.outputFiles);
    PlantManager::CheckIfAnyPlant();
    BranchInputManager::ManageBranchInput(state.dataBranchInputManager); // just gets input and returns.

    DataGlobals::DoingSizing = false;
    DataGlobals::KickOffSimulation = true;

    WeatherManager::ResetEnvironmentCounter();
    SimulationManager::SetupSimulation(state, ErrorsFound);

    // get inputs of cooling tower object
    CondenserLoopTowers::GetTowerInput();
    // check the low speed nominal capacity field is autosized
    EXPECT_TRUE(dataCondenserLoopTowers.towers(1).TowerLowSpeedNomCapWasAutoSized);
    // check user input value for high speed nominal capacity
    EXPECT_DOUBLE_EQ(dataCondenserLoopTowers.towers(1).TowerNominalCapacity, 100000.0);

    // autosized other input fields of cooling tower
    dataCondenserLoopTowers.towers(1).SizeTower();
    // size low speed nominal capacity
    LowSpeedCoolTowerNomCap = dataCondenserLoopTowers.towers(1).TowerNominalCapacity * dataCondenserLoopTowers.towers(1).TowerLowSpeedNomCapSizingFactor;
    EXPECT_DOUBLE_EQ(dataCondenserLoopTowers.towers(1).TowerLowSpeedNomCap, LowSpeedCoolTowerNomCap);
    // check the low speed nominal capacity is higher than that of free convection nominal capacity
    EXPECT_GT(dataCondenserLoopTowers.towers(1).TowerLowSpeedNomCap, dataCondenserLoopTowers.towers(1).TowerFreeConvNomCap);
}

TEST_F(EnergyPlusFixture, CondenserLoopTowers_SingleSpeedUser_SizingError_SizingPlant)
{
    std::string const idf_objects = delimited_string({

        // General Stuff
        "Timestep, 4;",

        "Site:Location,",
        "  Chicago Ohare Intl Ap,                  !- Name",
        "  41.98,                                  !- Latitude {deg}",
        "  -87.92,                                 !- Longitude {deg}",
        "  -6,                                     !- Time Zone {hr}",
        "  201;                                    !- Elevation {m}",

        "SizingPeriod:DesignDay,",
        "  CHICAGO Ann Clg .4% Condns WB=>MDB,  !- Name",
        "  7,                       !- Month",
        "  21,                      !- Day of Month",
        "  SummerDesignDay,         !- Day Type",
        "  31.2,                    !- Maximum Dry-Bulb Temperature {C}",
        "  10.7,                    !- Daily Dry-Bulb Temperature Range {deltaC}",
        "  ,                        !- Dry-Bulb Temperature Range Modifier Type",
        "  ,                        !- Dry-Bulb Temperature Range Modifier Day Schedule Name",
        "  Wetbulb,                 !- Humidity Condition Type",
        "  25.5,                    !- Wetbulb or DewPoint at Maximum Dry-Bulb {C}",
        "  ,                        !- Humidity Condition Day Schedule Name",
        "  ,                        !- Humidity Ratio at Maximum Dry-Bulb {kgWater/kgDryAir}",
        "  ,                        !- Enthalpy at Maximum Dry-Bulb {J/kg}",
        "  ,                        !- Daily Wet-Bulb Temperature Range {deltaC}",
        "  99063.,                  !- Barometric Pressure {Pa}",
        "  5.3,                     !- Wind Speed {m/s}",
        "  230,                     !- Wind Direction {deg}",
        "  No,                      !- Rain Indicator",
        "  No,                      !- Snow Indicator",
        "  No,                      !- Daylight Saving Time Indicator",
        "  ASHRAEClearSky,          !- Solar Model Indicator",
        "  ,                        !- Beam Solar Day Schedule Name",
        "  ,                        !- Diffuse Solar Day Schedule Name",
        "  ,                        !- ASHRAE Clear Sky Optical Depth for Beam Irradiance (taub) {dimensionless}",
        "  ,                        !- ASHRAE Clear Sky Optical Depth for Diffuse Irradiance (taud) {dimensionless}",
        "  1.00;                    !- Sky Clearness",

        "SimulationControl,",
        "  No,                                    !- Do Zone Sizing Calculation",
        "  No,                                    !- Do System Sizing Calculation",
        "  Yes,                                   !- Do Plant Sizing Calculation",
        "  Yes,                                   !- Run Simulation for Sizing Periods",
        "  No;                                    !- Run Simulation for Weather File Run Periods",

        "ScheduleTypeLimits, Any Number;",

        // Define a condenser loop, with a CT Single Speed on the supply, and a load profile on the demand side
        // We set the Sizing:Plant design loop exit temperature at 25C, and the Cooling Tower Design Inlet Air WB Temp to 25.6C (78F)
        // in order to trigger an error

        "PlantLoop,",
        "  CndW Loop,                              !- Name",
        "  Water,                                  !- Fluid Type",
        "  ,                                       !- User Defined Fluid Type",
        "  CndW Loop Operation Schemes,            !- Plant Equipment Operation Scheme Name",
        "  CndW Loop Supply Outlet Node,           !- Loop Temperature Setpoint Node Name",
        "  100,                                    !- Maximum Loop Temperature {C}",
        "  0,                                      !- Minimum Loop Temperature {C}",
        "  Autosize,                               !- Maximum Loop Flow Rate {m3/s}",
        "  0,                                      !- Minimum Loop Flow Rate {m3/s}",
        "  Autocalculate,                          !- Plant Loop Volume {m3}",
        "  CndW Loop Supply Inlet Node,            !- Plant Side Inlet Node Name",
        "  CndW Loop Supply Outlet Node,           !- Plant Side Outlet Node Name",
        "  CndW Loop Supply Branches,              !- Plant Side Branch List Name",
        "  CndW Loop Supply Connector List,        !- Plant Side Connector List Name",
        "  CndW Loop Demand Inlet Node,            !- Demand Side Inlet Node Name",
        "  CndW Loop Demand Outlet Node,           !- Demand Side Outlet Node Name",
        "  CndW Loop Demand Branches,              !- Demand Side Branch List Name",
        "  CndW Loop Demand Connector List,        !- Demand Side Connector List Name",
        "  Optimal,                                !- Load Distribution Scheme",
        "  ,                                       !- Availability Manager List Name",
        "  SingleSetpoint,                         !- Plant Loop Demand Calculation Scheme",
        "  ;                                       !- Common Pipe Simulation",

        "Sizing:Plant,",
        "  CndW Loop,                              !- Plant or Condenser Loop Name",
        "  Condenser,                              !- Loop Type",
        "  25,                                     !- Design Loop Exit Temperature {C}",
        "  7,                                      !- Loop Design Temperature Difference {deltaC}",
        "  NonCoincident,                          !- Sizing Option",
        "  1,                                      !- Zone Timesteps in Averaging Window",
        "  None;                                   !- Coincident Sizing Factor Mode",

        "BranchList,",
        "  CndW Loop Supply Branches,              !- Name",
        "  CndW Loop Supply Inlet Branch,          !- Branch Name 1",
        "  CndW Loop Supply CT Branch,              !- Branch Name 2",
        "  CndW Loop Supply Bypass Branch,              !- Branch Name 3",
        "  CndW Loop Supply Outlet Branch;         !- Branch Name 4",

        "ConnectorList,",
        "  CndW Loop Supply Connector List,        !- Name",
        "  Connector:Splitter,                     !- Connector Object Type 1",
        "  CndW Loop Supply Splitter,              !- Connector Name 1",
        "  Connector:Mixer,                        !- Connector Object Type 2",
        "  CndW Loop Supply Mixer;                 !- Connector Name 2",

        "Connector:Splitter,",
        "  CndW Loop Supply Splitter,              !- Name",
        "  CndW Loop Supply Inlet Branch,          !- Inlet Branch Name",
        "  CndW Loop Supply CT Branch,              !- Outlet Branch Name 1",
        "  CndW Loop Supply Bypass Branch;              !- Outlet Branch Name 2",

        "Connector:Mixer,",
        "  CndW Loop Supply Mixer,                 !- Name",
        "  CndW Loop Supply Outlet Branch,         !- Outlet Branch Name",
        "  CndW Loop Supply CT Branch,              !- Inlet Branch Name 1",
        "  CndW Loop Supply Bypass Branch;              !- Inlet Branch Name 2",

        "Branch,",
        "  CndW Loop Supply Inlet Branch,          !- Name",
        "  ,                                       !- Pressure Drop Curve Name",
        "  Pump:VariableSpeed,                     !- Component Object Type 1",
        "  VSP Pump,                               !- Component Name 1",
        "  CndW Loop Supply Inlet Node,            !- Component Inlet Node Name 1",
        "  CndW Loop Pump Outlet Node;             !- Component Outlet Node Name 1",

        "Pump:VariableSpeed,",
        "  VSP Pump,                               !- Name",
        "  CndW Loop Supply Inlet Node,            !- Inlet Node Name",
        "  CndW Loop Pump Outlet Node,             !- Outlet Node Name",
        "  Autosize,                               !- Design Maximum Flow Rate {m3/s}",
        "  179352,                                 !- Design Pump Head {Pa}",
        "  Autosize,                               !- Design Power Consumption {W}",
        "  0.9,                                    !- Motor Efficiency",
        "  0,                                      !- Fraction of Motor Inefficiencies to Fluid Stream",
        "  0,                                      !- Coefficient 1 of the Part Load Performance Curve",
        "  1,                                      !- Coefficient 2 of the Part Load Performance Curve",
        "  0,                                      !- Coefficient 3 of the Part Load Performance Curve",
        "  0,                                      !- Coefficient 4 of the Part Load Performance Curve",
        "  0,                                      !- Design Minimum Flow Rate {m3/s}",
        "  Intermittent,                           !- Pump Control Type",
        "  ,                                       !- Pump Flow Rate Schedule Name",
        "  ,                                       !- Pump Curve Name",
        "  ,                                       !- Impeller Diameter {m}",
        "  ,                                       !- VFD Control Type",
        "  ,                                       !- Pump rpm Schedule Name",
        "  ,                                       !- Minimum Pressure Schedule {Pa}",
        "  ,                                       !- Maximum Pressure Schedule {Pa}",
        "  ,                                       !- Minimum RPM Schedule {Rotations Per Minute}",
        "  ,                                       !- Maximum RPM Schedule {Rotations Per Minute}",
        "  ,                                       !- Zone Name",
        "  0.5,                                    !- Skin Loss Radiative Fraction",
        "  PowerPerFlowPerPressure,                !- Design Power Sizing Method",
        "  348701.1,                               !- Design Electric Power per Unit Flow Rate {W/(m3/s)}",
        "  1.282051282,                            !- Design Shaft Power per Unit Flow Rate per Unit Head",
        "  0;                                      !- Design Minimum Flow Rate Fraction",

        "Branch,",
        "  CndW Loop Supply CT Branch,              !- Name",
        "  ,                                       !- Pressure Drop Curve Name",
        "  CoolingTower:SingleSpeed,               !- Component Object Type 1",
        "  CT Single Speed,                        !- Component Name 1",
        "  CT Single Speed Inlet Node,             !- Component Inlet Node Name 1",
        "  CT Single Speed Outlet Node;            !- Component Outlet Node Name 1",

        "CoolingTower:SingleSpeed,",
        "  CT Single Speed,                        !- Name",
        "  CT Single Speed Inlet Node,             !- Water Inlet Node Name",
        "  CT Single Speed Outlet Node,            !- Water Outlet Node Name",
        "  Autosize,                               !- Design Water Flow Rate {m3/s}",
        "  Autosize,                               !- Design Air Flow Rate {m3/s}",
        "  Autosize,                               !- Design Fan Power {W}",
        "  Autosize,                               !- Design U-Factor Times Area Value {W/K}",
        "  Autosize,                               !- Free Convection Air Flow Rate {m3/s}",
        "  0.1,                                    !- Free Convection Air Flow Rate Sizing Factor",
        "  Autosize,                               !- Free Convection U-Factor Times Area Value {W/K}",
        "  0.1,                                    !- Free Convection U-Factor Times Area Value Sizing Factor",
        "  UFactorTimesAreaAndDesignWaterFlowRate, !- Performance Input Method",
        "  1.25,                                   !- Heat Rejection Capacity and Nominal Capacity Sizing Ratio",
        "  ,                                       !- Nominal Capacity {W}",
        "  0,                                      !- Free Convection Capacity {W}",
        "  0.1,                                    !- Free Convection Nominal Capacity Sizing Factor",
        "  25.6,                                   !- Design Inlet Air Dry-Bulb Temperature {C}",
        "  25.6,                                   !- Design Inlet Air Wet-Bulb Temperature {C}",
        "  Autosize,                               !- Design Approach Temperature {deltaC}",
        "  Autosize,                               !- Design Range Temperature {deltaC}",
        "  0,                                      !- Basin Heater Capacity {W/K}",
        "  2,                                      !- Basin Heater Setpoint Temperature {C}",
        "  ,                                       !- Basin Heater Operating Schedule Name",
        "  LossFactor,                             !- Evaporation Loss Mode",
        "  0.2,                                    !- Evaporation Loss Factor {percent/K}",
        "  0.008,                                  !- Drift Loss Percent {percent}",
        "  ConcentrationRatio,                     !- Blowdown Calculation Mode",
        "  3,                                      !- Blowdown Concentration Ratio",
        "  ,                                       !- Blowdown Makeup Water Usage Schedule Name",
        "  ,                                       !- Supply Water Storage Tank Name",
        "  ,                                       !- Outdoor Air Inlet Node Name",
        "  FanCycling,                             !- Capacity Control",
        "  1,                                      !- Number of Cells",
        "  MinimalCell,                            !- Cell Control",
        "  0.33,                                   !- Cell Minimum  Water Flow Rate Fraction",
        "  2.5,                                    !- Cell Maximum Water Flow Rate Fraction",
        "  1,                                      !- Sizing Factor",
        "  General;                                !- End-Use Subcategory",

        "Branch,",
        "  CndW Loop Supply Bypass Branch,              !- Name",
        "  ,                                       !- Pressure Drop Curve Name",
        "  Pipe:Adiabatic,                         !- Component Object Type 1",
        "  Supply Bypass Pipe,                     !- Component Name 1",
        "  Supply Bypass Pipe Inlet Node,          !- Component Inlet Node Name 1",
        "  Supply Bypass Pipe Outlet Node;         !- Component Outlet Node Name 1",

        "Pipe:Adiabatic,",
        "  Supply Bypass Pipe,                     !- Name",
        "  Supply Bypass Pipe Inlet Node,          !- Inlet Node Name",
        "  Supply Bypass Pipe Outlet Node;         !- Outlet Node Name",

        "Branch,",
        "  CndW Loop Supply Outlet Branch,         !- Name",
        "  ,                                       !- Pressure Drop Curve Name",
        "  Pipe:Adiabatic,                         !- Component Object Type 1",
        "  Supply Outlet Pipe,                     !- Component Name 1",
        "  Supply Outlet Pipe Inlet Node,          !- Component Inlet Node Name 1",
        "  CndW Loop Supply Outlet Node;           !- Component Outlet Node Name 1",

        "Pipe:Adiabatic,",
        "  Supply Outlet Pipe,                     !- Name",
        "  Supply Outlet Pipe Inlet Node,          !- Inlet Node Name",
        "  CndW Loop Supply Outlet Node;           !- Outlet Node Name",

        "SetpointManager:FollowOutdoorAirTemperature,",
        "  SPM Follow OAT 7F,                      !- Name",
        "  Temperature,                            !- Control Variable",
        "  OutdoorAirWetBulb,                      !- Reference Temperature Type",
        "  3.88888888888889,                       !- Offset Temperature Difference {deltaC}",
        "  80,                                     !- Maximum Setpoint Temperature {C}",
        "  6,                                      !- Minimum Setpoint Temperature {C}",
        "  CndW Loop Supply Outlet Node;           !- Setpoint Node or NodeList Name",

        "BranchList,",
        "  CndW Loop Demand Branches,              !- Name",
        "  CndW Loop Demand Inlet Branch,          !- Branch Name 1",
        "  CndW Loop Demand Load Profile Branch,              !- Branch Name 2",
        "  CndW Loop Demand Bypass Branch,         !- Branch Name 3",
        "  CndW Loop Demand Outlet Branch;         !- Branch Name 4",

        "ConnectorList,",
        "  CndW Loop Demand Connector List,        !- Name",
        "  Connector:Splitter,                     !- Connector Object Type 1",
        "  CndW Loop Demand Splitter,              !- Connector Name 1",
        "  Connector:Mixer,                        !- Connector Object Type 2",
        "  CndW Loop Demand Mixer;                 !- Connector Name 2",

        "Connector:Splitter,",
        "  CndW Loop Demand Splitter,              !- Name",
        "  CndW Loop Demand Inlet Branch,          !- Inlet Branch Name",
        "  CndW Loop Demand Load Profile Branch,              !- Outlet Branch Name 1",
        "  CndW Loop Demand Bypass Branch;         !- Outlet Branch Name 2",

        "Connector:Mixer,",
        "  CndW Loop Demand Mixer,                 !- Name",
        "  CndW Loop Demand Outlet Branch,         !- Outlet Branch Name",
        "  CndW Loop Demand Load Profile Branch,              !- Inlet Branch Name 1",
        "  CndW Loop Demand Bypass Branch;         !- Inlet Branch Name 2",

        "Branch,",
        "  CndW Loop Demand Inlet Branch,          !- Name",
        "  ,                                       !- Pressure Drop Curve Name",
        "  Pipe:Adiabatic,                         !- Component Object Type 1",
        "  Demand Inlet Pipe,                      !- Component Name 1",
        "  CndW Loop Demand Inlet Node,            !- Component Inlet Node Name 1",
        "  Demand Inlet Pipe Outlet Node;          !- Component Outlet Node Name 1",

        "Pipe:Adiabatic,",
        "  Demand Inlet Pipe,                      !- Name",
        "  CndW Loop Demand Inlet Node,            !- Inlet Node Name",
        "  Demand Inlet Pipe Outlet Node;          !- Outlet Node Name",

        "Branch,",
        "  CndW Loop Demand Load Profile Branch,              !- Name",
        "  ,                                       !- Pressure Drop Curve Name",
        "  LoadProfile:Plant,                      !- Component Object Type 1",
        "  Load Profile,                           !- Component Name 1",
        "  Load Profile Inlet Node,                !- Component Inlet Node Name 1",
        "  Load Profile Outlet Node;               !- Component Outlet Node Name 1",

        "LoadProfile:Plant,",
        "  Load Profile,                           !- Name",
        "  Load Profile Inlet Node,                !- Inlet Node Name",
        "  Load Profile Outlet Node,               !- Outlet Node Name",
        "  Load Profile Load Schedule,             !- Load Schedule Name",
        "  2.0,                                    !- Peak Flow Rate {m3/s}",
        "  Load Profile Flow Frac Schedule;        !- Flow Rate Fraction Schedule Name",

        "Schedule:Compact,",
        "  Load Profile Load Schedule,  !- Name",
        "  Any Number,              !- Schedule Type Limits Name",
        "  THROUGH: 12/31,          !- Field 1",
        "  FOR: AllDays,            !- Field 2",
        "  UNTIL: 24:00,-10000.0;   !- Field 3",

        "Schedule:Compact,",
        "  Load Profile Flow Frac Schedule,  !- Name",
        "  Any Number,              !- Schedule Type Limits Name",
        "  THROUGH: 12/31,          !- Field 1",
        "  FOR: AllDays,            !- Field 2",
        "  UNTIL: 24:00,1.0;        !- Field 3",

        "Branch,",
        "  CndW Loop Demand Bypass Branch,         !- Name",
        "  ,                                       !- Pressure Drop Curve Name",
        "  Pipe:Adiabatic,                         !- Component Object Type 1",
        "  CndW Loop Demand Bypass Pipe,           !- Component Name 1",
        "  CndW Loop Demand Bypass Pipe Inlet Node, !- Component Inlet Node Name 1",
        "  CndW Loop Demand Bypass Pipe Outlet Node; !- Component Outlet Node Name 1",

        "Pipe:Adiabatic,",
        "  CndW Loop Demand Bypass Pipe,           !- Name",
        "  CndW Loop Demand Bypass Pipe Inlet Node, !- Inlet Node Name",
        "  CndW Loop Demand Bypass Pipe Outlet Node; !- Outlet Node Name",

        "Branch,",
        "  CndW Loop Demand Outlet Branch,         !- Name",
        "  ,                                       !- Pressure Drop Curve Name",
        "  Pipe:Adiabatic,                         !- Component Object Type 1",
        "  Demand Outlet Pipe,                     !- Component Name 1",
        "  Demand Outlet Pipe Inlet Node,          !- Component Inlet Node Name 1",
        "  CndW Loop Demand Outlet Node;           !- Component Outlet Node Name 1",

        "Pipe:Adiabatic,",
        "  Demand Outlet Pipe,                     !- Name",
        "  Demand Outlet Pipe Inlet Node,          !- Inlet Node Name",
        "  CndW Loop Demand Outlet Node;           !- Outlet Node Name",

        "PlantEquipmentOperationSchemes,",
        "  CndW Loop Operation Schemes,            !- Name",
        "  PlantEquipmentOperation:CoolingLoad,    !- Control Scheme Object Type 1",
        "  CndW Loop Cooling Operation Scheme,     !- Control Scheme Name 1",
        "  Always On Discrete;                     !- Control Scheme Schedule Name 1",

        "PlantEquipmentOperation:CoolingLoad,",
        "  CndW Loop Cooling Operation Scheme,     !- Name",
        "  0,                                      !- Load Range Lower Limit 1 {W}",
        "  1000000000,                             !- Load Range Upper Limit 1 {W}",
        "  CndW Loop Cooling Equipment List;       !- Range Equipment List Name 1",

        "PlantEquipmentList,",
        "  CndW Loop Cooling Equipment List,       !- Name",
        "  CoolingTower:SingleSpeed,               !- Equipment Object Type 1",
        "  CT Single Speed;                        !- Equipment Name 1",

    });

    ASSERT_TRUE(process_idf(idf_objects));
    SimulationManager::PostIPProcessing();

    DataGlobals::BeginSimFlag = true;
    SimulationManager::GetProjectData(state.outputFiles);
    OutputReportPredefined::SetPredefinedTables();

    // OutputProcessor::TimeValue.allocate(2);
    OutputProcessor::SetupTimePointers("Zone", DataGlobals::TimeStepZone); // Set up Time pointer for HB/Zone Simulation
    OutputProcessor::SetupTimePointers("HVAC", DataHVACGlobals::TimeStepSys);
    createFacilityElectricPowerServiceObject();
    OutputProcessor::GetReportVariableInput(state.outputFiles);
    PlantManager::CheckIfAnyPlant();

    BranchInputManager::ManageBranchInput(state.dataBranchInputManager); // just gets input and returns.
    // Get plant loop data
    PlantManager::GetPlantLoopData(state);
    PlantManager::GetPlantInput(state);
    SizingManager::GetPlantSizingInput();
    PlantManager::InitOneTimePlantSizingInfo(1);
    PlantManager::SizePlantLoop(state, 1, true);
    PlantManager::InitLoopEquip = true;

    // Fake having more than small load
    DataSizing::PlantSizData(1).DesVolFlowRate = 1000.0;

    DataGlobals::DoingSizing = false;
    DataGlobals::KickOffSimulation = true;

    // autosized other input fields of cooling tower. Tt throws, so we catch that so we can compare the error
    ASSERT_THROW(dataCondenserLoopTowers.towers(1).SizeTower(), std::runtime_error);

    std::string const error_string = delimited_string({

        "   ** Severe  ** Error when autosizing the UA value for cooling tower = CT SINGLE SPEED. Design Loop Exit Temperature must be greater than "
        "25.60 C when autosizing the tower UA.",
        "   **   ~~~   ** The Design Loop Exit Temperature specified in Sizing:Plant object = CNDW LOOP (25.00 C)",
        "   **   ~~~   ** is less than or equal to the design inlet air wet-bulb temperature of 25.60 C.",
        "   **   ~~~   ** If using HVACTemplate:Plant:ChilledWaterLoop, then check that input field Condenser Water Design Setpoint must be > 25.60 "
        "C if autosizing the cooling tower.",
        "   **  Fatal  ** Autosizing of cooling tower fails for tower = CT SINGLE SPEED.",
        "   ...Summary of Errors that led to program termination:",
        "   ..... Reference severe error count=1",
        "   ..... Last severe error=Error when autosizing the UA value for cooling tower = CT SINGLE SPEED. Design Loop Exit Temperature must be "
        "greater than 25.60 C when autosizing the tower UA."});

    EXPECT_TRUE(compare_err_stream(error_string, true));
}

TEST_F(EnergyPlusFixture, CondenserLoopTowers_SingleSpeedUser_SizingError_UserSpecified)
{
    std::string const idf_objects = delimited_string({

        // General Stuff
        "Timestep, 4;",

        "Site:Location,",
        "  Chicago Ohare Intl Ap,                  !- Name",
        "  41.98,                                  !- Latitude {deg}",
        "  -87.92,                                 !- Longitude {deg}",
        "  -6,                                     !- Time Zone {hr}",
        "  201;                                    !- Elevation {m}",

        "SizingPeriod:DesignDay,",
        "  CHICAGO Ann Clg .4% Condns WB=>MDB,  !- Name",
        "  7,                       !- Month",
        "  21,                      !- Day of Month",
        "  SummerDesignDay,         !- Day Type",
        "  31.2,                    !- Maximum Dry-Bulb Temperature {C}",
        "  10.7,                    !- Daily Dry-Bulb Temperature Range {deltaC}",
        "  ,                        !- Dry-Bulb Temperature Range Modifier Type",
        "  ,                        !- Dry-Bulb Temperature Range Modifier Day Schedule Name",
        "  Wetbulb,                 !- Humidity Condition Type",
        "  25.5,                    !- Wetbulb or DewPoint at Maximum Dry-Bulb {C}",
        "  ,                        !- Humidity Condition Day Schedule Name",
        "  ,                        !- Humidity Ratio at Maximum Dry-Bulb {kgWater/kgDryAir}",
        "  ,                        !- Enthalpy at Maximum Dry-Bulb {J/kg}",
        "  ,                        !- Daily Wet-Bulb Temperature Range {deltaC}",
        "  99063.,                  !- Barometric Pressure {Pa}",
        "  5.3,                     !- Wind Speed {m/s}",
        "  230,                     !- Wind Direction {deg}",
        "  No,                      !- Rain Indicator",
        "  No,                      !- Snow Indicator",
        "  No,                      !- Daylight Saving Time Indicator",
        "  ASHRAEClearSky,          !- Solar Model Indicator",
        "  ,                        !- Beam Solar Day Schedule Name",
        "  ,                        !- Diffuse Solar Day Schedule Name",
        "  ,                        !- ASHRAE Clear Sky Optical Depth for Beam Irradiance (taub) {dimensionless}",
        "  ,                        !- ASHRAE Clear Sky Optical Depth for Diffuse Irradiance (taud) {dimensionless}",
        "  1.00;                    !- Sky Clearness",

        "SimulationControl,",
        "  No,                                    !- Do Zone Sizing Calculation",
        "  No,                                    !- Do System Sizing Calculation",
        "  Yes,                                   !- Do Plant Sizing Calculation",
        "  Yes,                                   !- Run Simulation for Sizing Periods",
        "  No;                                    !- Run Simulation for Weather File Run Periods",

        "ScheduleTypeLimits, Any Number;",

        // Define a condenser loop, with a CT Single Speed on the supply, and a load profile on the demand side
        // We set the Sizing:Plant design loop exit temperature at 25C, and the Cooling Tower Design Inlet Air WB Temp to 25.6C (78F)
        // in order to trigger an error

        "PlantLoop,",
        "  CndW Loop,                              !- Name",
        "  Water,                                  !- Fluid Type",
        "  ,                                       !- User Defined Fluid Type",
        "  CndW Loop Operation Schemes,            !- Plant Equipment Operation Scheme Name",
        "  CndW Loop Supply Outlet Node,           !- Loop Temperature Setpoint Node Name",
        "  100,                                    !- Maximum Loop Temperature {C}",
        "  0,                                      !- Minimum Loop Temperature {C}",
        "  Autosize,                               !- Maximum Loop Flow Rate {m3/s}",
        "  0,                                      !- Minimum Loop Flow Rate {m3/s}",
        "  Autocalculate,                          !- Plant Loop Volume {m3}",
        "  CndW Loop Supply Inlet Node,            !- Plant Side Inlet Node Name",
        "  CndW Loop Supply Outlet Node,           !- Plant Side Outlet Node Name",
        "  CndW Loop Supply Branches,              !- Plant Side Branch List Name",
        "  CndW Loop Supply Connector List,        !- Plant Side Connector List Name",
        "  CndW Loop Demand Inlet Node,            !- Demand Side Inlet Node Name",
        "  CndW Loop Demand Outlet Node,           !- Demand Side Outlet Node Name",
        "  CndW Loop Demand Branches,              !- Demand Side Branch List Name",
        "  CndW Loop Demand Connector List,        !- Demand Side Connector List Name",
        "  Optimal,                                !- Load Distribution Scheme",
        "  ,                                       !- Availability Manager List Name",
        "  SingleSetpoint,                         !- Plant Loop Demand Calculation Scheme",
        "  ;                                       !- Common Pipe Simulation",

        // No Sizing:Plant

        "BranchList,",
        "  CndW Loop Supply Branches,              !- Name",
        "  CndW Loop Supply Inlet Branch,          !- Branch Name 1",
        "  CndW Loop Supply CT Branch,              !- Branch Name 2",
        "  CndW Loop Supply Bypass Branch,              !- Branch Name 3",
        "  CndW Loop Supply Outlet Branch;         !- Branch Name 4",

        "ConnectorList,",
        "  CndW Loop Supply Connector List,        !- Name",
        "  Connector:Splitter,                     !- Connector Object Type 1",
        "  CndW Loop Supply Splitter,              !- Connector Name 1",
        "  Connector:Mixer,                        !- Connector Object Type 2",
        "  CndW Loop Supply Mixer;                 !- Connector Name 2",

        "Connector:Splitter,",
        "  CndW Loop Supply Splitter,              !- Name",
        "  CndW Loop Supply Inlet Branch,          !- Inlet Branch Name",
        "  CndW Loop Supply CT Branch,              !- Outlet Branch Name 1",
        "  CndW Loop Supply Bypass Branch;              !- Outlet Branch Name 2",

        "Connector:Mixer,",
        "  CndW Loop Supply Mixer,                 !- Name",
        "  CndW Loop Supply Outlet Branch,         !- Outlet Branch Name",
        "  CndW Loop Supply CT Branch,              !- Inlet Branch Name 1",
        "  CndW Loop Supply Bypass Branch;              !- Inlet Branch Name 2",

        "Branch,",
        "  CndW Loop Supply Inlet Branch,          !- Name",
        "  ,                                       !- Pressure Drop Curve Name",
        "  Pump:VariableSpeed,                     !- Component Object Type 1",
        "  VSP Pump,                               !- Component Name 1",
        "  CndW Loop Supply Inlet Node,            !- Component Inlet Node Name 1",
        "  CndW Loop Pump Outlet Node;             !- Component Outlet Node Name 1",

        "Pump:VariableSpeed,",
        "  VSP Pump,                               !- Name",
        "  CndW Loop Supply Inlet Node,            !- Inlet Node Name",
        "  CndW Loop Pump Outlet Node,             !- Outlet Node Name",
        "  Autosize,                               !- Design Maximum Flow Rate {m3/s}",
        "  179352,                                 !- Design Pump Head {Pa}",
        "  Autosize,                               !- Design Power Consumption {W}",
        "  0.9,                                    !- Motor Efficiency",
        "  0,                                      !- Fraction of Motor Inefficiencies to Fluid Stream",
        "  0,                                      !- Coefficient 1 of the Part Load Performance Curve",
        "  1,                                      !- Coefficient 2 of the Part Load Performance Curve",
        "  0,                                      !- Coefficient 3 of the Part Load Performance Curve",
        "  0,                                      !- Coefficient 4 of the Part Load Performance Curve",
        "  0,                                      !- Design Minimum Flow Rate {m3/s}",
        "  Intermittent,                           !- Pump Control Type",
        "  ,                                       !- Pump Flow Rate Schedule Name",
        "  ,                                       !- Pump Curve Name",
        "  ,                                       !- Impeller Diameter {m}",
        "  ,                                       !- VFD Control Type",
        "  ,                                       !- Pump rpm Schedule Name",
        "  ,                                       !- Minimum Pressure Schedule {Pa}",
        "  ,                                       !- Maximum Pressure Schedule {Pa}",
        "  ,                                       !- Minimum RPM Schedule {Rotations Per Minute}",
        "  ,                                       !- Maximum RPM Schedule {Rotations Per Minute}",
        "  ,                                       !- Zone Name",
        "  0.5,                                    !- Skin Loss Radiative Fraction",
        "  PowerPerFlowPerPressure,                !- Design Power Sizing Method",
        "  348701.1,                               !- Design Electric Power per Unit Flow Rate {W/(m3/s)}",
        "  1.282051282,                            !- Design Shaft Power per Unit Flow Rate per Unit Head",
        "  0;                                      !- Design Minimum Flow Rate Fraction",

        "Branch,",
        "  CndW Loop Supply CT Branch,              !- Name",
        "  ,                                       !- Pressure Drop Curve Name",
        "  CoolingTower:SingleSpeed,               !- Component Object Type 1",
        "  CT Single Speed,                        !- Component Name 1",
        "  CT Single Speed Inlet Node,             !- Component Inlet Node Name 1",
        "  CT Single Speed Outlet Node;            !- Component Outlet Node Name 1",

        "CoolingTower:SingleSpeed,",
        "  CT Single Speed,                        !- Name",
        "  CT Single Speed Inlet Node,             !- Water Inlet Node Name",
        "  CT Single Speed Outlet Node,            !- Water Outlet Node Name",
        "  Autosize,                               !- Design Water Flow Rate {m3/s}",
        "  Autosize,                               !- Design Air Flow Rate {m3/s}",
        "  Autosize,                               !- Design Fan Power {W}",
        "  Autosize,                               !- Design U-Factor Times Area Value {W/K}",
        "  Autosize,                               !- Free Convection Air Flow Rate {m3/s}",
        "  0.1,                                    !- Free Convection Air Flow Rate Sizing Factor",
        "  Autosize,                               !- Free Convection U-Factor Times Area Value {W/K}",
        "  0.1,                                    !- Free Convection U-Factor Times Area Value Sizing Factor",
        "  UFactorTimesAreaAndDesignWaterFlowRate, !- Performance Input Method",
        "  1.25,                                   !- Heat Rejection Capacity and Nominal Capacity Sizing Ratio",
        "  ,                                       !- Nominal Capacity {W}",
        "  0,                                      !- Free Convection Capacity {W}",
        "  0.1,                                    !- Free Convection Nominal Capacity Sizing Factor",
        "  25.6,                                   !- Design Inlet Air Dry-Bulb Temperature {C}",
        "  25.6,                                   !- Design Inlet Air Wet-Bulb Temperature {C}",
        "  Autosize,                               !- Design Approach Temperature {deltaC}",
        "  Autosize,                               !- Design Range Temperature {deltaC}",
        "  0,                                      !- Basin Heater Capacity {W/K}",
        "  2,                                      !- Basin Heater Setpoint Temperature {C}",
        "  ,                                       !- Basin Heater Operating Schedule Name",
        "  LossFactor,                             !- Evaporation Loss Mode",
        "  0.2,                                    !- Evaporation Loss Factor {percent/K}",
        "  0.008,                                  !- Drift Loss Percent {percent}",
        "  ConcentrationRatio,                     !- Blowdown Calculation Mode",
        "  3,                                      !- Blowdown Concentration Ratio",
        "  ,                                       !- Blowdown Makeup Water Usage Schedule Name",
        "  ,                                       !- Supply Water Storage Tank Name",
        "  ,                                       !- Outdoor Air Inlet Node Name",
        "  FanCycling,                             !- Capacity Control",
        "  1,                                      !- Number of Cells",
        "  MinimalCell,                            !- Cell Control",
        "  0.33,                                   !- Cell Minimum  Water Flow Rate Fraction",
        "  2.5,                                    !- Cell Maximum Water Flow Rate Fraction",
        "  1,                                      !- Sizing Factor",
        "  General;                                !- End-Use Subcategory",

        "Branch,",
        "  CndW Loop Supply Bypass Branch,              !- Name",
        "  ,                                       !- Pressure Drop Curve Name",
        "  Pipe:Adiabatic,                         !- Component Object Type 1",
        "  Supply Bypass Pipe,                     !- Component Name 1",
        "  Supply Bypass Pipe Inlet Node,          !- Component Inlet Node Name 1",
        "  Supply Bypass Pipe Outlet Node;         !- Component Outlet Node Name 1",

        "Pipe:Adiabatic,",
        "  Supply Bypass Pipe,                     !- Name",
        "  Supply Bypass Pipe Inlet Node,          !- Inlet Node Name",
        "  Supply Bypass Pipe Outlet Node;         !- Outlet Node Name",

        "Branch,",
        "  CndW Loop Supply Outlet Branch,         !- Name",
        "  ,                                       !- Pressure Drop Curve Name",
        "  Pipe:Adiabatic,                         !- Component Object Type 1",
        "  Supply Outlet Pipe,                     !- Component Name 1",
        "  Supply Outlet Pipe Inlet Node,          !- Component Inlet Node Name 1",
        "  CndW Loop Supply Outlet Node;           !- Component Outlet Node Name 1",

        "Pipe:Adiabatic,",
        "  Supply Outlet Pipe,                     !- Name",
        "  Supply Outlet Pipe Inlet Node,          !- Inlet Node Name",
        "  CndW Loop Supply Outlet Node;           !- Outlet Node Name",

        "SetpointManager:FollowOutdoorAirTemperature,",
        "  SPM Follow OAT 7F,                      !- Name",
        "  Temperature,                            !- Control Variable",
        "  OutdoorAirWetBulb,                      !- Reference Temperature Type",
        "  3.88888888888889,                       !- Offset Temperature Difference {deltaC}",
        "  80,                                     !- Maximum Setpoint Temperature {C}",
        "  6,                                      !- Minimum Setpoint Temperature {C}",
        "  CndW Loop Supply Outlet Node;           !- Setpoint Node or NodeList Name",

        "BranchList,",
        "  CndW Loop Demand Branches,              !- Name",
        "  CndW Loop Demand Inlet Branch,          !- Branch Name 1",
        "  CndW Loop Demand Load Profile Branch,              !- Branch Name 2",
        "  CndW Loop Demand Bypass Branch,         !- Branch Name 3",
        "  CndW Loop Demand Outlet Branch;         !- Branch Name 4",

        "ConnectorList,",
        "  CndW Loop Demand Connector List,        !- Name",
        "  Connector:Splitter,                     !- Connector Object Type 1",
        "  CndW Loop Demand Splitter,              !- Connector Name 1",
        "  Connector:Mixer,                        !- Connector Object Type 2",
        "  CndW Loop Demand Mixer;                 !- Connector Name 2",

        "Connector:Splitter,",
        "  CndW Loop Demand Splitter,              !- Name",
        "  CndW Loop Demand Inlet Branch,          !- Inlet Branch Name",
        "  CndW Loop Demand Load Profile Branch,              !- Outlet Branch Name 1",
        "  CndW Loop Demand Bypass Branch;         !- Outlet Branch Name 2",

        "Connector:Mixer,",
        "  CndW Loop Demand Mixer,                 !- Name",
        "  CndW Loop Demand Outlet Branch,         !- Outlet Branch Name",
        "  CndW Loop Demand Load Profile Branch,              !- Inlet Branch Name 1",
        "  CndW Loop Demand Bypass Branch;         !- Inlet Branch Name 2",

        "Branch,",
        "  CndW Loop Demand Inlet Branch,          !- Name",
        "  ,                                       !- Pressure Drop Curve Name",
        "  Pipe:Adiabatic,                         !- Component Object Type 1",
        "  Demand Inlet Pipe,                      !- Component Name 1",
        "  CndW Loop Demand Inlet Node,            !- Component Inlet Node Name 1",
        "  Demand Inlet Pipe Outlet Node;          !- Component Outlet Node Name 1",

        "Pipe:Adiabatic,",
        "  Demand Inlet Pipe,                      !- Name",
        "  CndW Loop Demand Inlet Node,            !- Inlet Node Name",
        "  Demand Inlet Pipe Outlet Node;          !- Outlet Node Name",

        "Branch,",
        "  CndW Loop Demand Load Profile Branch,              !- Name",
        "  ,                                       !- Pressure Drop Curve Name",
        "  LoadProfile:Plant,                      !- Component Object Type 1",
        "  Load Profile,                           !- Component Name 1",
        "  Load Profile Inlet Node,                !- Component Inlet Node Name 1",
        "  Load Profile Outlet Node;               !- Component Outlet Node Name 1",

        "LoadProfile:Plant,",
        "  Load Profile,                           !- Name",
        "  Load Profile Inlet Node,                !- Inlet Node Name",
        "  Load Profile Outlet Node,               !- Outlet Node Name",
        "  Load Profile Load Schedule,             !- Load Schedule Name",
        "  2.0,                                    !- Peak Flow Rate {m3/s}",
        "  Load Profile Flow Frac Schedule;        !- Flow Rate Fraction Schedule Name",

        "Schedule:Compact,",
        "  Load Profile Load Schedule,  !- Name",
        "  Any Number,              !- Schedule Type Limits Name",
        "  THROUGH: 12/31,          !- Field 1",
        "  FOR: AllDays,            !- Field 2",
        "  UNTIL: 24:00,-10000.0;   !- Field 3",

        "Schedule:Compact,",
        "  Load Profile Flow Frac Schedule,  !- Name",
        "  Any Number,              !- Schedule Type Limits Name",
        "  THROUGH: 12/31,          !- Field 1",
        "  FOR: AllDays,            !- Field 2",
        "  UNTIL: 24:00,1.0;        !- Field 3",

        "Branch,",
        "  CndW Loop Demand Bypass Branch,         !- Name",
        "  ,                                       !- Pressure Drop Curve Name",
        "  Pipe:Adiabatic,                         !- Component Object Type 1",
        "  CndW Loop Demand Bypass Pipe,           !- Component Name 1",
        "  CndW Loop Demand Bypass Pipe Inlet Node, !- Component Inlet Node Name 1",
        "  CndW Loop Demand Bypass Pipe Outlet Node; !- Component Outlet Node Name 1",

        "Pipe:Adiabatic,",
        "  CndW Loop Demand Bypass Pipe,           !- Name",
        "  CndW Loop Demand Bypass Pipe Inlet Node, !- Inlet Node Name",
        "  CndW Loop Demand Bypass Pipe Outlet Node; !- Outlet Node Name",

        "Branch,",
        "  CndW Loop Demand Outlet Branch,         !- Name",
        "  ,                                       !- Pressure Drop Curve Name",
        "  Pipe:Adiabatic,                         !- Component Object Type 1",
        "  Demand Outlet Pipe,                     !- Component Name 1",
        "  Demand Outlet Pipe Inlet Node,          !- Component Inlet Node Name 1",
        "  CndW Loop Demand Outlet Node;           !- Component Outlet Node Name 1",

        "Pipe:Adiabatic,",
        "  Demand Outlet Pipe,                     !- Name",
        "  Demand Outlet Pipe Inlet Node,          !- Inlet Node Name",
        "  CndW Loop Demand Outlet Node;           !- Outlet Node Name",

        "PlantEquipmentOperationSchemes,",
        "  CndW Loop Operation Schemes,            !- Name",
        "  PlantEquipmentOperation:CoolingLoad,    !- Control Scheme Object Type 1",
        "  CndW Loop Cooling Operation Scheme,     !- Control Scheme Name 1",
        "  Always On Discrete;                     !- Control Scheme Schedule Name 1",

        "PlantEquipmentOperation:CoolingLoad,",
        "  CndW Loop Cooling Operation Scheme,     !- Name",
        "  0,                                      !- Load Range Lower Limit 1 {W}",
        "  1000000000,                             !- Load Range Upper Limit 1 {W}",
        "  CndW Loop Cooling Equipment List;       !- Range Equipment List Name 1",

        "PlantEquipmentList,",
        "  CndW Loop Cooling Equipment List,       !- Name",
        "  CoolingTower:SingleSpeed,               !- Equipment Object Type 1",
        "  CT Single Speed;                        !- Equipment Name 1",

    });

    ASSERT_TRUE(process_idf(idf_objects));
    SimulationManager::PostIPProcessing();

    DataGlobals::BeginSimFlag = true;
    SimulationManager::GetProjectData(state.outputFiles);
    OutputReportPredefined::SetPredefinedTables();

    // OutputProcessor::TimeValue.allocate(2);
    OutputProcessor::SetupTimePointers("Zone", DataGlobals::TimeStepZone); // Set up Time pointer for HB/Zone Simulation
    OutputProcessor::SetupTimePointers("HVAC", DataHVACGlobals::TimeStepSys);
    createFacilityElectricPowerServiceObject();
    OutputProcessor::GetReportVariableInput(state.outputFiles);
    PlantManager::CheckIfAnyPlant();

    BranchInputManager::ManageBranchInput(state.dataBranchInputManager); // just gets input and returns.
    // Get plant loop data
    PlantManager::GetPlantLoopData(state);
    PlantManager::GetPlantInput(state);
    SizingManager::GetPlantSizingInput();
    PlantManager::InitOneTimePlantSizingInfo(1);
    PlantManager::SizePlantLoop(state, 1, true);
    PlantManager::InitLoopEquip = true;

    // Fake having more than small load
    // DataSizing::PlantSizData(1).DesVolFlowRate = 1000.0;

    // SizingManager::ManageSizing();

    DataGlobals::DoingSizing = false;
    DataGlobals::KickOffSimulation = true;

    // get inputs of cooling tower object
    CondenserLoopTowers::GetTowerInput();

<<<<<<< HEAD
    dataCondenserLoopTowers.towers(1).initialize();
=======
    CondenserLoopTowers::towers(1).initialize(state.dataBranchInputManager);
>>>>>>> 3b3d74b1

    // Fake a flow
    dataCondenserLoopTowers.towers(1).DesignWaterFlowRate = 1000.0;

    // autosized other input fields of cooling tower. Tt throws, so we catch that so we can compare the error
    ASSERT_THROW(dataCondenserLoopTowers.towers(1).SizeTower(), std::runtime_error);

    std::string const error_string = delimited_string({

        "   ** Severe  ** Error when autosizing the UA value for cooling tower = CT SINGLE SPEED. Design Tower Exit Temperature must be greater than "
        "25.60 C when autosizing the tower UA.",
        "   **   ~~~   ** The User-specified Design Loop Exit Temperature=21.00",
        "   **   ~~~   ** is less than or equal to the design inlet air wet-bulb temperature of 25.60 C.",
        "   **   ~~~   ** Because you did not specify the Design Approach Temperature, and you do not have a Sizing:Plant object, it was defaulted "
        "to 21.00 C.",
        "   **   ~~~   ** If using HVACTemplate:Plant:ChilledWaterLoop, then check that input field Condenser Water Design Setpoint must be > 25.60 "
        "C if autosizing the cooling tower.",
        "   **  Fatal  ** Autosizing of cooling tower fails for tower = CT SINGLE SPEED.",
        "   ...Summary of Errors that led to program termination:",
        "   ..... Reference severe error count=1",
        "   ..... Last severe error=Error when autosizing the UA value for cooling tower = CT SINGLE SPEED. Design Tower Exit Temperature must be "
        "greater than 25.60 C when autosizing the tower UA.",

    });

    EXPECT_TRUE(compare_err_stream(error_string, true));
}

TEST_F(EnergyPlusFixture, VSCoolingTowers_WaterOutletTempTest)
{
    std::string const idf_objects = delimited_string({
        "  Site:Location,",
        "    USA IL-CHICAGO-OHARE,    !- Name",
        "    41.77,                   !- Latitude {deg}",
        "    -87.75,                  !- Longitude {deg}",
        "    -6.00,                   !- Time Zone {hr}",
        "    190;                     !- Elevation {m}",

        "  SizingPeriod:DesignDay,",
        "    CHICAGO Ann Htg 99.6% Condns DB,  !- Name",
        "    1,                       !- Month",
        "    21,                      !- Day of Month",
        "    WinterDesignDay,         !- Day Type",
        "    -20.6,                   !- Maximum Dry-Bulb Temperature {C}",
        "    0.0,                     !- Daily Dry-Bulb Temperature Range {deltaC}",
        "    ,                        !- Dry-Bulb Temperature Range Modifier Type",
        "    ,                        !- Dry-Bulb Temperature Range Modifier Day Schedule Name",
        "    Wetbulb,                 !- Humidity Condition Type",
        "    -20.6,                   !- Wetbulb or DewPoint at Maximum Dry-Bulb {C}",
        "    ,                        !- Humidity Condition Day Schedule Name",
        "    ,                        !- Humidity Ratio at Maximum Dry-Bulb {kgWater/kgDryAir}",
        "    ,                        !- Enthalpy at Maximum Dry-Bulb {J/kg}",
        "    ,                        !- Daily Wet-Bulb Temperature Range {deltaC}",
        "    99063.,                  !- Barometric Pressure {Pa}",
        "    4.9,                     !- Wind Speed {m/s}",
        "    270,                     !- Wind Direction {deg}",
        "    No,                      !- Rain Indicator",
        "    No,                      !- Snow Indicator",
        "    No,                      !- Daylight Saving Time Indicator",
        "    ASHRAEClearSky,          !- Solar Model Indicator",
        "    ,                        !- Beam Solar Day Schedule Name",
        "    ,                        !- Diffuse Solar Day Schedule Name",
        "    ,                        !- ASHRAE Clear Sky Optical Depth for Beam Irradiance (taub) {dimensionless}",
        "    ,                        !- ASHRAE Clear Sky Optical Depth for Diffuse Irradiance (taud) {dimensionless}",
        "    0.00;                    !- Sky Clearness",

        "  SizingPeriod:DesignDay,",
        "    CHICAGO Ann Clg .4% Condns WB=>MDB,  !- Name",
        "    7,                       !- Month",
        "    21,                      !- Day of Month",
        "    SummerDesignDay,         !- Day Type",
        "    31.2,                    !- Maximum Dry-Bulb Temperature {C}",
        "    10.7,                    !- Daily Dry-Bulb Temperature Range {deltaC}",
        "    ,                        !- Dry-Bulb Temperature Range Modifier Type",
        "    ,                        !- Dry-Bulb Temperature Range Modifier Day Schedule Name",
        "    Wetbulb,                 !- Humidity Condition Type",
        "    25.5,                    !- Wetbulb or DewPoint at Maximum Dry-Bulb {C}",
        "    ,                        !- Humidity Condition Day Schedule Name",
        "    ,                        !- Humidity Ratio at Maximum Dry-Bulb {kgWater/kgDryAir}",
        "    ,                        !- Enthalpy at Maximum Dry-Bulb {J/kg}",
        "    ,                        !- Daily Wet-Bulb Temperature Range {deltaC}",
        "    99063.,                  !- Barometric Pressure {Pa}",
        "    5.3,                     !- Wind Speed {m/s}",
        "    230,                     !- Wind Direction {deg}",
        "    No,                      !- Rain Indicator",
        "    No,                      !- Snow Indicator",
        "    No,                      !- Daylight Saving Time Indicator",
        "    ASHRAEClearSky,          !- Solar Model Indicator",
        "    ,                        !- Beam Solar Day Schedule Name",
        "    ,                        !- Diffuse Solar Day Schedule Name",
        "    ,                        !- ASHRAE Clear Sky Optical Depth for Beam Irradiance (taub) {dimensionless}",
        "    ,                        !- ASHRAE Clear Sky Optical Depth for Diffuse Irradiance (taud) {dimensionless}",
        "    1.00;                    !- Sky Clearness",

        "    SimulationControl,",
        "    no,                     !- Do Zone Sizing Calculation",
        "    no,                     !- Do System Sizing Calculation",
        "    no,                     !- Do Plant Sizing Calculation",
        "    Yes,                    !- Run Simulation for Sizing Periods",
        "    no;                     !- Run Simulation for Weather File Run Periods",

        "  Timestep,6;",

        "  ScheduleTypeLimits,",
        "    Any Number;              !- Name",

        "  Schedule:Compact,",
        "    ALWAYS_ON,               !- Name",
        "    On/Off,                  !- Schedule Type Limits Name",
        "    Through: 12/31,          !- Field 1",
        "    For: AllDays,            !- Field 2",
        "    Until: 24:00,1;          !- Field 3",

        "  ScheduleTypeLimits,",
        "    On/Off,                  !- Name",
        "    0,                       !- Lower Limit Value",
        "    1,                       !- Upper Limit Value",
        "    DISCRETE;                !- Numeric Type",

        "  CoolingTower:VariableSpeed,",
        "    CoolingTower Variable Speed,  !- Name",
        "    Tower Inlet Node,        !- Water Inlet Node Name",
        "    Tower Outlet Node,       !- Water Outlet Node Name",
        "    CoolToolsCrossFlow,      !- Model Type",
        "    ,                        !- Model Coefficient Name",
        "    23.25,                   !- Design Inlet Air Wet-Bulb Temperature {C}",
        "    3.88888888888889,        !- Design Approach Temperature {deltaC}",
        "    5.55555555555556,        !- Design Range Temperature {deltaC}",
        "    0.02,                    !- Design Water Flow Rate {m3/s}",
        "    10.0,                    !- Design Air Flow Rate {m3/s}",
        "    1000.0,                  !- Design Fan Power {W}",
        "    CoolingTower Variable Speed Fan Power Ratio Curve,  !- Fan Power Ratio Function of Air Flow Rate Ratio Curve Name",
        "    0.2,                     !- Minimum Air Flow Rate Ratio",
        "    0.125,                   !- Fraction of Tower Capacity in Free Convection Regime",
        "    0,                       !- Basin Heater Capacity {W/K}",
        "    2,                       !- Basin Heater Setpoint Temperature {C}",
        "    ,                        !- Basin Heater Operating Schedule Name",
        "    SaturatedExit,           !- Evaporation Loss Mode",
        "    0.2,                     !- Evaporation Loss Factor {percent/K}",
        "    0.008,                   !- Drift Loss Percent {percent}",
        "    ConcentrationRatio,      !- Blowdown Calculation Mode",
        "    3,                       !- Blowdown Concentration Ratio",
        "    ,                        !- Blowdown Makeup Water Usage Schedule Name",
        "    ,                        !- Supply Water Storage Tank Name",
        "    ,                        !- Outdoor Air Inlet Node Name",
        "    ,                        !- Number of Cells",
        "    ,                        !- Cell Control",
        "    ,                        !- Cell Minimum  Water Flow Rate Fraction",
        "    ,                        !- Cell Maximum Water Flow Rate Fraction",
        "    2.0,                     !- Sizing Factor",
        "    General;                 !- End-Use Subcategory",

        "  Curve:Cubic,",
        "    CoolingTower Variable Speed Fan Power Ratio Curve,  !- Name",
        "    -0.0093,                 !- Coefficient1 Constant",
        "    0.0512,                  !- Coefficient2 x",
        "    -0.0838,                 !- Coefficient3 x**2",
        "    1.0419,                  !- Coefficient4 x**3",
        "    0.15,                    !- Minimum Value of x",
        "    1;                       !- Maximum Value of x",

        "  Pump:VariableSpeed,",
        "    CoolingTower Pump,         !- Name",
        "    CoolingTower Supply Inlet Node,  !- Inlet Node Name",
        "    CoolingTower Pump-CoolingTower CoolTowerNodeviaConnector,  !- Outlet Node Name",
        "      0.03,                    !- Design Maximum Flow Rate {m3/s}",
        "      134508,                  !- Design Pump Head {Pa}",
        "      20000.0,                 !- Design Power Consumption {W}",
        "      0.9,                     !- Motor Efficiency",
        "      0,                       !- Fraction of Motor Inefficiencies to Fluid Stream",
        "      0,                       !- Coefficient 1 of the Part Load Performance Curve",
        "      0.0216,                  !- Coefficient 2 of the Part Load Performance Curve",
        "      -0.0325,                 !- Coefficient 3 of the Part Load Performance Curve",
        "      1.0095,                  !- Coefficient 4 of the Part Load Performance Curve",
        "      0,                       !- Design Minimum Flow Rate {m3/s}",
        "      Intermittent,            !- Pump Control Type",
        "      ,                        !- Pump Flow Rate Schedule Name",
        "      ,                        !- Pump Curve Name",
        "      ,                        !- Impeller Diameter {m}",
        "      ,                        !- VFD Control Type",
        "      ,                        !- Pump RPM Schedule Name",
        "      ,                        !- Minimum Pressure Schedule",
        "      ,                        !- Maximum Pressure Schedule",
        "      ,                        !- Minimum RPM Schedule",
        "      ,                        !- Maximum RPM Schedule",
        "      ,                        !- Zone Name",
        "      0.5,                     !- Skin Loss Radiative Fraction",
        "      PowerPerFlowPerPressure, !- Design Power Sizing Method",
        "      348701.1,                !- Design Electric Power per Unit Flow Rate {W/(m3/s)}",
        "      1.282051282,             !- Design Shaft Power per Unit Flow Rate per Unit Head {W/((m3/s)-Pa)}",
        "      0,                       !- Design Minimum Flow Rate Fraction",
        "      General;                 !- End-Use Subcategory",

        "  PlantEquipmentList,",
        "    CoolingTower Equipment List,  !- Name",
        "    CoolingTower:VariableSpeed,    !- Equipment 1 Object Type",
        "    CoolingTower Variable Speed;  !- Equipment 1 Name",

        "  PlantLoop,",
        "    CoolingTower Loop,       !- Name",
        "    Water,                   !- Fluid Type",
        "    ,                        !- User Defined Fluid Type",
        "    CoolingTower Loop Operation Scheme List,  !- Condenser Equipment Operation Scheme Name",
        "    CoolingTower Supply Outlet Node,  !- Condenser Loop Temperature Setpoint Node Name",
        "    80.0,                    !- Maximum Loop Temperature {C}",
        "    5.0,                     !- Minimum Loop Temperature {C}",
        "    0.03,                    !- Maximum Loop Flow Rate {m3/s}",
        "    0.0,                     !- Minimum Loop Flow Rate {m3/s}",
        "    Autocalculate,                     !- Condenser Loop Volume {m3}",
        "    CoolingTower Supply Inlet Node,  !- Condenser Side Inlet Node Name",
        "    CoolingTower Supply Outlet Node,  !- Condenser Side Outlet Node Name",
        "    CoolingTower Supply Branches,  !- Condenser Side Branch List Name",
        "    CoolingTower Supply Connectors,  !- Condenser Side Connector List Name",
        "    CoolingTower Demand Inlet Node,  !- Demand Side Inlet Node Name",
        "    CoolingTower Demand Outlet Node,  !- Demand Side Outlet Node Name",
        "    CoolingTower Demand Branches,  !- Condenser Demand Side Branch List Name",
        "    CoolingTower Demand Connectors,  !- Condenser Demand Side Connector List Name",
        "    Optimal,                 !- Load Distribution Scheme",
        "    ,                        !- Availability Manager List Name",
        "    SingleSetpoint;          !- Plant Loop Demand Calculation Scheme",

        "  Sizing:Plant,",
        "    CoolingTower Loop,       !- Plant or Condenser Loop Name",
        "    Condenser,               !- Loop Type",
        "    30,                      !- Design Loop Exit Temperature {C}",
        "    5.55555555555556,        !- Loop Design Temperature Difference {deltaC}",
        "    NonCoincident,           !- Sizing Option",
        "    1,                       !- Zone Timesteps in Averaging Window",
        "    None;                    !- Coincident Sizing Factor Mode",

        "  PlantEquipmentOperationSchemes,",
        "    CoolingTower Loop Operation Scheme List,  !- Name",
        "    PlantEquipmentOperation:CoolingLoad,  !- Control Scheme 1 Object Type",
        "    CoolingTower Operation Scheme,  !- Control Scheme 1 Name",
        "    ALWAYS_ON,                      !- Control Scheme 1 Schedule Name",
        "    PlantEquipmentOperation:ComponentSetpoint,  !- Control Scheme 3 Object Type",
        "    CoolingTower Loop Setpoint Operation Scheme,  !- Control Scheme 3 Name",
        "    ALWAYS_ON;      !- Control Scheme 3 Schedule Name",

        "  PlantEquipmentOperation:ComponentSetpoint,",
        "    CoolingTower Loop Setpoint Operation Scheme,  !- Name",
        "    CoolingTower:VariableSpeed,    !- Equipment 1 Object Type",
        "    CoolingTower Variable Speed,   !- Equipment 1 Name",
        "    CoolingTower Inlet Node,       !- Demand Calculation 1 Node Name",
        "    CoolingTower Outlet Node,      !- Setpoint 1 Node Name",
        "    0.03,                          !- Component 1 Flow Rate {m3/s}",
        "    Cooling;                       !- Operation 1 Type",

        "  PlantEquipmentOperation:CoolingLoad,",
        "    CoolingTower Operation Scheme, !- Name",
        "    0.0,                           !- Load Range 1 Lower Limit {W}",
        "    1000000000000,                 !- Load Range 1 Upper Limit {W}",
        "    CoolingTower Equipment List;   !- Range 1 Equipment List Name",

        "  SetpointManager:Scheduled,",
        "    CoolingTower Setpoint Manager,  !- Name",
        "    Temperature,                 !- Control Variable",
        "    CoolingTower Temp Sch,       !- Schedule Name",
        "    CoolingTower Control Node List;   !- Setpoint Node or NodeList Name",

        "  NodeList,",
        "    CoolingTower Control Node List,   !- Name",
        "    CoolingTower Outlet Node,         !- Node 1 Name",
        "    CoolingTower Supply Outlet Node;  !- Node 2 Name",

        "  Schedule:Compact,",
        "    CoolingTower Temp Sch,   !- Name",
        "    Any Number,              !- Schedule Type Limits Name",
        "    THROUGH: 12/31,          !- Field 1",
        "    FOR: AllDays,            !- Field 2",
        "    UNTIL: 24:00,30.0;       !- Field 3",

        "  BranchList,",
        "    CoolingTower Demand Branches,  !- Name",
        "    CoolingTower Demand Inlet Branch,  !- Branch 1 Name",
        "    CoolingTower Demand Load Branch 1,  !- Branch 2 Name",
        "    CoolingTower Demand Bypass Branch,  !- Branch 4 Name",
        "    CoolingTower Demand Outlet Branch;  !- Branch 5 Name",

        "  BranchList,",
        "    CoolingTower Supply Branches,  !- Name",
        "    CoolingTower Supply Inlet Branch,  !- Branch 1 Name",
        "    CoolingTower Supply Equipment Branch 1,  !- Branch 2 Name",
        "    CoolingTower Supply Equipment Bypass Branch,  !- Branch 4 Name",
        "    CoolingTower Supply Outlet Branch;  !- Branch 5 Name",

        "  Branch,",
        "    CoolingTower Demand Bypass Branch,  !- Name",
        "    ,                        !- Pressure Drop Curve Name",
        "    Pipe:Adiabatic,          !- Component 1 Object Type",
        "    CoolingTower Demand Bypass Pipe,  !- Component 1 Name",
        "    CoolingTower Demand Bypass Pipe Inlet Node,  !- Component 1 Inlet Node Name",
        "    CoolingTower Demand Bypass Pipe Outlet Node;  !- Component 1 Outlet Node Name",

        "  Branch,",
        "    CoolingTower Demand Inlet Branch,  !- Name",
        "    ,                        !- Pressure Drop Curve Name",
        "    Pipe:Adiabatic,          !- Component 1 Object Type",
        "    CoolingTower Demand Inlet Pipe,  !- Component 1 Name",
        "    CoolingTower Demand Inlet Node,  !- Component 1 Inlet Node Name",
        "    CoolingTower Demand Inlet Pipe-CoolingTower Demand Mixer;  !- Component 1 Outlet Node Name",

        "  Branch,",
        "    CoolingTower Demand Load Branch 1,  !- Name",
        "    ,                        !- Pressure Drop Curve Name",
        "    LoadProfile:Plant,  !- Component 1 Object Type",
        "    Load Profile 1,      !- Component 1 Name",
        "    Demand Load Profile 1 Inlet Node,  !- Component 1 Inlet Node Name",
        "    Demand Load Profile 1 Outlet Node;  !- Component 1 Outlet Node Name",

        "  LoadProfile:Plant,",
        "    Load Profile 1,          !- Name",
        "    Demand Load Profile 1 Inlet Node,  !- Inlet Node Name",
        "    Demand Load Profile 1 Outlet Node,  !- Outlet Node Name",
        "    Load Profile 1 Load Schedule,  !- Load Schedule Name",
        "    0.010,                    !- Peak Flow Rate {m3/s}",
        "    Load Profile 1 Flow Frac Schedule;  !- Flow Rate Fraction Schedule Name",

        "  Schedule:Compact,",
        "    Load Profile 1 Load Schedule,  !- Name",
        "    Any Number,              !- Schedule Type Limits Name",
        "    THROUGH: 12/31,          !- Field 1",
        "    FOR: AllDays,            !- Field 2",
        "    UNTIL: 24:00,0.0;        !- Field 3",

        "  Schedule:Compact,",
        "    Load Profile 1 Flow Frac Schedule,  !- Name",
        "    Any Number,              !- Schedule Type Limits Name",
        "    THROUGH: 12/31,          !- Field 1",
        "    FOR: AllDays,            !- Field 2",
        "    UNTIL: 24:00,1.0;        !- Field 3",

        "  Branch,",
        "    CoolingTower Demand Outlet Branch,  !- Name",
        "    ,                        !- Pressure Drop Curve Name",
        "    Pipe:Adiabatic,          !- Component 1 Object Type",
        "    CoolingTower Demand Outlet Pipe,  !- Component 1 Name",
        "    CoolingTower Demand Mixer-CoolingTower Demand Outlet Pipe,  !- Component 1 Inlet Node Name",
        "    CoolingTower Demand Outlet Node;  !- Component 1 Outlet Node Name",

        "  Branch,",
        "    CoolingTower Supply Equipment Branch 1,  !- Name",
        "    ,                            !- Pressure Drop Curve Name",
        "    CoolingTower:VariableSpeed,  !- Component 1 Object Type",
        "    CoolingTower Variable Speed, !- Component 1 Name",
        "    CoolingTower Inlet Node,     !- Component 1 Inlet Node Name",
        "    CoolingTower Outlet Node;    !- Component 1 Outlet Node Name",

        "  Branch,",
        "    CoolingTower Supply Equipment Bypass Branch,  !- Name",
        "    ,                        !- Pressure Drop Curve Name",
        "    Pipe:Adiabatic,          !- Component 1 Object Type",
        "    CoolingTower Supply Equipment Bypass Pipe,  !- Component 1 Name",
        "    CoolingTower Supply Equip Bypass Inlet Node,  !- Component 1 Inlet Node Name",
        "    CoolingTower Supply Equip Bypass Outlet Node;  !- Component 1 Outlet Node Name",

        "  Branch,",
        "    CoolingTower Supply Inlet Branch,  !- Name",
        "    ,                        !- Pressure Drop Curve Name",
        "    Pump:VariableSpeed,      !- Component 1 Object Type",
        "    CoolingTower Pump,       !- Component 1 Name",
        "    CoolingTower Supply Inlet Node,  !- Component 1 Inlet Node Name",
        "    CoolingTower Pump-CoolingTower CoolTowerNodeviaConnector;  !- Component 1 Outlet Node Name",

        "  Branch,",
        "    CoolingTower Supply Outlet Branch,  !- Name",
        "    ,                        !- Pressure Drop Curve Name",
        "    Pipe:Adiabatic,          !- Component 1 Object Type",
        "    CoolingTower Supply Outlet Pipe,  !- Component 1 Name",
        "    CoolingTower Supply Mixer-CoolingTower Supply Outlet Pipe,  !- Component 1 Inlet Node Name",
        "    CoolingTower Supply Outlet Node;  !- Component 1 Outlet Node Name",

        "  OutdoorAir:Node,",
        "    CoolingTower CoolTower OA ref Node;  !- Name",

        "  ConnectorList,",
        "    CoolingTower Demand Connectors,  !- Name",
        "    Connector:Splitter,          !- Connector 1 Object Type",
        "    CoolingTower Demand Splitter,  !- Connector 1 Name",
        "    Connector:Mixer,             !- Connector 2 Object Type",
        "    CoolingTower Demand Mixer;  !- Connector 2 Name",

        "  ConnectorList,",
        "    CoolingTower Supply Connectors,  !- Name",
        "    Connector:Splitter,      !- Connector 1 Object Type",
        "    CoolingTower Supply Splitter,  !- Connector 1 Name",
        "    Connector:Mixer,         !- Connector 2 Object Type",
        "    CoolingTower Supply Mixer;  !- Connector 2 Name",

        "  Connector:Splitter,",
        "    CoolingTower Demand Splitter,  !- Name",
        "    CoolingTower Demand Inlet Branch,  !- Inlet Branch Name",
        "    CoolingTower Demand Load Branch 1,  !- Outlet Branch 1 Name",
        "    CoolingTower Demand Bypass Branch;  !- Outlet Branch 3 Name",

        "  Connector:Splitter,",
        "    CoolingTower Supply Splitter,  !- Name",
        "    CoolingTower Supply Inlet Branch,  !- Inlet Branch Name",
        "    CoolingTower Supply Equipment Branch 1,  !- Outlet Branch 1 Name",
        "    CoolingTower Supply Equipment Bypass Branch;  !- Outlet Branch 3 Name",

        "  Connector:Mixer,",
        "    CoolingTower Demand Mixer,  !- Name",
        "    CoolingTower Demand Outlet Branch,  !- Outlet Branch Name",
        "    CoolingTower Demand Load Branch 1,  !- Inlet Branch 1 Name",
        "    CoolingTower Demand Bypass Branch;  !- Inlet Branch 3 Name",

        "  Connector:Mixer,",
        "    CoolingTower Supply Mixer,  !- Name",
        "    CoolingTower Supply Outlet Branch,  !- Outlet Branch Name",
        "    CoolingTower Supply Equipment Branch 1,  !- Inlet Branch 1 Name",
        "    CoolingTower Supply Equipment Bypass Branch;  !- Inlet Branch 3 Name",

        "  Pipe:Adiabatic,",
        "    CoolingTower Demand Bypass Pipe,  !- Name",
        "    CoolingTower Demand Bypass Pipe Inlet Node,  !- Inlet Node Name",
        "    CoolingTower Demand Bypass Pipe Outlet Node;  !- Outlet Node Name",

        "  Pipe:Adiabatic,",
        "    CoolingTower Demand Inlet Pipe,  !- Name",
        "    CoolingTower Demand Inlet Node,  !- Inlet Node Name",
        "    CoolingTower Demand Inlet Pipe-CoolingTower Demand Mixer;  !- Outlet Node Name",

        "  Pipe:Adiabatic,",
        "    CoolingTower Demand Outlet Pipe,  !- Name",
        "    CoolingTower Demand Mixer-CoolingTower Demand Outlet Pipe,  !- Inlet Node Name",
        "    CoolingTower Demand Outlet Node;  !- Outlet Node Name",

        "  Pipe:Adiabatic,",
        "    CoolingTower Supply Equipment Bypass Pipe,  !- Name",
        "    CoolingTower Supply Equip Bypass Inlet Node,  !- Inlet Node Name",
        "    CoolingTower Supply Equip Bypass Outlet Node;  !- Outlet Node Name",

        "  Pipe:Adiabatic,",
        "    CoolingTower Supply Outlet Pipe,  !- Name",
        "    CoolingTower Supply Mixer-CoolingTower Supply Outlet Pipe,  !- Inlet Node Name",
        "    CoolingTower Supply Outlet Node;  !- Outlet Node Name"

    });

    ASSERT_TRUE(process_idf(idf_objects));
    SimulationManager::PostIPProcessing();

    DataGlobals::BeginSimFlag = true;
    SimulationManager::GetProjectData(state.outputFiles);
    OutputReportPredefined::SetPredefinedTables();

    OutputProcessor::SetupTimePointers("Zone", DataGlobals::TimeStepZone);
    OutputProcessor::SetupTimePointers("HVAC", DataHVACGlobals::TimeStepSys);
    createFacilityElectricPowerServiceObject();
    OutputProcessor::GetReportVariableInput(state.outputFiles);
    PlantManager::CheckIfAnyPlant();
    BranchInputManager::ManageBranchInput(state.dataBranchInputManager);

    // Get plant loop data
    PlantManager::GetPlantLoopData(state);
    PlantManager::GetPlantInput(state);
    SizingManager::GetPlantSizingInput();
    PlantManager::InitOneTimePlantSizingInfo(1);
    PlantManager::SizePlantLoop(state, 1, true);
    PlantManager::InitLoopEquip = true;

    DataGlobals::DoingSizing = false;
    DataGlobals::KickOffSimulation = true;

    CondenserLoopTowers::GetTowerInput();
    auto &VSTower = dataCondenserLoopTowers.towers(1);

    DataPlant::PlantFirstSizesOkayToFinalize = true;
    DataGlobals::BeginEnvrnFlag = true;

    // test case 1:
    DataEnvironment::OutDryBulbTemp = 35.0;
    DataEnvironment::OutWetBulbTemp = 26.0;
    DataEnvironment::OutBaroPress = 101325.0;
    DataEnvironment::OutHumRat =
        Psychrometrics::PsyWFnTdbTwbPb(DataEnvironment::OutDryBulbTemp, DataEnvironment::OutWetBulbTemp, DataEnvironment::OutBaroPress);
    DataLoopNode::Node(VSTower.WaterInletNodeNum).Temp = 35.0;

    VSTower.initialize(state.dataBranchInputManager);
    DataGlobals::BeginEnvrnFlag = false;
    VSTower.SizeTower();
    VSTower.initialize(state.dataBranchInputManager);

    VSTower.InletWaterTemp = 35.0;
    Real64 WaterFlowRateRatio = 0.75;
    Real64 AirWetBulbTemp = DataEnvironment::OutWetBulbTemp;

    DataPlant::PlantLoop(VSTower.LoopNum).LoopSide(VSTower.LoopSideNum).FlowLock = 1;
    DataPlant::PlantLoop(VSTower.LoopNum).LoopSide(VSTower.LoopSideNum).TempSetPoint = 30.0;
    VSTower.WaterMassFlowRate = VSTower.DesWaterMassFlowRate * WaterFlowRateRatio;

    VSTower.calculateVariableSpeedTower();
    EXPECT_DOUBLE_EQ(30.0, VSTower.OutletWaterTemp);
    EXPECT_DOUBLE_EQ(1.0, VSTower.FanCyclingRatio);
    Real64 TowerOutletWaterTemp = VSTower.calculateVariableTowerOutletTemp(WaterFlowRateRatio, VSTower.airFlowRateRatio, AirWetBulbTemp);
    EXPECT_NEAR(30.0, TowerOutletWaterTemp, 0.0001);

    // test case 2:
    DataEnvironment::OutDryBulbTemp = 15.0;
    DataEnvironment::OutWetBulbTemp = 10.0;
    DataEnvironment::OutHumRat =
        Psychrometrics::PsyWFnTdbTwbPb(DataEnvironment::OutDryBulbTemp, DataEnvironment::OutWetBulbTemp, DataEnvironment::OutBaroPress);
    AirWetBulbTemp = DataEnvironment::OutWetBulbTemp;
    VSTower.WaterMassFlowRate = VSTower.DesWaterMassFlowRate * WaterFlowRateRatio;

    VSTower.AirTemp = DataEnvironment::OutDryBulbTemp;
    VSTower.AirWetBulb = DataEnvironment::OutWetBulbTemp;
    VSTower.AirHumRat = DataEnvironment::OutHumRat;

    VSTower.calculateVariableSpeedTower();
    EXPECT_DOUBLE_EQ(30.0, VSTower.OutletWaterTemp);
    EXPECT_NEAR(0.5213, VSTower.FanCyclingRatio, 0.0001);
    // outside air condition is favorable that fan only needs to cycle at min flow to meet the setpoint
    TowerOutletWaterTemp = VSTower.calculateVariableTowerOutletTemp(WaterFlowRateRatio, VSTower.MinimumVSAirFlowFrac, AirWetBulbTemp);
    // this is tower outlet temperature at continous minimum fan flow
    EXPECT_NEAR(26.9537, TowerOutletWaterTemp, 0.0001);
}

} // namespace EnergyPlus<|MERGE_RESOLUTION|>--- conflicted
+++ resolved
@@ -510,15 +510,9 @@
     SimulationManager::SetupSimulation(state, ErrorsFound);
     CondenserLoopTowers::GetTowerInput();
 
-<<<<<<< HEAD
-    dataCondenserLoopTowers.towers(1).initialize();
+    dataCondenserLoopTowers.towers(1).initialize(state.dataBranchInputManager);
     dataCondenserLoopTowers.towers(1).SizeVSMerkelTower();
-    dataCondenserLoopTowers.towers(1).initialize();
-=======
-    CondenserLoopTowers::towers(1).initialize(state.dataBranchInputManager);
-    CondenserLoopTowers::towers(1).SizeVSMerkelTower();
-    CondenserLoopTowers::towers(1).initialize(state.dataBranchInputManager);
->>>>>>> 3b3d74b1
+    dataCondenserLoopTowers.towers(1).initialize(state.dataBranchInputManager);
     Real64 MyLoad = 0.0;
     dataCondenserLoopTowers.towers(1).calculateMerkelVariableSpeedTower(MyLoad);
     dataCondenserLoopTowers.towers(1).update();
@@ -908,21 +902,12 @@
     SimulationManager::SetupSimulation(state, ErrorsFound);
     CondenserLoopTowers::GetTowerInput();
 
-<<<<<<< HEAD
-    dataCondenserLoopTowers.towers(1).initialize();
+    dataCondenserLoopTowers.towers(1).initialize(state.dataBranchInputManager);
     dataCondenserLoopTowers.towers(1).SizeTower();
     dataCondenserLoopTowers.towers(1).initialize();
-    dataCondenserLoopTowers.towers(1).calculateSingleSpeedTower();
+    dataCondenserLoopTowers.towers(1).calculateSingleSpeedTower(state.dataBranchInputManager);
     dataCondenserLoopTowers.towers(1).update();
     dataCondenserLoopTowers.towers(1).report(true);
-=======
-    CondenserLoopTowers::towers(1).initialize(state.dataBranchInputManager);
-    CondenserLoopTowers::towers(1).SizeTower();
-    CondenserLoopTowers::towers(1).initialize(state.dataBranchInputManager);
-    CondenserLoopTowers::towers(1).calculateSingleSpeedTower();
-    CondenserLoopTowers::towers(1).update();
-    CondenserLoopTowers::towers(1).report(true);
->>>>>>> 3b3d74b1
 
     // test that tower outlet temperature = set point temperature
     int inletNodeIndex = 0;
@@ -3465,11 +3450,7 @@
     // get inputs of cooling tower object
     CondenserLoopTowers::GetTowerInput();
 
-<<<<<<< HEAD
-    dataCondenserLoopTowers.towers(1).initialize();
-=======
-    CondenserLoopTowers::towers(1).initialize(state.dataBranchInputManager);
->>>>>>> 3b3d74b1
+    dataCondenserLoopTowers.towers(1).initialize(state.dataBranchInputManager);
 
     // Fake a flow
     dataCondenserLoopTowers.towers(1).DesignWaterFlowRate = 1000.0;
