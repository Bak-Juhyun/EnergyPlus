// EnergyPlus, Copyright (c) 1996-2020, The Board of Trustees of the University of Illinois,
// The Regents of the University of California, through Lawrence Berkeley National Laboratory
// (subject to receipt of any required approvals from the U.S. Dept. of Energy), Oak Ridge
// National Laboratory, managed by UT-Battelle, Alliance for Sustainable Energy, LLC, and other
// contributors. All rights reserved.
//
// NOTICE: This Software was developed under funding from the U.S. Department of Energy and the
// U.S. Government consequently retains certain rights. As such, the U.S. Government has been
// granted for itself and others acting on its behalf a paid-up, nonexclusive, irrevocable,
// worldwide license in the Software to reproduce, distribute copies to the public, prepare
// derivative works, and perform publicly and display publicly, and to permit others to do so.
//
// Redistribution and use in source and binary forms, with or without modification, are permitted
// provided that the following conditions are met:
//
// (1) Redistributions of source code must retain the above copyright notice, this list of
//     conditions and the following disclaimer.
//
// (2) Redistributions in binary form must reproduce the above copyright notice, this list of
//     conditions and the following disclaimer in the documentation and/or other materials
//     provided with the distribution.
//
// (3) Neither the name of the University of California, Lawrence Berkeley National Laboratory,
//     the University of Illinois, U.S. Dept. of Energy nor the names of its contributors may be
//     used to endorse or promote products derived from this software without specific prior
//     written permission.
//
// (4) Use of EnergyPlus(TM) Name. If Licensee (i) distributes the software in stand-alone form
//     without changes from the version obtained under this License, or (ii) Licensee makes a
//     reference solely to the software portion of its product, Licensee must refer to the
//     software as "EnergyPlus version X" software, where "X" is the version number Licensee
//     obtained under this License and may not use a different name for the software. Except as
//     specifically required in this Section (4), Licensee shall not use in a company name, a
//     product name, in advertising, publicity, or other promotional activities any name, trade
//     name, trademark, logo, or other designation of "EnergyPlus", "E+", "e+" or confusingly
//     similar designation, without the U.S. Department of Energy's prior written consent.
//
// THIS SOFTWARE IS PROVIDED BY THE COPYRIGHT HOLDERS AND CONTRIBUTORS "AS IS" AND ANY EXPRESS OR
// IMPLIED WARRANTIES, INCLUDING, BUT NOT LIMITED TO, THE IMPLIED WARRANTIES OF MERCHANTABILITY
// AND FITNESS FOR A PARTICULAR PURPOSE ARE DISCLAIMED. IN NO EVENT SHALL THE COPYRIGHT OWNER OR
// CONTRIBUTORS BE LIABLE FOR ANY DIRECT, INDIRECT, INCIDENTAL, SPECIAL, EXEMPLARY, OR
// CONSEQUENTIAL DAMAGES (INCLUDING, BUT NOT LIMITED TO, PROCUREMENT OF SUBSTITUTE GOODS OR
// SERVICES; LOSS OF USE, DATA, OR PROFITS; OR BUSINESS INTERRUPTION) HOWEVER CAUSED AND ON ANY
// THEORY OF LIABILITY, WHETHER IN CONTRACT, STRICT LIABILITY, OR TORT (INCLUDING NEGLIGENCE OR
// OTHERWISE) ARISING IN ANY WAY OUT OF THE USE OF THIS SOFTWARE, EVEN IF ADVISED OF THE
// POSSIBILITY OF SUCH DAMAGE.

// EnergyPlus::SurfaceGeometry Unit Tests

// Google Test Headers
#include <gtest/gtest.h>

// EnergyPlus Headers
#include <EnergyPlus/Data/EnergyPlusData.hh>
#include <EnergyPlus/DataHeatBalance.hh>
#include <EnergyPlus/DataSurfaces.hh>
#include <EnergyPlus/DataViewFactorInformation.hh>
#include <EnergyPlus/GlobalNames.hh>
#include <EnergyPlus/HeatBalanceManager.hh>
#include <EnergyPlus/IOFiles.hh>
#include <EnergyPlus/InputProcessing/InputProcessor.hh>
#include <EnergyPlus/SurfaceGeometry.hh>
#include <EnergyPlus/UtilityRoutines.hh>

#include "Fixtures/EnergyPlusFixture.hh"

using namespace EnergyPlus;
using namespace EnergyPlus::DataSurfaces;
using namespace EnergyPlus::DataHeatBalance;
using namespace EnergyPlus::SurfaceGeometry;
using namespace EnergyPlus::HeatBalanceManager;
// using namespace ObjexxFCL;

TEST_F(EnergyPlusFixture, BaseSurfaceRectangularTest)
{

    // Test base surfaces for rectangular shape in ProcessSurfaceVertices

    TotSurfaces = 5;
    MaxVerticesPerSurface = 5;
    Surface.allocate(TotSurfaces);
    ShadeV.allocate(TotSurfaces);
    for (int SurfNum = 1; SurfNum <= TotSurfaces; ++SurfNum) {
        Surface(SurfNum).Vertex.allocate(MaxVerticesPerSurface);
    }

    bool ErrorsFound(false);
    int ThisSurf(0);

    // Surface 1 - Rectangle
    ThisSurf = 1;
    Surface(ThisSurf).Azimuth = 180.0;
    Surface(ThisSurf).Tilt = 90.0;
    Surface(ThisSurf).Sides = 4;
    Surface(ThisSurf).GrossArea = 10.0;

    Surface(ThisSurf).Vertex(1).x = 0.0;
    Surface(ThisSurf).Vertex(1).y = 0.0;
    Surface(ThisSurf).Vertex(1).z = 0.0;

    Surface(ThisSurf).Vertex(2).x = 5.0;
    Surface(ThisSurf).Vertex(2).y = 0.0;
    Surface(ThisSurf).Vertex(2).z = 0.0;

    Surface(ThisSurf).Vertex(3).x = 5.0;
    Surface(ThisSurf).Vertex(3).y = 0.0;
    Surface(ThisSurf).Vertex(3).z = 2.0;

    Surface(ThisSurf).Vertex(4).x = 0.0;
    Surface(ThisSurf).Vertex(4).y = 0.0;
    Surface(ThisSurf).Vertex(4).z = 2.0;

    ProcessSurfaceVertices(state.files, ThisSurf, ErrorsFound);
    EXPECT_FALSE(ErrorsFound);
    EXPECT_EQ(SurfaceShape::Rectangle, Surface(ThisSurf).Shape);

    // Surface 2 - Isosceles Trapezoid
    ThisSurf = 2;
    Surface(ThisSurf).Azimuth = 180.0;
    Surface(ThisSurf).Tilt = 90.0;
    Surface(ThisSurf).Sides = 4;
    Surface(ThisSurf).GrossArea = 8.0;

    Surface(ThisSurf).Vertex(1).x = 0.0;
    Surface(ThisSurf).Vertex(1).y = 0.0;
    Surface(ThisSurf).Vertex(1).z = 0.0;

    Surface(ThisSurf).Vertex(2).x = 5.0;
    Surface(ThisSurf).Vertex(2).y = 0.0;
    Surface(ThisSurf).Vertex(2).z = 0.0;

    Surface(ThisSurf).Vertex(3).x = 4.0;
    Surface(ThisSurf).Vertex(3).y = 0.0;
    Surface(ThisSurf).Vertex(3).z = 2.0;

    Surface(ThisSurf).Vertex(4).x = 1.0;
    Surface(ThisSurf).Vertex(4).y = 0.0;
    Surface(ThisSurf).Vertex(4).z = 2.0;

    ProcessSurfaceVertices(state.files, ThisSurf, ErrorsFound);
    EXPECT_FALSE(ErrorsFound);
    EXPECT_EQ(SurfaceShape::Quadrilateral, Surface(ThisSurf).Shape);

    // Surface 3 - Parallelogram
    ThisSurf = 3;
    Surface(ThisSurf).Azimuth = 180.0;
    Surface(ThisSurf).Tilt = 90.0;
    Surface(ThisSurf).Sides = 4;
    Surface(ThisSurf).GrossArea = 10.0;

    Surface(ThisSurf).Vertex(1).x = 0.0;
    Surface(ThisSurf).Vertex(1).y = 0.0;
    Surface(ThisSurf).Vertex(1).z = 0.0;

    Surface(ThisSurf).Vertex(2).x = 5.0;
    Surface(ThisSurf).Vertex(2).y = 0.0;
    Surface(ThisSurf).Vertex(2).z = 0.0;

    Surface(ThisSurf).Vertex(3).x = 7.0;
    Surface(ThisSurf).Vertex(3).y = 0.0;
    Surface(ThisSurf).Vertex(3).z = 2.0;

    Surface(ThisSurf).Vertex(4).x = 2.0;
    Surface(ThisSurf).Vertex(4).y = 0.0;
    Surface(ThisSurf).Vertex(4).z = 2.0;

    ProcessSurfaceVertices(state.files, ThisSurf, ErrorsFound);
    EXPECT_FALSE(ErrorsFound);
    EXPECT_EQ(SurfaceShape::Quadrilateral, Surface(ThisSurf).Shape);

    // Surface 4 - Triangle
    ThisSurf = 4;
    Surface(ThisSurf).Azimuth = 180.0;
    Surface(ThisSurf).Tilt = 90.0;
    Surface(ThisSurf).Sides = 3;
    Surface(ThisSurf).GrossArea = 10.0;

    Surface(ThisSurf).Vertex(1).x = 0.0;
    Surface(ThisSurf).Vertex(1).y = 0.0;
    Surface(ThisSurf).Vertex(1).z = 0.0;

    Surface(ThisSurf).Vertex(2).x = 5.0;
    Surface(ThisSurf).Vertex(2).y = 0.0;
    Surface(ThisSurf).Vertex(2).z = 0.0;

    Surface(ThisSurf).Vertex(3).x = 0.0;
    Surface(ThisSurf).Vertex(3).y = 0.0;
    Surface(ThisSurf).Vertex(3).z = 2.0;

    ProcessSurfaceVertices(state.files, ThisSurf, ErrorsFound);
    EXPECT_FALSE(ErrorsFound);
    EXPECT_EQ(SurfaceShape::Triangle, Surface(ThisSurf).Shape);

    // Surface 5 - Polygon
    ThisSurf = 5;
    Surface(ThisSurf).Azimuth = 180.0;
    Surface(ThisSurf).Tilt = 90.0;
    Surface(ThisSurf).Sides = 5;
    Surface(ThisSurf).GrossArea = 10.0;

    Surface(ThisSurf).Vertex(1).x = 0.0;
    Surface(ThisSurf).Vertex(1).y = 0.0;
    Surface(ThisSurf).Vertex(1).z = 0.0;

    Surface(ThisSurf).Vertex(2).x = 5.0;
    Surface(ThisSurf).Vertex(2).y = 0.0;
    Surface(ThisSurf).Vertex(2).z = 0.0;

    Surface(ThisSurf).Vertex(3).x = 7.0;
    Surface(ThisSurf).Vertex(3).y = 0.0;
    Surface(ThisSurf).Vertex(3).z = 2.0;

    Surface(ThisSurf).Vertex(4).x = 3.0;
    Surface(ThisSurf).Vertex(4).y = 0.0;
    Surface(ThisSurf).Vertex(4).z = 5.0;

    Surface(ThisSurf).Vertex(5).x = 1.0;
    Surface(ThisSurf).Vertex(5).y = 0.0;
    Surface(ThisSurf).Vertex(5).z = 3.0;

    ProcessSurfaceVertices(state.files, ThisSurf, ErrorsFound);
    EXPECT_FALSE(ErrorsFound);
    EXPECT_EQ(SurfaceShape::Polygonal, Surface(ThisSurf).Shape);
}

TEST_F(EnergyPlusFixture, DataSurfaces_SurfaceShape)
{

    bool ErrorsFound(false);

    std::string const idf_objects = delimited_string({
        " BuildingSurface:Detailed,",
        "    Surface 1 - Triangle,    !- Name",
        "    Floor,                   !- Surface Type",
        "    ExtSlabCarpet 4in ClimateZone 1-8,  !- Construction Name",
        "    Zone1,                   !- Zone Name",
        "    Outdoors,                !- Outside Boundary Condition",
        "    ,                        !- Outside Boundary Condition Object",
        "    NoSun,                   !- Sun Exposure",
        "    NoWind,                  !- Wind Exposure",
        "    ,                        !- View Factor to Ground",
        "    ,                        !- Number of Vertices",
        "    0.0, 0.0, 0.0,           !- Vertex 1 X-coordinate {m}",
        "    1.0, 2.0, 0.0,           !- Vertex 2 X-coordinate {m}",
        "    2.0, 0.0, 0.0;           !- Vertex 3 X-coordinate {m}",

        " BuildingSurface:Detailed,",
        "    Surface 2 - Quadrilateral,  !- Name",
        "    Floor,                   !- Surface Type",
        "    ExtSlabCarpet 4in ClimateZone 1-8,  !- Construction Name",
        "    Zone1,                   !- Zone Name",
        "    Outdoors,                !- Outside Boundary Condition",
        "    ,                        !- Outside Boundary Condition Object",
        "    NoSun,                   !- Sun Exposure",
        "    NoWind,                  !- Wind Exposure",
        "    ,                        !- View Factor to Ground",
        "    ,                        !- Number of Vertices",
        "    -73.4395447868102,       !- Vertex 1 X-coordinate {m}",
        "    115.81641271866,         !- Vertex 1 Y-coordinate {m}",
        "    -4.90860981523342e-014,  !- Vertex 1 Z-coordinate {m}",
        "    -58.0249751030646,       !- Vertex 2 X-coordinate {m}",
        "    93.1706338416311,        !- Vertex 2 Y-coordinate {m}",
        "    -6.93120848813091e-014,  !- Vertex 2 Z-coordinate {m}",
        "    -68.9295447868101,       !- Vertex 3 X-coordinate {m}",
        "    74.3054685889134,        !- Vertex 3 Y-coordinate {m}",
        "    -6.06384403665968e-014,  !- Vertex 3 Z-coordinate {m}",
        "    -58.0345461881513,       !- Vertex 4 X-coordinate {m}",
        "    93.1761597101821,        !- Vertex 4 Y-coordinate {m}",
        "    -6.9300904918858e-014;   !- Vertex 4 Z-coordinate {m}",

        " BuildingSurface:Detailed,",
        "    Surface 3 - Rectangle,   !- Name",
        "    Wall,                    !- Surface Type",
        "    ExtSlabCarpet 4in ClimateZone 1-8,  !- Construction Name",
        "    Zone1,                   !- Zone Name",
        "    Outdoors,                !- Outside Boundary Condition",
        "    ,                        !- Outside Boundary Condition Object",
        "    NoSun,                   !- Sun Exposure",
        "    NoWind,                  !- Wind Exposure",
        "    ,                        !- View Factor to Ground",
        "    ,                        !- Number of Vertices",
        "    0.0, 0.0, 0.0,           !- X,Y,Z ==> Vertex 1 {m}",
        "    1.0, 0.0, 0.0,           !- X,Y,Z ==> Vertex 2 {m}",
        "    1.0, 0.0, 1.0,           !- X,Y,Z ==> Vertex 3 {m}",
        "    0.0, 0.0, 1.0;           !- X,Y,Z ==> Vertex 4 {m}",

        " FenestrationSurface:Detailed,",
        "    Surface 4 - RectangularDoorWindow,    !- Name",
        "    Window,                  !- Surface Type",
        "    SINGLE PANE HW WINDOW,   !- Construction Name",
        "    Surface 3 - Rectangle,   !- Building Surface Name",
        "    ,                        !- Outside Boundary Condition Object",
        "    0.0,                     !- View Factor to Ground",
        "    ,                        !- Frame and Divider Name",
        "    1.0,                     !- Multiplier",
        "    Autocalculate,           !- Number of Vertices",
        "    0.2, 0.0, 0.2,           !- X,Y,Z ==> Vertex 1 {m}",
        "    0.8, 0.0, 0.2,           !- X,Y,Z ==> Vertex 2 {m}",
        "    0.8, 0.0, 0.8,           !- X,Y,Z ==> Vertex 3 {m}",
        "    0.2, 0.0, 0.8;           !- X,Y,Z ==> Vertex 4 {m}",

        " Shading:Overhang:Projection,",
        "    Surface 5 - RectangularOverhang,  !- Name",
        "    Surface 9 - TriangularDoor,       !- Window or Door Name",
        "    .01,                     !- Height above Window or Door {m}",
        "    91,                      !- Tilt Angle from Window/Door {deg}",
        "    .01,                     !- Left extension from Window/Door Width {m}",
        "    .01,                     !- Right extension from Window/Door Width {m}",
        "    .2;                      !- Depth as Fraction of Window/Door Height {dimensionless}",

        " Shading:Fin:Projection,",
        "    Surface 6 - RectangularLeftFin,    !- Name",
        "    Surface 3 - Rectangle,   !- Window or Door Name",
        "    .01,                     !- Left Extension from Window/Door {m}",
        "    .01,                     !- Left Distance Above Top of Window {m}",
        "    .01,                     !- Left Distance Below Bottom of Window {m}",
        "    90,                      !- Left Tilt Angle from Window/Door {deg}",
        "    .1,                      !- Left Depth as Fraction of Window/Door Width {dimensionless}",
        "    0,                       !- Right Extension from Window/Door {m}",
        "    0,                       !- Right Distance Above Top of Window {m}",
        "    0,                       !- Right Distance Below Bottom of Window {m}",
        "    0,                       !- Right Tilt Angle from Window/Door {deg}",
        "    0;                       !- Right Depth as Fraction of Window/Door Width {dimensionless}",

        " Shading:Fin:Projection,",
        "    Surface 7 - RectangularRightFin,   !- Name",
        "    Surface 3 - Rectangle,   !- Window or Door Name",
        "    0,                       !- Left Extension from Window/Door {m}",
        "    0,                       !- Left Distance Above Top of Window {m}",
        "    0,                       !- Left Distance Below Bottom of Window {m}",
        "    0,                       !- Left Tilt Angle from Window/Door {deg}",
        "    0,                       !- Left Depth as Fraction of Window/Door Width {dimensionless}",
        "    .01,                     !- Right Extension from Window/Door {m}",
        "    .01,                     !- Right Distance Above Top of Window {m}",
        "    .01,                     !- Right Distance Below Bottom of Window {m}",
        "    90,                      !- Right Tilt Angle from Window/Door {deg}",
        "    .1;                      !- Right Depth as Fraction of Window/Door Width {dimensionless}",

        " FenestrationSurface:Detailed,",
        "    Surface 8 - TriangularWindow,    !- Name",
        "    Window,                  !- Surface Type",
        "    SINGLE PANE HW WINDOW,   !- Construction Name",
        "    Surface 3 - Rectangle,   !- Building Surface Name",
        "    ,                        !- Outside Boundary Condition Object",
        "    0.0,                     !- View Factor to Ground",
        "    ,                        !- Frame and Divider Name",
        "    1.0,                     !- Multiplier",
        "    Autocalculate,           !- Number of Vertices",
        "    0.05, 0.0, 0.05,         !- X,Y,Z ==> Vertex 1 {m}",
        "    0.15, 0.0, 0.05,         !- X,Y,Z ==> Vertex 2 {m}",
        "    0.10, 0.0, 0.15;         !- X,Y,Z ==> Vertex 3 {m}",

        " FenestrationSurface:Detailed,",
        "    Surface 9 - TriangularDoor,      !- Name",
        "    Door,                    !- Surface Type",
        "    External door,           !- Construction Name",
        "    Surface 3 - Rectangle,   !- Building Surface Name",
        "    ,                        !- Outside Boundary Condition Object",
        "    0.5,                     !- View Factor to Ground",
        "    ,                        !- Frame and Divider Name",
        "    1,                       !- Multiplier",
        "    3,                       !- Number of Vertices",
        "    0.80, 0.0, 0.05,         !- X,Y,Z ==> Vertex 1 {m}",
        "    0.95, 0.0, 0.05,         !- X,Y,Z ==> Vertex 2 {m}",
        "    0.90, 0.0, 0.15;         !- X,Y,Z ==> Vertex 3 {m}",

        " BuildingSurface:Detailed,",
        "    Surface 10 - Polygonal,  !- Name",
        "    Floor,                   !- Surface Type",
        "    ExtSlabCarpet 4in ClimateZone 1-8,  !- Construction Name",
        "    Zone1,                   !- Zone Name",
        "    Outdoors,                !- Outside Boundary Condition",
        "    ,                        !- Outside Boundary Condition Object",
        "    NoSun,                   !- Sun Exposure",
        "    NoWind,                  !- Wind Exposure",
        "    ,                        !- View Factor to Ground",
        "    ,                        !- Number of Vertices",
        "    0.0, 0.0, 0.0,           !- Vertex 1 X-coordinate {m}",
        "    0.0, 1.0, 0.0,           !- Vertex 2 X-coordinate {m}",
        "    0.5, 2.0, 0.0,           !- Vertex 3 X-coordinate {m}",
        "    1.0, 1.0, 0.0,           !- Vertex 4 X-coordinate {m}",
        "    1.0, 0.0, 0.0;           !- Vertex 5 X-coordinate {m}",

        " Zone,",
        "    Zone1,                   !- Name",
        "    0,                       !- Direction of Relative North {deg}",
        "    0.0,                     !- X Origin {m}",
        "    0.0,                     !- Y Origin {m}",
        "    0.0,                     !- Z Origin {m}",
        "    ,                        !- Type",
        "    ,                        !- Multiplier",
        "    ,                        !- Ceiling Height {m}",
        "    ,                        !- Volume {m3}",
        "    ,                        !- Floor Area {m2}",
        "    ,                        !- Zone Inside Convection Algorithm",
        "    ,                        !- Zone Outside Convection Algorithm",
        "    No;                      !- Part of Total Floor Area",

        " Construction,",
        "    ExtSlabCarpet 4in ClimateZone 1-8,  !- Name",
        "    MAT-CC05 4 HW CONCRETE,  !- Outside Layer",
        "    CP02 CARPET PAD;         !- Layer 2",

        " Construction,",
        "    External door,           !- Name",
        "    Painted Oak;             !- Outside Layer",

        " Material,",
        "    MAT-CC05 4 HW CONCRETE,  !- Name",
        "    Rough,                   !- Roughness",
        "    0.1016,                  !- Thickness {m}",
        "    1.311,                   !- Conductivity {W/m-K}",
        "    2240,                    !- Density {kg/m3}",
        "    836.800000000001,        !- Specific Heat {J/kg-K}",
        "    0.9,                     !- Thermal Absorptance",
        "    0.85,                    !- Solar Absorptance",
        "    0.85;                    !- Visible Absorptance",

        " Material,",
        "    Painted Oak,             !- Name",
        "    Rough,                   !- Roughness",
        "    0.035,                   !- Thickness {m}",
        "    0.19,                    !- Conductivity {W/m-K}",
        "    700,                     !- Density {kg/m3}",
        "    2390,                    !- Specific Heat {J/kg-K}",
        "    0.9,                     !- Thermal Absorptance",
        "    0.5,                     !- Solar Absorptance",
        "    0.5;                     !- Visible Absorptance",

        " Material:NoMass,",
        "    CP02 CARPET PAD,         !- Name",
        "    Smooth,                  !- Roughness",
        "    0.1,                     !- Thermal Resistance {m2-K/W}",
        "    0.9,                     !- Thermal Absorptance",
        "    0.8,                     !- Solar Absorptance",
        "    0.8;                     !- Visible Absorptance",

        " Construction,",
        "    SINGLE PANE HW WINDOW,   !- Name",
        "    GLASS - CLEAR PLATE 1 / 4 IN;  !- Outside Layer",

        " WindowMaterial:Glazing,",
        "    GLASS - CLEAR PLATE 1 / 4 IN,  !- Name",
        "    SpectralAverage,         !- Optical Data Type",
        "    ,                        !- Window Glass Spectral Data Set Name",
        "    6.0000001E-03,           !- Thickness {m}",
        "    0.7750000,               !- Solar Transmittance at Normal Incidence",
        "    7.1000002E-02,           !- Front Side Solar Reflectance at Normal Incidence",
        "    7.1000002E-02,           !- Back Side Solar Reflectance at Normal Incidence",
        "    0.8810000,               !- Visible Transmittance at Normal Incidence",
        "    7.9999998E-02,           !- Front Side Visible Reflectance at Normal Incidence",
        "    7.9999998E-02,           !- Back Side Visible Reflectance at Normal Incidence",
        "    0,                       !- Infrared Transmittance at Normal Incidence",
        "    0.8400000,               !- Front Side Infrared Hemispherical Emissivity",
        "    0.8400000,               !- Back Side Infrared Hemispherical Emissivity",
        "    0.9000000;               !- Conductivity {W/m-K}",

        "SurfaceConvectionAlgorithm:Inside,TARP;",

        "SurfaceConvectionAlgorithm:Outside,DOE-2;",

        "HeatBalanceAlgorithm,ConductionTransferFunction;",

        "ZoneAirHeatBalanceAlgorithm,",
        "    AnalyticalSolution;      !- Algorithm",

    });

    ASSERT_TRUE(process_idf(idf_objects));

    GetProjectControlData(state.files, ErrorsFound); // read project control data
    EXPECT_FALSE(ErrorsFound);          // expect no errors

    GetMaterialData(state.files, ErrorsFound); // read material data
    EXPECT_FALSE(ErrorsFound);    // expect no errors

    GetConstructData(ErrorsFound); // read construction data
    EXPECT_FALSE(ErrorsFound);     // expect no errors

    GetZoneData(ErrorsFound);  // read zone data
    EXPECT_FALSE(ErrorsFound); // expect no errors

    CosZoneRelNorth.allocate(1);
    SinZoneRelNorth.allocate(1);

    CosZoneRelNorth(1) = std::cos(-Zone(1).RelNorth * DataGlobals::DegToRadians);
    SinZoneRelNorth(1) = std::sin(-Zone(1).RelNorth * DataGlobals::DegToRadians);
    CosBldgRelNorth = 1.0;
    SinBldgRelNorth = 0.0;

<<<<<<< HEAD
    GetSurfaceData(state.files, ErrorsFound); // setup zone geometry and get zone data
=======
    GetSurfaceData(state.dataZoneTempPredictorCorrector, state.outputFiles, ErrorsFound); // setup zone geometry and get zone data
>>>>>>> 4f18c328
    EXPECT_FALSE(ErrorsFound);   // expect no errors

    // compare_err_stream( "" ); // just for debugging

    AllocateModuleArrays();

    //  Adding additional surfaces will change the index of the following based on where the surfaces are added in the array.
    //	If adding new tests, break here and look at EnergyPlus::DataSurfaces::Surface to see the order.

    //	enum surfaceShape:Triangle = 1
    //	Surface( 11 ).Name = "Surface 1 - Triangle"
    ProcessSurfaceVertices(state.files, 11, ErrorsFound);
    EXPECT_EQ(SurfaceShape::Triangle, Surface(11).Shape);

    //	enum surfaceShape:Quadrilateral = 2
    //	Surface( 12 ).Name = "Surface 2 - Quadrilateral"
    ProcessSurfaceVertices(state.files, 12, ErrorsFound);
    EXPECT_EQ(SurfaceShape::Quadrilateral, Surface(12).Shape);

    //	enum surfaceShape:Rectangle = 3
    //	Surface( 7 ).Name = "Surface 3 - Rectangle"
    ProcessSurfaceVertices(state.files, 7, ErrorsFound);
    EXPECT_EQ(SurfaceShape::Rectangle, Surface(7).Shape);

    //	enum surfaceShape:RectangularDoorWindow = 4
    //	Surface( 8 ).Name = "Surface 4 - RectangularDoorWindow"
    ProcessSurfaceVertices(state.files, 8, ErrorsFound);
    EXPECT_EQ(SurfaceShape::RectangularDoorWindow, Surface(8).Shape);

    //	enum surfaceShape:RectangularOverhang = 5
    //	Surface( 1 ).Name = "Surface 5 - RectangularOverhang"
    ProcessSurfaceVertices(state.files, 1, ErrorsFound);
    EXPECT_NE(SurfaceShape::RectangularOverhang, Surface(1).Shape); // fins and overhangs will not get set to the proper surface shape.

    //	enum surfaceShape:RectangularLeftFin = 6
    //	Surface( 3 ).Name = "Surface 6 - RectangularLeftFin"
    ProcessSurfaceVertices(state.files, 3, ErrorsFound);
    EXPECT_NE(SurfaceShape::RectangularLeftFin, Surface(3).Shape); // fins and overhangs will not get set to the proper surface shape.

    //	enum surfaceShape:RectangularRightFin = 7
    //	Surface( 5 ).Name = "Surface 7 - RectangularRightFin"
    ProcessSurfaceVertices(state.files, 5, ErrorsFound);
    EXPECT_NE(SurfaceShape::RectangularRightFin, Surface(5).Shape); // fins and overhangs will not get set to the proper surface shape.

    //	enum surfaceShape:TriangularWindow = 8
    //	Surface( 9 ).Name = "Surface 8 - TriangularWindow"
    ProcessSurfaceVertices(state.files, 9, ErrorsFound);
    EXPECT_EQ(SurfaceShape::TriangularWindow, Surface(9).Shape);

    //	enum surfaceShape:TriangularDoor = 9
    //	Surface( 10 ).Name = "Surface 9 - TriangularDoor"
    ProcessSurfaceVertices(state.files, 10, ErrorsFound);
    EXPECT_EQ(SurfaceShape::TriangularDoor, Surface(10).Shape);

    //	enum surfaceShape:Polygonal = 10
    //	Surface( 13 ).Name = "Surface 10 - Polygonal"
    ProcessSurfaceVertices(state.files, 13, ErrorsFound);
    EXPECT_EQ(SurfaceShape::Polygonal, Surface(13).Shape);
}

TEST_F(EnergyPlusFixture, ConfirmCheckSubSurfAzTiltNorm)
{
    SurfaceData BaseSurface;
    SurfaceData SubSurface;
    bool surfaceError;

    // Case 1 - Base surface and subsurface face the same way - should be no error message and no surfaceError
    surfaceError = false;
    BaseSurface.Azimuth = 0.;
    BaseSurface.Tilt = 0.;
    BaseSurface.NewellSurfaceNormalVector.x = 0.;
    BaseSurface.NewellSurfaceNormalVector.y = 0.;
    BaseSurface.NewellSurfaceNormalVector.z = 1.;

    SubSurface.Azimuth = 0.;
    SubSurface.Tilt = 0.;
    SubSurface.NewellSurfaceNormalVector.x = 0.;
    SubSurface.NewellSurfaceNormalVector.y = 0.;
    SubSurface.NewellSurfaceNormalVector.z = 1.;
    checkSubSurfAzTiltNorm(BaseSurface, SubSurface, surfaceError);
    EXPECT_FALSE(surfaceError);
    EXPECT_FALSE(has_err_output());

    // Case 2 - Base surface and subsurface face the opposite way - should be error message and surfaceError=true
    surfaceError = false;
    SubSurface.Azimuth = 180.;
    SubSurface.Tilt = 180.;
    SubSurface.NewellSurfaceNormalVector.x = 1.;
    SubSurface.NewellSurfaceNormalVector.y = 0.;
    SubSurface.NewellSurfaceNormalVector.z = 0.;
    checkSubSurfAzTiltNorm(BaseSurface, SubSurface, surfaceError);
    EXPECT_TRUE(surfaceError);
    EXPECT_TRUE(has_err_output());

    // Case 3 - Base surface is horizontal and subsurface is different by 45 degrees azimuth - should be no warning message and surfaceError=false
    surfaceError = false;
    SubSurface.Azimuth = 45.;
    SubSurface.Tilt = 0.;
    SubSurface.NewellSurfaceNormalVector.x = 0.;
    SubSurface.NewellSurfaceNormalVector.y =
        1.; // This doesn't match the tilt and azimuth, but want it to be different so tilt and azimuth tests are executed
    SubSurface.NewellSurfaceNormalVector.z = 1.;
    checkSubSurfAzTiltNorm(BaseSurface, SubSurface, surfaceError);
    EXPECT_FALSE(surfaceError);
    EXPECT_FALSE(has_err_output());

    // Case 4 - Base surface is not horizontal and subsurface is different by 45 degrees azimuth and tilt - should be warning error message but
    // surfaceError=false
    surfaceError = false;
    BaseSurface.Azimuth = 90.;
    BaseSurface.Tilt = 90.;
    BaseSurface.NewellSurfaceNormalVector.x = 1.;
    BaseSurface.NewellSurfaceNormalVector.y = 0.;
    BaseSurface.NewellSurfaceNormalVector.z = 0.;

    SubSurface.Azimuth = 45.;
    SubSurface.Tilt = 45.;
    SubSurface.NewellSurfaceNormalVector.x = 1.;
    SubSurface.NewellSurfaceNormalVector.y = 1.;
    SubSurface.NewellSurfaceNormalVector.z = 1.;
    checkSubSurfAzTiltNorm(BaseSurface, SubSurface, surfaceError);
    EXPECT_FALSE(surfaceError);
    EXPECT_TRUE(has_err_output());
}

TEST_F(EnergyPlusFixture, SurfaceGeometry_MakeMirrorSurface)
{
    std::string const idf_objects = delimited_string({
        "BuildingSurface:Detailed,",
        " FRONT-1,                  !- Name",
        " WALL,                     !- Surface Type",
        " INT-WALL-1,               !- Construction Name",
        " Space,                    !- Zone Name",
        " Outdoors,                 !- Outside Boundary Condition",
        " ,                         !- Outside Boundary Condition Object",
        " SunExposed,               !- Sun Exposure",
        " WindExposed,              !- Wind Exposure",
        " 0.50000,                  !- View Factor to Ground",
        " 4,                        !- Number of Vertices",
        " 0.0, 0.0, 2.4,            !- X, Y, Z == > Vertex 1 {m}",
        " 0.0, 0.0, 0.0,            !- X, Y, Z == > Vertex 2 {m}",
        " 30.5, 0.0, 0.0,           !- X, Y, Z == > Vertex 3 {m}",
        " 30.5, 0.0, 2.4;           !- X, Y, Z == > Vertex 4 {m}",
        " ",
        "Zone,",
        "  Space,                   !- Name",
        "  0.0000,                  !- Direction of Relative North {deg}",
        "  0.0000,                  !- X Origin {m}",
        "  0.0000,                  !- Y Origin {m}",
        "  0.0000,                  !- Z Origin {m}",
        "  1,                       !- Type",
        "  1,                       !- Multiplier",
        "  2.0,                     !- Ceiling Height {m}",
        "  ,                        !- Volume {m3}",
        "  6.,                      !- Floor Area {m2}",
        "  ,                        !- Zone Inside Convection Algorithm",
        "  ,                        !- Zone Outside Convection Algorithm",
        "  Yes;                     !- Part of Total Floor Area",
        " ",
        "Construction,",
        " INT-WALL-1,               !- Name",
        " GP02;                     !- Outside Layer",
        " ",
        "Material,",
        " GP02,                     !- Name",
        " MediumSmooth,             !- Roughness",
        " 1.5900001E-02,            !- Thickness{ m }",
        " 0.1600000,                !- Conductivity{ W / m - K }",
        " 801.0000,                 !- Density{ kg / m3 }",
        " 837.0000,                 !- Specific Heat{ J / kg - K }",
        " 0.9000000,                !- Thermal Absorptance",
        " 0.7500000,                !- Solar Absorptance",
        " 0.7500000;                !- Visible Absorptance",
        " ",
        "  Timestep, 4;",
        " ",
        "BUILDING, Bldg2, 0.0, Suburbs, .04, .4, FullExterior, 25, 6;",
        " ",
        "SimulationControl, YES, NO, NO, YES, NO;",
        " ",
        "  Site:Location,",
        "    Miami Intl Ap FL USA TMY3 WMO=722020E,    !- Name",
        "    25.82,                   !- Latitude {deg}",
        "    -80.30,                  !- Longitude {deg}",
        "    -5.00,                   !- Time Zone {hr}",
        "    11;                      !- Elevation {m}",
        " ",

    });

    ASSERT_TRUE(process_idf(idf_objects));

    bool FoundError = false;
    GetMaterialData(state.files, FoundError);
    GetConstructData(FoundError);
    GetZoneData(FoundError); // Read Zone data from input file
    DataHeatBalance::AnyCTF = true;
    SetupZoneGeometry(state, FoundError); // this calls GetSurfaceData()

    EXPECT_FALSE(FoundError);

    // test coordinate on existing surface
    EXPECT_EQ(TotSurfaces, 1);

    EXPECT_EQ(Surface(TotSurfaces).Name, "FRONT-1");

    // move surface to SurfaceTmp since MakeMirrorSurface uses that array
    SurfaceTmp.allocate(10);
    SurfaceTmp(TotSurfaces) = Surface(TotSurfaces);

    EXPECT_EQ(SurfaceTmp(TotSurfaces).Name, "FRONT-1");

    EXPECT_EQ(SurfaceTmp(TotSurfaces).Vertex(1).x, 0.);
    EXPECT_EQ(SurfaceTmp(TotSurfaces).Vertex(1).y, 0.);
    EXPECT_EQ(SurfaceTmp(TotSurfaces).Vertex(1).z, 2.4);

    EXPECT_EQ(SurfaceTmp(TotSurfaces).Vertex(2).x, 0.);
    EXPECT_EQ(SurfaceTmp(TotSurfaces).Vertex(2).y, 0.);
    EXPECT_EQ(SurfaceTmp(TotSurfaces).Vertex(2).z, 0.);

    EXPECT_EQ(SurfaceTmp(TotSurfaces).Vertex(3).x, 30.5);
    EXPECT_EQ(SurfaceTmp(TotSurfaces).Vertex(3).y, 0.);
    EXPECT_EQ(SurfaceTmp(TotSurfaces).Vertex(3).z, 0.);

    EXPECT_EQ(SurfaceTmp(TotSurfaces).Vertex(4).x, 30.5);
    EXPECT_EQ(SurfaceTmp(TotSurfaces).Vertex(4).y, 0.);
    EXPECT_EQ(SurfaceTmp(TotSurfaces).Vertex(4).z, 2.4);

    MakeMirrorSurface(TotSurfaces); // This call increments TotSurfaces so the references after this are for the created mirror surface

    EXPECT_EQ(SurfaceTmp(TotSurfaces).Name, "Mir-FRONT-1");

    EXPECT_EQ(SurfaceTmp(TotSurfaces).Vertex(1).x, 30.5);
    EXPECT_EQ(SurfaceTmp(TotSurfaces).Vertex(1).y, 0.);
    EXPECT_EQ(SurfaceTmp(TotSurfaces).Vertex(1).z, 2.4);

    EXPECT_EQ(SurfaceTmp(TotSurfaces).Vertex(2).x, 30.5);
    EXPECT_EQ(SurfaceTmp(TotSurfaces).Vertex(2).y, 0.);
    EXPECT_EQ(SurfaceTmp(TotSurfaces).Vertex(2).z, 0.);

    EXPECT_EQ(SurfaceTmp(TotSurfaces).Vertex(3).x, 0.);
    EXPECT_EQ(SurfaceTmp(TotSurfaces).Vertex(3).y, 0.);
    EXPECT_EQ(SurfaceTmp(TotSurfaces).Vertex(3).z, 0.);

    EXPECT_EQ(SurfaceTmp(TotSurfaces).Vertex(4).x, 0.);
    EXPECT_EQ(SurfaceTmp(TotSurfaces).Vertex(4).y, 0.);
    EXPECT_EQ(SurfaceTmp(TotSurfaces).Vertex(4).z, 2.4);
}

TEST_F(EnergyPlusFixture, SurfacesGeometry_CalcSurfaceCentroid_NonconvexRealisticZ)
{
    TotSurfaces = 10;
    Surface.allocate(TotSurfaces);

    Surface(1).Class = SurfaceClass_Roof;
    Surface(1).GrossArea = 1000.;
    Surface(1).Sides = 4;
    Surface(1).Vertex.allocate(4);

    Surface(1).Vertex(1).x = 2000.;
    Surface(1).Vertex(1).y = -1000.;
    Surface(1).Vertex(1).z = 10.;

    Surface(1).Vertex(2).x = 1.;
    Surface(1).Vertex(2).y = 0.;
    Surface(1).Vertex(2).z = 10.;

    Surface(1).Vertex(3).x = 2000.;
    Surface(1).Vertex(3).y = 1000.;
    Surface(1).Vertex(3).z = 10.;

    Surface(1).Vertex(4).x = 0.;
    Surface(1).Vertex(4).y = 0.;
    Surface(1).Vertex(4).z = 10.;

    CalcSurfaceCentroid();

    EXPECT_EQ(Surface(1).Centroid.x, 667.);
    EXPECT_EQ(Surface(1).Centroid.y, 0.);
    EXPECT_EQ(Surface(1).Centroid.z, 10.);
}

TEST_F(EnergyPlusFixture, MakeEquivalentRectangle)
{

    bool ErrorsFound(false);

    std::string const idf_objects = delimited_string({
        "FenestrationSurface:Detailed,                                   ",
        "	Surface-1-Rectangle,     !- Name                             ",
        "	Window,                  !- Surface Type                     ",
        "	SINGLE PANE HW WINDOW,   !- Construction Name                ",
        "	WallExample,             !- Building Surface Name            ",
        "	,                        !- Outside Boundary Condition Object",
        "	0.50000,                 !- View Factor to Ground            ",
        "	,                        !- Frame and Divider Name           ",
        "	1,                       !- Multiplier                       ",
        "	4,                       !- Number of Vertices               ",
        "	0.0, 11.4, 2.1,          !- X,Y,Z ==> Vertex 1 {m}           ",
        "	0.0, 11.4, 0.9,          !- X,Y,Z ==> Vertex 2 {m}           ",
        "	0.0, 3.8,  0.9,          !- X,Y,Z ==> Vertex 3 {m}           ",
        "	0.0, 3.8,  2.1;          !- X,Y,Z ==> Vertex 4 {m}           ",
        "                                                                ",
        "FenestrationSurface:Detailed,                                   ",
        "	Surface-2-Trapzoid,      !- Name                             ",
        "	Window,                  !- Surface Type                     ",
        "	SINGLE PANE HW WINDOW,   !- Construction Name                ",
        "	WallExample,             !- Building Surface Name            ",
        "	,                        !- Outside Boundary Condition Object",
        "	0.50000,                 !- View Factor to Ground            ",
        "	,                        !- Frame and Divider Name           ",
        "	1,                       !- Multiplier                       ",
        "	4,                       !- Number of Vertices               ",
        "	0.0, 11.2, 2.1,          !- X,Y,Z ==> Vertex 1 {m}           ",
        "	0.0, 11.6, 0.9,          !- X,Y,Z ==> Vertex 2 {m}           ",
        "	0.0, 3.6,  0.9,          !- X,Y,Z ==> Vertex 3 {m}           ",
        "	0.0, 4.0,  2.1;          !- X,Y,Z ==> Vertex 4 {m}           ",
        "                                                                ",
        "FenestrationSurface:Detailed,                                   ",
        "	Surface-3-parallelogram, !- Name                             ",
        "	Window,                  !- Surface Type                     ",
        "	SINGLE PANE HW WINDOW,   !- Construction Name                ",
        "	WallExample,             !- Building Surface Name            ",
        "	,                        !- Outside Boundary Condition Object",
        "	0.50000,                 !- View Factor to Ground            ",
        "	,                        !- Frame and Divider Name           ",
        "	1,                       !- Multiplier                       ",
        "	4,                       !- Number of Vertices               ",
        "	0.0, 11.4, 2.1,          !- X,Y,Z ==> Vertex 1 {m}           ",
        "	0.0, 12.4, 0.9,          !- X,Y,Z ==> Vertex 2 {m}           ",
        "	0.0, 4.8,  0.9,          !- X,Y,Z ==> Vertex 3 {m}           ",
        "	0.0, 3.8,  2.1;          !- X,Y,Z ==> Vertex 4 {m}           ",
        "                                                                ",
        "BuildingSurface:Detailed,                                       ",
        "	WallExample,   !- Name                                       ",
        "	Wall,                    !- Surface Type                     ",
        "	ExtSlabCarpet 4in ClimateZone 1-8,  !- Construction Name     ",
        "	ZoneExample,             !- Zone Name                        ",
        "	Outdoors,                !- Outside Boundary Condition       ",
        "	,                        !- Outside Boundary Condition Object",
        "	NoSun,                   !- Sun Exposure                     ",
        "	NoWind,                  !- Wind Exposure                    ",
        "	,                        !- View Factor to Ground            ",
        "	,                        !- Number of Vertices               ",
        "	0.0, 15.2, 2.4,          !- X,Y,Z ==> Vertex 1 {m}           ",
        "	0.0, 15.2, 0.0,          !- X,Y,Z ==> Vertex 2 {m}           ",
        "	0.0, 0.0,  0.0,          !- X,Y,Z ==> Vertex 3 {m}           ",
        "	0.0, 0.0,  2.4;          !- X,Y,Z ==> Vertex 4 {m}           ",
        "	                                                             ",
        "BuildingSurface:Detailed,                                       ",
        "	FloorExample,            !- Name                             ",
        "	Floor,                   !- Surface Type                     ",
        "	ExtSlabCarpet 4in ClimateZone 1-8,  !- Construction Name     ",
        "	ZoneExample,             !- Zone Name                        ",
        "	Outdoors,                !- Outside Boundary Condition       ",
        "	,                        !- Outside Boundary Condition Object",
        "	NoSun,                   !- Sun Exposure                     ",
        "	NoWind,                  !- Wind Exposure                    ",
        "	,                        !- View Factor to Ground            ",
        "	,                        !- Number of Vertices               ",
        "	0.0, 0.0,  0.0,          !- Vertex 1 X-coordinate {m}        ",
        "	5.0, 15.2, 0.0,          !- Vertex 2 X-coordinate {m}        ",
        "	0.0, 15.2, 0.0;          !- Vertex 3 X-coordinate {m}        ",
        "                                                                ",
        "Zone,                                                           ",
        "	ZoneExample,             !- Name                             ",
        "	0,                       !- Direction of Relative North {deg}",
        "	0.0,                     !- X Origin {m}                     ",
        "	0.0,                     !- Y Origin {m}                     ",
        "	0.0,                     !- Z Origin {m}                     ",
        "	,                        !- Type                             ",
        "	,                        !- Multiplier                       ",
        "	,                        !- Ceiling Height {m}               ",
        "	,                        !- Volume {m3}                      ",
        "	,                        !- Floor Area {m2}                  ",
        "	,                        !- Zone Inside Convection Algorithm ",
        "	,                        !- Zone Outside Convection Algorithm",
        "	No;                      !- Part of Total Floor Area         ",
        "                                                                ",
        "Construction,                                                   ",
        "	ExtSlabCarpet 4in ClimateZone 1-8,  !- Name                  ",
        "	MAT-CC05 4 HW CONCRETE,  !- Outside Layer                    ",
        "	CP02 CARPET PAD;         !- Layer 2                          ",
        "                                                                ",
        "Construction,                                                   ",
        "	SINGLE PANE HW WINDOW,   !- Name                             ",
        "	CLEAR 3MM;  !- Outside Layer                                 ",
        "                                                                ",
        "Material,                                                       ",
        "	MAT-CC05 4 HW CONCRETE,  !- Name                             ",
        "	Rough,                   !- Roughness                        ",
        "	0.1016,                  !- Thickness {m}                    ",
        "	1.311,                   !- Conductivity {W/m-K}             ",
        "	2240,                    !- Density {kg/m3}                  ",
        "	836.800000000001,        !- Specific Heat {J/kg-K}           ",
        "	0.9,                     !- Thermal Absorptance              ",
        "	0.85,                    !- Solar Absorptance                ",
        "	0.85;                    !- Visible Absorptance              ",
        "                                                                ",
        "Material:NoMass,                                                ",
        "	CP02 CARPET PAD,         !- Name                             ",
        "	Smooth,                  !- Roughness                        ",
        "	0.1,                     !- Thermal Resistance {m2-K/W}      ",
        "	0.9,                     !- Thermal Absorptance              ",
        "	0.8,                     !- Solar Absorptance                ",
        "	0.8;                     !- Visible Absorptance              ",
        "                                                                ",
        "WindowMaterial:Glazing,                                                          ",
        "	CLEAR 3MM,               !- Name                                              ",
        "	SpectralAverage,         !- Optical Data Type                                 ",
        "	,                        !- Window Glass Spectral Data Set Name               ",
        "	0.003,                   !- Thickness {m}                                     ",
        "	0.837,                   !- Solar Transmittance at Normal Incidence           ",
        "	0.075,                   !- Front Side Solar Reflectance at Normal Incidence  ",
        "	0.075,                   !- Back Side Solar Reflectance at Normal Incidence   ",
        "	0.898,                   !- Visible Transmittance at Normal Incidence         ",
        "	0.081,                   !- Front Side Visible Reflectance at Normal Incidence",
        "	0.081,                   !- Back Side Visible Reflectance at Normal Incidence ",
        "	0.0,                     !- Infrared Transmittance at Normal Incidence        ",
        "	0.84,                    !- Front Side Infrared Hemispherical Emissivity      ",
        "	0.84,                    !- Back Side Infrared Hemispherical Emissivity       ",
        "	0.9;                     !- Conductivity {W/m-K}                              ",
    });

    // Prepare data for the test
    ASSERT_TRUE(process_idf(idf_objects));
    GetMaterialData(state.files, ErrorsFound); // read material data
    EXPECT_FALSE(ErrorsFound);
    GetConstructData(ErrorsFound); // read construction data
    EXPECT_FALSE(ErrorsFound);
    GetZoneData(ErrorsFound); // read zone data
    EXPECT_FALSE(ErrorsFound);
    GetProjectControlData(state.files, ErrorsFound); // read project control data
    EXPECT_FALSE(ErrorsFound);
    CosZoneRelNorth.allocate(1);
    SinZoneRelNorth.allocate(1);
    CosZoneRelNorth(1) = std::cos(-Zone(1).RelNorth * DataGlobals::DegToRadians);
    SinZoneRelNorth(1) = std::sin(-Zone(1).RelNorth * DataGlobals::DegToRadians);
    CosBldgRelNorth = 1.0;
    SinBldgRelNorth = 0.0;
<<<<<<< HEAD
    GetSurfaceData(state.files, ErrorsFound); // setup zone geometry and get zone data
=======
    GetSurfaceData(state.dataZoneTempPredictorCorrector, state.outputFiles, ErrorsFound); // setup zone geometry and get zone data
>>>>>>> 4f18c328
    EXPECT_FALSE(ErrorsFound);   // expect no errors

    // Run the test
    for (int SurfNum = 2; SurfNum < 5; SurfNum++) {
        MakeEquivalentRectangle(SurfNum, ErrorsFound);
        EXPECT_FALSE(ErrorsFound); // expect no errors
    }

    // Check the result
    // (1) rectangle window
    EXPECT_NEAR(7.60, Surface(2).Width, 0.01);
    EXPECT_NEAR(1.20, Surface(2).Height, 0.01);
    // (2) trapzoid window
    EXPECT_NEAR(7.80, Surface(3).Width, 0.01);
    EXPECT_NEAR(1.17, Surface(3).Height, 0.01);
    // (3) parallelogram window
    EXPECT_NEAR(8.08, Surface(4).Width, 0.01);
    EXPECT_NEAR(1.13, Surface(4).Height, 0.01);
}

TEST(SurfaceGeometryUnitTests, distance)
{
    ShowMessage("Begin Test: SurfaceGeometryUnitTests, distance");

    DataVectorTypes::Vector a;
    DataVectorTypes::Vector b;

    a.x = 0.;
    a.y = 0.;
    a.z = 0.;

    b.x = 0.;
    b.y = 0.;
    b.z = 0.;

    EXPECT_EQ(0., distance(a, b));

    b.x = 1.;
    b.y = 1.;
    b.z = 1.;

    EXPECT_NEAR(1.7321, distance(a, b), 0.0001);

    b.x = 7.;
    b.y = 11.;
    b.z = 17.;

    EXPECT_NEAR(21.4243, distance(a, b), 0.0001);

    a.x = 2.;
    a.y = 3.;
    a.z = 4.;

    EXPECT_NEAR(16.0624, distance(a, b), 0.0001);

    a.x = -2.;
    a.y = -3.;
    a.z = -4.;

    EXPECT_NEAR(26.7955, distance(a, b), 0.0001);
}

TEST(SurfaceGeometryUnitTests, isAlmostEqual3dPt)
{
    ShowMessage("Begin Test: SurfaceGeometryUnitTests, isAlmostEqual3dPt");

    DataVectorTypes::Vector a;
    DataVectorTypes::Vector b;

    a.x = 0.;
    a.y = 0.;
    a.z = 0.;

    b.x = 0.;
    b.y = 0.;
    b.z = 0.;

    EXPECT_TRUE(isAlmostEqual3dPt(a, b));

    b.x = 7.;
    b.y = 11.;
    b.z = 17.;

    EXPECT_FALSE(isAlmostEqual3dPt(a, b));

    a.x = 7.;
    a.y = 11.;
    a.z = 17.;

    EXPECT_TRUE(isAlmostEqual3dPt(a, b));

    b.x = 7.01;
    b.y = 11.01;
    b.z = 17.01;

    EXPECT_TRUE(isAlmostEqual3dPt(a, b));

    b.x = 7.05;
    b.y = 11.05;
    b.z = 17.05;

    EXPECT_FALSE(isAlmostEqual3dPt(a, b));

    a.x = -7.;
    a.y = -11.;
    a.z = -17.;

    b.x = -7.01;
    b.y = -11.01;
    b.z = -17.01;

    EXPECT_TRUE(isAlmostEqual3dPt(a, b));
}

TEST(SurfaceGeometryUnitTests, isAlmostEqual2dPt)
{
    ShowMessage("Begin Test: SurfaceGeometryUnitTests, isAlmostEqual2dPt");

    DataVectorTypes::Vector_2d a;
    DataVectorTypes::Vector_2d b;

    a.x = 0.;
    a.y = 0.;

    b.x = 0.;
    b.y = 0.;

    EXPECT_TRUE(isAlmostEqual2dPt(a, b));

    b.x = 7.;
    b.y = 11.;

    EXPECT_FALSE(isAlmostEqual2dPt(a, b));

    a.x = 7.;
    a.y = 11.;

    EXPECT_TRUE(isAlmostEqual2dPt(a, b));

    b.x = 7.01;
    b.y = 11.01;

    EXPECT_TRUE(isAlmostEqual2dPt(a, b));

    b.x = 7.05;
    b.y = 11.05;

    EXPECT_FALSE(isAlmostEqual2dPt(a, b));

    a.x = -7.;
    a.y = -11.;

    b.x = -7.01;
    b.y = -11.01;

    EXPECT_TRUE(isAlmostEqual2dPt(a, b));
}

TEST(SurfaceGeometryUnitTests, isPointOnLineBetweenPoints)
{
    ShowMessage("Begin Test: SurfaceGeometryUnitTests, isPointOnLineBetweenPoints");

    DataVectorTypes::Vector a;
    DataVectorTypes::Vector b;
    DataVectorTypes::Vector t;

    a.x = 0.;
    a.y = 0.;
    a.z = 0.;

    b.x = 10.;
    b.y = 10.;
    b.z = 10.;

    t.x = 6.;
    t.y = 6.;
    t.z = 6.;

    EXPECT_TRUE(isPointOnLineBetweenPoints(a, b, t));

    t.x = 6.00;
    t.y = 6.01;
    t.z = 6.00;

    EXPECT_TRUE(isPointOnLineBetweenPoints(a, b, t));

    t.x = 7.;
    t.y = 11.;
    t.z = 17.;

    EXPECT_FALSE(isPointOnLineBetweenPoints(a, b, t));

    a.x = 5.;
    a.y = 3.;
    a.z = 13.;

    b.x = 7.;
    b.y = 11.;
    b.z = 4.;

    t.x = 6.;
    t.y = 7.;
    t.z = 8.5;

    EXPECT_TRUE(isPointOnLineBetweenPoints(a, b, t));

    a.x = -5.;
    a.y = 3.;
    a.z = -13.;

    b.x = 7.;
    b.y = -11.;
    b.z = 4.;

    t.x = 1.;
    t.y = -4.;
    t.z = -4.5;

    EXPECT_TRUE(isPointOnLineBetweenPoints(a, b, t));
}

TEST(SurfaceGeometryUnitTests, findIndexOfVertex)
{
    ShowMessage("Begin Test: SurfaceGeometryUnitTests, findIndexOfVertex");

    DataVectorTypes::Vector a;
    std::vector<DataVectorTypes::Vector> list;

    a.x = 0.;
    a.y = 0.;
    a.z = 0.;

    EXPECT_EQ(-1, findIndexOfVertex(a, list)); // not found

    list.emplace_back(a);

    EXPECT_EQ(0, findIndexOfVertex(a, list));

    list.emplace_back(DataVectorTypes::Vector(3., 2., 4.));
    list.emplace_back(DataVectorTypes::Vector(4., 3., 5.));
    list.emplace_back(DataVectorTypes::Vector(8., 1., 2.));
    list.emplace_back(DataVectorTypes::Vector(4., 7., 3.));

    EXPECT_EQ(0, findIndexOfVertex(a, list));

    a.x = 4.;
    a.y = 3.;
    a.z = 5.;

    EXPECT_EQ(2, findIndexOfVertex(a, list));

    a.x = 4.01;
    a.y = 7.01;
    a.z = 3.01;

    EXPECT_EQ(4, findIndexOfVertex(a, list));

    a.x = 4.03;
    a.y = 7.03;
    a.z = 3.03;

    EXPECT_EQ(-1, findIndexOfVertex(a, list)); // not found
}

TEST(SurfaceGeometryUnitTests, listOfFacesFacingAzimuth_test)
{
    ShowMessage("Begin Test: SurfaceGeometryUnitTests, listOfFacesFacingAzimuth_test");

    DataVectorTypes::Polyhedron zonePoly;
    std::vector<int> results;

    Surface.allocate(9);
    Surface(1).Azimuth = 0;
    Surface(2).Azimuth = 30.;
    Surface(3).Azimuth = 30.;
    Surface(4).Azimuth = 30.;
    Surface(5).Azimuth = 45.;
    Surface(6).Azimuth = 45.;
    Surface(7).Azimuth = 72.;
    Surface(8).Azimuth = 72.5;
    Surface(9).Azimuth = 73.;

    zonePoly.NumSurfaceFaces = 9;
    zonePoly.SurfaceFace.allocate(9);
    zonePoly.SurfaceFace(1).SurfNum = 1;
    zonePoly.SurfaceFace(2).SurfNum = 2;
    zonePoly.SurfaceFace(3).SurfNum = 3;
    zonePoly.SurfaceFace(4).SurfNum = 4;
    zonePoly.SurfaceFace(5).SurfNum = 5;
    zonePoly.SurfaceFace(6).SurfNum = 6;
    zonePoly.SurfaceFace(7).SurfNum = 7;
    zonePoly.SurfaceFace(8).SurfNum = 8;
    zonePoly.SurfaceFace(9).SurfNum = 9;

    results = listOfFacesFacingAzimuth(zonePoly, 90.);
    EXPECT_EQ(size_t(0), results.size());

    results = listOfFacesFacingAzimuth(zonePoly, 0.);
    EXPECT_EQ(size_t(1), results.size());
    EXPECT_EQ(1, results.at(0));

    results = listOfFacesFacingAzimuth(zonePoly, 30.);
    EXPECT_EQ(size_t(3), results.size());
    EXPECT_EQ(2, results.at(0));
    EXPECT_EQ(3, results.at(1));
    EXPECT_EQ(4, results.at(2));

    results = listOfFacesFacingAzimuth(zonePoly, 45.);
    EXPECT_EQ(size_t(2), results.size());
    EXPECT_EQ(5, results.at(0));
    EXPECT_EQ(6, results.at(1));

    results = listOfFacesFacingAzimuth(zonePoly, 71.9);
    EXPECT_EQ(size_t(2), results.size());
    EXPECT_EQ(7, results.at(0));
    EXPECT_EQ(8, results.at(1));

    results = listOfFacesFacingAzimuth(zonePoly, 72.0);
    EXPECT_EQ(size_t(2), results.size());
    EXPECT_EQ(7, results.at(0));
    EXPECT_EQ(8, results.at(1));

    results = listOfFacesFacingAzimuth(zonePoly, 72.1);
    EXPECT_EQ(size_t(3), results.size());
    EXPECT_EQ(7, results.at(0));
    EXPECT_EQ(8, results.at(1));
    EXPECT_EQ(9, results.at(2));

    results = listOfFacesFacingAzimuth(zonePoly, 73.0);
    EXPECT_EQ(size_t(2), results.size());
    EXPECT_EQ(8, results.at(0));
    EXPECT_EQ(9, results.at(1));
}

TEST(SurfaceGeometryUnitTests, areSurfaceHorizAndVert_test)
{
    ShowMessage("Begin Test: SurfaceGeometryUnitTests, areSurfaceHorizAndVert_test");

    DataVectorTypes::Polyhedron zonePoly;

    Surface.allocate(9);
    Surface(1).Class = SurfaceClass_Floor;
    Surface(1).Tilt = 180.;

    Surface(2).Class = SurfaceClass_Floor;
    Surface(2).Tilt = 179.5;

    Surface(3).Class = SurfaceClass_Wall;
    Surface(3).Tilt = 89.1;

    Surface(4).Class = SurfaceClass_Wall;
    Surface(4).Tilt = 90.;

    Surface(5).Class = SurfaceClass_Wall;
    Surface(5).Tilt = 90.;

    Surface(6).Class = SurfaceClass_Wall;
    Surface(6).Tilt = 90.9;

    Surface(7).Class = SurfaceClass_Roof;
    Surface(7).Tilt = -0.9;

    Surface(8).Class = SurfaceClass_Roof;
    Surface(8).Tilt = 0.;

    Surface(9).Class = SurfaceClass_Roof;
    Surface(9).Tilt = 0.9;

    zonePoly.NumSurfaceFaces = 9;
    zonePoly.SurfaceFace.allocate(9);
    zonePoly.SurfaceFace(1).SurfNum = 1;
    zonePoly.SurfaceFace(2).SurfNum = 2;
    zonePoly.SurfaceFace(3).SurfNum = 3;
    zonePoly.SurfaceFace(4).SurfNum = 4;
    zonePoly.SurfaceFace(5).SurfNum = 5;
    zonePoly.SurfaceFace(6).SurfNum = 6;
    zonePoly.SurfaceFace(7).SurfNum = 7;
    zonePoly.SurfaceFace(8).SurfNum = 8;
    zonePoly.SurfaceFace(9).SurfNum = 9;

    bool isFloorHorizontal;
    bool isCeilingHorizontal;
    bool areWallsVertical;

    std::tie(isFloorHorizontal, isCeilingHorizontal, areWallsVertical) = areSurfaceHorizAndVert(zonePoly);
    EXPECT_TRUE(isFloorHorizontal);
    EXPECT_TRUE(isCeilingHorizontal);
    EXPECT_TRUE(areWallsVertical);

    Surface(1).Tilt = 170.;
    std::tie(isFloorHorizontal, isCeilingHorizontal, areWallsVertical) = areSurfaceHorizAndVert(zonePoly);
    EXPECT_FALSE(isFloorHorizontal);
    EXPECT_TRUE(isCeilingHorizontal);
    EXPECT_TRUE(areWallsVertical);

    Surface(1).Tilt = 180.;
    Surface(2).Tilt = 178.9;
    std::tie(isFloorHorizontal, isCeilingHorizontal, areWallsVertical) = areSurfaceHorizAndVert(zonePoly);
    EXPECT_FALSE(isFloorHorizontal);
    EXPECT_TRUE(isCeilingHorizontal);
    EXPECT_TRUE(areWallsVertical);

    Surface(2).Tilt = 181.0;
    std::tie(isFloorHorizontal, isCeilingHorizontal, areWallsVertical) = areSurfaceHorizAndVert(zonePoly);
    EXPECT_TRUE(isFloorHorizontal);
    EXPECT_TRUE(isCeilingHorizontal);
    EXPECT_TRUE(areWallsVertical);

    Surface(2).Tilt = 181.1;
    std::tie(isFloorHorizontal, isCeilingHorizontal, areWallsVertical) = areSurfaceHorizAndVert(zonePoly);
    EXPECT_FALSE(isFloorHorizontal);
    EXPECT_TRUE(isCeilingHorizontal);
    EXPECT_TRUE(areWallsVertical);

    Surface(2).Tilt = 179.5;
    Surface(8).Tilt = 180.;
    std::tie(isFloorHorizontal, isCeilingHorizontal, areWallsVertical) = areSurfaceHorizAndVert(zonePoly);
    EXPECT_TRUE(isFloorHorizontal);
    EXPECT_FALSE(isCeilingHorizontal);
    EXPECT_TRUE(areWallsVertical);

    Surface(8).Tilt = 1.1;
    std::tie(isFloorHorizontal, isCeilingHorizontal, areWallsVertical) = areSurfaceHorizAndVert(zonePoly);
    EXPECT_TRUE(isFloorHorizontal);
    EXPECT_FALSE(isCeilingHorizontal);
    EXPECT_TRUE(areWallsVertical);

    Surface(8).Tilt = -1.1;
    std::tie(isFloorHorizontal, isCeilingHorizontal, areWallsVertical) = areSurfaceHorizAndVert(zonePoly);
    EXPECT_TRUE(isFloorHorizontal);
    EXPECT_FALSE(isCeilingHorizontal);
    EXPECT_TRUE(areWallsVertical);

    Surface(8).Tilt = 0.;
    Surface(4).Tilt = 270.;
    std::tie(isFloorHorizontal, isCeilingHorizontal, areWallsVertical) = areSurfaceHorizAndVert(zonePoly);
    EXPECT_TRUE(isFloorHorizontal);
    EXPECT_TRUE(isCeilingHorizontal);
    EXPECT_FALSE(areWallsVertical);

    Surface(4).Tilt = 91.1;
    std::tie(isFloorHorizontal, isCeilingHorizontal, areWallsVertical) = areSurfaceHorizAndVert(zonePoly);
    EXPECT_TRUE(isFloorHorizontal);
    EXPECT_TRUE(isCeilingHorizontal);
    EXPECT_FALSE(areWallsVertical);

    Surface(4).Tilt = 88.9;
    std::tie(isFloorHorizontal, isCeilingHorizontal, areWallsVertical) = areSurfaceHorizAndVert(zonePoly);
    EXPECT_TRUE(isFloorHorizontal);
    EXPECT_TRUE(isCeilingHorizontal);
    EXPECT_FALSE(areWallsVertical);

    Surface(1).Tilt = 170.;
    Surface(8).Tilt = 1.1;
    std::tie(isFloorHorizontal, isCeilingHorizontal, areWallsVertical) = areSurfaceHorizAndVert(zonePoly);
    EXPECT_FALSE(isFloorHorizontal);
    EXPECT_FALSE(isCeilingHorizontal);
    EXPECT_FALSE(areWallsVertical);
}

TEST(SurfaceGeometryUnitTests, areWallHeightSame_test)
{
    ShowMessage("Begin Test: SurfaceGeometryUnitTests, areWallHeightSame_test");

    DataVectorTypes::Polyhedron zonePoly;
    std::vector<int> results;

    Surface.allocate(3);
    Surface(1).Class = SurfaceClass_Wall;
    Surface(2).Class = SurfaceClass_Wall;
    Surface(3).Class = SurfaceClass_Wall;

    zonePoly.NumSurfaceFaces = 3;
    zonePoly.SurfaceFace.allocate(3);
    zonePoly.SurfaceFace(1).SurfNum = 1;
    zonePoly.SurfaceFace(1).NSides = 4;
    zonePoly.SurfaceFace(1).FacePoints.allocate(4);
    zonePoly.SurfaceFace(1).FacePoints(1).z = 10.;
    zonePoly.SurfaceFace(1).FacePoints(2).z = 0.;
    zonePoly.SurfaceFace(1).FacePoints(3).z = 0.;
    zonePoly.SurfaceFace(1).FacePoints(4).z = 10.;

    zonePoly.SurfaceFace(2).SurfNum = 2;
    zonePoly.SurfaceFace(2).NSides = 4;
    zonePoly.SurfaceFace(2).FacePoints.allocate(4);
    zonePoly.SurfaceFace(2).FacePoints(1).z = 0.;
    zonePoly.SurfaceFace(2).FacePoints(2).z = 10.;
    zonePoly.SurfaceFace(2).FacePoints(3).z = 0.;
    zonePoly.SurfaceFace(2).FacePoints(4).z = 10.;

    zonePoly.SurfaceFace(3).SurfNum = 3;
    zonePoly.SurfaceFace(3).NSides = 4;
    zonePoly.SurfaceFace(3).FacePoints.allocate(4);
    zonePoly.SurfaceFace(3).FacePoints(1).z = 0.;
    zonePoly.SurfaceFace(3).FacePoints(2).z = 10.;
    zonePoly.SurfaceFace(3).FacePoints(3).z = 10.;
    zonePoly.SurfaceFace(3).FacePoints(4).z = 0.;

    EXPECT_TRUE(areWallHeightSame(zonePoly));

    zonePoly.SurfaceFace(3).FacePoints(2).z = 9.;
    EXPECT_TRUE(areWallHeightSame(zonePoly));

    zonePoly.SurfaceFace(3).FacePoints(2).z = 11.;
    EXPECT_FALSE(areWallHeightSame(zonePoly));

    zonePoly.SurfaceFace(3).FacePoints(2).z = 10.;
    zonePoly.SurfaceFace(2).FacePoints(2).z = 10.02;
    EXPECT_TRUE(areWallHeightSame(zonePoly));

    zonePoly.SurfaceFace(2).FacePoints(2).z = 10.03;
    EXPECT_FALSE(areWallHeightSame(zonePoly));

    zonePoly.SurfaceFace(1).FacePoints(1).z = -10.;
    zonePoly.SurfaceFace(1).FacePoints(2).z = -0.5;
    zonePoly.SurfaceFace(1).FacePoints(3).z = -0.5;
    zonePoly.SurfaceFace(1).FacePoints(4).z = -10.;

    zonePoly.SurfaceFace(2).FacePoints(1).z = -0.5;
    zonePoly.SurfaceFace(2).FacePoints(2).z = -10.;
    zonePoly.SurfaceFace(2).FacePoints(3).z = -0.5;
    zonePoly.SurfaceFace(2).FacePoints(4).z = -10.;

    zonePoly.SurfaceFace(3).FacePoints(1).z = -0.5;
    zonePoly.SurfaceFace(3).FacePoints(2).z = -10.;
    zonePoly.SurfaceFace(3).FacePoints(3).z = -10.;
    zonePoly.SurfaceFace(3).FacePoints(4).z = -0.5;

    EXPECT_TRUE(areWallHeightSame(zonePoly));

    zonePoly.SurfaceFace(3).FacePoints(1).z = -0.6;
    EXPECT_TRUE(areWallHeightSame(zonePoly));

    zonePoly.SurfaceFace(3).FacePoints(1).z = -0.4;
    EXPECT_FALSE(areWallHeightSame(zonePoly));
}

TEST(SurfaceGeometryUnitTests, findPossibleOppositeFace_test)
{
    ShowMessage("Begin Test: SurfaceGeometryUnitTests, findPossibleOppositeFace_test");

    DataVectorTypes::Polyhedron zonePoly;

    Surface.allocate(4);
    Surface(1).Azimuth = 0.;
    Surface(1).Area = 10.;

    Surface(2).Azimuth = 90.;
    Surface(2).Area = 10.;

    Surface(3).Azimuth = 180.;
    Surface(3).Area = 10.;

    Surface(4).Azimuth = 270.;
    Surface(4).Area = 10.;

    zonePoly.NumSurfaceFaces = 4;
    zonePoly.SurfaceFace.allocate(4);
    zonePoly.SurfaceFace(1).SurfNum = 1;
    zonePoly.SurfaceFace(1).NSides = 4;

    zonePoly.SurfaceFace(2).SurfNum = 2;
    zonePoly.SurfaceFace(2).NSides = 4;

    zonePoly.SurfaceFace(3).SurfNum = 3;
    zonePoly.SurfaceFace(3).NSides = 4;

    zonePoly.SurfaceFace(4).SurfNum = 4;
    zonePoly.SurfaceFace(4).NSides = 4;

    EXPECT_EQ(3, findPossibleOppositeFace(zonePoly, 1));
    EXPECT_EQ(1, findPossibleOppositeFace(zonePoly, 3));

    EXPECT_EQ(4, findPossibleOppositeFace(zonePoly, 2));
    EXPECT_EQ(2, findPossibleOppositeFace(zonePoly, 4));

    Surface(2).Azimuth = 90.5;

    EXPECT_EQ(4, findPossibleOppositeFace(zonePoly, 2));
    EXPECT_EQ(2, findPossibleOppositeFace(zonePoly, 4));

    Surface(2).Azimuth = 89.5;

    EXPECT_EQ(4, findPossibleOppositeFace(zonePoly, 2));
    EXPECT_EQ(2, findPossibleOppositeFace(zonePoly, 4));

    Surface(2).Azimuth = 45.;

    EXPECT_EQ(-1, findPossibleOppositeFace(zonePoly, 2)); // not found
    EXPECT_EQ(-1, findPossibleOppositeFace(zonePoly, 4)); // not found

    Surface(1).Area = 9.;

    EXPECT_EQ(-1, findPossibleOppositeFace(zonePoly, 1)); // not found
    EXPECT_EQ(-1, findPossibleOppositeFace(zonePoly, 3)); // not found

    Surface(1).Area = 10.;

    EXPECT_EQ(3, findPossibleOppositeFace(zonePoly, 1));
    EXPECT_EQ(1, findPossibleOppositeFace(zonePoly, 3));

    zonePoly.SurfaceFace(1).NSides = 3;

    EXPECT_EQ(-1, findPossibleOppositeFace(zonePoly, 1)); // not found
    EXPECT_EQ(-1, findPossibleOppositeFace(zonePoly, 3)); // not found
}

TEST(SurfaceGeometryUnitTests, areCornersEquidistant_test)
{
    ShowMessage("Begin Test: SurfaceGeometryUnitTests, areCornersEquidistant_test");

    DataVectorTypes::Polyhedron zonePoly;

    zonePoly.NumSurfaceFaces = 2;
    zonePoly.SurfaceFace.allocate(2);
    zonePoly.SurfaceFace(1).SurfNum = 1;
    zonePoly.SurfaceFace(1).NSides = 4;
    zonePoly.SurfaceFace(1).FacePoints.allocate(4);

    zonePoly.SurfaceFace(1).FacePoints(1).x = 0.;
    zonePoly.SurfaceFace(1).FacePoints(1).y = 0.;
    zonePoly.SurfaceFace(1).FacePoints(1).z = 3.;

    zonePoly.SurfaceFace(1).FacePoints(2).x = 0.;
    zonePoly.SurfaceFace(1).FacePoints(2).y = 0.;
    zonePoly.SurfaceFace(1).FacePoints(2).z = 0.;

    zonePoly.SurfaceFace(1).FacePoints(3).x = 10.;
    zonePoly.SurfaceFace(1).FacePoints(3).y = 0.;
    zonePoly.SurfaceFace(1).FacePoints(3).z = 0.;

    zonePoly.SurfaceFace(1).FacePoints(4).x = 10.;
    zonePoly.SurfaceFace(1).FacePoints(4).y = 0.;
    zonePoly.SurfaceFace(1).FacePoints(4).z = 3.;

    zonePoly.SurfaceFace(2).SurfNum = 2;
    zonePoly.SurfaceFace(2).NSides = 4;
    zonePoly.SurfaceFace(2).FacePoints.allocate(4);

    zonePoly.SurfaceFace(2).FacePoints(1).x = 10.;
    zonePoly.SurfaceFace(2).FacePoints(1).y = 8.;
    zonePoly.SurfaceFace(2).FacePoints(1).z = 3.;

    zonePoly.SurfaceFace(2).FacePoints(2).x = 10.;
    zonePoly.SurfaceFace(2).FacePoints(2).y = 8.;
    zonePoly.SurfaceFace(2).FacePoints(2).z = 0.;

    zonePoly.SurfaceFace(2).FacePoints(3).x = 0.;
    zonePoly.SurfaceFace(2).FacePoints(3).y = 8.;
    zonePoly.SurfaceFace(2).FacePoints(3).z = 0.;

    zonePoly.SurfaceFace(2).FacePoints(4).x = 0.;
    zonePoly.SurfaceFace(2).FacePoints(4).y = 8.;
    zonePoly.SurfaceFace(2).FacePoints(4).z = 3.;

    Real64 dist;
    EXPECT_TRUE(areCornersEquidistant(zonePoly, 1, 2, dist));
    EXPECT_EQ(8., dist);

    zonePoly.SurfaceFace(2).FacePoints(4).y = 7.;
    EXPECT_FALSE(areCornersEquidistant(zonePoly, 1, 2, dist));
}

TEST(SurfaceGeometryUnitTests, areOppositeWallsSame_test)
{
    ShowMessage("Begin Test: SurfaceGeometryUnitTests, areOppositeWallsSame_test");

    DataVectorTypes::Polyhedron zonePoly;

    Surface.allocate(4);
    Surface(1).Azimuth = 0.;
    Surface(1).Class = SurfaceClass_Wall;
    Surface(1).Area = 30.;

    Surface(2).Azimuth = 90.;
    Surface(2).Class = SurfaceClass_Wall;
    Surface(2).Area = 24.;

    Surface(3).Azimuth = 180.;
    Surface(3).Class = SurfaceClass_Wall;
    Surface(3).Area = 30.;

    Surface(4).Azimuth = 270.;
    Surface(4).Class = SurfaceClass_Wall;
    Surface(4).Area = 24.;

    zonePoly.NumSurfaceFaces = 4;
    zonePoly.SurfaceFace.allocate(4);
    zonePoly.SurfaceFace(1).SurfNum = 1;
    zonePoly.SurfaceFace(1).NSides = 4;
    zonePoly.SurfaceFace(1).FacePoints.allocate(4);

    zonePoly.SurfaceFace(1).FacePoints(1).x = 0.;
    zonePoly.SurfaceFace(1).FacePoints(1).y = 0.;
    zonePoly.SurfaceFace(1).FacePoints(1).z = 3.;

    zonePoly.SurfaceFace(1).FacePoints(2).x = 0.;
    zonePoly.SurfaceFace(1).FacePoints(2).y = 0.;
    zonePoly.SurfaceFace(1).FacePoints(2).z = 0.;

    zonePoly.SurfaceFace(1).FacePoints(3).x = 10.;
    zonePoly.SurfaceFace(1).FacePoints(3).y = 0.;
    zonePoly.SurfaceFace(1).FacePoints(3).z = 0.;

    zonePoly.SurfaceFace(1).FacePoints(4).x = 10.;
    zonePoly.SurfaceFace(1).FacePoints(4).y = 0.;
    zonePoly.SurfaceFace(1).FacePoints(4).z = 3.;

    zonePoly.SurfaceFace(2).SurfNum = 2;
    zonePoly.SurfaceFace(2).NSides = 4;
    zonePoly.SurfaceFace(2).FacePoints.allocate(4);

    zonePoly.SurfaceFace(2).FacePoints(1).x = 0.;
    zonePoly.SurfaceFace(2).FacePoints(1).y = 8.;
    zonePoly.SurfaceFace(2).FacePoints(1).z = 3.;

    zonePoly.SurfaceFace(2).FacePoints(2).x = 0.;
    zonePoly.SurfaceFace(2).FacePoints(2).y = 8.;
    zonePoly.SurfaceFace(2).FacePoints(2).z = 0.;

    zonePoly.SurfaceFace(2).FacePoints(3).x = 0.;
    zonePoly.SurfaceFace(2).FacePoints(3).y = 0.;
    zonePoly.SurfaceFace(2).FacePoints(3).z = 0.;

    zonePoly.SurfaceFace(2).FacePoints(4).x = 0.;
    zonePoly.SurfaceFace(2).FacePoints(4).y = 0.;
    zonePoly.SurfaceFace(2).FacePoints(4).z = 3.;

    zonePoly.SurfaceFace(3).SurfNum = 3;
    zonePoly.SurfaceFace(3).NSides = 4;
    zonePoly.SurfaceFace(3).FacePoints.allocate(4);

    zonePoly.SurfaceFace(3).FacePoints(1).x = 10.;
    zonePoly.SurfaceFace(3).FacePoints(1).y = 8.;
    zonePoly.SurfaceFace(3).FacePoints(1).z = 3.;

    zonePoly.SurfaceFace(3).FacePoints(2).x = 10.;
    zonePoly.SurfaceFace(3).FacePoints(2).y = 8.;
    zonePoly.SurfaceFace(3).FacePoints(2).z = 0.;

    zonePoly.SurfaceFace(3).FacePoints(3).x = 0.;
    zonePoly.SurfaceFace(3).FacePoints(3).y = 8.;
    zonePoly.SurfaceFace(3).FacePoints(3).z = 0.;

    zonePoly.SurfaceFace(3).FacePoints(4).x = 0.;
    zonePoly.SurfaceFace(3).FacePoints(4).y = 8.;
    zonePoly.SurfaceFace(3).FacePoints(4).z = 3.;

    zonePoly.SurfaceFace(4).SurfNum = 4;
    zonePoly.SurfaceFace(4).NSides = 4;
    zonePoly.SurfaceFace(4).FacePoints.allocate(4);

    zonePoly.SurfaceFace(4).FacePoints(1).x = 10.;
    zonePoly.SurfaceFace(4).FacePoints(1).y = 0.;
    zonePoly.SurfaceFace(4).FacePoints(1).z = 3.;

    zonePoly.SurfaceFace(4).FacePoints(2).x = 10.;
    zonePoly.SurfaceFace(4).FacePoints(2).y = 0.;
    zonePoly.SurfaceFace(4).FacePoints(2).z = 0.;

    zonePoly.SurfaceFace(4).FacePoints(3).x = 10.;
    zonePoly.SurfaceFace(4).FacePoints(3).y = 8.;
    zonePoly.SurfaceFace(4).FacePoints(3).z = 0.;

    zonePoly.SurfaceFace(4).FacePoints(4).x = 10.;
    zonePoly.SurfaceFace(4).FacePoints(4).y = 8.;
    zonePoly.SurfaceFace(4).FacePoints(4).z = 3.;

    Real64 area;
    Real64 dist;

    EXPECT_TRUE(areOppositeWallsSame(zonePoly, area, dist));
    EXPECT_EQ(30., area);
    EXPECT_EQ(8., dist);

    Surface(3).Area = 29.; // make surface 1 and 3 no longer match areas - now compare 2 and 4
    EXPECT_TRUE(areOppositeWallsSame(zonePoly, area, dist));
    EXPECT_EQ(24., area);
    EXPECT_EQ(10., dist);

    Surface(4).Area = 23.; // make surface 2 and 4 no longer match areas
    EXPECT_FALSE(areOppositeWallsSame(zonePoly, area, dist));

    Surface(3).Area = 30.; // make surface 1 and 3 have same areas again
    Surface(4).Area = 24.; // make surface 2 and 4 have same areas again

    EXPECT_TRUE(areOppositeWallsSame(zonePoly, area, dist)); // retest

    zonePoly.SurfaceFace(3).FacePoints(3).y = 7.;            // move one corner in so distances are not all equal
    EXPECT_TRUE(areOppositeWallsSame(zonePoly, area, dist)); // should pick other walls
    EXPECT_EQ(24., area);
    EXPECT_EQ(10., dist);

    zonePoly.SurfaceFace(4).FacePoints(3).x = 11.;            // move one corner out so distances are not all equal
    EXPECT_FALSE(areOppositeWallsSame(zonePoly, area, dist)); // now neither wall matches
}

TEST(SurfaceGeometryUnitTests, areFloorAndCeilingSame_test)
{
    ShowMessage("Begin Test: SurfaceGeometryUnitTests, areFloorAndCeilingSame_test");

    DataVectorTypes::Polyhedron zonePoly;

    Surface.allocate(2);
    Surface(1).Class = SurfaceClass_Floor;

    Surface(2).Class = SurfaceClass_Roof;

    zonePoly.NumSurfaceFaces = 2;
    zonePoly.SurfaceFace.allocate(2);
    zonePoly.SurfaceFace(1).SurfNum = 1;
    zonePoly.SurfaceFace(1).NSides = 4;
    zonePoly.SurfaceFace(1).FacePoints.allocate(4);

    zonePoly.SurfaceFace(1).FacePoints(1).x = 0.;
    zonePoly.SurfaceFace(1).FacePoints(1).y = 0.;
    zonePoly.SurfaceFace(1).FacePoints(1).z = 0.;

    zonePoly.SurfaceFace(1).FacePoints(2).x = 0.;
    zonePoly.SurfaceFace(1).FacePoints(2).y = 8.;
    zonePoly.SurfaceFace(1).FacePoints(2).z = 0.;

    zonePoly.SurfaceFace(1).FacePoints(3).x = 10.;
    zonePoly.SurfaceFace(1).FacePoints(3).y = 8.;
    zonePoly.SurfaceFace(1).FacePoints(3).z = 0.;

    zonePoly.SurfaceFace(1).FacePoints(4).x = 10.;
    zonePoly.SurfaceFace(1).FacePoints(4).y = 0.;
    zonePoly.SurfaceFace(1).FacePoints(4).z = 0.;

    zonePoly.SurfaceFace(2).SurfNum = 2;
    zonePoly.SurfaceFace(2).NSides = 4;
    zonePoly.SurfaceFace(2).FacePoints.allocate(4);

    zonePoly.SurfaceFace(2).FacePoints(1).x = 0.;
    zonePoly.SurfaceFace(2).FacePoints(1).y = 8.;
    zonePoly.SurfaceFace(2).FacePoints(1).z = 3.;

    zonePoly.SurfaceFace(2).FacePoints(2).x = 0.;
    zonePoly.SurfaceFace(2).FacePoints(2).y = 0.;
    zonePoly.SurfaceFace(2).FacePoints(2).z = 3.;

    zonePoly.SurfaceFace(2).FacePoints(3).x = 10.;
    zonePoly.SurfaceFace(2).FacePoints(3).y = 0.;
    zonePoly.SurfaceFace(2).FacePoints(3).z = 3.;

    zonePoly.SurfaceFace(2).FacePoints(4).x = 10.;
    zonePoly.SurfaceFace(2).FacePoints(4).y = 8.;
    zonePoly.SurfaceFace(2).FacePoints(4).z = 3.;

    EXPECT_TRUE(areFloorAndCeilingSame(zonePoly));

    zonePoly.SurfaceFace(2).FacePoints(4).x = 7.; // move one corner

    EXPECT_FALSE(areFloorAndCeilingSame(zonePoly));
}

TEST(SurfaceGeometryUnitTests, makeListOfUniqueVertices_test)
{
    ShowMessage("Begin Test: SurfaceGeometryUnitTests, makeListOfUniqueVertices_test");

    DataVectorTypes::Polyhedron zonePoly;

    zonePoly.NumSurfaceFaces = 6;
    zonePoly.SurfaceFace.allocate(6);
    zonePoly.SurfaceFace(1).SurfNum = 1;
    zonePoly.SurfaceFace(1).NSides = 4;
    zonePoly.SurfaceFace(1).FacePoints.allocate(4);

    zonePoly.SurfaceFace(1).FacePoints(1).x = 0.;
    zonePoly.SurfaceFace(1).FacePoints(1).y = 0.;
    zonePoly.SurfaceFace(1).FacePoints(1).z = 3.;

    zonePoly.SurfaceFace(1).FacePoints(2).x = 0.;
    zonePoly.SurfaceFace(1).FacePoints(2).y = 0.;
    zonePoly.SurfaceFace(1).FacePoints(2).z = 0.;

    zonePoly.SurfaceFace(1).FacePoints(3).x = 10.;
    zonePoly.SurfaceFace(1).FacePoints(3).y = 0.;
    zonePoly.SurfaceFace(1).FacePoints(3).z = 0.;

    zonePoly.SurfaceFace(1).FacePoints(4).x = 10.;
    zonePoly.SurfaceFace(1).FacePoints(4).y = 0.;
    zonePoly.SurfaceFace(1).FacePoints(4).z = 3.;

    zonePoly.SurfaceFace(2).SurfNum = 2;
    zonePoly.SurfaceFace(2).NSides = 4;
    zonePoly.SurfaceFace(2).FacePoints.allocate(4);

    zonePoly.SurfaceFace(2).FacePoints(1).x = 0.;
    zonePoly.SurfaceFace(2).FacePoints(1).y = 8.;
    zonePoly.SurfaceFace(2).FacePoints(1).z = 3.;

    zonePoly.SurfaceFace(2).FacePoints(2).x = 0.;
    zonePoly.SurfaceFace(2).FacePoints(2).y = 8.;
    zonePoly.SurfaceFace(2).FacePoints(2).z = 0.;

    zonePoly.SurfaceFace(2).FacePoints(3).x = 0.;
    zonePoly.SurfaceFace(2).FacePoints(3).y = 0.;
    zonePoly.SurfaceFace(2).FacePoints(3).z = 0.;

    zonePoly.SurfaceFace(2).FacePoints(4).x = 0.;
    zonePoly.SurfaceFace(2).FacePoints(4).y = 0.;
    zonePoly.SurfaceFace(2).FacePoints(4).z = 3.;

    zonePoly.SurfaceFace(3).SurfNum = 3;
    zonePoly.SurfaceFace(3).NSides = 4;
    zonePoly.SurfaceFace(3).FacePoints.allocate(4);

    zonePoly.SurfaceFace(3).FacePoints(1).x = 10.;
    zonePoly.SurfaceFace(3).FacePoints(1).y = 8.;
    zonePoly.SurfaceFace(3).FacePoints(1).z = 3.;

    zonePoly.SurfaceFace(3).FacePoints(2).x = 10.;
    zonePoly.SurfaceFace(3).FacePoints(2).y = 8.;
    zonePoly.SurfaceFace(3).FacePoints(2).z = 0.;

    zonePoly.SurfaceFace(3).FacePoints(3).x = 0.;
    zonePoly.SurfaceFace(3).FacePoints(3).y = 8.;
    zonePoly.SurfaceFace(3).FacePoints(3).z = 0.;

    zonePoly.SurfaceFace(3).FacePoints(4).x = 0.;
    zonePoly.SurfaceFace(3).FacePoints(4).y = 8.;
    zonePoly.SurfaceFace(3).FacePoints(4).z = 3.;

    zonePoly.SurfaceFace(4).SurfNum = 4;
    zonePoly.SurfaceFace(4).NSides = 4;
    zonePoly.SurfaceFace(4).FacePoints.allocate(4);

    zonePoly.SurfaceFace(4).FacePoints(1).x = 10.;
    zonePoly.SurfaceFace(4).FacePoints(1).y = 0.;
    zonePoly.SurfaceFace(4).FacePoints(1).z = 3.;

    zonePoly.SurfaceFace(4).FacePoints(2).x = 10.;
    zonePoly.SurfaceFace(4).FacePoints(2).y = 0.;
    zonePoly.SurfaceFace(4).FacePoints(2).z = 0.;

    zonePoly.SurfaceFace(4).FacePoints(3).x = 10.;
    zonePoly.SurfaceFace(4).FacePoints(3).y = 8.;
    zonePoly.SurfaceFace(4).FacePoints(3).z = 0.;

    zonePoly.SurfaceFace(4).FacePoints(4).x = 10.;
    zonePoly.SurfaceFace(4).FacePoints(4).y = 8.;
    zonePoly.SurfaceFace(4).FacePoints(4).z = 3.;

    zonePoly.SurfaceFace(5).SurfNum = 1;
    zonePoly.SurfaceFace(5).NSides = 4;
    zonePoly.SurfaceFace(5).FacePoints.allocate(4);

    zonePoly.SurfaceFace(5).FacePoints(1).x = 0.;
    zonePoly.SurfaceFace(5).FacePoints(1).y = 0.;
    zonePoly.SurfaceFace(5).FacePoints(1).z = 0.;

    zonePoly.SurfaceFace(5).FacePoints(2).x = 0.;
    zonePoly.SurfaceFace(5).FacePoints(2).y = 8.;
    zonePoly.SurfaceFace(5).FacePoints(2).z = 0.;

    zonePoly.SurfaceFace(5).FacePoints(3).x = 10.;
    zonePoly.SurfaceFace(5).FacePoints(3).y = 8.;
    zonePoly.SurfaceFace(5).FacePoints(3).z = 0.;

    zonePoly.SurfaceFace(5).FacePoints(4).x = 10.;
    zonePoly.SurfaceFace(5).FacePoints(4).y = 0.;
    zonePoly.SurfaceFace(5).FacePoints(4).z = 0.;

    zonePoly.SurfaceFace(6).SurfNum = 2;
    zonePoly.SurfaceFace(6).NSides = 4;
    zonePoly.SurfaceFace(6).FacePoints.allocate(4);

    zonePoly.SurfaceFace(6).FacePoints(1).x = 0.;
    zonePoly.SurfaceFace(6).FacePoints(1).y = 8.;
    zonePoly.SurfaceFace(6).FacePoints(1).z = 3.;

    zonePoly.SurfaceFace(6).FacePoints(2).x = 0.;
    zonePoly.SurfaceFace(6).FacePoints(2).y = 0.;
    zonePoly.SurfaceFace(6).FacePoints(2).z = 3.;

    zonePoly.SurfaceFace(6).FacePoints(3).x = 10.;
    zonePoly.SurfaceFace(6).FacePoints(3).y = 0.;
    zonePoly.SurfaceFace(6).FacePoints(3).z = 3.;

    zonePoly.SurfaceFace(6).FacePoints(4).x = 10.;
    zonePoly.SurfaceFace(6).FacePoints(4).y = 8.;
    zonePoly.SurfaceFace(6).FacePoints(4).z = 3.;

    std::vector<Vector> uniqueVertices;
    makeListOfUniqueVertices(zonePoly, uniqueVertices);

    EXPECT_EQ(size_t(8), uniqueVertices.size());
    EXPECT_EQ(Vector(0., 0., 3.), uniqueVertices.at(0));
    EXPECT_EQ(Vector(0., 0., 0.), uniqueVertices.at(1));
    EXPECT_EQ(Vector(10., 0., 0.), uniqueVertices.at(2));
    EXPECT_EQ(Vector(10., 0., 3.), uniqueVertices.at(3));
    EXPECT_EQ(Vector(0., 8., 3.), uniqueVertices.at(4));
    EXPECT_EQ(Vector(0., 8., 0.), uniqueVertices.at(5));
    EXPECT_EQ(Vector(10., 8., 3.), uniqueVertices.at(6));
    EXPECT_EQ(Vector(10., 8., 0.), uniqueVertices.at(7));
}

TEST(SurfaceGeometryUnitTests, numberOfEdgesNotTwoForEnclosedVolumeTest_test)
{
    ShowMessage("Begin Test: SurfaceGeometryUnitTests, numberOfEdgesNotTwoForEnclosedVolumeTest_test");

    DataVectorTypes::Polyhedron zonePoly;

    zonePoly.NumSurfaceFaces = 6;
    zonePoly.SurfaceFace.allocate(6);
    zonePoly.SurfaceFace(1).SurfNum = 1;
    zonePoly.SurfaceFace(1).NSides = 4;
    zonePoly.SurfaceFace(1).FacePoints.allocate(4);

    zonePoly.SurfaceFace(1).FacePoints(1).x = 0.;
    zonePoly.SurfaceFace(1).FacePoints(1).y = 0.;
    zonePoly.SurfaceFace(1).FacePoints(1).z = 3.;

    zonePoly.SurfaceFace(1).FacePoints(2).x = 0.;
    zonePoly.SurfaceFace(1).FacePoints(2).y = 0.;
    zonePoly.SurfaceFace(1).FacePoints(2).z = 0.;

    zonePoly.SurfaceFace(1).FacePoints(3).x = 10.;
    zonePoly.SurfaceFace(1).FacePoints(3).y = 0.;
    zonePoly.SurfaceFace(1).FacePoints(3).z = 0.;

    zonePoly.SurfaceFace(1).FacePoints(4).x = 10.;
    zonePoly.SurfaceFace(1).FacePoints(4).y = 0.;
    zonePoly.SurfaceFace(1).FacePoints(4).z = 3.;

    zonePoly.SurfaceFace(2).SurfNum = 2;
    zonePoly.SurfaceFace(2).NSides = 4;
    zonePoly.SurfaceFace(2).FacePoints.allocate(4);

    zonePoly.SurfaceFace(2).FacePoints(1).x = 0.;
    zonePoly.SurfaceFace(2).FacePoints(1).y = 8.;
    zonePoly.SurfaceFace(2).FacePoints(1).z = 3.;

    zonePoly.SurfaceFace(2).FacePoints(2).x = 0.;
    zonePoly.SurfaceFace(2).FacePoints(2).y = 8.;
    zonePoly.SurfaceFace(2).FacePoints(2).z = 0.;

    zonePoly.SurfaceFace(2).FacePoints(3).x = 0.;
    zonePoly.SurfaceFace(2).FacePoints(3).y = 0.;
    zonePoly.SurfaceFace(2).FacePoints(3).z = 0.;

    zonePoly.SurfaceFace(2).FacePoints(4).x = 0.;
    zonePoly.SurfaceFace(2).FacePoints(4).y = 0.;
    zonePoly.SurfaceFace(2).FacePoints(4).z = 3.;

    zonePoly.SurfaceFace(3).SurfNum = 3;
    zonePoly.SurfaceFace(3).NSides = 4;
    zonePoly.SurfaceFace(3).FacePoints.allocate(4);

    zonePoly.SurfaceFace(3).FacePoints(1).x = 10.;
    zonePoly.SurfaceFace(3).FacePoints(1).y = 8.;
    zonePoly.SurfaceFace(3).FacePoints(1).z = 3.;

    zonePoly.SurfaceFace(3).FacePoints(2).x = 10.;
    zonePoly.SurfaceFace(3).FacePoints(2).y = 8.;
    zonePoly.SurfaceFace(3).FacePoints(2).z = 0.;

    zonePoly.SurfaceFace(3).FacePoints(3).x = 0.;
    zonePoly.SurfaceFace(3).FacePoints(3).y = 8.;
    zonePoly.SurfaceFace(3).FacePoints(3).z = 0.;

    zonePoly.SurfaceFace(3).FacePoints(4).x = 0.;
    zonePoly.SurfaceFace(3).FacePoints(4).y = 8.;
    zonePoly.SurfaceFace(3).FacePoints(4).z = 3.;

    zonePoly.SurfaceFace(4).SurfNum = 4;
    zonePoly.SurfaceFace(4).NSides = 4;
    zonePoly.SurfaceFace(4).FacePoints.allocate(4);

    zonePoly.SurfaceFace(4).FacePoints(1).x = 10.;
    zonePoly.SurfaceFace(4).FacePoints(1).y = 0.;
    zonePoly.SurfaceFace(4).FacePoints(1).z = 3.;

    zonePoly.SurfaceFace(4).FacePoints(2).x = 10.;
    zonePoly.SurfaceFace(4).FacePoints(2).y = 0.;
    zonePoly.SurfaceFace(4).FacePoints(2).z = 0.;

    zonePoly.SurfaceFace(4).FacePoints(3).x = 10.;
    zonePoly.SurfaceFace(4).FacePoints(3).y = 8.;
    zonePoly.SurfaceFace(4).FacePoints(3).z = 0.;

    zonePoly.SurfaceFace(4).FacePoints(4).x = 10.;
    zonePoly.SurfaceFace(4).FacePoints(4).y = 8.;
    zonePoly.SurfaceFace(4).FacePoints(4).z = 3.;

    zonePoly.SurfaceFace(5).SurfNum = 1;
    zonePoly.SurfaceFace(5).NSides = 4;
    zonePoly.SurfaceFace(5).FacePoints.allocate(4);

    zonePoly.SurfaceFace(5).FacePoints(1).x = 0.;
    zonePoly.SurfaceFace(5).FacePoints(1).y = 0.;
    zonePoly.SurfaceFace(5).FacePoints(1).z = 0.;

    zonePoly.SurfaceFace(5).FacePoints(2).x = 0.;
    zonePoly.SurfaceFace(5).FacePoints(2).y = 8.;
    zonePoly.SurfaceFace(5).FacePoints(2).z = 0.;

    zonePoly.SurfaceFace(5).FacePoints(3).x = 10.;
    zonePoly.SurfaceFace(5).FacePoints(3).y = 8.;
    zonePoly.SurfaceFace(5).FacePoints(3).z = 0.;

    zonePoly.SurfaceFace(5).FacePoints(4).x = 10.;
    zonePoly.SurfaceFace(5).FacePoints(4).y = 0.;
    zonePoly.SurfaceFace(5).FacePoints(4).z = 0.;

    zonePoly.SurfaceFace(6).SurfNum = 2;
    zonePoly.SurfaceFace(6).NSides = 4;
    zonePoly.SurfaceFace(6).FacePoints.allocate(4);

    zonePoly.SurfaceFace(6).FacePoints(1).x = 0.;
    zonePoly.SurfaceFace(6).FacePoints(1).y = 8.;
    zonePoly.SurfaceFace(6).FacePoints(1).z = 3.;

    zonePoly.SurfaceFace(6).FacePoints(2).x = 0.;
    zonePoly.SurfaceFace(6).FacePoints(2).y = 0.;
    zonePoly.SurfaceFace(6).FacePoints(2).z = 3.;

    zonePoly.SurfaceFace(6).FacePoints(3).x = 10.;
    zonePoly.SurfaceFace(6).FacePoints(3).y = 0.;
    zonePoly.SurfaceFace(6).FacePoints(3).z = 3.;

    zonePoly.SurfaceFace(6).FacePoints(4).x = 10.;
    zonePoly.SurfaceFace(6).FacePoints(4).y = 8.;
    zonePoly.SurfaceFace(6).FacePoints(4).z = 3.;

    std::vector<Vector> uniqueVertices;
    makeListOfUniqueVertices(zonePoly, uniqueVertices);

    EXPECT_EQ(size_t(8), uniqueVertices.size());

    std::vector<EdgeOfSurf> e1 = edgesNotTwoForEnclosedVolumeTest(zonePoly, uniqueVertices);
    EXPECT_EQ(size_t(0), e1.size());

    zonePoly.SurfaceFace(6).FacePoints(4).x = 0.;
    zonePoly.SurfaceFace(6).FacePoints(4).y = 0.;
    zonePoly.SurfaceFace(6).FacePoints(4).z = 0.;

    makeListOfUniqueVertices(zonePoly, uniqueVertices);
    EXPECT_EQ(size_t(8), uniqueVertices.size());

    std::vector<EdgeOfSurf> e2 = edgesNotTwoForEnclosedVolumeTest(zonePoly, uniqueVertices);
    EXPECT_EQ(size_t(4), e2.size());
}

TEST(SurfaceGeometryUnitTests, updateZonePolygonsForMissingColinearPoints_test)
{
    ShowMessage("Begin Test: SurfaceGeometryUnitTests, updateZonePolygonsForMissingColinearPoints_test");

    DataVectorTypes::Polyhedron zonePoly;

    zonePoly.NumSurfaceFaces = 7;
    zonePoly.SurfaceFace.allocate(7);

    // split old surface 1 into two new surfaces 1 and 7
    zonePoly.SurfaceFace(1).SurfNum = 1;
    zonePoly.SurfaceFace(1).NSides = 4;
    zonePoly.SurfaceFace(1).FacePoints.allocate(4);

    zonePoly.SurfaceFace(1).FacePoints(1).x = 0.;
    zonePoly.SurfaceFace(1).FacePoints(1).y = 0.;
    zonePoly.SurfaceFace(1).FacePoints(1).z = 3.;

    zonePoly.SurfaceFace(1).FacePoints(2).x = 0.;
    zonePoly.SurfaceFace(1).FacePoints(2).y = 0.;
    zonePoly.SurfaceFace(1).FacePoints(2).z = 0.;

    zonePoly.SurfaceFace(1).FacePoints(3).x = 4.;
    zonePoly.SurfaceFace(1).FacePoints(3).y = 0.;
    zonePoly.SurfaceFace(1).FacePoints(3).z = 0.;

    zonePoly.SurfaceFace(1).FacePoints(4).x = 4.;
    zonePoly.SurfaceFace(1).FacePoints(4).y = 0.;
    zonePoly.SurfaceFace(1).FacePoints(4).z = 3.;

    zonePoly.SurfaceFace(7).SurfNum = 7;
    zonePoly.SurfaceFace(7).NSides = 4;
    zonePoly.SurfaceFace(7).FacePoints.allocate(4);

    zonePoly.SurfaceFace(7).FacePoints(1).x = 4.;
    zonePoly.SurfaceFace(7).FacePoints(1).y = 0.;
    zonePoly.SurfaceFace(7).FacePoints(1).z = 3.;

    zonePoly.SurfaceFace(7).FacePoints(2).x = 4.;
    zonePoly.SurfaceFace(7).FacePoints(2).y = 0.;
    zonePoly.SurfaceFace(7).FacePoints(2).z = 0.;

    zonePoly.SurfaceFace(7).FacePoints(3).x = 10.;
    zonePoly.SurfaceFace(7).FacePoints(3).y = 0.;
    zonePoly.SurfaceFace(7).FacePoints(3).z = 0.;

    zonePoly.SurfaceFace(7).FacePoints(4).x = 10.;
    zonePoly.SurfaceFace(7).FacePoints(4).y = 0.;
    zonePoly.SurfaceFace(7).FacePoints(4).z = 3.;

    zonePoly.SurfaceFace(2).SurfNum = 2;
    zonePoly.SurfaceFace(2).NSides = 4;
    zonePoly.SurfaceFace(2).FacePoints.allocate(4);

    zonePoly.SurfaceFace(2).FacePoints(1).x = 0.;
    zonePoly.SurfaceFace(2).FacePoints(1).y = 8.;
    zonePoly.SurfaceFace(2).FacePoints(1).z = 3.;

    zonePoly.SurfaceFace(2).FacePoints(2).x = 0.;
    zonePoly.SurfaceFace(2).FacePoints(2).y = 8.;
    zonePoly.SurfaceFace(2).FacePoints(2).z = 0.;

    zonePoly.SurfaceFace(2).FacePoints(3).x = 0.;
    zonePoly.SurfaceFace(2).FacePoints(3).y = 0.;
    zonePoly.SurfaceFace(2).FacePoints(3).z = 0.;

    zonePoly.SurfaceFace(2).FacePoints(4).x = 0.;
    zonePoly.SurfaceFace(2).FacePoints(4).y = 0.;
    zonePoly.SurfaceFace(2).FacePoints(4).z = 3.;

    zonePoly.SurfaceFace(3).SurfNum = 3;
    zonePoly.SurfaceFace(3).NSides = 4;
    zonePoly.SurfaceFace(3).FacePoints.allocate(4);

    zonePoly.SurfaceFace(3).FacePoints(1).x = 10.;
    zonePoly.SurfaceFace(3).FacePoints(1).y = 8.;
    zonePoly.SurfaceFace(3).FacePoints(1).z = 3.;

    zonePoly.SurfaceFace(3).FacePoints(2).x = 10.;
    zonePoly.SurfaceFace(3).FacePoints(2).y = 8.;
    zonePoly.SurfaceFace(3).FacePoints(2).z = 0.;

    zonePoly.SurfaceFace(3).FacePoints(3).x = 0.;
    zonePoly.SurfaceFace(3).FacePoints(3).y = 8.;
    zonePoly.SurfaceFace(3).FacePoints(3).z = 0.;

    zonePoly.SurfaceFace(3).FacePoints(4).x = 0.;
    zonePoly.SurfaceFace(3).FacePoints(4).y = 8.;
    zonePoly.SurfaceFace(3).FacePoints(4).z = 3.;

    zonePoly.SurfaceFace(4).SurfNum = 4;
    zonePoly.SurfaceFace(4).NSides = 4;
    zonePoly.SurfaceFace(4).FacePoints.allocate(4);

    zonePoly.SurfaceFace(4).FacePoints(1).x = 10.;
    zonePoly.SurfaceFace(4).FacePoints(1).y = 0.;
    zonePoly.SurfaceFace(4).FacePoints(1).z = 3.;

    zonePoly.SurfaceFace(4).FacePoints(2).x = 10.;
    zonePoly.SurfaceFace(4).FacePoints(2).y = 0.;
    zonePoly.SurfaceFace(4).FacePoints(2).z = 0.;

    zonePoly.SurfaceFace(4).FacePoints(3).x = 10.;
    zonePoly.SurfaceFace(4).FacePoints(3).y = 8.;
    zonePoly.SurfaceFace(4).FacePoints(3).z = 0.;

    zonePoly.SurfaceFace(4).FacePoints(4).x = 10.;
    zonePoly.SurfaceFace(4).FacePoints(4).y = 8.;
    zonePoly.SurfaceFace(4).FacePoints(4).z = 3.;

    zonePoly.SurfaceFace(5).SurfNum = 5;
    zonePoly.SurfaceFace(5).NSides = 4;
    zonePoly.SurfaceFace(5).FacePoints.allocate(4);

    zonePoly.SurfaceFace(5).FacePoints(1).x = 0.;
    zonePoly.SurfaceFace(5).FacePoints(1).y = 0.;
    zonePoly.SurfaceFace(5).FacePoints(1).z = 0.;

    zonePoly.SurfaceFace(5).FacePoints(2).x = 0.;
    zonePoly.SurfaceFace(5).FacePoints(2).y = 8.;
    zonePoly.SurfaceFace(5).FacePoints(2).z = 0.;

    zonePoly.SurfaceFace(5).FacePoints(3).x = 10.;
    zonePoly.SurfaceFace(5).FacePoints(3).y = 8.;
    zonePoly.SurfaceFace(5).FacePoints(3).z = 0.;

    zonePoly.SurfaceFace(5).FacePoints(4).x = 10.;
    zonePoly.SurfaceFace(5).FacePoints(4).y = 0.;
    zonePoly.SurfaceFace(5).FacePoints(4).z = 0.;

    zonePoly.SurfaceFace(6).SurfNum = 6;
    zonePoly.SurfaceFace(6).NSides = 4;
    zonePoly.SurfaceFace(6).FacePoints.allocate(4);

    zonePoly.SurfaceFace(6).FacePoints(1).x = 0.;
    zonePoly.SurfaceFace(6).FacePoints(1).y = 8.;
    zonePoly.SurfaceFace(6).FacePoints(1).z = 3.;

    zonePoly.SurfaceFace(6).FacePoints(2).x = 0.;
    zonePoly.SurfaceFace(6).FacePoints(2).y = 0.;
    zonePoly.SurfaceFace(6).FacePoints(2).z = 3.;

    zonePoly.SurfaceFace(6).FacePoints(3).x = 10.;
    zonePoly.SurfaceFace(6).FacePoints(3).y = 0.;
    zonePoly.SurfaceFace(6).FacePoints(3).z = 3.;

    zonePoly.SurfaceFace(6).FacePoints(4).x = 10.;
    zonePoly.SurfaceFace(6).FacePoints(4).y = 8.;
    zonePoly.SurfaceFace(6).FacePoints(4).z = 3.;

    std::vector<Vector> uniqueVertices;
    makeListOfUniqueVertices(zonePoly, uniqueVertices);

    EXPECT_EQ(size_t(10), uniqueVertices.size());

    std::vector<EdgeOfSurf> e1 = edgesNotTwoForEnclosedVolumeTest(zonePoly, uniqueVertices);
    EXPECT_EQ(size_t(6), e1.size());

    DataVectorTypes::Polyhedron updatedZonePoly = updateZonePolygonsForMissingColinearPoints(
        zonePoly, uniqueVertices); // this is done after initial test since it is computationally intensive.

    std::vector<EdgeOfSurf> e2 = edgesNotTwoForEnclosedVolumeTest(updatedZonePoly, uniqueVertices);
    EXPECT_EQ(size_t(0), e2.size());
}

TEST(SurfaceGeometryUnitTests, insertVertexOnFace_test)
{
    ShowMessage("Begin Test: SurfaceGeometryUnitTests, insertVertexOnFace_test");

    DataVectorTypes::Face faceOfPoly;

    // insert in first position

    faceOfPoly.NSides = 4;
    faceOfPoly.FacePoints.allocate(4);

    faceOfPoly.FacePoints(1) = Vector(1., 1., 1.);
    faceOfPoly.FacePoints(2) = Vector(2., 2., 2.);
    faceOfPoly.FacePoints(3) = Vector(3., 3., 3.);
    faceOfPoly.FacePoints(4) = Vector(4., 4., 4.);

    insertVertexOnFace(faceOfPoly, 1, Vector(99., 99., 99.));

    EXPECT_EQ(5, faceOfPoly.NSides);
    EXPECT_EQ(Vector(99., 99., 99.), faceOfPoly.FacePoints(1));
    EXPECT_EQ(Vector(1., 1., 1.), faceOfPoly.FacePoints(2));
    EXPECT_EQ(Vector(2., 2., 2.), faceOfPoly.FacePoints(3));
    EXPECT_EQ(Vector(3., 3., 3.), faceOfPoly.FacePoints(4));
    EXPECT_EQ(Vector(4., 4., 4.), faceOfPoly.FacePoints(5));

    faceOfPoly.FacePoints.deallocate();

    // insert in second position

    faceOfPoly.NSides = 4;
    faceOfPoly.FacePoints.allocate(4);

    faceOfPoly.FacePoints(1) = Vector(1., 1., 1.);
    faceOfPoly.FacePoints(2) = Vector(2., 2., 2.);
    faceOfPoly.FacePoints(3) = Vector(3., 3., 3.);
    faceOfPoly.FacePoints(4) = Vector(4., 4., 4.);

    insertVertexOnFace(faceOfPoly, 2, Vector(99., 99., 99.));

    EXPECT_EQ(5, faceOfPoly.NSides);
    EXPECT_EQ(Vector(1., 1., 1.), faceOfPoly.FacePoints(1));
    EXPECT_EQ(Vector(99., 99., 99.), faceOfPoly.FacePoints(2));
    EXPECT_EQ(Vector(2., 2., 2.), faceOfPoly.FacePoints(3));
    EXPECT_EQ(Vector(3., 3., 3.), faceOfPoly.FacePoints(4));
    EXPECT_EQ(Vector(4., 4., 4.), faceOfPoly.FacePoints(5));

    faceOfPoly.FacePoints.deallocate();

    // insert in third position

    faceOfPoly.NSides = 4;
    faceOfPoly.FacePoints.allocate(4);

    faceOfPoly.FacePoints(1) = Vector(1., 1., 1.);
    faceOfPoly.FacePoints(2) = Vector(2., 2., 2.);
    faceOfPoly.FacePoints(3) = Vector(3., 3., 3.);
    faceOfPoly.FacePoints(4) = Vector(4., 4., 4.);

    insertVertexOnFace(faceOfPoly, 3, Vector(99., 99., 99.));

    EXPECT_EQ(5, faceOfPoly.NSides);
    EXPECT_EQ(Vector(1., 1., 1.), faceOfPoly.FacePoints(1));
    EXPECT_EQ(Vector(2., 2., 2.), faceOfPoly.FacePoints(2));
    EXPECT_EQ(Vector(99., 99., 99.), faceOfPoly.FacePoints(3));
    EXPECT_EQ(Vector(3., 3., 3.), faceOfPoly.FacePoints(4));
    EXPECT_EQ(Vector(4., 4., 4.), faceOfPoly.FacePoints(5));

    faceOfPoly.FacePoints.deallocate();

    // insert in fourth position

    faceOfPoly.NSides = 4;
    faceOfPoly.FacePoints.allocate(4);

    faceOfPoly.FacePoints(1) = Vector(1., 1., 1.);
    faceOfPoly.FacePoints(2) = Vector(2., 2., 2.);
    faceOfPoly.FacePoints(3) = Vector(3., 3., 3.);
    faceOfPoly.FacePoints(4) = Vector(4., 4., 4.);

    insertVertexOnFace(faceOfPoly, 4, Vector(99., 99., 99.));

    EXPECT_EQ(5, faceOfPoly.NSides);
    EXPECT_EQ(Vector(1., 1., 1.), faceOfPoly.FacePoints(1));
    EXPECT_EQ(Vector(2., 2., 2.), faceOfPoly.FacePoints(2));
    EXPECT_EQ(Vector(3., 3., 3.), faceOfPoly.FacePoints(3));
    EXPECT_EQ(Vector(99., 99., 99.), faceOfPoly.FacePoints(4));
    EXPECT_EQ(Vector(4., 4., 4.), faceOfPoly.FacePoints(5));

    faceOfPoly.FacePoints.deallocate();

    // insert in zero position (invalid)

    faceOfPoly.NSides = 4;
    faceOfPoly.FacePoints.allocate(4);

    faceOfPoly.FacePoints(1) = Vector(1., 1., 1.);
    faceOfPoly.FacePoints(2) = Vector(2., 2., 2.);
    faceOfPoly.FacePoints(3) = Vector(3., 3., 3.);
    faceOfPoly.FacePoints(4) = Vector(4., 4., 4.);

    insertVertexOnFace(faceOfPoly, 0, Vector(99., 99., 99.));

    EXPECT_EQ(4, faceOfPoly.NSides);
    EXPECT_EQ(Vector(1., 1., 1.), faceOfPoly.FacePoints(1));
    EXPECT_EQ(Vector(2., 2., 2.), faceOfPoly.FacePoints(2));
    EXPECT_EQ(Vector(3., 3., 3.), faceOfPoly.FacePoints(3));
    EXPECT_EQ(Vector(4., 4., 4.), faceOfPoly.FacePoints(4));

    faceOfPoly.FacePoints.deallocate();

    // insert in fifth position (invalid)

    faceOfPoly.NSides = 4;
    faceOfPoly.FacePoints.allocate(4);

    faceOfPoly.FacePoints(1) = Vector(1., 1., 1.);
    faceOfPoly.FacePoints(2) = Vector(2., 2., 2.);
    faceOfPoly.FacePoints(3) = Vector(3., 3., 3.);
    faceOfPoly.FacePoints(4) = Vector(4., 4., 4.);

    insertVertexOnFace(faceOfPoly, 5, Vector(99., 99., 99.));

    EXPECT_EQ(4, faceOfPoly.NSides);
    EXPECT_EQ(Vector(1., 1., 1.), faceOfPoly.FacePoints(1));
    EXPECT_EQ(Vector(2., 2., 2.), faceOfPoly.FacePoints(2));
    EXPECT_EQ(Vector(3., 3., 3.), faceOfPoly.FacePoints(3));
    EXPECT_EQ(Vector(4., 4., 4.), faceOfPoly.FacePoints(4));

    faceOfPoly.FacePoints.deallocate();
}

TEST(SurfaceGeometryUnitTests, isEnclosedVolume_SimpleBox_test)
{
    ShowMessage("Begin Test: SurfaceGeometryUnitTests, isEnclosedVolume_SimpleBox_test");

    DataVectorTypes::Polyhedron zonePoly;

    zonePoly.NumSurfaceFaces = 6;
    zonePoly.SurfaceFace.allocate(6);

    zonePoly.SurfaceFace(1).SurfNum = 1;
    zonePoly.SurfaceFace(1).NSides = 4;
    zonePoly.SurfaceFace(1).FacePoints.allocate(4);
    zonePoly.SurfaceFace(1).FacePoints(1) = Vector(0., 0., 3.);
    zonePoly.SurfaceFace(1).FacePoints(2) = Vector(0., 0., 0.);
    zonePoly.SurfaceFace(1).FacePoints(3) = Vector(10., 0., 0.);
    zonePoly.SurfaceFace(1).FacePoints(4) = Vector(10., 0., 3.);

    zonePoly.SurfaceFace(2).SurfNum = 2;
    zonePoly.SurfaceFace(2).NSides = 4;
    zonePoly.SurfaceFace(2).FacePoints.allocate(4);
    zonePoly.SurfaceFace(2).FacePoints(1) = Vector(0., 8., 3.);
    zonePoly.SurfaceFace(2).FacePoints(2) = Vector(0., 8., 0.);
    zonePoly.SurfaceFace(2).FacePoints(3) = Vector(0., 0., 0.);
    zonePoly.SurfaceFace(2).FacePoints(4) = Vector(0., 0., 3.);

    zonePoly.SurfaceFace(3).SurfNum = 3;
    zonePoly.SurfaceFace(3).NSides = 4;
    zonePoly.SurfaceFace(3).FacePoints.allocate(4);
    zonePoly.SurfaceFace(3).FacePoints(1) = Vector(10., 8., 3.);
    zonePoly.SurfaceFace(3).FacePoints(2) = Vector(10., 8., 0.);
    zonePoly.SurfaceFace(3).FacePoints(3) = Vector(0., 8., 0.);
    zonePoly.SurfaceFace(3).FacePoints(4) = Vector(0., 8., 3.);

    zonePoly.SurfaceFace(4).SurfNum = 4;
    zonePoly.SurfaceFace(4).NSides = 4;
    zonePoly.SurfaceFace(4).FacePoints.allocate(4);
    zonePoly.SurfaceFace(4).FacePoints(1) = Vector(10., 0., 3.);
    zonePoly.SurfaceFace(4).FacePoints(2) = Vector(10., 0., 0.);
    zonePoly.SurfaceFace(4).FacePoints(3) = Vector(10., 8., 0.);
    zonePoly.SurfaceFace(4).FacePoints(4) = Vector(10., 8., 3.);

    zonePoly.SurfaceFace(5).SurfNum = 1;
    zonePoly.SurfaceFace(5).NSides = 4;
    zonePoly.SurfaceFace(5).FacePoints.allocate(4);
    zonePoly.SurfaceFace(5).FacePoints(1) = Vector(0., 0., 0.);
    zonePoly.SurfaceFace(5).FacePoints(2) = Vector(0., 8, 0.);
    zonePoly.SurfaceFace(5).FacePoints(3) = Vector(10., 8, 0.);
    zonePoly.SurfaceFace(5).FacePoints(4) = Vector(10., 0, 0.);

    zonePoly.SurfaceFace(6).SurfNum = 2;
    zonePoly.SurfaceFace(6).NSides = 4;
    zonePoly.SurfaceFace(6).FacePoints.allocate(4);
    zonePoly.SurfaceFace(6).FacePoints(1) = Vector(0., 8., 3.);
    zonePoly.SurfaceFace(6).FacePoints(2) = Vector(0., 0., 3.);
    zonePoly.SurfaceFace(6).FacePoints(3) = Vector(10., 0., 3.);
    zonePoly.SurfaceFace(6).FacePoints(4) = Vector(10., 8., 3.);

    std::vector<EdgeOfSurf> edgeNot2;
    EXPECT_TRUE(isEnclosedVolume(zonePoly, edgeNot2));

    // leave gap
    zonePoly.SurfaceFace(1).FacePoints(3) = Vector(9., 0., 0.);
    EXPECT_FALSE(isEnclosedVolume(zonePoly, edgeNot2));
}

TEST(SurfaceGeometryUnitTests, isEnclosedVolume_BoxWithSplitSide_test)
{
    ShowMessage("Begin Test: SurfaceGeometryUnitTests, isEnclosedVolume_BoxWithSplitSide_test");

    DataVectorTypes::Polyhedron zonePoly;

    zonePoly.NumSurfaceFaces = 7;
    zonePoly.SurfaceFace.allocate(7);

    // split old surface 1 into two new surfaces 1 and 7

    zonePoly.SurfaceFace(1).SurfNum = 1;
    zonePoly.SurfaceFace(1).NSides = 4;
    zonePoly.SurfaceFace(1).FacePoints.allocate(4);
    zonePoly.SurfaceFace(1).FacePoints(1) = Vector(0., 0., 3.);
    zonePoly.SurfaceFace(1).FacePoints(2) = Vector(0., 0., 0.);
    zonePoly.SurfaceFace(1).FacePoints(3) = Vector(4., 0., 0.);
    zonePoly.SurfaceFace(1).FacePoints(4) = Vector(4., 0., 3.);

    zonePoly.SurfaceFace(7).SurfNum = 7;
    zonePoly.SurfaceFace(7).NSides = 4;
    zonePoly.SurfaceFace(7).FacePoints.allocate(4);
    zonePoly.SurfaceFace(7).FacePoints(1) = Vector(4., 0., 3.);
    zonePoly.SurfaceFace(7).FacePoints(2) = Vector(4., 0., 0.);
    zonePoly.SurfaceFace(7).FacePoints(3) = Vector(10., 0., 0.);
    zonePoly.SurfaceFace(7).FacePoints(4) = Vector(10., 0., 3.);

    zonePoly.SurfaceFace(2).SurfNum = 2;
    zonePoly.SurfaceFace(2).NSides = 4;
    zonePoly.SurfaceFace(2).FacePoints.allocate(4);
    zonePoly.SurfaceFace(2).FacePoints(1) = Vector(0., 8., 3.);
    zonePoly.SurfaceFace(2).FacePoints(2) = Vector(0., 8., 0.);
    zonePoly.SurfaceFace(2).FacePoints(3) = Vector(0., 0., 0.);
    zonePoly.SurfaceFace(2).FacePoints(4) = Vector(0., 0., 3.);

    zonePoly.SurfaceFace(3).SurfNum = 3;
    zonePoly.SurfaceFace(3).NSides = 4;
    zonePoly.SurfaceFace(3).FacePoints.allocate(4);
    zonePoly.SurfaceFace(3).FacePoints(1) = Vector(10., 8., 3.);
    zonePoly.SurfaceFace(3).FacePoints(2) = Vector(10., 8., 0.);
    zonePoly.SurfaceFace(3).FacePoints(3) = Vector(0., 8., 0.);
    zonePoly.SurfaceFace(3).FacePoints(4) = Vector(0., 8., 3.);

    zonePoly.SurfaceFace(4).SurfNum = 4;
    zonePoly.SurfaceFace(4).NSides = 4;
    zonePoly.SurfaceFace(4).FacePoints.allocate(4);
    zonePoly.SurfaceFace(4).FacePoints(1) = Vector(10., 0., 3.);
    zonePoly.SurfaceFace(4).FacePoints(2) = Vector(10., 0., 0.);
    zonePoly.SurfaceFace(4).FacePoints(3) = Vector(10., 8., 0.);
    zonePoly.SurfaceFace(4).FacePoints(4) = Vector(10., 8., 3.);

    zonePoly.SurfaceFace(5).SurfNum = 1;
    zonePoly.SurfaceFace(5).NSides = 4;
    zonePoly.SurfaceFace(5).FacePoints.allocate(4);
    zonePoly.SurfaceFace(5).FacePoints(1) = Vector(0., 0., 0.);
    zonePoly.SurfaceFace(5).FacePoints(2) = Vector(0., 8, 0.);
    zonePoly.SurfaceFace(5).FacePoints(3) = Vector(10., 8, 0.);
    zonePoly.SurfaceFace(5).FacePoints(4) = Vector(10., 0, 0.);

    zonePoly.SurfaceFace(6).SurfNum = 2;
    zonePoly.SurfaceFace(6).NSides = 4;
    zonePoly.SurfaceFace(6).FacePoints.allocate(4);
    zonePoly.SurfaceFace(6).FacePoints(1) = Vector(0., 8., 3.);
    zonePoly.SurfaceFace(6).FacePoints(2) = Vector(0., 0., 3.);
    zonePoly.SurfaceFace(6).FacePoints(3) = Vector(10., 0., 3.);
    zonePoly.SurfaceFace(6).FacePoints(4) = Vector(10., 8., 3.);

    std::vector<EdgeOfSurf> edgeNot2;
    EXPECT_TRUE(isEnclosedVolume(zonePoly, edgeNot2));

    // leave gap
    zonePoly.SurfaceFace(1).FacePoints(3) = Vector(9., 0., 0.);
    EXPECT_FALSE(isEnclosedVolume(zonePoly, edgeNot2));
}

TEST_F(EnergyPlusFixture, CalculateZoneVolume_SimpleBox_test)
{
    using DataGlobals::NumOfZones;

    Array1D_bool enteredCeilingHeight;
    NumOfZones = 1;
    enteredCeilingHeight.dimension(NumOfZones, false);
    Zone.dimension(NumOfZones);
    Zone(1).HasFloor = true;
    Zone(1).SurfaceFirst = 1;
    Zone(1).SurfaceLast = 6;

    Surface.dimension(6);

    Surface(1).Sides = 4;
    Surface(1).Vertex.dimension(4);
    Surface(1).Class = SurfaceClass_Wall;
    Surface(1).Tilt = 90.;
    Surface(1).Vertex(1) = Vector(0., 0., 3.);
    Surface(1).Vertex(2) = Vector(0., 0., 0.);
    Surface(1).Vertex(3) = Vector(10., 0., 0.);
    Surface(1).Vertex(4) = Vector(10., 0., 3.);

    Surface(2).Sides = 4;
    Surface(2).Vertex.dimension(4);
    Surface(2).Class = SurfaceClass_Wall;
    Surface(2).Tilt = 90.;
    Surface(2).Vertex(1) = Vector(0., 8., 3.);
    Surface(2).Vertex(2) = Vector(0., 8., 0.);
    Surface(2).Vertex(3) = Vector(0., 0., 0.);
    Surface(2).Vertex(4) = Vector(0., 0., 3.);

    Surface(3).Sides = 4;
    Surface(3).Vertex.dimension(4);
    Surface(3).Class = SurfaceClass_Wall;
    Surface(3).Tilt = 90.;
    Surface(3).Vertex(1) = Vector(10., 8., 3.);
    Surface(3).Vertex(2) = Vector(10., 8., 0.);
    Surface(3).Vertex(3) = Vector(0., 8., 0.);
    Surface(3).Vertex(4) = Vector(0., 8., 3.);

    Surface(4).Sides = 4;
    Surface(4).Vertex.dimension(4);
    Surface(4).Class = SurfaceClass_Wall;
    Surface(4).Tilt = 90.;
    Surface(4).Vertex(1) = Vector(10., 0., 3.);
    Surface(4).Vertex(2) = Vector(10., 0., 0.);
    Surface(4).Vertex(3) = Vector(10., 8., 0.);
    Surface(4).Vertex(4) = Vector(10., 8., 3.);

    Surface(5).Sides = 4;
    Surface(5).Vertex.dimension(4);
    Surface(5).Class = SurfaceClass_Floor;
    Surface(5).Tilt = 180.;
    Surface(5).Vertex(1) = Vector(0., 0., 0.);
    Surface(5).Vertex(2) = Vector(0., 8, 0.);
    Surface(5).Vertex(3) = Vector(10., 8, 0.);
    Surface(5).Vertex(4) = Vector(10., 0, 0.);

    Surface(6).Sides = 4;
    Surface(6).Vertex.dimension(4);
    Surface(6).Class = SurfaceClass_Roof;
    Surface(6).Tilt = 0.;
    Surface(6).Vertex(1) = Vector(0., 8., 3.);
    Surface(6).Vertex(2) = Vector(0., 0., 3.);
    Surface(6).Vertex(3) = Vector(10., 0., 3.);
    Surface(6).Vertex(4) = Vector(10., 8., 3.);

    CalculateZoneVolume(state.files, enteredCeilingHeight);
    EXPECT_EQ(240., Zone(1).Volume);
}

TEST_F(EnergyPlusFixture, CalculateZoneVolume_BoxOneWallMissing_test)
{
    using DataGlobals::NumOfZones;

    Array1D_bool enteredCeilingHeight;
    NumOfZones = 1;
    enteredCeilingHeight.dimension(NumOfZones, false);
    Zone.dimension(NumOfZones);
    Zone(1).HasFloor = true;
    Zone(1).SurfaceFirst = 1;
    Zone(1).SurfaceLast = 5;

    Surface.dimension(5);

    Surface(1).Sides = 4;
    Surface(1).Vertex.dimension(4);
    Surface(1).Class = SurfaceClass_Wall;
    Surface(1).Tilt = 90.;
    Surface(1).Vertex(1) = Vector(0., 0., 3.);
    Surface(1).Vertex(2) = Vector(0., 0., 0.);
    Surface(1).Vertex(3) = Vector(10., 0., 0.);
    Surface(1).Vertex(4) = Vector(10., 0., 3.);

    Surface(2).Sides = 4;
    Surface(2).Vertex.dimension(4);
    Surface(2).Class = SurfaceClass_Wall;
    Surface(2).Tilt = 90.;
    Surface(2).Vertex(1) = Vector(0., 8., 3.);
    Surface(2).Vertex(2) = Vector(0., 8., 0.);
    Surface(2).Vertex(3) = Vector(0., 0., 0.);
    Surface(2).Vertex(4) = Vector(0., 0., 3.);

    Surface(3).Sides = 4;
    Surface(3).Vertex.dimension(4);
    Surface(3).Class = SurfaceClass_Wall;
    Surface(3).Tilt = 90.;
    Surface(3).Vertex(1) = Vector(10., 8., 3.);
    Surface(3).Vertex(2) = Vector(10., 8., 0.);
    Surface(3).Vertex(3) = Vector(0., 8., 0.);
    Surface(3).Vertex(4) = Vector(0., 8., 3.);

    Surface(4).Sides = 4;
    Surface(4).Vertex.dimension(4);
    Surface(4).Class = SurfaceClass_Floor;
    Surface(4).Tilt = 180.;
    Surface(4).Vertex(1) = Vector(0., 0., 0.);
    Surface(4).Vertex(2) = Vector(0., 8, 0.);
    Surface(4).Vertex(3) = Vector(10., 8, 0.);
    Surface(4).Vertex(4) = Vector(10., 0, 0.);

    Surface(5).Sides = 4;
    Surface(5).Vertex.dimension(4);
    Surface(5).Class = SurfaceClass_Roof;
    Surface(5).Tilt = 0.;
    Surface(5).Vertex(1) = Vector(0., 8., 3.);
    Surface(5).Vertex(2) = Vector(0., 0., 3.);
    Surface(5).Vertex(3) = Vector(10., 0., 3.);
    Surface(5).Vertex(4) = Vector(10., 8., 3.);

    Zone(1).FloorArea = 80.;
    Zone(1).CeilingHeight = 3.;

    CalculateZoneVolume(state.files, enteredCeilingHeight);
    EXPECT_EQ(240., Zone(1).Volume);
}

TEST_F(EnergyPlusFixture, CalculateZoneVolume_BoxNoCeiling_test)
{
    using DataGlobals::NumOfZones;

    Array1D_bool enteredCeilingHeight;
    NumOfZones = 1;
    enteredCeilingHeight.dimension(NumOfZones, false);
    Zone.dimension(NumOfZones);
    Zone(1).HasFloor = true;
    Zone(1).SurfaceFirst = 1;
    Zone(1).SurfaceLast = 5;

    Surface.dimension(5);

    Surface(1).Sides = 4;
    Surface(1).Vertex.dimension(4);
    Surface(1).Class = SurfaceClass_Wall;
    Surface(1).Tilt = 90.;
    Surface(1).Vertex(1) = Vector(0., 0., 3.);
    Surface(1).Vertex(2) = Vector(0., 0., 0.);
    Surface(1).Vertex(3) = Vector(10., 0., 0.);
    Surface(1).Vertex(4) = Vector(10., 0., 3.);

    Surface(2).Sides = 4;
    Surface(2).Vertex.dimension(4);
    Surface(2).Class = SurfaceClass_Wall;
    Surface(2).Tilt = 90.;
    Surface(2).Vertex(1) = Vector(0., 8., 3.);
    Surface(2).Vertex(2) = Vector(0., 8., 0.);
    Surface(2).Vertex(3) = Vector(0., 0., 0.);
    Surface(2).Vertex(4) = Vector(0., 0., 3.);

    Surface(3).Sides = 4;
    Surface(3).Vertex.dimension(4);
    Surface(3).Class = SurfaceClass_Wall;
    Surface(3).Tilt = 90.;
    Surface(3).Vertex(1) = Vector(10., 8., 3.);
    Surface(3).Vertex(2) = Vector(10., 8., 0.);
    Surface(3).Vertex(3) = Vector(0., 8., 0.);
    Surface(3).Vertex(4) = Vector(0., 8., 3.);

    Surface(4).Sides = 4;
    Surface(4).Vertex.dimension(4);
    Surface(4).Class = SurfaceClass_Wall;
    Surface(4).Tilt = 90.;
    Surface(4).Vertex(1) = Vector(10., 0., 3.);
    Surface(4).Vertex(2) = Vector(10., 0., 0.);
    Surface(4).Vertex(3) = Vector(10., 8., 0.);
    Surface(4).Vertex(4) = Vector(10., 8., 3.);

    Surface(5).Sides = 4;
    Surface(5).Vertex.dimension(4);
    Surface(5).Class = SurfaceClass_Floor;
    Surface(5).Tilt = 180.;
    Surface(5).Vertex(1) = Vector(0., 0., 0.);
    Surface(5).Vertex(2) = Vector(0., 8, 0.);
    Surface(5).Vertex(3) = Vector(10., 8, 0.);
    Surface(5).Vertex(4) = Vector(10., 0, 0.);

    Zone(1).FloorArea = 80.;
    Zone(1).CeilingHeight = 3.;

    CalculateZoneVolume(state.files, enteredCeilingHeight);
    EXPECT_EQ(240., Zone(1).Volume);
}

TEST_F(EnergyPlusFixture, CalculateZoneVolume_BoxNoFloor_test)
{
    using DataGlobals::NumOfZones;

    Array1D_bool enteredCeilingHeight;
    NumOfZones = 1;
    enteredCeilingHeight.dimension(NumOfZones, false);
    Zone.dimension(NumOfZones);
    Zone(1).HasFloor = true;
    Zone(1).SurfaceFirst = 1;
    Zone(1).SurfaceLast = 5;

    Surface.dimension(5);

    Surface(1).Sides = 4;
    Surface(1).Vertex.dimension(4);
    Surface(1).Class = SurfaceClass_Wall;
    Surface(1).Tilt = 90.;
    Surface(1).Vertex(1) = Vector(0., 0., 3.);
    Surface(1).Vertex(2) = Vector(0., 0., 0.);
    Surface(1).Vertex(3) = Vector(10., 0., 0.);
    Surface(1).Vertex(4) = Vector(10., 0., 3.);

    Surface(2).Sides = 4;
    Surface(2).Vertex.dimension(4);
    Surface(2).Class = SurfaceClass_Wall;
    Surface(2).Tilt = 90.;
    Surface(2).Vertex(1) = Vector(0., 8., 3.);
    Surface(2).Vertex(2) = Vector(0., 8., 0.);
    Surface(2).Vertex(3) = Vector(0., 0., 0.);
    Surface(2).Vertex(4) = Vector(0., 0., 3.);

    Surface(3).Sides = 4;
    Surface(3).Vertex.dimension(4);
    Surface(3).Class = SurfaceClass_Wall;
    Surface(3).Tilt = 90.;
    Surface(3).Vertex(1) = Vector(10., 8., 3.);
    Surface(3).Vertex(2) = Vector(10., 8., 0.);
    Surface(3).Vertex(3) = Vector(0., 8., 0.);
    Surface(3).Vertex(4) = Vector(0., 8., 3.);

    Surface(4).Sides = 4;
    Surface(4).Vertex.dimension(4);
    Surface(4).Class = SurfaceClass_Wall;
    Surface(4).Tilt = 90.;
    Surface(4).Vertex(1) = Vector(10., 0., 3.);
    Surface(4).Vertex(2) = Vector(10., 0., 0.);
    Surface(4).Vertex(3) = Vector(10., 8., 0.);
    Surface(4).Vertex(4) = Vector(10., 8., 3.);

    Surface(5).Sides = 4;
    Surface(5).Vertex.dimension(4);
    Surface(5).Class = SurfaceClass_Roof;
    Surface(5).Tilt = 0.;
    Surface(5).Vertex(1) = Vector(0., 8., 3.);
    Surface(5).Vertex(2) = Vector(0., 0., 3.);
    Surface(5).Vertex(3) = Vector(10., 0., 3.);
    Surface(5).Vertex(4) = Vector(10., 8., 3.);

    Zone(1).CeilingArea = 80.;
    Zone(1).CeilingHeight = 3.;

    CalculateZoneVolume(state.files, enteredCeilingHeight);
    EXPECT_EQ(240., Zone(1).Volume);
}

TEST_F(EnergyPlusFixture, CalculateZoneVolume_BoxNoCeilingFloor_test)
{
    using DataGlobals::NumOfZones;

    Array1D_bool enteredCeilingHeight;
    NumOfZones = 1;
    enteredCeilingHeight.dimension(NumOfZones, false);
    Zone.dimension(NumOfZones);
    Zone(1).SurfaceFirst = 1;
    Zone(1).SurfaceLast = 4;

    Surface.dimension(4);

    Surface(1).Sides = 4;
    Surface(1).Vertex.dimension(4);
    Surface(1).Class = SurfaceClass_Wall;
    Surface(1).Tilt = 90.;
    Surface(1).Azimuth = 180.;
    Surface(1).Area = 30.;
    Surface(1).Vertex(1) = Vector(0., 0., 3.);
    Surface(1).Vertex(2) = Vector(0., 0., 0.);
    Surface(1).Vertex(3) = Vector(10., 0., 0.);
    Surface(1).Vertex(4) = Vector(10., 0., 3.);

    Surface(2).Sides = 4;
    Surface(2).Vertex.dimension(4);
    Surface(2).Class = SurfaceClass_Wall;
    Surface(2).Tilt = 90.;
    Surface(2).Azimuth = 270.;
    Surface(2).Area = 24.;
    Surface(2).Vertex(1) = Vector(0., 8., 3.);
    Surface(2).Vertex(2) = Vector(0., 8., 0.);
    Surface(2).Vertex(3) = Vector(0., 0., 0.);
    Surface(2).Vertex(4) = Vector(0., 0., 3.);

    Surface(3).Sides = 4;
    Surface(3).Vertex.dimension(4);
    Surface(3).Class = SurfaceClass_Wall;
    Surface(3).Tilt = 90.;
    Surface(3).Azimuth = 0.;
    Surface(3).Area = 30.;
    Surface(3).Vertex(1) = Vector(10., 8., 3.);
    Surface(3).Vertex(2) = Vector(10., 8., 0.);
    Surface(3).Vertex(3) = Vector(0., 8., 0.);
    Surface(3).Vertex(4) = Vector(0., 8., 3.);

    Surface(4).Sides = 4;
    Surface(4).Vertex.dimension(4);
    Surface(4).Class = SurfaceClass_Wall;
    Surface(4).Tilt = 90.;
    Surface(4).Azimuth = 90.;
    Surface(4).Area = 24.;
    Surface(4).Vertex(1) = Vector(10., 0., 3.);
    Surface(4).Vertex(2) = Vector(10., 0., 0.);
    Surface(4).Vertex(3) = Vector(10., 8., 0.);
    Surface(4).Vertex(4) = Vector(10., 8., 3.);

    CalculateZoneVolume(state.files, enteredCeilingHeight);
    EXPECT_EQ(240., Zone(1).Volume);
}

TEST_F(EnergyPlusFixture, MakeRectangularVertices)
{
    int surfNum = 1;
    int zoneNum = 1;
    SurfaceTmp.allocate(surfNum);
    SurfaceTmp(surfNum).Class = SurfaceClass_Wall;
    SurfaceTmp(surfNum).Zone = zoneNum;
    SurfaceTmp(surfNum).Azimuth = 0.;
    SurfaceTmp(surfNum).Tilt = 90.;
    SurfaceTmp(surfNum).Sides = 4;
    SurfaceTmp(surfNum).Vertex.allocate(4);

    Zone.allocate(zoneNum);
    Zone(zoneNum).RelNorth = 0.;

    CosZoneRelNorth.allocate(zoneNum);
    SinZoneRelNorth.allocate(zoneNum);
    CosZoneRelNorth(zoneNum) = std::cos(-Zone(zoneNum).RelNorth * DataGlobals::DegToRadians);
    SinZoneRelNorth(zoneNum) = std::sin(-Zone(zoneNum).RelNorth * DataGlobals::DegToRadians);

    CosBldgRelNorth = 1.0;
    SinBldgRelNorth = 0.0;

    // facing north

    MakeRectangularVertices(1, 0., 0., 0., 5., 3., false);

    EXPECT_NEAR(0., SurfaceTmp(surfNum).Vertex(1).x, 0.001);
    EXPECT_NEAR(0., SurfaceTmp(surfNum).Vertex(1).y, 0.001);
    EXPECT_NEAR(3., SurfaceTmp(surfNum).Vertex(1).z, 0.001);

    EXPECT_NEAR(0., SurfaceTmp(surfNum).Vertex(2).x, 0.001);
    EXPECT_NEAR(0., SurfaceTmp(surfNum).Vertex(2).y, 0.001);
    EXPECT_NEAR(0., SurfaceTmp(surfNum).Vertex(2).z, 0.001);

    EXPECT_NEAR(-5., SurfaceTmp(surfNum).Vertex(3).x, 0.001);
    EXPECT_NEAR(0., SurfaceTmp(surfNum).Vertex(3).y, 0.001);
    EXPECT_NEAR(0., SurfaceTmp(surfNum).Vertex(3).z, 0.001);

    EXPECT_NEAR(-5., SurfaceTmp(surfNum).Vertex(4).x, 0.001);
    EXPECT_NEAR(0., SurfaceTmp(surfNum).Vertex(4).y, 0.001);
    EXPECT_NEAR(3., SurfaceTmp(surfNum).Vertex(4).z, 0.001);

    // facing east

    SurfaceTmp(surfNum).Azimuth = 90.;

    MakeRectangularVertices(1, 0., 0., 0., 5., 3., false);

    EXPECT_NEAR(0, SurfaceTmp(surfNum).Vertex(1).x, 0.001);
    EXPECT_NEAR(0., SurfaceTmp(surfNum).Vertex(1).y, 0.001);
    EXPECT_NEAR(3., SurfaceTmp(surfNum).Vertex(1).z, 0.001);

    EXPECT_NEAR(0., SurfaceTmp(surfNum).Vertex(2).x, 0.001);
    EXPECT_NEAR(0., SurfaceTmp(surfNum).Vertex(2).y, 0.001);
    EXPECT_NEAR(0., SurfaceTmp(surfNum).Vertex(2).z, 0.001);

    EXPECT_NEAR(0., SurfaceTmp(surfNum).Vertex(3).x, 0.001);
    EXPECT_NEAR(5., SurfaceTmp(surfNum).Vertex(3).y, 0.001);
    EXPECT_NEAR(0., SurfaceTmp(surfNum).Vertex(3).z, 0.001);

    EXPECT_NEAR(0., SurfaceTmp(surfNum).Vertex(4).x, 0.001);
    EXPECT_NEAR(5., SurfaceTmp(surfNum).Vertex(4).y, 0.001);
    EXPECT_NEAR(3., SurfaceTmp(surfNum).Vertex(4).z, 0.001);

    // facing south

    SurfaceTmp(surfNum).Azimuth = 180.;

    MakeRectangularVertices(1, 0., 0., 0., 5., 3., false);

    EXPECT_NEAR(0, SurfaceTmp(surfNum).Vertex(1).x, 0.001);
    EXPECT_NEAR(0., SurfaceTmp(surfNum).Vertex(1).y, 0.001);
    EXPECT_NEAR(3., SurfaceTmp(surfNum).Vertex(1).z, 0.001);

    EXPECT_NEAR(0., SurfaceTmp(surfNum).Vertex(2).x, 0.001);
    EXPECT_NEAR(0., SurfaceTmp(surfNum).Vertex(2).y, 0.001);
    EXPECT_NEAR(0., SurfaceTmp(surfNum).Vertex(2).z, 0.001);

    EXPECT_NEAR(5., SurfaceTmp(surfNum).Vertex(3).x, 0.001);
    EXPECT_NEAR(0., SurfaceTmp(surfNum).Vertex(3).y, 0.001);
    EXPECT_NEAR(0., SurfaceTmp(surfNum).Vertex(3).z, 0.001);

    EXPECT_NEAR(5., SurfaceTmp(surfNum).Vertex(4).x, 0.001);
    EXPECT_NEAR(0., SurfaceTmp(surfNum).Vertex(4).y, 0.001);
    EXPECT_NEAR(3., SurfaceTmp(surfNum).Vertex(4).z, 0.001);

    // facing west

    SurfaceTmp(surfNum).Azimuth = 270.;

    MakeRectangularVertices(1, 0., 0., 0., 5., 3., false);

    EXPECT_NEAR(0., SurfaceTmp(surfNum).Vertex(1).x, 0.001);
    EXPECT_NEAR(0., SurfaceTmp(surfNum).Vertex(1).y, 0.001);
    EXPECT_NEAR(3., SurfaceTmp(surfNum).Vertex(1).z, 0.001);

    EXPECT_NEAR(0., SurfaceTmp(surfNum).Vertex(2).x, 0.001);
    EXPECT_NEAR(0., SurfaceTmp(surfNum).Vertex(2).y, 0.001);
    EXPECT_NEAR(0., SurfaceTmp(surfNum).Vertex(2).z, 0.001);

    EXPECT_NEAR(0., SurfaceTmp(surfNum).Vertex(3).x, 0.001);
    EXPECT_NEAR(-5., SurfaceTmp(surfNum).Vertex(3).y, 0.001);
    EXPECT_NEAR(0., SurfaceTmp(surfNum).Vertex(3).z, 0.001);

    EXPECT_NEAR(0., SurfaceTmp(surfNum).Vertex(4).x, 0.001);
    EXPECT_NEAR(-5., SurfaceTmp(surfNum).Vertex(4).y, 0.001);
    EXPECT_NEAR(3., SurfaceTmp(surfNum).Vertex(4).z, 0.001);
}

TEST_F(EnergyPlusFixture, SurfaceGeometry_VertexNumberMismatchTest)
{
    bool ErrorsFound(false);

    std::string const idf_objects = delimited_string({
        "Material,",
        "  8 in.Concrete Block Basement Wall,     !- Name",
        "  MediumRough,                            !- Roughness",
        "  0.2032,                                 !- Thickness{ m }",
        "  1.326,                                  !- Conductivity{ W / m - K }",
        "  1841.99999999999,                       !- Density{ kg / m3 }",
        "  911.999999999999,                       !- Specific Heat{ J / kg - K }",
        "  0.9,                                    !- Thermal Absorptance",
        "  0.7,                                    !- Solar Absorptance",
        "  0.7;                                    !- Visible Absorptance",
        "Construction,",
        "   Typical,   !- Name",
        "   8 in.Concrete Block Basement Wall;     !- Layer 1",

        "BuildingSurface:Detailed,                                   ",
        "	016W88_WaterMeter - Floor : a, !- Name",
        "	Floor, !- Surface Type",
        "	Typical, !- Construction Name",
        "	ZONE 1, !- Zone Name",
        "	Surface, !- Outside Boundary Condition",
        "	006W27_Restrooms - RoofCeiling : a, !- Outside Boundary Condition Object",
        "	NoSun, !- Sun Exposure",
        "	NoWind, !- Wind Exposure",
        "	, !- View Factor to Ground",
        "	, !- Number of Vertices",
        "	251.4600375, 3.5052, 0, !- X, Y, Z Vertex 1 {m}",
        "	251.4600375, 0, 0, !- X, Y, Z Vertex 2 {m}",
        "	249.9571375, 0, 0, !- X, Y, Z Vertex 3 {m}",
        "	248.5215375, 1.0, 0, !- X, Y, Z Vertex 4 {m}",
        "	248.5215375, 3.5052, 0;                 !- X, Y, Z Vertex 5 {m}",

        "BuildingSurface:Detailed,",
        "   006W27_Restrooms - RoofCeiling : a, !- Name",
        "   Ceiling, !- Surface Type",
        "   Typical, !- Construction Name",
        "   ZONE 2, !- Zone Name",
        "   Surface, !- Outside Boundary Condition",
        "   016W88_WaterMeter - Floor : a, !- Outside Boundary Condition Object",
        "   NoSun, !- Sun Exposure",
        "   NoWind, !- Wind Exposure",
        "   , !- View Factor to Ground",
        "   , !- Number of Vertices",
        "   174.6425, 0, 6.1976, !- X, Y, Z Vertex 1 {m}",
        "   174.6425, 3.5052, 6.1976, !- X, Y, Z Vertex 2 {m}",
        "   171.704, 3.5052, 6.1976, !- X, Y, Z Vertex 3 {m}",
        "   171.704, 0, 6.1976;                     !- X, Y, Z Vertex 4 {m}",

    });

    ASSERT_TRUE(process_idf(idf_objects));

    DataGlobals::NumOfZones = 2;
    Zone.allocate(2);
    Zone(1).Name = "ZONE 1";
    Zone(2).Name = "ZONE 2";
    SurfaceTmp.allocate(2);
    int SurfNum = 0;
    int TotHTSurfs = 2;
    Array1D_string const BaseSurfCls(3, {"WALL", "FLOOR", "ROOF"});
    Array1D_int const BaseSurfIDs(3, {1, 2, 3});
    int NeedToAddSurfaces;

    GetGeometryParameters(state.files, ErrorsFound);
    CosZoneRelNorth.allocate(2);
    SinZoneRelNorth.allocate(2);

    CosZoneRelNorth = 1.0;
    SinZoneRelNorth = 0.0;
    SinBldgRelNorth = 0.0;
    CosBldgRelNorth = 1.0;

    GetHTSurfaceData(state.files, ErrorsFound, SurfNum, TotHTSurfs, 0, 0, 0, BaseSurfCls, BaseSurfIDs, NeedToAddSurfaces);

    EXPECT_EQ(2, SurfNum);
    std::string const error_string =
        delimited_string({"   ** Severe  ** BuildingSurface:Detailed=\"016W88_WATERMETER - FLOOR : A\", invalid Construction Name=\"TYPICAL\".",
                          "   ** Severe  ** BuildingSurface:Detailed=\"006W27_RESTROOMS - ROOFCEILING : A\", invalid Construction Name=\"TYPICAL\".",
                          "   ** Severe  ** RoofCeiling:Detailed=\"016W88_WATERMETER - FLOOR : A\", Vertex size mismatch between base surface "
                          ":016W88_WATERMETER - FLOOR : A and outside boundary surface: 006W27_RESTROOMS - ROOFCEILING : A",
                          "   **   ~~~   ** The vertex sizes are 5 for base surface and 4 for outside boundary surface. Please check inputs.",
                          "   ** Severe  ** RoofCeiling:Detailed=\"006W27_RESTROOMS - ROOFCEILING : A\", Vertex size mismatch between base surface "
                          ":006W27_RESTROOMS - ROOFCEILING : A and outside boundary surface: 016W88_WATERMETER - FLOOR : A",
                          "   **   ~~~   ** The vertex sizes are 4 for base surface and 5 for outside boundary surface. Please check inputs."});
    EXPECT_TRUE(compare_err_stream(error_string, true));
}

TEST_F(EnergyPlusFixture, SurfaceGeometry_CheckConvexityTest)
{

    // Test a multiple vertex surfaces in ProcessSurfaceVertices and CalcCoordinateTransformation for #6384

    TotSurfaces = 2;
    MaxVerticesPerSurface = 9;
    Surface.allocate(TotSurfaces);
    ShadeV.allocate(TotSurfaces);
    Surface(1).Vertex.allocate(7);
    Surface(2).Vertex.allocate(9);
    SurfaceTmp.allocate(TotSurfaces);
    SurfaceTmp(1).Vertex.allocate(7);
    SurfaceTmp(2).Vertex.allocate(9);

    int ThisSurf(0);

    // Surface 1 - Rectangle with 7 points
    ThisSurf = 1;
    Surface(ThisSurf).Azimuth = 0.0;
    Surface(ThisSurf).Tilt = 180.0;
    Surface(ThisSurf).Sides = 7;
    Surface(ThisSurf).GrossArea = 20.0;

    Surface(ThisSurf).Vertex(1).x = 10.0;
    Surface(ThisSurf).Vertex(1).y = 2.0;
    Surface(ThisSurf).Vertex(1).z = 3.0;

    Surface(ThisSurf).Vertex(2).x = 10.0;
    Surface(ThisSurf).Vertex(2).y = 3.0;
    Surface(ThisSurf).Vertex(2).z = 3.0;

    Surface(ThisSurf).Vertex(3).x = 10.0;
    Surface(ThisSurf).Vertex(3).y = 4.0;
    Surface(ThisSurf).Vertex(3).z = 3.0;

    Surface(ThisSurf).Vertex(4).x = 10.0;
    Surface(ThisSurf).Vertex(4).y = 5.0;
    Surface(ThisSurf).Vertex(4).z = 3.0;

    Surface(ThisSurf).Vertex(5).x = 10.0;
    Surface(ThisSurf).Vertex(5).y = 6.0;
    Surface(ThisSurf).Vertex(5).z = 3.0;

    Surface(ThisSurf).Vertex(6).x = 15.0;
    Surface(ThisSurf).Vertex(6).y = 6.0;
    Surface(ThisSurf).Vertex(6).z = 3.0;

    Surface(ThisSurf).Vertex(7).x = 15.0;
    Surface(ThisSurf).Vertex(7).y = 2.0;
    Surface(ThisSurf).Vertex(7).z = 3.0;

    SurfaceTmp(ThisSurf) = Surface(ThisSurf);
    CheckConvexity(ThisSurf, SurfaceTmp(ThisSurf).Sides);
    Surface(ThisSurf) = SurfaceTmp(ThisSurf);
    EXPECT_EQ(4, Surface(ThisSurf).Sides);
    EXPECT_EQ(10.0, Surface(ThisSurf).Vertex(2).x);
    EXPECT_EQ(6.0, Surface(ThisSurf).Vertex(2).y);
    EXPECT_EQ(15.0, Surface(ThisSurf).Vertex(3).x);
    EXPECT_EQ(6.0, Surface(ThisSurf).Vertex(3).y);

    // Surface 2 - Rectangle with 9 points
    ThisSurf = 2;
    Surface(ThisSurf).Azimuth = 0.0;
    Surface(ThisSurf).Tilt = 0.0;
    Surface(ThisSurf).Sides = 9;
    Surface(ThisSurf).GrossArea = 30.0;

    Surface(ThisSurf).Vertex(1).x = 10.0;
    Surface(ThisSurf).Vertex(1).y = 2.0;
    Surface(ThisSurf).Vertex(1).z = 0.0;

    Surface(ThisSurf).Vertex(2).x = 10.0;
    Surface(ThisSurf).Vertex(2).y = 3.0;
    Surface(ThisSurf).Vertex(2).z = 0.0;

    Surface(ThisSurf).Vertex(3).x = 10.0;
    Surface(ThisSurf).Vertex(3).y = 4.0;
    Surface(ThisSurf).Vertex(3).z = 0.0;

    Surface(ThisSurf).Vertex(4).x = 10.0;
    Surface(ThisSurf).Vertex(4).y = 5.0;
    Surface(ThisSurf).Vertex(4).z = 0.0;

    Surface(ThisSurf).Vertex(5).x = 10.0;
    Surface(ThisSurf).Vertex(5).y = 6.0;
    Surface(ThisSurf).Vertex(5).z = 0.0;

    Surface(ThisSurf).Vertex(6).x = 10.0;
    Surface(ThisSurf).Vertex(6).y = 7.0;
    Surface(ThisSurf).Vertex(6).z = 0.0;

    Surface(ThisSurf).Vertex(7).x = 10.0;
    Surface(ThisSurf).Vertex(7).y = 8.0;
    Surface(ThisSurf).Vertex(7).z = 0.0;

    Surface(ThisSurf).Vertex(8).x = 15.0;
    Surface(ThisSurf).Vertex(8).y = 8.0;
    Surface(ThisSurf).Vertex(8).z = 0.0;

    Surface(ThisSurf).Vertex(9).x = 15.0;
    Surface(ThisSurf).Vertex(9).y = 2.0;
    Surface(ThisSurf).Vertex(9).z = 0.0;

    SurfaceTmp(ThisSurf) = Surface(ThisSurf);
    CheckConvexity(ThisSurf, SurfaceTmp(ThisSurf).Sides);
    Surface(ThisSurf) = SurfaceTmp(ThisSurf);
    EXPECT_EQ(4, Surface(ThisSurf).Sides);
    EXPECT_EQ(10.0, Surface(ThisSurf).Vertex(2).x);
    EXPECT_EQ(8.0, Surface(ThisSurf).Vertex(2).y);
    EXPECT_EQ(15.0, Surface(ThisSurf).Vertex(3).x);
    EXPECT_EQ(8.0, Surface(ThisSurf).Vertex(3).y);
}

TEST_F(EnergyPlusFixture, InitialAssociateWindowShadingControlFenestration_test)
{
    TotWinShadingControl = 3;
    WindowShadingControl.allocate(TotWinShadingControl);
    int zn = 1;

    WindowShadingControl(1).Name = "WSC1";
    WindowShadingControl(1).ZoneIndex = zn;
    WindowShadingControl(1).SequenceNumber = 2;
    WindowShadingControl(1).MultiSurfaceCtrlIsGroup = true;
    WindowShadingControl(1).FenestrationCount = 3;
    WindowShadingControl(1).FenestrationName.allocate(WindowShadingControl(1).FenestrationCount);
    WindowShadingControl(1).FenestrationName(1) = "Fene-01";
    WindowShadingControl(1).FenestrationName(2) = "Fene-02";
    WindowShadingControl(1).FenestrationName(3) = "Fene-03";

    WindowShadingControl(2).Name = "WSC2";
    WindowShadingControl(2).ZoneIndex = zn;
    WindowShadingControl(2).SequenceNumber = 3;
    WindowShadingControl(2).MultiSurfaceCtrlIsGroup = false;
    WindowShadingControl(2).FenestrationCount = 4;
    WindowShadingControl(2).FenestrationName.allocate(WindowShadingControl(2).FenestrationCount);
    WindowShadingControl(2).FenestrationName(1) = "Fene-04";
    WindowShadingControl(2).FenestrationName(2) = "Fene-05";
    WindowShadingControl(2).FenestrationName(3) = "Fene-06";
    WindowShadingControl(2).FenestrationName(4) = "Fene-07";

    WindowShadingControl(3).Name = "WSC3";
    WindowShadingControl(3).ZoneIndex = zn;
    WindowShadingControl(3).SequenceNumber = 1;
    WindowShadingControl(3).MultiSurfaceCtrlIsGroup = true;
    WindowShadingControl(3).FenestrationCount = 2;
    WindowShadingControl(3).FenestrationName.allocate(WindowShadingControl(3).FenestrationCount);
    WindowShadingControl(3).FenestrationName(1) = "Fene-08";
    WindowShadingControl(3).FenestrationName(2) = "Fene-09";

    Construct.allocate(1);
    Construct(1).WindowTypeEQL = false;

    SurfaceTmp.allocate(9);

    SurfaceTmp(1).Name = "Fene-04";
    SurfaceTmp(1).Construction = 1;
    SurfaceTmp(1).ExtBoundCond = ExternalEnvironment;

    SurfaceTmp(2).Name = "Fene-05";
    SurfaceTmp(2).Construction = 1;
    SurfaceTmp(2).ExtBoundCond = ExternalEnvironment;

    SurfaceTmp(3).Name = "Fene-06";
    SurfaceTmp(3).Construction = 1;
    SurfaceTmp(3).ExtBoundCond = ExternalEnvironment;

    SurfaceTmp(4).Name = "Fene-01";
    SurfaceTmp(4).Construction = 1;
    SurfaceTmp(4).ExtBoundCond = ExternalEnvironment;

    SurfaceTmp(5).Name = "Fene-02";
    SurfaceTmp(5).Construction = 1;
    SurfaceTmp(5).ExtBoundCond = ExternalEnvironment;

    SurfaceTmp(6).Name = "Fene-03";
    SurfaceTmp(6).Construction = 1;
    SurfaceTmp(6).ExtBoundCond = ExternalEnvironment;

    SurfaceTmp(7).Name = "Fene-07";
    SurfaceTmp(7).Construction = 1;
    SurfaceTmp(7).ExtBoundCond = ExternalEnvironment;

    SurfaceTmp(8).Name = "Fene-08";
    SurfaceTmp(8).Construction = 1;
    SurfaceTmp(8).ExtBoundCond = ExternalEnvironment;

    SurfaceTmp(9).Name = "Fene-09";
    SurfaceTmp(9).Construction = 1;
    SurfaceTmp(9).ExtBoundCond = ExternalEnvironment;

    bool Err = false;

    int surfNum = 1;
    InitialAssociateWindowShadingControlFenestration(Err, surfNum);
    EXPECT_TRUE(SurfaceTmp(surfNum).HasShadeControl);
    EXPECT_EQ(SurfaceTmp(surfNum).WindowShadingControlPtr, 2);
    EXPECT_FALSE(Err);

    surfNum = 2;
    InitialAssociateWindowShadingControlFenestration(Err, surfNum);
    EXPECT_TRUE(SurfaceTmp(surfNum).HasShadeControl);
    EXPECT_EQ(SurfaceTmp(surfNum).WindowShadingControlPtr, 2);
    EXPECT_FALSE(Err);

    surfNum = 3;
    InitialAssociateWindowShadingControlFenestration(Err, surfNum);
    EXPECT_TRUE(SurfaceTmp(surfNum).HasShadeControl);
    EXPECT_EQ(SurfaceTmp(surfNum).WindowShadingControlPtr, 2);
    EXPECT_FALSE(Err);

    surfNum = 4;
    InitialAssociateWindowShadingControlFenestration(Err, surfNum);
    EXPECT_TRUE(SurfaceTmp(surfNum).HasShadeControl);
    EXPECT_EQ(SurfaceTmp(surfNum).WindowShadingControlPtr, 1);
    EXPECT_FALSE(Err);

    surfNum = 5;
    InitialAssociateWindowShadingControlFenestration(Err, surfNum);
    EXPECT_TRUE(SurfaceTmp(surfNum).HasShadeControl);
    EXPECT_EQ(SurfaceTmp(surfNum).WindowShadingControlPtr, 1);
    EXPECT_FALSE(Err);

    surfNum = 6;
    InitialAssociateWindowShadingControlFenestration(Err, surfNum);
    EXPECT_TRUE(SurfaceTmp(surfNum).HasShadeControl);
    EXPECT_EQ(SurfaceTmp(surfNum).WindowShadingControlPtr, 1);
    EXPECT_FALSE(Err);

    surfNum = 7;
    InitialAssociateWindowShadingControlFenestration(Err, surfNum);
    EXPECT_TRUE(SurfaceTmp(surfNum).HasShadeControl);
    EXPECT_EQ(SurfaceTmp(surfNum).WindowShadingControlPtr, 2);
    EXPECT_FALSE(Err);

    surfNum = 8;
    InitialAssociateWindowShadingControlFenestration(Err, surfNum);
    EXPECT_TRUE(SurfaceTmp(surfNum).HasShadeControl);
    EXPECT_EQ(SurfaceTmp(surfNum).WindowShadingControlPtr, 3);
    EXPECT_FALSE(Err);

    surfNum = 9;
    InitialAssociateWindowShadingControlFenestration(Err, surfNum);
    EXPECT_TRUE(SurfaceTmp(surfNum).HasShadeControl);
    EXPECT_EQ(SurfaceTmp(surfNum).WindowShadingControlPtr, 3);
    EXPECT_FALSE(Err);
}

TEST_F(EnergyPlusFixture, FinalAssociateWindowShadingControlFenestration_test)
{
    TotWinShadingControl = 3;
    WindowShadingControl.allocate(TotWinShadingControl);
    int zn = 1;

    WindowShadingControl(1).Name = "WSC1";
    WindowShadingControl(1).ZoneIndex = zn;
    WindowShadingControl(1).SequenceNumber = 2;
    WindowShadingControl(1).MultiSurfaceCtrlIsGroup = true;
    WindowShadingControl(1).FenestrationCount = 3;
    WindowShadingControl(1).FenestrationName.allocate(WindowShadingControl(1).FenestrationCount);
    WindowShadingControl(1).FenestrationIndex.allocate(WindowShadingControl(1).FenestrationCount);
    WindowShadingControl(1).FenestrationName(1) = "Fene-01";
    WindowShadingControl(1).FenestrationName(2) = "Fene-02";
    WindowShadingControl(1).FenestrationName(3) = "Fene-03";

    WindowShadingControl(2).Name = "WSC2";
    WindowShadingControl(2).ZoneIndex = zn;
    WindowShadingControl(2).SequenceNumber = 3;
    WindowShadingControl(2).MultiSurfaceCtrlIsGroup = false;
    WindowShadingControl(2).FenestrationCount = 4;
    WindowShadingControl(2).FenestrationName.allocate(WindowShadingControl(2).FenestrationCount);
    WindowShadingControl(2).FenestrationIndex.allocate(WindowShadingControl(2).FenestrationCount);
    WindowShadingControl(2).FenestrationName(1) = "Fene-04";
    WindowShadingControl(2).FenestrationName(2) = "Fene-05";
    WindowShadingControl(2).FenestrationName(3) = "Fene-06";
    WindowShadingControl(2).FenestrationName(4) = "Fene-07";

    WindowShadingControl(3).Name = "WSC3";
    WindowShadingControl(3).ZoneIndex = zn;
    WindowShadingControl(3).SequenceNumber = 1;
    WindowShadingControl(3).MultiSurfaceCtrlIsGroup = true;
    WindowShadingControl(3).FenestrationCount = 2;
    WindowShadingControl(3).FenestrationName.allocate(WindowShadingControl(3).FenestrationCount);
    WindowShadingControl(3).FenestrationIndex.allocate(WindowShadingControl(3).FenestrationCount);
    WindowShadingControl(3).FenestrationName(1) = "Fene-08";
    WindowShadingControl(3).FenestrationName(2) = "Fene-09";

    TotSurfaces = 12;
    Surface.allocate(TotSurfaces);

    Surface(1).Name = "Fene-07";
    Surface(1).WindowShadingControlPtr = 2;

    Surface(2).Name = "Fene-01";
    Surface(2).WindowShadingControlPtr = 1;

    Surface(3).Name = "Fene-08";
    Surface(3).WindowShadingControlPtr = 3;

    Surface(4).Name = "Fene-02";
    Surface(4).WindowShadingControlPtr = 1;

    Surface(5).Name = "Fene-10";
    Surface(5).WindowShadingControlPtr = 0;

    Surface(6).Name = "Fene-03";
    Surface(6).WindowShadingControlPtr = 1;

    Surface(7).Name = "Fene-09";
    Surface(7).WindowShadingControlPtr = 3;

    Surface(8).Name = "Fene-04";
    Surface(8).WindowShadingControlPtr = 2;

    Surface(9).Name = "Fene-10";
    Surface(9).WindowShadingControlPtr = 0;

    Surface(10).Name = "Fene-05";
    Surface(10).WindowShadingControlPtr = 2;

    Surface(11).Name = "Fene-11";
    Surface(11).WindowShadingControlPtr = 0;

    Surface(12).Name = "Fene-06";
    Surface(12).WindowShadingControlPtr = 2;

    bool Err = false;

    FinalAssociateWindowShadingControlFenestration(Err);
    EXPECT_FALSE(Err);

    EXPECT_EQ(WindowShadingControl(1).FenestrationIndex(1), 2);
    EXPECT_EQ(WindowShadingControl(1).FenestrationIndex(2), 4);
    EXPECT_EQ(WindowShadingControl(1).FenestrationIndex(3), 6);

    EXPECT_EQ(WindowShadingControl(2).FenestrationIndex(1), 8);
    EXPECT_EQ(WindowShadingControl(2).FenestrationIndex(2), 10);
    EXPECT_EQ(WindowShadingControl(2).FenestrationIndex(3), 12);
    EXPECT_EQ(WindowShadingControl(2).FenestrationIndex(4), 1);

    EXPECT_EQ(WindowShadingControl(3).FenestrationIndex(1), 3);
    EXPECT_EQ(WindowShadingControl(3).FenestrationIndex(2), 7);
}

TEST_F(EnergyPlusFixture, SurfaceGeometry_HeatTransferAlgorithmTest)
{
    // Test surface heat transfer algorithms and heat balance surface lists
    bool ErrorsFound(false);

    std::string const idf_objects = delimited_string({
        "  HeatBalanceAlgorithm,",
        "  MoisturePenetrationDepthConductionTransferFunction; !- Algorithm",
        "Material,",
        "    Gypsum Board,            !- Name",
        "    MediumSmooth,            !- Roughness",
        "    0.0159,                  !- Thickness {m}",
        "    0.16,                    !- Conductivity {W/m-K}",
        "    800,                     !- Density {kg/m3}",
        "    1090,                    !- Specific Heat {J/kg-K}",
        "    0.9,                     !- Thermal Absorptance",
        "    0.7,                     !- Solar Absorptance",
        "    0.7;                     !- Visible Absorptance",
        "Material,",
        "    InsulationBatt,        !- Name",
        "    VeryRough,               !- Roughness",
        "    0.3048,                  !- Thickness {m}",
        "    0.05,                    !- Conductivity {W/m-K}",
        "    19,                      !- Density {kg/m3}",
        "    960,                     !- Specific Heat {J/kg-K}",
        "    0.9,                     !- Thermal Absorptance",
        "    0.7,                     !- Solar Absorptance",
        "    0.7;                     !- Visible Absorptance",
        "Material,",
        "    InfiniteRPCM23C,         !- Name",
        "    VeryRough,               !- Roughness",
        "    0.006,                   !- Thickness {m}",
        "    0.815,                   !- Conductivity {W/m-K}",
        "    929,                     !- Density {kg/m3}",
        "    3140,                    !- Specific Heat {J/kg-K}",
        "    0.9,                     !- Thermal Absorptance",
        "    0.7,                     !- Solar Absorptance",
        "    0.7;                     !- Visible Absorptance",
        "Construction,",
        "    Project semi-exposed ceiling,  !- Name",
        "    InsulationBatt,        !- Outside Layer",
        "    InfiniteRPCM23C,         !- Layer 2",
        "    Gypsum Board;            !- Layer 3",

        "Construction,",
        "    Project semi-exposed ceiling_Rev,  !- Name",
        "    Gypsum Board,            !- Outside Layer",
        "    InfiniteRPCM23C,         !- Layer 2",
        "    InsulationBatt;        !- Layer 3",

        "BuildingSurface:Detailed,",
        "    DATATELCOM_Ceiling_1_0_0,  !- Name",
        "    Ceiling,                 !- Surface Type",
        "    Project semi-exposed ceiling,  !- Construction Name",
        "    DATATELCOM,       !- Zone Name",
        "    Surface,                 !- Outside Boundary Condition",
        "    Zone1_Floor_4_0_10000,  !- Outside Boundary Condition Object",
        "    NoSun,                   !- Sun Exposure",
        "    NoWind,                  !- Wind Exposure",
        "    0,                       !- View Factor to Ground",
        "    4,                       !- Number of Vertices",
        "    9.64595244,              !- Vertex 1 X-coordinate {m}",
        "    8.1545602599,            !- Vertex 1 Y-coordinate {m}",
        "    3.499104,                !- Vertex 1 Z-coordinate {m}",
        "    13.20708687,             !- Vertex 2 X-coordinate {m}",
        "    8.1545602599,            !- Vertex 2 Y-coordinate {m}",
        "    3.499104,                !- Vertex 2 Z-coordinate {m}",
        "    13.20708687,             !- Vertex 3 X-coordinate {m}",
        "    10.0470868899,           !- Vertex 3 Y-coordinate {m}",
        "    3.499104,                !- Vertex 3 Z-coordinate {m}",
        "    9.64595244,              !- Vertex 4 X-coordinate {m}",
        "    10.0470868899,           !- Vertex 4 Y-coordinate {m}",
        "    3.499104;                !- Vertex 4 Z-coordinate {m}",

        "BuildingSurface:Detailed,",
        "    Zone1_Floor_4_0_10000,  !- Name",
        "    Floor,                   !- Surface Type",
        "    Project semi-exposed ceiling_Rev,  !- Construction Name",
        "    ZONE1,             !- Zone Name",
        "    Surface,                 !- Outside Boundary Condition",
        "    DATATELCOM_Ceiling_1_0_0,  !- Outside Boundary Condition Object",
        "    NoSun,                   !- Sun Exposure",
        "    NoWind,                  !- Wind Exposure",
        "    0,                       !- View Factor to Ground",
        "    4,                       !- Number of Vertices",
        "    13.20708687,             !- Vertex 1 X-coordinate {m}",
        "    8.1545602599,            !- Vertex 1 Y-coordinate {m}",
        "    3.499104,                !- Vertex 1 Z-coordinate {m}",
        "    9.64595244,              !- Vertex 2 X-coordinate {m}",
        "    8.1545602599,            !- Vertex 2 Y-coordinate {m}",
        "    3.499104,                !- Vertex 2 Z-coordinate {m}",
        "    9.64595244,              !- Vertex 3 X-coordinate {m}",
        "    10.0470868899,           !- Vertex 3 Y-coordinate {m}",
        "    3.499104,                !- Vertex 3 Z-coordinate {m}",
        "    13.20708687,             !- Vertex 4 X-coordinate {m}",
        "    10.0470868899,           !- Vertex 4 Y-coordinate {m}",
        "    3.499104;                !- Vertex 4 Z-coordinate {m}",

        "BuildingSurface:Detailed,",
        "    Zone1_Floor_4_0_20000,  !- Name",
        "    Floor,                   !- Surface Type",
        "    Project semi-exposed ceiling_Rev,  !- Construction Name",
        "    ZONE1,             !- Zone Name",
        "    Outdoors,                 !- Outside Boundary Condition",
        "    ,  !- Outside Boundary Condition Object",
        "    NoSun,                   !- Sun Exposure",
        "    NoWind,                  !- Wind Exposure",
        "    0,                       !- View Factor to Ground",
        "    4,                       !- Number of Vertices",
        "    23.20708687,             !- Vertex 1 X-coordinate {m}",
        "    8.1545602599,            !- Vertex 1 Y-coordinate {m}",
        "    3.499104,                !- Vertex 1 Z-coordinate {m}",
        "    19.64595244,              !- Vertex 2 X-coordinate {m}",
        "    8.1545602599,            !- Vertex 2 Y-coordinate {m}",
        "    3.499104,                !- Vertex 2 Z-coordinate {m}",
        "    19.64595244,              !- Vertex 3 X-coordinate {m}",
        "    10.0470868899,           !- Vertex 3 Y-coordinate {m}",
        "    3.499104,                !- Vertex 3 Z-coordinate {m}",
        "    23.20708687,             !- Vertex 4 X-coordinate {m}",
        "    10.0470868899,           !- Vertex 4 Y-coordinate {m}",
        "    3.499104;                !- Vertex 4 Z-coordinate {m}",

        "BuildingSurface:Detailed,",
        "    Zone1_Floor_4_0_30000,  !- Name",
        "    Floor,                   !- Surface Type",
        "    Project semi-exposed ceiling_Rev,  !- Construction Name",
        "    ZONE1,             !- Zone Name",
        "    Outdoors,                 !- Outside Boundary Condition",
        "    ,  !- Outside Boundary Condition Object",
        "    NoSun,                   !- Sun Exposure",
        "    NoWind,                  !- Wind Exposure",
        "    0,                       !- View Factor to Ground",
        "    4,                       !- Number of Vertices",
        "    23.20708687,             !- Vertex 1 X-coordinate {m}",
        "    8.1545602599,            !- Vertex 1 Y-coordinate {m}",
        "    3.499104,                !- Vertex 1 Z-coordinate {m}",
        "    19.64595244,              !- Vertex 2 X-coordinate {m}",
        "    8.1545602599,            !- Vertex 2 Y-coordinate {m}",
        "    3.499104,                !- Vertex 2 Z-coordinate {m}",
        "    19.64595244,              !- Vertex 3 X-coordinate {m}",
        "    10.0470868899,           !- Vertex 3 Y-coordinate {m}",
        "    3.499104,                !- Vertex 3 Z-coordinate {m}",
        "    23.20708687,             !- Vertex 4 X-coordinate {m}",
        "    10.0470868899,           !- Vertex 4 Y-coordinate {m}",
        "    3.499104;                !- Vertex 4 Z-coordinate {m}",

        "SurfaceProperty:HeatTransferAlgorithm:Construction,",
        "    Ceilings CondFD,               !- Name",
        "    ConductionFiniteDifference,    !- Algorithm",
        "    Project semi-exposed ceiling;  !- Construction Name",

        "SurfaceProperty:HeatTransferAlgorithm,",
        "    Zone1_Floor_4_0_20000,       !- Surface Name",
        "    CombinedHeatAndMoistureFiniteElement;  !- Algorithm",

        "SurfaceProperty:HeatTransferAlgorithm,",
        "    Zone1_Floor_4_0_30000,       !- Surface Name",
        "    ConductionTransferFunction;  !- Algorithm",

        "Zone,",
        "    DATATELCOM,       !- Name",
        "    0,                       !- Direction of Relative North {deg}",
        "    0,                       !- X Origin {m}",
        "    0,                       !- Y Origin {m}",
        "    0,                       !- Z Origin {m}",
        "    1,                       !- Type",
        "    1,                       !- Multiplier",
        "    ,                        !- Ceiling Height {m}",
        "    23.5824,                 !- Volume {m3}",
        "    6.7395,                  !- Floor Area {m2}",
        "    TARP;                    !- Zone Inside Convection Algorithm",
        "Zone,",
        "    ZONE1,             !- Name",
        "    0,                       !- Direction of Relative North {deg}",
        "    0,                       !- X Origin {m}",
        "    0,                       !- Y Origin {m}",
        "    0,                       !- Z Origin {m}",
        "    1,                       !- Type",
        "    1,                       !- Multiplier",
        "    ,                        !- Ceiling Height {m}",
        "    999.6521,                !- Volume {m3}",
        "    454.1032,                !- Floor Area {m2}",
        "    TARP;                    !- Zone Inside Convection Algorithm",

    });

    ASSERT_TRUE(process_idf(idf_objects));

    GetProjectControlData(state.files, ErrorsFound); // read project control data
    EXPECT_FALSE(ErrorsFound);          // expect no errors

    GetMaterialData(state.files, ErrorsFound); // read material data
    EXPECT_FALSE(ErrorsFound);    // expect no errors

    GetConstructData(ErrorsFound); // read construction data
    EXPECT_FALSE(ErrorsFound);     // expect no errors

    GetZoneData(ErrorsFound);  // read zone data
    EXPECT_FALSE(ErrorsFound); // expect no errors

    CosZoneRelNorth.allocate(2);
    SinZoneRelNorth.allocate(2);

    CosZoneRelNorth(1) = std::cos(-Zone(1).RelNorth * DataGlobals::DegToRadians);
    SinZoneRelNorth(1) = std::sin(-Zone(1).RelNorth * DataGlobals::DegToRadians);
    CosZoneRelNorth(2) = CosZoneRelNorth(1);
    SinZoneRelNorth(2) = SinZoneRelNorth(1);
    CosBldgRelNorth = 1.0;
    SinBldgRelNorth = 0.0;

<<<<<<< HEAD
    GetSurfaceData(state.files, ErrorsFound); // setup zone geometry and get zone data
=======
    GetSurfaceData(state.dataZoneTempPredictorCorrector, state.outputFiles, ErrorsFound); // setup zone geometry and get zone data
>>>>>>> 4f18c328
    EXPECT_FALSE(ErrorsFound);   // expect no errors

    int surfNum = UtilityRoutines::FindItemInList("DATATELCOM_CEILING_1_0_0", DataSurfaces::Surface);
    EXPECT_EQ(DataSurfaces::HeatTransferModel_CondFD, DataSurfaces::Surface(surfNum).HeatTransferAlgorithm);
    EXPECT_TRUE(DataHeatBalance::AnyCondFD);

    surfNum = UtilityRoutines::FindItemInList("ZONE1_FLOOR_4_0_10000", DataSurfaces::Surface);
    EXPECT_EQ(DataSurfaces::HeatTransferModel_CondFD, DataSurfaces::Surface(surfNum).HeatTransferAlgorithm);
    EXPECT_TRUE(DataHeatBalance::AnyEMPD); // input as EMPD but then later overriden to CondFD - see error message below

    surfNum = UtilityRoutines::FindItemInList("ZONE1_FLOOR_4_0_20000", DataSurfaces::Surface);
    EXPECT_EQ(DataSurfaces::HeatTransferModel_HAMT, DataSurfaces::Surface(surfNum).HeatTransferAlgorithm);
    EXPECT_TRUE(DataHeatBalance::AnyHAMT);

    surfNum = UtilityRoutines::FindItemInList("ZONE1_FLOOR_4_0_30000", DataSurfaces::Surface);
    EXPECT_EQ(DataSurfaces::HeatTransferModel_CTF, DataSurfaces::Surface(surfNum).HeatTransferAlgorithm);
    EXPECT_TRUE(DataHeatBalance::AnyCTF);

    std::string const error_string = delimited_string({
        "   ** Warning ** GetSurfaceData: Entered Zone Floor Areas differ from calculated Zone Floor Area(s).",
        "   **   ~~~   ** ...use Output:Diagnostics,DisplayExtraWarnings; to show more details on individual zones.",
        "   ** Warning ** The moisture penetration depth conduction transfer function algorithm is used but the input file includes no "
        "MaterialProperty:MoisturePenetrationDepth:Settings objects.",
        "   ** Warning ** The combined heat and moisture finite element algorithm is used but the input file includes no "
        "MaterialProperty:HeatAndMoistureTransfer:* objects.",
        "   **   ~~~   ** Certain materials objects are necessary to achieve proper results with the heat transfer algorithm(s) selected.",
        "   ** Warning ** An interior surface is defined as two surfaces with reverse constructions. The HeatTransferAlgorithm in both constructions "
        "should be same.",
        "   **   ~~~   ** The HeatTransferAlgorithm of Surface: DATATELCOM_CEILING_1_0_0, is CondFD - ConductionFiniteDifference",
        "   **   ~~~   ** The HeatTransferAlgorithm of Surface: ZONE1_FLOOR_4_0_10000, is EMPD - MoisturePenetrationDepthConductionTransferFunction",
        "   **   ~~~   ** The HeatTransferAlgorithm of Surface: ZONE1_FLOOR_4_0_10000, is assigned to CondFD - ConductionFiniteDifference. "
        "Simulation continues.",
    });
    EXPECT_TRUE(compare_err_stream(error_string, true));

    // Check heat balance surface lists
    // Remember that ZoneHTSurfaceList includes all HT surfaces in the zone PLUS any adjacent interzone surfaces - same for ZoneIZSurfaceList
    EXPECT_EQ(DataSurfaces::AllHTSurfaceList.size(), 4u);
    EXPECT_EQ(DataSurfaces::AllIZSurfaceList.size(), 2u);

    int zoneNum = UtilityRoutines::FindItemInList("DATATELCOM", DataHeatBalance::Zone);
    EXPECT_EQ(DataHeatBalance::Zone(zoneNum).ZoneHTSurfaceList.size(), 2u);
    EXPECT_EQ(DataHeatBalance::Zone(zoneNum).ZoneIZSurfaceList.size(), 2u);

    zoneNum = UtilityRoutines::FindItemInList("ZONE1", DataHeatBalance::Zone);
    EXPECT_EQ(DataHeatBalance::Zone(zoneNum).ZoneHTSurfaceList.size(), 4u);
    EXPECT_EQ(DataHeatBalance::Zone(zoneNum).ZoneIZSurfaceList.size(), 2u);
}

// Test for #7071: if a Surface references an outside boundary surface that cannot be found, we handle it gracefully with an error message
// instead of throwing an assert 'contains' error
TEST_F(EnergyPlusFixture, SurfaceGeometry_SurfaceReferencesNonExistingSurface)
{
    bool ErrorsFound(false);

    std::string const idf_objects = delimited_string({
        "Material,",
        "  8 in.Concrete Block Basement Wall,      !- Name",
        "  MediumRough,                            !- Roughness",
        "  0.2032,                                 !- Thickness{ m }",
        "  1.326,                                  !- Conductivity{ W / m - K }",
        "  1841.99999999999,                       !- Density{ kg / m3 }",
        "  911.999999999999,                       !- Specific Heat{ J / kg - K }",
        "  0.9,                                    !- Thermal Absorptance",
        "  0.7,                                    !- Solar Absorptance",
        "  0.7;                                    !- Visible Absorptance",
        "",
        "Construction,",
        "   Typical,   !- Name",
        "   8 in.Concrete Block Basement Wall;     !- Layer 1",

        "BuildingSurface:Detailed,                                   ",
        "  Surface A,               !- Name",
        "  Wall,                    !- Surface Type",
        "  Typical,                 !- Construction Name",
        "  ZONE 1,                  !- Zone Name",
        "  Surface,                 !- Outside Boundary Condition",
        "  Surface B,               !- Outside Boundary Condition Object", // Surface B doesn't exist!
        "  NoSun,                   !- Sun Exposure",
        "  NoWind,                  !- Wind Exposure",
        "  ,                        !- View Factor to Ground",
        "  ,                        !- Number of Vertices",
        "  251.4600375, 3.5052, 0, !- X, Y, Z Vertex 1 {m}",
        "  251.4600375, 0, 0, !- X, Y, Z Vertex 2 {m}",
        "  249.9571375, 0, 0, !- X, Y, Z Vertex 3 {m}",
        "  248.5215375, 1.0, 0, !- X, Y, Z Vertex 4 {m}",
        "  248.5215375, 3.5052, 0;                 !- X, Y, Z Vertex 5 {m}",

    });

    ASSERT_TRUE(process_idf(idf_objects));

    // Read Material and Construction, and expect no errors
    GetMaterialData(state.files, ErrorsFound);
    EXPECT_FALSE(ErrorsFound);
    GetConstructData(ErrorsFound);
    EXPECT_FALSE(ErrorsFound);

    DataGlobals::NumOfZones = 2;
    Zone.allocate(2);
    Zone(1).Name = "ZONE 1";
    Zone(2).Name = "ZONE 2";
    SurfaceTmp.allocate(1);
    int SurfNum = 0;
    int TotHTSurfs = 1;
    Array1D_string const BaseSurfCls(3, {"WALL", "FLOOR", "ROOF"});
    Array1D_int const BaseSurfIDs(3, {1, 2, 3});
    int NeedToAddSurfaces;

    GetGeometryParameters(state.files, ErrorsFound);
    CosZoneRelNorth.allocate(1);
    SinZoneRelNorth.allocate(1);

    CosZoneRelNorth = 1.0;
    SinZoneRelNorth = 0.0;
    SinBldgRelNorth = 0.0;
    CosBldgRelNorth = 1.0;

    GetHTSurfaceData(state.files, ErrorsFound, SurfNum, TotHTSurfs, 0, 0, 0, BaseSurfCls, BaseSurfIDs, NeedToAddSurfaces);

    // We expect one surface, but an error since Surface B cannot be located
    EXPECT_EQ(1, SurfNum);
    EXPECT_TRUE(ErrorsFound);

    std::string const error_string = delimited_string(
        {"   ** Severe  ** RoofCeiling:Detailed=\"SURFACE A\" references an outside boundary surface that cannot be found:SURFACE B"});
    EXPECT_TRUE(compare_err_stream(error_string, true));
}

TEST_F(EnergyPlusFixture, SurfaceGeometry_InternalMassSurfacesCount)
{
    bool ErrorsFound(false);

    std::string const idf_objects = delimited_string({
        "  Zone,",
        "    G SW Apartment,          !- Name",
        "    0,                       !- Direction of Relative North {deg}",
        "    0,                       !- X Origin {m}",
        "    0,                       !- Y Origin {m}",
        "    0,                       !- Z Origin {m}",
        "    1,                       !- Type",
        "    1;                       !- Multiplier",

        "  Zone,",
        "    G NW Apartment,          !- Name",
        "    0,                       !- Direction of Relative North {deg}",
        "    0,                       !- X Origin {m}",
        "    9.29594664423115,        !- Y Origin {m}",
        "    0,                       !- Z Origin {m}",
        "    1,                       !- Type",
        "    1;                       !- Multiplier",

        "  Zone,",
        "    Office,                  !- Name",
        "    0,                       !- Direction of Relative North {deg}",
        "    34.7455054899131,        !- X Origin {m}",
        "    0,                       !- Y Origin {m}",
        "    0,                       !- Z Origin {m}",
        "    1,                       !- Type",
        "    1;                       !- Multiplier",

        "  Zone,",
        "    G NE Apartment,          !- Name",
        "    0,                       !- Direction of Relative North {deg}",
        "    34.7455054899131,        !- X Origin {m}",
        "    9.29594664423115,        !- Y Origin {m}",
        "    0,                       !- Z Origin {m}",
        "    1,                       !- Type",
        "    1;                       !- Multiplier",

        "  Zone,",
        "    G N1 Apartment,          !- Name",
        "    0,                       !- Direction of Relative North {deg}",
        "    11.5818351633044,        !- X Origin {m}",
        "    9.29594664423115,        !- Y Origin {m}",
        "    0,                       !- Z Origin {m}",
        "    1,                       !- Type",
        "    1;                       !- Multiplier",

        "  Zone,",
        "    G N2 Apartment,          !- Name",
        "    0,                       !- Direction of Relative North {deg}",
        "    23.1636703266088,        !- X Origin {m}",
        "    9.29594664423115,        !- Y Origin {m}",
        "    0,                       !- Z Origin {m}",
        "    1,                       !- Type",
        "    1;                       !- Multiplier",

        "  Zone,",
        "    G S1 Apartment,          !- Name",
        "    0,                       !- Direction of Relative North {deg}",
        "    11.5818351633044,        !- X Origin {m}",
        "    0,                       !- Y Origin {m}",
        "    0,                       !- Z Origin {m}",
        "    1,                       !- Type",
        "    1;                       !- Multiplier",

        "  Zone,",
        "    G S2 Apartment,          !- Name",
        "    0,                       !- Direction of Relative North {deg}",
        "    23.1636703266088,        !- X Origin {m}",
        "    0,                       !- Y Origin {m}",
        "    0,                       !- Z Origin {m}",
        "    1,                       !- Type",
        "    1;                       !- Multiplier",

        "  Zone,",
        "    M SW Apartment,          !- Name",
        "    0,                       !- Direction of Relative North {deg}",
        "    0,                       !- X Origin {m}",
        "    0,                       !- Y Origin {m}",
        "    3.04785135876431,        !- Z Origin {m}",
        "    1,                       !- Type",
        "    1;                       !- Multiplier",

        "  Zone,",
        "    M NW Apartment,          !- Name",
        "    0,                       !- Direction of Relative North {deg}",
        "    0,                       !- X Origin {m}",
        "    9.29594664423115,        !- Y Origin {m}",
        "    3.04785135876431,        !- Z Origin {m}",
        "    1,                       !- Type",
        "    1;                       !- Multiplier",

        "  Zone,",
        "    M SE Apartment,          !- Name",
        "    0,                       !- Direction of Relative North {deg}",
        "    34.7455054899131,        !- X Origin {m}",
        "    0,                       !- Y Origin {m}",
        "    3.04785135876431,        !- Z Origin {m}",
        "    1,                       !- Type",
        "    1;                       !- Multiplier",

        "  Zone,",
        "    M NE Apartment,          !- Name",
        "    0,                       !- Direction of Relative North {deg}",
        "    34.7455054899131,        !- X Origin {m}",
        "    9.29594664423115,        !- Y Origin {m}",
        "    3.04785135876431,        !- Z Origin {m}",
        "    1,                       !- Type",
        "    1;                       !- Multiplier",

        "  Zone,",
        "    M N1 Apartment,          !- Name",
        "    0,                       !- Direction of Relative North {deg}",
        "    11.5818351633044,        !- X Origin {m}",
        "    9.29594664423115,        !- Y Origin {m}",
        "    3.04785135876431,        !- Z Origin {m}",
        "    1,                       !- Type",
        "    1;                       !- Multiplier",

        "  Zone,",
        "    M N2 Apartment,          !- Name",
        "    0,                       !- Direction of Relative North {deg}",
        "    23.1636703266088,        !- X Origin {m}",
        "    9.29594664423115,        !- Y Origin {m}",
        "    3.04785135876431,        !- Z Origin {m}",
        "    1,                       !- Type",
        "    1;                       !- Multiplier",

        "  Zone,",
        "    M S1 Apartment,          !- Name",
        "    0,                       !- Direction of Relative North {deg}",
        "    11.5818351633044,        !- X Origin {m}",
        "    0,                       !- Y Origin {m}",
        "    3.04785135876431,        !- Z Origin {m}",
        "    1,                       !- Type",
        "    1;                       !- Multiplier",

        "  Zone,",
        "    M S2 Apartment,          !- Name",
        "    0,                       !- Direction of Relative North {deg}",
        "    23.1636703266088,        !- X Origin {m}",
        "    0,                       !- Y Origin {m}",
        "    3.04785135876431,        !- Z Origin {m}",
        "    1,                       !- Type",
        "    1;                       !- Multiplier",

        "  Zone,",
        "    T SW Apartment,          !- Name",
        "    0,                       !- Direction of Relative North {deg}",
        "    0,                       !- X Origin {m}",
        "    0,                       !- Y Origin {m}",
        "    9.14355407629293,        !- Z Origin {m}",
        "    1,                       !- Type",
        "    1;                       !- Multiplier",

        "  Zone,",
        "    T NW Apartment,          !- Name",
        "    0,                       !- Direction of Relative North {deg}",
        "    0,                       !- X Origin {m}",
        "    9.29594664423115,        !- Y Origin {m}",
        "    9.14355407629293,        !- Z Origin {m}",
        "    1,                       !- Type",
        "    1;                       !- Multiplier",

        "  Zone,",
        "    T SE Apartment,          !- Name",
        "    0,                       !- Direction of Relative North {deg}",
        "    34.7455054899131,        !- X Origin {m}",
        "    0,                       !- Y Origin {m}",
        "    9.14355407629293,        !- Z Origin {m}",
        "    1,                       !- Type",
        "    1;                       !- Multiplier",

        "  Zone,",
        "    T NE Apartment,          !- Name",
        "    0,                       !- Direction of Relative North {deg}",
        "    34.7455054899131,        !- X Origin {m}",
        "    9.29594664423115,        !- Y Origin {m}",
        "    9.14355407629293,        !- Z Origin {m}",
        "    1,                       !- Type",
        "    1;                       !- Multiplier",

        "  Zone,",
        "    T N1 Apartment,          !- Name",
        "    0,                       !- Direction of Relative North {deg}",
        "    11.5818351633044,        !- X Origin {m}",
        "    9.29594664423115,        !- Y Origin {m}",
        "    9.14355407629293,        !- Z Origin {m}",
        "    1,                       !- Type",
        "    1;                       !- Multiplier",

        "  Zone,",
        "    T N2 Apartment,          !- Name",
        "    0,                       !- Direction of Relative North {deg}",
        "    23.1636703266088,        !- X Origin {m}",
        "    9.29594664423115,        !- Y Origin {m}",
        "    9.14355407629293,        !- Z Origin {m}",
        "    1,                       !- Type",
        "    1;                       !- Multiplier",

        "  Zone,",
        "    T S1 Apartment,          !- Name",
        "    0,                       !- Direction of Relative North {deg}",
        "    11.5818351633044,        !- X Origin {m}",
        "    0,                       !- Y Origin {m}",
        "    9.14355407629293,        !- Z Origin {m}",
        "    1,                       !- Type",
        "    1;                       !- Multiplier",

        "  Zone,",
        "    T S2 Apartment,          !- Name",
        "    0,                       !- Direction of Relative North {deg}",
        "    23.1636703266088,        !- X Origin {m}",
        "    0,                       !- Y Origin {m}",
        "    9.14355407629293,        !- Z Origin {m}",
        "    1,                       !- Type",
        "    1;                       !- Multiplier",

        "  Zone,",
        "    T Corridor,              !- Name",
        "    ,                        !- Direction of Relative North {deg}",
        "    0,                       !- X Origin {m}",
        "    7.61962839691078,        !- Y Origin {m}",
        "    9.14355407629293,        !- Z Origin {m}",
        "    1,                       !- Type",
        "    1;                       !- Multiplier",

        "  Zone,",
        "    G Corridor,              !- Name",
        "    0,                       !- Direction of Relative North {deg}",
        "    0,                       !- X Origin {m}",
        "    7.61962839691078,        !- Y Origin {m}",
        "    0,                       !- Z Origin {m}",
        "    1,                       !- Type",
        "    1;                       !- Multiplier",

        "  Zone,",
        "    M Corridor,              !- Name",
        "    ,                        !- Direction of Relative North {deg}",
        "    0,                       !- X Origin {m}",
        "    7.61962839691078,        !- Y Origin {m}",
        "    3.04785135876431,        !- Z Origin {m}",
        "    1,                       !- Type",
        "    1;                       !- Multiplier",

        "  Construction,",
        "    InteriorFurnishings,     !- Name",
        "    Std Wood 6inch;          !- Outside Layer",

        "  Material,",
        "    Std Wood 6inch,          !- Name",
        "    MediumSmooth,            !- Roughness",
        "    0.15,                    !- Thickness {m}",
        "    0.12,                    !- Conductivity {W/m-K}",
        "    540.0000,                !- Density {kg/m3}",
        "    1210,                    !- Specific Heat {J/kg-K}",
        "    0.9000000,               !- Thermal Absorptance",
        "    0.7000000,               !- Solar Absorptance",
        "    0.7000000;               !- Visible Absorptance",

        "  InternalMass,",
        "    GFloorZonesIntMass,      !- Name",
        "    InteriorFurnishings,     !- Construction Name",
        "    IntMassZoneList_GF,      !- Zone or ZoneList Name",
        "    88.249272671219;         !- Surface Area {m2}",

        "  ZoneList,",
        "    IntMassZoneList_GF,      !- Name",
        "    G SW Apartment,          !- Zone 1 Name",
        "    G NW Apartment,          !- Zone 2 Name",
        "    Office,                  !- Zone 3 Name",
        "    G NE Apartment,          !- Zone 4 Name",
        "    G N1 Apartment,          !- Zone 5 Name",
        "    G N2 Apartment,          !- Zone 6 Name",
        "    G S1 Apartment,          !- Zone 7 Name",
        "    G S2 Apartment;          !- Zone 8 Name",

        "  InternalMass,",
        "    MFloorZonesIntMass,      !- Name",
        "    InteriorFurnishings,     !- Construction Name",
        "    IntMassZoneList_MF,      !- Zone or ZoneList Name",
        "    176.498545342438;        !- Surface Area {m2}",

        "  ZoneList,",
        "    IntMassZoneList_MF,      !- Name",
        "    M SW Apartment,          !- Zone 1 Name",
        "    M NW Apartment,          !- Zone 2 Name",
        "    M SE Apartment,          !- Zone 3 Name",
        "    M NE Apartment,          !- Zone 4 Name",
        "    M N1 Apartment,          !- Zone 5 Name",
        "    M N2 Apartment,          !- Zone 6 Name",
        "    M S1 Apartment,          !- Zone 7 Name",
        "    M S2 Apartment;          !- Zone 8 Name",

        "  InternalMass,",
        "    TFloorZonesIntMass,      !- Name",
        "    InteriorFurnishings,     !- Construction Name",
        "    IntMassZoneList_TF,      !- Zone or ZoneList Name",
        "    88.249272671219;         !- Surface Area {m2}",

        "  ZoneList,",
        "    IntMassZoneList_TF,      !- Name",
        "    T SW Apartment,          !- Zone 1 Name",
        "    T NW Apartment,          !- Zone 2 Name",
        "    T SE Apartment,          !- Zone 3 Name",
        "    T NE Apartment,          !- Zone 4 Name",
        "    T N1 Apartment,          !- Zone 5 Name",
        "    T N2 Apartment,          !- Zone 6 Name",
        "    T S1 Apartment,          !- Zone 7 Name",
        "    T S2 Apartment;          !- Zone 8 Name",

    });

    ASSERT_TRUE(process_idf(idf_objects));

    // Read Materials
    GetMaterialData(state.files, ErrorsFound);
    EXPECT_FALSE(ErrorsFound);
    // Construction
    GetConstructData(ErrorsFound);
    EXPECT_FALSE(ErrorsFound);
    // Read Zones
    GetZoneData(ErrorsFound);
    ASSERT_FALSE(ErrorsFound);

    // Read InternalMass Object Count
    int TotIntMass = inputProcessor->getNumObjectsFound("InternalMass");
    // check the three internal mass objects
    EXPECT_EQ(3, TotIntMass);

    // Read InternalMass Surfaces Count
    int TotalNumOfInternalMassSurfaces = GetNumIntMassSurfaces();
    // check the 24 internal mass surfaces created from the three zoneLists
    EXPECT_EQ(24, TotalNumOfInternalMassSurfaces);
}
TEST_F(EnergyPlusFixture, SurfaceGeometry_CreateInternalMassSurfaces)
{
    bool ErrorsFound(false);

    std::string const idf_objects = delimited_string({
        "  Zone,",
        "    G SW Apartment,          !- Name",
        "    0,                       !- Direction of Relative North {deg}",
        "    0,                       !- X Origin {m}",
        "    0,                       !- Y Origin {m}",
        "    0,                       !- Z Origin {m}",
        "    1,                       !- Type",
        "    1;                       !- Multiplier",

        "  Zone,",
        "    G NW Apartment,          !- Name",
        "    0,                       !- Direction of Relative North {deg}",
        "    0,                       !- X Origin {m}",
        "    9.29594664423115,        !- Y Origin {m}",
        "    0,                       !- Z Origin {m}",
        "    1,                       !- Type",
        "    1;                       !- Multiplier",

        "  Zone,",
        "    Office,                  !- Name",
        "    0,                       !- Direction of Relative North {deg}",
        "    34.7455054899131,        !- X Origin {m}",
        "    0,                       !- Y Origin {m}",
        "    0,                       !- Z Origin {m}",
        "    1,                       !- Type",
        "    1;                       !- Multiplier",

        "  Zone,",
        "    G NE Apartment,          !- Name",
        "    0,                       !- Direction of Relative North {deg}",
        "    34.7455054899131,        !- X Origin {m}",
        "    9.29594664423115,        !- Y Origin {m}",
        "    0,                       !- Z Origin {m}",
        "    1,                       !- Type",
        "    1;                       !- Multiplier",

        "  Zone,",
        "    G N1 Apartment,          !- Name",
        "    0,                       !- Direction of Relative North {deg}",
        "    11.5818351633044,        !- X Origin {m}",
        "    9.29594664423115,        !- Y Origin {m}",
        "    0,                       !- Z Origin {m}",
        "    1,                       !- Type",
        "    1;                       !- Multiplier",

        "  Zone,",
        "    G N2 Apartment,          !- Name",
        "    0,                       !- Direction of Relative North {deg}",
        "    23.1636703266088,        !- X Origin {m}",
        "    9.29594664423115,        !- Y Origin {m}",
        "    0,                       !- Z Origin {m}",
        "    1,                       !- Type",
        "    1;                       !- Multiplier",

        "  Zone,",
        "    G S1 Apartment,          !- Name",
        "    0,                       !- Direction of Relative North {deg}",
        "    11.5818351633044,        !- X Origin {m}",
        "    0,                       !- Y Origin {m}",
        "    0,                       !- Z Origin {m}",
        "    1,                       !- Type",
        "    1;                       !- Multiplier",

        "  Zone,",
        "    G S2 Apartment,          !- Name",
        "    0,                       !- Direction of Relative North {deg}",
        "    23.1636703266088,        !- X Origin {m}",
        "    0,                       !- Y Origin {m}",
        "    0,                       !- Z Origin {m}",
        "    1,                       !- Type",
        "    1;                       !- Multiplier",

        "  Zone,",
        "    M SW Apartment,          !- Name",
        "    0,                       !- Direction of Relative North {deg}",
        "    0,                       !- X Origin {m}",
        "    0,                       !- Y Origin {m}",
        "    3.04785135876431,        !- Z Origin {m}",
        "    1,                       !- Type",
        "    1;                       !- Multiplier",

        "  Zone,",
        "    M NW Apartment,          !- Name",
        "    0,                       !- Direction of Relative North {deg}",
        "    0,                       !- X Origin {m}",
        "    9.29594664423115,        !- Y Origin {m}",
        "    3.04785135876431,        !- Z Origin {m}",
        "    1,                       !- Type",
        "    1;                       !- Multiplier",

        "  Zone,",
        "    M SE Apartment,          !- Name",
        "    0,                       !- Direction of Relative North {deg}",
        "    34.7455054899131,        !- X Origin {m}",
        "    0,                       !- Y Origin {m}",
        "    3.04785135876431,        !- Z Origin {m}",
        "    1,                       !- Type",
        "    1;                       !- Multiplier",

        "  Zone,",
        "    M NE Apartment,          !- Name",
        "    0,                       !- Direction of Relative North {deg}",
        "    34.7455054899131,        !- X Origin {m}",
        "    9.29594664423115,        !- Y Origin {m}",
        "    3.04785135876431,        !- Z Origin {m}",
        "    1,                       !- Type",
        "    1;                       !- Multiplier",

        "  Zone,",
        "    M N1 Apartment,          !- Name",
        "    0,                       !- Direction of Relative North {deg}",
        "    11.5818351633044,        !- X Origin {m}",
        "    9.29594664423115,        !- Y Origin {m}",
        "    3.04785135876431,        !- Z Origin {m}",
        "    1,                       !- Type",
        "    1;                       !- Multiplier",

        "  Zone,",
        "    M N2 Apartment,          !- Name",
        "    0,                       !- Direction of Relative North {deg}",
        "    23.1636703266088,        !- X Origin {m}",
        "    9.29594664423115,        !- Y Origin {m}",
        "    3.04785135876431,        !- Z Origin {m}",
        "    1,                       !- Type",
        "    1;                       !- Multiplier",

        "  Zone,",
        "    M S1 Apartment,          !- Name",
        "    0,                       !- Direction of Relative North {deg}",
        "    11.5818351633044,        !- X Origin {m}",
        "    0,                       !- Y Origin {m}",
        "    3.04785135876431,        !- Z Origin {m}",
        "    1,                       !- Type",
        "    1;                       !- Multiplier",

        "  Zone,",
        "    M S2 Apartment,          !- Name",
        "    0,                       !- Direction of Relative North {deg}",
        "    23.1636703266088,        !- X Origin {m}",
        "    0,                       !- Y Origin {m}",
        "    3.04785135876431,        !- Z Origin {m}",
        "    1,                       !- Type",
        "    1;                       !- Multiplier",

        "  Zone,",
        "    T SW Apartment,          !- Name",
        "    0,                       !- Direction of Relative North {deg}",
        "    0,                       !- X Origin {m}",
        "    0,                       !- Y Origin {m}",
        "    9.14355407629293,        !- Z Origin {m}",
        "    1,                       !- Type",
        "    1;                       !- Multiplier",

        "  Zone,",
        "    T NW Apartment,          !- Name",
        "    0,                       !- Direction of Relative North {deg}",
        "    0,                       !- X Origin {m}",
        "    9.29594664423115,        !- Y Origin {m}",
        "    9.14355407629293,        !- Z Origin {m}",
        "    1,                       !- Type",
        "    1;                       !- Multiplier",

        "  Zone,",
        "    T SE Apartment,          !- Name",
        "    0,                       !- Direction of Relative North {deg}",
        "    34.7455054899131,        !- X Origin {m}",
        "    0,                       !- Y Origin {m}",
        "    9.14355407629293,        !- Z Origin {m}",
        "    1,                       !- Type",
        "    1;                       !- Multiplier",

        "  Zone,",
        "    T NE Apartment,          !- Name",
        "    0,                       !- Direction of Relative North {deg}",
        "    34.7455054899131,        !- X Origin {m}",
        "    9.29594664423115,        !- Y Origin {m}",
        "    9.14355407629293,        !- Z Origin {m}",
        "    1,                       !- Type",
        "    1;                       !- Multiplier",

        "  Zone,",
        "    T N1 Apartment,          !- Name",
        "    0,                       !- Direction of Relative North {deg}",
        "    11.5818351633044,        !- X Origin {m}",
        "    9.29594664423115,        !- Y Origin {m}",
        "    9.14355407629293,        !- Z Origin {m}",
        "    1,                       !- Type",
        "    1;                       !- Multiplier",

        "  Zone,",
        "    T N2 Apartment,          !- Name",
        "    0,                       !- Direction of Relative North {deg}",
        "    23.1636703266088,        !- X Origin {m}",
        "    9.29594664423115,        !- Y Origin {m}",
        "    9.14355407629293,        !- Z Origin {m}",
        "    1,                       !- Type",
        "    1;                       !- Multiplier",

        "  Zone,",
        "    T S1 Apartment,          !- Name",
        "    0,                       !- Direction of Relative North {deg}",
        "    11.5818351633044,        !- X Origin {m}",
        "    0,                       !- Y Origin {m}",
        "    9.14355407629293,        !- Z Origin {m}",
        "    1,                       !- Type",
        "    1;                       !- Multiplier",

        "  Zone,",
        "    T S2 Apartment,          !- Name",
        "    0,                       !- Direction of Relative North {deg}",
        "    23.1636703266088,        !- X Origin {m}",
        "    0,                       !- Y Origin {m}",
        "    9.14355407629293,        !- Z Origin {m}",
        "    1,                       !- Type",
        "    1;                       !- Multiplier",

        "  Zone,",
        "    T Corridor,              !- Name",
        "    ,                        !- Direction of Relative North {deg}",
        "    0,                       !- X Origin {m}",
        "    7.61962839691078,        !- Y Origin {m}",
        "    9.14355407629293,        !- Z Origin {m}",
        "    1,                       !- Type",
        "    1;                       !- Multiplier",

        "  Zone,",
        "    G Corridor,              !- Name",
        "    0,                       !- Direction of Relative North {deg}",
        "    0,                       !- X Origin {m}",
        "    7.61962839691078,        !- Y Origin {m}",
        "    0,                       !- Z Origin {m}",
        "    1,                       !- Type",
        "    1;                       !- Multiplier",

        "  Zone,",
        "    M Corridor,              !- Name",
        "    ,                        !- Direction of Relative North {deg}",
        "    0,                       !- X Origin {m}",
        "    7.61962839691078,        !- Y Origin {m}",
        "    3.04785135876431,        !- Z Origin {m}",
        "    1,                       !- Type",
        "    1;                       !- Multiplier",

        "  Construction,",
        "    InteriorFurnishings,     !- Name",
        "    Std Wood 6inch;          !- Outside Layer",

        "  Material,",
        "    Std Wood 6inch,          !- Name",
        "    MediumSmooth,            !- Roughness",
        "    0.15,                    !- Thickness {m}",
        "    0.12,                    !- Conductivity {W/m-K}",
        "    540.0000,                !- Density {kg/m3}",
        "    1210,                    !- Specific Heat {J/kg-K}",
        "    0.9000000,               !- Thermal Absorptance",
        "    0.7000000,               !- Solar Absorptance",
        "    0.7000000;               !- Visible Absorptance",

        "  InternalMass,",
        "    GFloorZonesIntMass,      !- Name",
        "    InteriorFurnishings,     !- Construction Name",
        "    IntMassZoneList_GF,      !- Zone or ZoneList Name",
        "    88.249272671219;         !- Surface Area {m2}",

        "  ZoneList,",
        "    IntMassZoneList_GF,      !- Name",
        "    G SW Apartment,          !- Zone 1 Name",
        "    G NW Apartment,          !- Zone 2 Name",
        "    Office,                  !- Zone 3 Name",
        "    G NE Apartment,          !- Zone 4 Name",
        "    G N1 Apartment,          !- Zone 5 Name",
        "    G N2 Apartment,          !- Zone 6 Name",
        "    G S1 Apartment,          !- Zone 7 Name",
        "    G S2 Apartment;          !- Zone 8 Name",

        "  InternalMass,",
        "    MFloorZonesIntMass,      !- Name",
        "    InteriorFurnishings,     !- Construction Name",
        "    IntMassZoneList_MF,      !- Zone or ZoneList Name",
        "    176.498545342438;        !- Surface Area {m2}",

        "  ZoneList,",
        "    IntMassZoneList_MF,      !- Name",
        "    M SW Apartment,          !- Zone 1 Name",
        "    M NW Apartment,          !- Zone 2 Name",
        "    M SE Apartment,          !- Zone 3 Name",
        "    M NE Apartment,          !- Zone 4 Name",
        "    M N1 Apartment,          !- Zone 5 Name",
        "    M N2 Apartment,          !- Zone 6 Name",
        "    M S1 Apartment,          !- Zone 7 Name",
        "    M S2 Apartment;          !- Zone 8 Name",

        "  InternalMass,",
        "    TFloorZonesIntMass,      !- Name",
        "    InteriorFurnishings,     !- Construction Name",
        "    IntMassZoneList_TF,      !- Zone or ZoneList Name",
        "    88.249272671219;         !- Surface Area {m2}",

        "  ZoneList,",
        "    IntMassZoneList_TF,      !- Name",
        "    T SW Apartment,          !- Zone 1 Name",
        "    T NW Apartment,          !- Zone 2 Name",
        "    T SE Apartment,          !- Zone 3 Name",
        "    T NE Apartment,          !- Zone 4 Name",
        "    T N1 Apartment,          !- Zone 5 Name",
        "    T N2 Apartment,          !- Zone 6 Name",
        "    T S1 Apartment,          !- Zone 7 Name",
        "    T S2 Apartment;          !- Zone 8 Name",

    });

    ASSERT_TRUE(process_idf(idf_objects));

    // Read Materials
    GetMaterialData(state.files, ErrorsFound);
    EXPECT_FALSE(ErrorsFound);
    // Construction
    GetConstructData(ErrorsFound);
    EXPECT_FALSE(ErrorsFound);
    // Read Zones
    GetZoneData(ErrorsFound);
    ASSERT_FALSE(ErrorsFound);

    // Read InternalMass Object Count
    int TotIntMass = inputProcessor->getNumObjectsFound("InternalMass");
    EXPECT_EQ(3, TotIntMass);

    // Read InternalMass Surfaces Count
    int TotalNumOfInternalMassSurfaces = GetNumIntMassSurfaces();
    EXPECT_EQ(24, TotalNumOfInternalMassSurfaces);

    DataSurfaces::TotSurfaces = TotalNumOfInternalMassSurfaces;
    SurfaceTmp.allocate(TotSurfaces);

    int SurfNum = 0;
    GetIntMassSurfaceData(ErrorsFound, SurfNum);
    ASSERT_FALSE(ErrorsFound);

    // check internal mass surface count and object names
    EXPECT_EQ(8, DataSurfaces::IntMassObjects(1).NumOfZones);
    EXPECT_EQ("GFLOORZONESINTMASS", DataSurfaces::IntMassObjects(1).Name);
    EXPECT_EQ(8, DataSurfaces::IntMassObjects(2).NumOfZones);
    EXPECT_EQ("MFLOORZONESINTMASS", DataSurfaces::IntMassObjects(2).Name);
    EXPECT_EQ(8, DataSurfaces::IntMassObjects(3).NumOfZones);
    EXPECT_EQ("TFLOORZONESINTMASS", DataSurfaces::IntMassObjects(3).Name);
    // check total count of internal surfaces created
    EXPECT_EQ(24, TotSurfaces);

    // check unique internal surface name created created from a combination
    // of zone name and internal mass object name represented in the zone
    // first zone in the ground floor ZoneList
    EXPECT_EQ("G SW APARTMENT", Zone(1).Name);
    EXPECT_EQ("GFLOORZONESINTMASS", DataSurfaces::IntMassObjects(1).Name);
    EXPECT_EQ("G SW APARTMENT GFLOORZONESINTMASS", SurfaceTmp(1).Name);
    // first zone in the middle floor ZoneList
    EXPECT_EQ("M SW APARTMENT", Zone(9).Name);
    EXPECT_EQ("MFLOORZONESINTMASS", DataSurfaces::IntMassObjects(2).Name);
    EXPECT_EQ("M SW APARTMENT MFLOORZONESINTMASS", SurfaceTmp(9).Name);
    // first zone in the top floor ZoneList
    EXPECT_EQ("T SW APARTMENT", Zone(17).Name);
    EXPECT_EQ("TFLOORZONESINTMASS", DataSurfaces::IntMassObjects(3).Name);
    EXPECT_EQ("T SW APARTMENT TFLOORZONESINTMASS", SurfaceTmp(17).Name);
}

TEST_F(EnergyPlusFixture, WorldCoord_with_RelativeRectSurfCoord_test1)
{
    // Case 1) NOT world coordinate system (Relative) - No error

    std::string const idf_objects = delimited_string({

        "GlobalGeometryRules,",
        "    UpperLeftCorner,         !- Starting Vertex Position",
        "    CounterClockWise,        !- Vertex Entry Direction",
        "    Relative,                !- Coordinate System",
        "    Relative,                !- Daylighting Reference Point Coordinate System",
        "    Relative;                !- Rectangular Surface Coordinate System",

    });

    ASSERT_TRUE(process_idf(idf_objects));
    
    bool ErrorsFound(false);

    DataGlobals::NumOfZones = 1;
    Zone.allocate(1);
    Zone(1).Name = "ZONE 1";
    Zone(1).OriginX = 0;
    Zone(1).OriginY = 0;
    Zone(1).OriginZ = 0;

    GetGeometryParameters(state.files, ErrorsFound);
    EXPECT_FALSE(has_err_output(true));
}

TEST_F(EnergyPlusFixture, WorldCoord_with_RelativeRectSurfCoord_test2)
{
    // Case 2) World coordinate system & All zero zone origins - No error

    std::string const idf_objects = delimited_string({

        "GlobalGeometryRules,",
        "    UpperLeftCorner,         !- Starting Vertex Position",
        "    CounterClockWise,        !- Vertex Entry Direction",
        "    World,                   !- Coordinate System",
        "    Relative,                !- Daylighting Reference Point Coordinate System",
        "    Relative;                !- Rectangular Surface Coordinate System",

    });

    ASSERT_TRUE(process_idf(idf_objects));

    bool ErrorsFound(false);

    DataGlobals::NumOfZones = 1;
    Zone.allocate(1);
    Zone(1).Name = "ZONE 1";
    Zone(1).OriginX = 0;
    Zone(1).OriginY = 0;
    Zone(1).OriginZ = 0;

    GetGeometryParameters(state.files, ErrorsFound);
    EXPECT_FALSE(has_err_output(true));
}

TEST_F(EnergyPlusFixture, WorldCoord_with_RelativeRectSurfCoord_test3)
{
    // Case 3) World coordinate system & Relative Rect. surf, coordinate system & Non-zero zone origin

    std::string const idf_objects = delimited_string({
     
        "GlobalGeometryRules,",
        "    UpperLeftCorner,         !- Starting Vertex Position",
        "    CounterClockWise,        !- Vertex Entry Direction",
        "    World,                   !- Coordinate System",
        "    Relative,                !- Daylighting Reference Point Coordinate System",
        "    Relative;                !- Rectangular Surface Coordinate System",

    });

    ASSERT_TRUE(process_idf(idf_objects));

    bool ErrorsFound(false);

    DataGlobals::NumOfZones = 1;
    Zone.allocate(1);
    Zone(1).Name = "ZONE 1";
    Zone(1).OriginX = 6;
    Zone(1).OriginY = 6;
    Zone(1).OriginZ = 0;

    GetGeometryParameters(state.files, ErrorsFound);
    EXPECT_TRUE(has_err_output(false));
    
    std::string error_string = delimited_string({
        "   ** Warning ** GlobalGeometryRules: Potential mismatch of coordinate specifications. Note that the rectangular surfaces are relying on the default SurfaceGeometry for 'Relative to zone' coordinate.",
        "   **   ~~~   ** Coordinate System=\"WORLD\"; while ",
        "   **   ~~~   ** Rectangular Surface Coordinate System=\"RELATIVE\".",
    });
    EXPECT_TRUE(compare_err_stream(error_string, true));
}

TEST_F(EnergyPlusFixture, WorldCoord_with_RelativeRectSurfCoord_test4)
{
    // Case 4) World coordinate system & Defalut Rect. surf, coordinate system & Non-zero zone origin

    std::string const idf_objects = delimited_string({

        "GlobalGeometryRules,",
        "    UpperLeftCorner,         !- Starting Vertex Position",
        "    CounterClockWise,        !- Vertex Entry Direction",
        "    World,                   !- Coordinate System",

    });

    ASSERT_TRUE(process_idf(idf_objects));

    bool ErrorsFound(false);

    DataGlobals::NumOfZones = 1;
    Zone.allocate(1);
    Zone(1).Name = "ZONE 1";
    Zone(1).OriginX = 6;
    Zone(1).OriginY = 6;
    Zone(1).OriginZ = 0;

    GetGeometryParameters(state.files, ErrorsFound);
    EXPECT_TRUE(has_err_output(false));

    std::string error_string = delimited_string({
        "   ** Warning ** GlobalGeometryRules: Potential mismatch of coordinate specifications. Note that the rectangular surfaces are relying on the default SurfaceGeometry for 'Relative to zone' coordinate.",
        "   **   ~~~   ** Coordinate System=\"WORLD\"; while ",
        "   **   ~~~   ** Rectangular Surface Coordinate System=\"defaults to RELATIVE\".",
    });
    EXPECT_TRUE(compare_err_stream(error_string, true));
}

TEST_F(EnergyPlusFixture, SurfaceGeometry_CheckForReversedLayers)
{
    bool RevLayerDiffs;
    Construct.allocate(6);
    Material.allocate(7);
    
    // Case 1a: Constructs with regular materials are a reverse of each other--material layers match in reverse (should get a "false" answer)
    Construct(1).TotLayers = 3;
    Construct(1).LayerPoint(1) = 1;
    Construct(1).LayerPoint(2) = 2;
    Construct(1).LayerPoint(3) = 3;
    Construct(2).TotLayers = 3;
    Construct(2).LayerPoint(1) = 3;
    Construct(2).LayerPoint(2) = 2;
    Construct(2).LayerPoint(3) = 1;
    RevLayerDiffs = true;
    // ExpectResult = false;
    CheckForReversedLayers(RevLayerDiffs, 1, 2, 3);
    EXPECT_FALSE(RevLayerDiffs);

    // Case 1a: Constructs with regular materials are not reverse of each other--material layers do not match in reverse (should get a "true" answer)
    Construct(2).LayerPoint(1) = 1;
    Construct(2).LayerPoint(3) = 3;
    Material(1).Group = RegularMaterial;
    Material(2).Group = RegularMaterial;
    Material(3).Group = RegularMaterial;
    RevLayerDiffs = false;
    // ExpectResult = true;
    CheckForReversedLayers(RevLayerDiffs, 1, 2, 3);
    EXPECT_TRUE(RevLayerDiffs);

    // Case 2a: Constructs are reverse of each other using WindowGlass, front/back properties properly switched (should get a "false" answer)
    Construct(3).TotLayers = 3;
    Construct(3).LayerPoint(1) = 4;
    Construct(3).LayerPoint(2) = 2;
    Construct(3).LayerPoint(3) = 5;
    Construct(4).TotLayers = 3;
    Construct(4).LayerPoint(1) = 4;
    Construct(4).LayerPoint(2) = 2;
    Construct(4).LayerPoint(3) = 5;
    Material(4).Group = WindowGlass;
    Material(4).Thickness = 0.15;
    Material(4).ReflectSolBeamFront = 0.35;
    Material(4).ReflectSolBeamBack = 0.25;
    Material(4).TransVis = 0.45;
    Material(4).ReflectVisBeamFront = 0.34;
    Material(4).ReflectVisBeamBack = 0.24;
    Material(4).TransThermal = 0.44;
    Material(4).AbsorpThermalFront = 0.33;
    Material(4).AbsorpThermalBack = 0.23;
    Material(4).Conductivity = 0.43;
    Material(4).GlassTransDirtFactor = 0.67;
    Material(4).SolarDiffusing = true;
    Material(4).YoungModulus = 0.89;
    Material(4).PoissonsRatio = 1.11;
    Material(5).Group = WindowGlass;
    Material(5).Thickness = 0.15;
    Material(5).ReflectSolBeamFront = 0.25;
    Material(5).ReflectSolBeamBack = 0.35;
    Material(5).TransVis = 0.45;
    Material(5).ReflectVisBeamFront = 0.24;
    Material(5).ReflectVisBeamBack = 0.34;
    Material(5).TransThermal = 0.44;
    Material(5).AbsorpThermalFront = 0.23;
    Material(5).AbsorpThermalBack = 0.33;
    Material(5).Conductivity = 0.43;
    Material(5).GlassTransDirtFactor = 0.67;
    Material(5).SolarDiffusing = true;
    Material(5).YoungModulus = 0.89;
    Material(5).PoissonsRatio = 1.11;
    RevLayerDiffs = true;
    // ExpectResult = false;
    CheckForReversedLayers(RevLayerDiffs, 3, 4, 3);
    EXPECT_FALSE(RevLayerDiffs);

    // Case 2b: Constructs are reverse of each other using WindowGlass, front/back properties NOT properly switched (should get a "true" answer)
    Material(5).ReflectVisBeamFront = 0.34; // correct would be 0.24
    Material(5).ReflectVisBeamBack = 0.24;  // correct would be 0.34
    RevLayerDiffs = false;
    // ExpectResult = true;
    CheckForReversedLayers(RevLayerDiffs, 3, 4, 3);
    EXPECT_TRUE(RevLayerDiffs);

    // Case 3a: Single layer constructs using Equivalent Glass, front/back properties properly switched (should get a "false" answer)
    Construct(5).TotLayers = 1;
    Construct(5).LayerPoint(1) = 6;
    Construct(6).TotLayers = 1;
    Construct(6).LayerPoint(1) = 7;
    Material(6).Group = GlassEquivalentLayer;
    Material(6).TausFrontBeamBeam = 0.39;
    Material(6).TausBackBeamBeam = 0.29;
    Material(6).ReflFrontBeamBeam = 0.38;
    Material(6).ReflBackBeamBeam = 0.28;
    Material(6).TausFrontBeamBeamVis = 0.37;
    Material(6).TausBackBeamBeamVis = 0.27;
    Material(6).ReflFrontBeamBeamVis = 0.36;
    Material(6).ReflBackBeamBeamVis = 0.26;
    Material(6).TausFrontBeamDiff = 0.35;
    Material(6).TausBackBeamDiff = 0.25;
    Material(6).ReflFrontBeamDiff = 0.34;
    Material(6).ReflBackBeamDiff = 0.24;
    Material(6).TausFrontBeamDiffVis = 0.33;
    Material(6).TausBackBeamDiffVis = 0.23;
    Material(6).ReflFrontBeamDiffVis = 0.32;
    Material(6).ReflBackBeamDiffVis = 0.22;
    Material(6).TausDiffDiff = 0.456;
    Material(6).ReflFrontDiffDiff = 0.31;
    Material(6).ReflBackDiffDiff = 0.21;
    Material(6).TausDiffDiffVis = 0.345;
    Material(6).ReflFrontDiffDiffVis = 0.30;
    Material(6).ReflBackDiffDiffVis = 0.20;
    Material(6).TausThermal = 0.234;
    Material(6).EmissThermalFront = 0.888;
    Material(6).EmissThermalBack = 0.777;
    Material(6).Resistance = 1.234;
    Material(7).Group = GlassEquivalentLayer;
    Material(7).TausFrontBeamBeam = 0.29;
    Material(7).TausBackBeamBeam = 0.39;
    Material(7).ReflFrontBeamBeam = 0.28;
    Material(7).ReflBackBeamBeam = 0.38;
    Material(7).TausFrontBeamBeamVis = 0.27;
    Material(7).TausBackBeamBeamVis = 0.37;
    Material(7).ReflFrontBeamBeamVis = 0.26;
    Material(7).ReflBackBeamBeamVis = 0.36;
    Material(7).TausFrontBeamDiff = 0.25;
    Material(7).TausBackBeamDiff = 0.35;
    Material(7).ReflFrontBeamDiff = 0.24;
    Material(7).ReflBackBeamDiff = 0.34;
    Material(7).TausFrontBeamDiffVis = 0.23;
    Material(7).TausBackBeamDiffVis = 0.33;
    Material(7).ReflFrontBeamDiffVis = 0.22;
    Material(7).ReflBackBeamDiffVis = 0.32;
    Material(7).TausDiffDiff = 0.456;
    Material(7).ReflFrontDiffDiff = 0.21;
    Material(7).ReflBackDiffDiff = 0.31;
    Material(7).TausDiffDiffVis = 0.345;
    Material(7).ReflFrontDiffDiffVis = 0.20;
    Material(7).ReflBackDiffDiffVis = 0.30;
    Material(7).TausThermal = 0.234;
    Material(7).EmissThermalFront = 0.777;
    Material(7).EmissThermalBack = 0.888;
    Material(7).Resistance = 1.234;
    RevLayerDiffs = true;
    // ExpectResult = false;
    CheckForReversedLayers(RevLayerDiffs, 5, 6, 1);
    EXPECT_FALSE(RevLayerDiffs);

    // Case 3a: Single layer constructs using Equivalent Glass, front/back properties NOT properly switched (should get a "true" answer)
    Material(7).EmissThermalFront = 0.888;
    RevLayerDiffs = false;
    // ExpectResult = true;
    CheckForReversedLayers(RevLayerDiffs, 5, 6, 1);
    EXPECT_TRUE(RevLayerDiffs);

}

TEST_F(EnergyPlusFixture, HeatBalanceIntRadExchange_SetupEnclosuresNoAirBoundaries)
{

    std::string const idf_objects = delimited_string({
        "Zone,",
        "Zone 1;             !- Name",

        "Zone,",
        "Zone 2;             !- Name",

        "Zone,",
        "Zone 3;             !- Name",

        "Material,",
        "    Some Material,         !- Name",
        "    VeryRough,               !- Roughness",
        "    0.006,                   !- Thickness {m}",
        "    0.815,                   !- Conductivity {W/m-K}",
        "    929,                     !- Density {kg/m3}",
        "    3140,                    !- Specific Heat {J/kg-K}",
        "    0.9,                     !- Thermal Absorptance",
        "    0.7,                     !- Solar Absorptance",
        "    0.7;                     !- Visible Absorptance",
        "Construction,",
        "    Some Construction,  !- Name",
        "    Some Material;        !- Outside Layer",

        "BuildingSurface:Detailed,",
        "    Zone1-Surface1,  !- Name",
        "    Wall,                 !- Surface Type",
        "    Some Construction,  !- Construction Name",
        "    Zone 1,       !- Zone Name",
        "    Surface,                 !- Outside Boundary Condition",
        "    Zone2-Surface1,  !- Outside Boundary Condition Object",
        "    NoSun,                   !- Sun Exposure",
        "    NoWind,                  !- Wind Exposure",
        "    ,                        !- View Factor to Ground",
        "    4,                       !- Number of Vertices",
        "    0,0,0,              !- Vertex 1",
        "    0,1,0,              !- Vertex 1",
        "    0,1,1,              !- Vertex 1",
        "    0,0,1;              !- Vertex 1",

        "BuildingSurface:Detailed,",
        "    Zone2-Surface1,  !- Name",
        "    Wall,                 !- Surface Type",
        "    Some Construction,  !- Construction Name",
        "    Zone 2,       !- Zone Name",
        "    Surface,                 !- Outside Boundary Condition",
        "    Zone1-Surface1,  !- Outside Boundary Condition Object",
        "    NoSun,                   !- Sun Exposure",
        "    NoWind,                  !- Wind Exposure",
        "    ,                        !- View Factor to Ground",
        "    4,                       !- Number of Vertices",
        "    0,0,0,              !- Vertex 1",
        "    0,1,0,              !- Vertex 1",
        "    0,1,1,              !- Vertex 1",
        "    0,0,1;              !- Vertex 1",

        "BuildingSurface:Detailed,",
        "    Zone1-Surface2,  !- Name",
        "    Wall,                 !- Surface Type",
        "    Some Construction,  !- Construction Name",
        "    Zone 1,       !- Zone Name",
        "    Surface,                 !- Outside Boundary Condition",
        "    Zone3-Surface1,  !- Outside Boundary Condition Object",
        "    NoSun,                   !- Sun Exposure",
        "    NoWind,                  !- Wind Exposure",
        "    ,                        !- View Factor to Ground",
        "    4,                       !- Number of Vertices",
        "    0,0,0,              !- Vertex 1",
        "    0,1,0,              !- Vertex 1",
        "    0,1,1,              !- Vertex 1",
        "    0,0,1;              !- Vertex 1",

        "BuildingSurface:Detailed,",
        "    Zone3-Surface1,  !- Name",
        "    Wall,                 !- Surface Type",
        "    Some Construction,  !- Construction Name",
        "    Zone 3,       !- Zone Name",
        "    Surface,                 !- Outside Boundary Condition",
        "    Zone1-Surface2,  !- Outside Boundary Condition Object",
        "    NoSun,                   !- Sun Exposure",
        "    NoWind,                  !- Wind Exposure",
        "    ,                        !- View Factor to Ground",
        "    4,                       !- Number of Vertices",
        "    0,0,0,              !- Vertex 1",
        "    0,1,0,              !- Vertex 1",
        "    0,1,1,              !- Vertex 1",
        "    0,0,1;              !- Vertex 1",
        });
    ASSERT_TRUE(process_idf(idf_objects));
    bool ErrorsFound = false;

    GetMaterialData(state.files, ErrorsFound); // read material data
    EXPECT_FALSE(ErrorsFound);    // expect no errors

    GetConstructData(ErrorsFound); // read construction data
    EXPECT_FALSE(ErrorsFound);     // expect no errors

    GetZoneData(ErrorsFound);  // read zone data
    EXPECT_FALSE(ErrorsFound); // expect no errors

    SetupZoneGeometry(state, ErrorsFound);
    // SetupZoneGeometry calls SurfaceGeometry::GetSurfaceData
    // SetupZoneGeometry calls SurfaceGeometry::SetupSolarEnclosuresAndAirBoundaries
    // SetupZoneGeometry calls SurfaceGeometry::SetupRadiantEnclosuresAndAirBoundaries
    EXPECT_FALSE(ErrorsFound); // expect no errors

    EXPECT_EQ(DataViewFactorInformation::NumOfRadiantEnclosures, 3);
    EXPECT_TRUE(UtilityRoutines::SameString(DataViewFactorInformation::ZoneRadiantInfo(1).Name, "Zone 1"));
    EXPECT_TRUE(UtilityRoutines::SameString(DataViewFactorInformation::ZoneRadiantInfo(2).Name, "Zone 2"));
    EXPECT_TRUE(UtilityRoutines::SameString(DataViewFactorInformation::ZoneRadiantInfo(3).Name, "Zone 3"));
    EXPECT_TRUE(UtilityRoutines::SameString(DataViewFactorInformation::ZoneRadiantInfo(1).ZoneNames[0], "Zone 1"));
    EXPECT_TRUE(UtilityRoutines::SameString(DataViewFactorInformation::ZoneRadiantInfo(2).ZoneNames[0], "Zone 2"));
    EXPECT_TRUE(UtilityRoutines::SameString(DataViewFactorInformation::ZoneRadiantInfo(3).ZoneNames[0], "Zone 3"));
    EXPECT_EQ(DataHeatBalance::Zone(1).RadiantEnclosureNum, 1);
    EXPECT_EQ(DataHeatBalance::Zone(2).RadiantEnclosureNum, 2);
    EXPECT_EQ(DataHeatBalance::Zone(3).RadiantEnclosureNum, 3);

    EXPECT_EQ(DataViewFactorInformation::NumOfSolarEnclosures, 3);
    EXPECT_TRUE(UtilityRoutines::SameString(DataViewFactorInformation::ZoneSolarInfo(1).Name, "Zone 1"));
    EXPECT_TRUE(UtilityRoutines::SameString(DataViewFactorInformation::ZoneSolarInfo(2).Name, "Zone 2"));
    EXPECT_TRUE(UtilityRoutines::SameString(DataViewFactorInformation::ZoneSolarInfo(3).Name, "Zone 3"));
    EXPECT_TRUE(UtilityRoutines::SameString(DataViewFactorInformation::ZoneSolarInfo(1).ZoneNames[0], "Zone 1"));
    EXPECT_TRUE(UtilityRoutines::SameString(DataViewFactorInformation::ZoneSolarInfo(2).ZoneNames[0], "Zone 2"));
    EXPECT_TRUE(UtilityRoutines::SameString(DataViewFactorInformation::ZoneSolarInfo(3).ZoneNames[0], "Zone 3"));
    EXPECT_EQ(DataHeatBalance::Zone(1).SolarEnclosureNum, 1);
    EXPECT_EQ(DataHeatBalance::Zone(2).SolarEnclosureNum, 2);
    EXPECT_EQ(DataHeatBalance::Zone(3).SolarEnclosureNum, 3);

}

TEST_F(EnergyPlusFixture, HeatBalanceIntRadExchange_SetupEnclosuresWithAirBoundaries1)
{

    std::string const idf_objects = delimited_string({
        "Zone,",
        "Zone 1;             !- Name",

        "Zone,",
        "Zone 2;             !- Name",

        "Zone,",
        "Zone 3;             !- Name",

        "Material,",
        "    Some Material,         !- Name",
        "    VeryRough,               !- Roughness",
        "    0.006,                   !- Thickness {m}",
        "    0.815,                   !- Conductivity {W/m-K}",
        "    929,                     !- Density {kg/m3}",
        "    3140,                    !- Specific Heat {J/kg-K}",
        "    0.9,                     !- Thermal Absorptance",
        "    0.7,                     !- Solar Absorptance",
        "    0.7;                     !- Visible Absorptance",
        "Construction,",
        "    Some Construction,  !- Name",
        "    Some Material;        !- Outside Layer",
        "Construction:AirBoundary,",
        "Grouped Air Boundary, !- Name",
        "GroupedZones,            !- Solar and Daylighting Method",
        "GroupedZones,            !- Radiant Exchange Method",
        "None;                    !- Air Exchange Method",

        "BuildingSurface:Detailed,",
        "    Zone1-Surface1,  !- Name",
        "    Wall,                 !- Surface Type",
        "    Grouped Air Boundary,  !- Construction Name",
        "    Zone 1,       !- Zone Name",
        "    Surface,                 !- Outside Boundary Condition",
        "    Zone2-Surface1,  !- Outside Boundary Condition Object",
        "    NoSun,                   !- Sun Exposure",
        "    NoWind,                  !- Wind Exposure",
        "    ,                        !- View Factor to Ground",
        "    4,                       !- Number of Vertices",
        "    0,0,0,              !- Vertex 1",
        "    0,1,0,              !- Vertex 1",
        "    0,1,1,              !- Vertex 1",
        "    0,0,1;              !- Vertex 1",

        "BuildingSurface:Detailed,",
        "    Zone2-Surface1,  !- Name",
        "    Wall,                 !- Surface Type",
        "    Grouped Air Boundary,  !- Construction Name",
        "    Zone 2,       !- Zone Name",
        "    Surface,                 !- Outside Boundary Condition",
        "    Zone1-Surface1,  !- Outside Boundary Condition Object",
        "    NoSun,                   !- Sun Exposure",
        "    NoWind,                  !- Wind Exposure",
        "    ,                        !- View Factor to Ground",
        "    4,                       !- Number of Vertices",
        "    0,0,0,              !- Vertex 1",
        "    0,1,0,              !- Vertex 1",
        "    0,1,1,              !- Vertex 1",
        "    0,0,1;              !- Vertex 1",

        "BuildingSurface:Detailed,",
        "    Zone1-Surface2,  !- Name",
        "    Wall,                 !- Surface Type",
        "    Grouped Air Boundary,  !- Construction Name",
        "    Zone 1,       !- Zone Name",
        "    Surface,                 !- Outside Boundary Condition",
        "    Zone3-Surface1,  !- Outside Boundary Condition Object",
        "    NoSun,                   !- Sun Exposure",
        "    NoWind,                  !- Wind Exposure",
        "    ,                        !- View Factor to Ground",
        "    4,                       !- Number of Vertices",
        "    0,0,0,              !- Vertex 1",
        "    0,1,0,              !- Vertex 1",
        "    0,1,1,              !- Vertex 1",
        "    0,0,1;              !- Vertex 1",

        "BuildingSurface:Detailed,",
        "    Zone3-Surface1,  !- Name",
        "    Wall,                 !- Surface Type",
        "    Grouped Air Boundary,  !- Construction Name",
        "    Zone 3,       !- Zone Name",
        "    Surface,                 !- Outside Boundary Condition",
        "    Zone1-Surface2,  !- Outside Boundary Condition Object",
        "    NoSun,                   !- Sun Exposure",
        "    NoWind,                  !- Wind Exposure",
        "    ,                        !- View Factor to Ground",
        "    4,                       !- Number of Vertices",
        "    0,0,0,              !- Vertex 1",
        "    0,1,0,              !- Vertex 1",
        "    0,1,1,              !- Vertex 1",
        "    0,0,1;              !- Vertex 1",
        });
    ASSERT_TRUE(process_idf(idf_objects));
    bool ErrorsFound = false;

    GetMaterialData(state.files, ErrorsFound); // read material data
    EXPECT_FALSE(ErrorsFound);    // expect no errors

    GetConstructData(ErrorsFound); // read construction data
    EXPECT_FALSE(ErrorsFound);     // expect no errors

    GetZoneData(ErrorsFound);  // read zone data
    EXPECT_FALSE(ErrorsFound); // expect no errors

    SetupZoneGeometry(state, ErrorsFound);
    // SetupZoneGeometry calls SurfaceGeometry::GetSurfaceData
    // SetupZoneGeometry calls SurfaceGeometry::SetupSolarEnclosuresAndAirBoundaries
    // SetupZoneGeometry calls SurfaceGeometry::SetupRadiantEnclosuresAndAirBoundaries
    EXPECT_FALSE(ErrorsFound); // expect no errors

    EXPECT_EQ(DataViewFactorInformation::NumOfRadiantEnclosures, 1);
    EXPECT_TRUE(UtilityRoutines::SameString(DataViewFactorInformation::ZoneRadiantInfo(1).Name, "Radiant Enclosure 1"));
    EXPECT_TRUE(UtilityRoutines::SameString(DataViewFactorInformation::ZoneRadiantInfo(1).ZoneNames[0], "Zone 1"));
    EXPECT_TRUE(UtilityRoutines::SameString(DataViewFactorInformation::ZoneRadiantInfo(1).ZoneNames[1], "Zone 2"));
    EXPECT_TRUE(UtilityRoutines::SameString(DataViewFactorInformation::ZoneRadiantInfo(1).ZoneNames[2], "Zone 3"));
    EXPECT_EQ(DataHeatBalance::Zone(1).RadiantEnclosureNum, 1);
    EXPECT_EQ(DataHeatBalance::Zone(2).RadiantEnclosureNum, 1);
    EXPECT_EQ(DataHeatBalance::Zone(3).RadiantEnclosureNum, 1);

    EXPECT_EQ(DataViewFactorInformation::NumOfSolarEnclosures, 1);
    EXPECT_TRUE(UtilityRoutines::SameString(DataViewFactorInformation::ZoneSolarInfo(1).Name, "Solar Enclosure 1"));
    EXPECT_TRUE(UtilityRoutines::SameString(DataViewFactorInformation::ZoneSolarInfo(1).ZoneNames[0], "Zone 1"));
    EXPECT_TRUE(UtilityRoutines::SameString(DataViewFactorInformation::ZoneSolarInfo(1).ZoneNames[1], "Zone 2"));
    EXPECT_TRUE(UtilityRoutines::SameString(DataViewFactorInformation::ZoneSolarInfo(1).ZoneNames[2], "Zone 3"));
    EXPECT_EQ(DataHeatBalance::Zone(1).SolarEnclosureNum, 1);
    EXPECT_EQ(DataHeatBalance::Zone(2).SolarEnclosureNum, 1);
    EXPECT_EQ(DataHeatBalance::Zone(3).SolarEnclosureNum, 1);

}

TEST_F(EnergyPlusFixture, HeatBalanceIntRadExchange_SetupEnclosuresWithAirBoundaries2)
{

    std::string const idf_objects = delimited_string({
        "Zone,",
        "Zone 1;             !- Name",

        "Zone,",
        "Zone 2;             !- Name",

        "Zone,",
        "Zone 3;             !- Name",

        "Material,",
        "    Some Material,         !- Name",
        "    VeryRough,               !- Roughness",
        "    0.006,                   !- Thickness {m}",
        "    0.815,                   !- Conductivity {W/m-K}",
        "    929,                     !- Density {kg/m3}",
        "    3140,                    !- Specific Heat {J/kg-K}",
        "    0.9,                     !- Thermal Absorptance",
        "    0.7,                     !- Solar Absorptance",
        "    0.7;                     !- Visible Absorptance",
        "Construction,",
        "    Some Construction,  !- Name",
        "    Some Material;        !- Outside Layer",

        "Construction:AirBoundary,",
        "Grouped Radiant Air Boundary, !- Name",
        "InteriorWindow,            !- Solar and Daylighting Method",
        "GroupedZones,            !- Radiant Exchange Method",
        "None;                    !- Air Exchange Method",

        "Construction:AirBoundary,",
        "Grouped Solar Air Boundary, !- Name",
        "GroupedZones,            !- Solar and Daylighting Method",
        "IRTSurface,            !- Radiant Exchange Method",
        "None;                    !- Air Exchange Method",

        "BuildingSurface:Detailed,",
        "    Zone1-Surface1,  !- Name",
        "    Wall,                 !- Surface Type",
        "    Grouped Radiant Air Boundary,  !- Construction Name",
        "    Zone 1,       !- Zone Name",
        "    Surface,                 !- Outside Boundary Condition",
        "    Zone2-Surface1,  !- Outside Boundary Condition Object",
        "    NoSun,                   !- Sun Exposure",
        "    NoWind,                  !- Wind Exposure",
        "    ,                        !- View Factor to Ground",
        "    4,                       !- Number of Vertices",
        "    0,0,0,              !- Vertex 1",
        "    0,1,0,              !- Vertex 1",
        "    0,1,1,              !- Vertex 1",
        "    0,0,1;              !- Vertex 1",

        "BuildingSurface:Detailed,",
        "    Zone2-Surface1,  !- Name",
        "    Wall,                 !- Surface Type",
        "    Grouped Radiant Air Boundary,  !- Construction Name",
        "    Zone 2,       !- Zone Name",
        "    Surface,                 !- Outside Boundary Condition",
        "    Zone1-Surface1,  !- Outside Boundary Condition Object",
        "    NoSun,                   !- Sun Exposure",
        "    NoWind,                  !- Wind Exposure",
        "    ,                        !- View Factor to Ground",
        "    4,                       !- Number of Vertices",
        "    0,0,0,              !- Vertex 1",
        "    0,1,0,              !- Vertex 1",
        "    0,1,1,              !- Vertex 1",
        "    0,0,1;              !- Vertex 1",

        "BuildingSurface:Detailed,",
        "    Zone1-Surface2,  !- Name",
        "    Wall,                 !- Surface Type",
        "    Grouped Solar Air Boundary,  !- Construction Name",
        "    Zone 1,       !- Zone Name",
        "    Surface,                 !- Outside Boundary Condition",
        "    Zone3-Surface1,  !- Outside Boundary Condition Object",
        "    NoSun,                   !- Sun Exposure",
        "    NoWind,                  !- Wind Exposure",
        "    ,                        !- View Factor to Ground",
        "    4,                       !- Number of Vertices",
        "    0,0,0,              !- Vertex 1",
        "    0,1,0,              !- Vertex 1",
        "    0,1,1,              !- Vertex 1",
        "    0,0,1;              !- Vertex 1",

        "BuildingSurface:Detailed,",
        "    Zone3-Surface1,  !- Name",
        "    Wall,                 !- Surface Type",
        "    Grouped Solar Air Boundary,  !- Construction Name",
        "    Zone 3,       !- Zone Name",
        "    Surface,                 !- Outside Boundary Condition",
        "    Zone1-Surface2,  !- Outside Boundary Condition Object",
        "    NoSun,                   !- Sun Exposure",
        "    NoWind,                  !- Wind Exposure",
        "    ,                        !- View Factor to Ground",
        "    4,                       !- Number of Vertices",
        "    0,0,0,              !- Vertex 1",
        "    0,1,0,              !- Vertex 1",
        "    0,1,1,              !- Vertex 1",
        "    0,0,1;              !- Vertex 1",
        });
    ASSERT_TRUE(process_idf(idf_objects));
    bool ErrorsFound = false;

    GetMaterialData(state.files, ErrorsFound); // read material data
    EXPECT_FALSE(ErrorsFound);    // expect no errors

    GetConstructData(ErrorsFound); // read construction data
    EXPECT_FALSE(ErrorsFound);     // expect no errors

    GetZoneData(ErrorsFound);  // read zone data
    EXPECT_FALSE(ErrorsFound); // expect no errors

    SetupZoneGeometry(state, ErrorsFound);
    // SetupZoneGeometry calls SurfaceGeometry::GetSurfaceData
    // SetupZoneGeometry calls SurfaceGeometry::SetupSolarEnclosuresAndAirBoundaries
    // SetupZoneGeometry calls SurfaceGeometry::SetupRadiantEnclosuresAndAirBoundaries
    EXPECT_FALSE(ErrorsFound); // expect no errors

    ErrorsFound = false;

    //std::string const error_string = delimited_string({
    //"   ** Severe  ** AlignInputViewFactors: ZoneProperty:UserViewFactors:bySurfaceName=\"Zone 6\" did not find a matching radiant or solar enclosure name."
    //    });
    //EXPECT_TRUE(compare_err_stream(error_string, true));

    // For this test case, Zones 1 and 2 share a radiant enclosure and Zone 1 and 3 share a solar enclosure

    EXPECT_EQ(DataViewFactorInformation::NumOfRadiantEnclosures, 2);
    EXPECT_TRUE(UtilityRoutines::SameString(DataViewFactorInformation::ZoneRadiantInfo(1).Name, "Radiant Enclosure 1"));
    EXPECT_TRUE(UtilityRoutines::SameString(DataViewFactorInformation::ZoneRadiantInfo(1).ZoneNames[0], "Zone 1"));
    EXPECT_TRUE(UtilityRoutines::SameString(DataViewFactorInformation::ZoneRadiantInfo(1).ZoneNames[1], "Zone 2"));
    EXPECT_TRUE(UtilityRoutines::SameString(DataViewFactorInformation::ZoneRadiantInfo(2).Name, "Zone 3"));
    EXPECT_TRUE(UtilityRoutines::SameString(DataViewFactorInformation::ZoneRadiantInfo(2).ZoneNames[0], "Zone 3"));
    EXPECT_EQ(DataHeatBalance::Zone(1).RadiantEnclosureNum, 1);
    EXPECT_EQ(DataHeatBalance::Zone(2).RadiantEnclosureNum, 1);
    EXPECT_EQ(DataHeatBalance::Zone(3).RadiantEnclosureNum, 2);

    EXPECT_EQ(DataViewFactorInformation::NumOfSolarEnclosures, 2);
    EXPECT_TRUE(UtilityRoutines::SameString(DataViewFactorInformation::ZoneSolarInfo(1).Name, "Solar Enclosure 1"));
    EXPECT_TRUE(UtilityRoutines::SameString(DataViewFactorInformation::ZoneSolarInfo(1).ZoneNames[0], "Zone 1"));
    EXPECT_TRUE(UtilityRoutines::SameString(DataViewFactorInformation::ZoneSolarInfo(1).ZoneNames[1], "Zone 3"));
    EXPECT_TRUE(UtilityRoutines::SameString(DataViewFactorInformation::ZoneSolarInfo(2).Name, "Zone 2"));
    EXPECT_TRUE(UtilityRoutines::SameString(DataViewFactorInformation::ZoneSolarInfo(2).ZoneNames[0], "Zone 2"));
    EXPECT_EQ(DataHeatBalance::Zone(1).SolarEnclosureNum, 1);
    EXPECT_EQ(DataHeatBalance::Zone(2).SolarEnclosureNum, 2);
    EXPECT_EQ(DataHeatBalance::Zone(3).SolarEnclosureNum, 1);

}

TEST_F(EnergyPlusFixture, HeatBalanceIntRadExchange_SetupEnclosuresWithAirBoundaries3)
{

    std::string const idf_objects = delimited_string({
        "Zone,",
        "Zone 1;             !- Name",

        "Zone,",
        "Zone 2;             !- Name",

        "Zone,",
        "Zone 3;             !- Name",

        "Zone,",
        "Zone 4;             !- Name",

        "Zone,",
        "Zone 5;             !- Name",

        "Material,",
        "    Some Material,         !- Name",
        "    VeryRough,               !- Roughness",
        "    0.006,                   !- Thickness {m}",
        "    0.815,                   !- Conductivity {W/m-K}",
        "    929,                     !- Density {kg/m3}",
        "    3140,                    !- Specific Heat {J/kg-K}",
        "    0.9,                     !- Thermal Absorptance",
        "    0.7,                     !- Solar Absorptance",
        "    0.7;                     !- Visible Absorptance",
        "Construction,",
        "    Some Construction,  !- Name",
        "    Some Material;        !- Outside Layer",
        "Construction:AirBoundary,",
        "Grouped Air Boundary, !- Name",
        "GroupedZones,            !- Solar and Daylighting Method",
        "GroupedZones,            !- Radiant Exchange Method",
        "None;                    !- Air Exchange Method",

        "BuildingSurface:Detailed,",
        "    Zone1-Surface1,  !- Name",
        "    Wall,                 !- Surface Type",
        "    Grouped Air Boundary,  !- Construction Name",
        "    Zone 1,       !- Zone Name",
        "    Surface,                 !- Outside Boundary Condition",
        "    Zone2-Surface1,  !- Outside Boundary Condition Object",
        "    NoSun,                   !- Sun Exposure",
        "    NoWind,                  !- Wind Exposure",
        "    ,                        !- View Factor to Ground",
        "    4,                       !- Number of Vertices",
        "    0,0,0,              !- Vertex 1",
        "    0,1,0,              !- Vertex 1",
        "    0,1,1,              !- Vertex 1",
        "    0,0,1;              !- Vertex 1",

        "BuildingSurface:Detailed,",
        "    Zone2-Surface1,  !- Name",
        "    Wall,                 !- Surface Type",
        "    Grouped Air Boundary,  !- Construction Name",
        "    Zone 2,       !- Zone Name",
        "    Surface,                 !- Outside Boundary Condition",
        "    Zone1-Surface1,  !- Outside Boundary Condition Object",
        "    NoSun,                   !- Sun Exposure",
        "    NoWind,                  !- Wind Exposure",
        "    ,                        !- View Factor to Ground",
        "    4,                       !- Number of Vertices",
        "    0,0,0,              !- Vertex 1",
        "    0,1,0,              !- Vertex 1",
        "    0,1,1,              !- Vertex 1",
        "    0,0,1;              !- Vertex 1",

        "BuildingSurface:Detailed,",
        "    Zone2-Surface2,  !- Name",
        "    Wall,                 !- Surface Type",
        "    Some Construction,  !- Construction Name",
        "    Zone 2,       !- Zone Name",
        "    Surface,                 !- Outside Boundary Condition",
        "    Zone3-Surface1,  !- Outside Boundary Condition Object",
        "    NoSun,                   !- Sun Exposure",
        "    NoWind,                  !- Wind Exposure",
        "    ,                        !- View Factor to Ground",
        "    4,                       !- Number of Vertices",
        "    0,0,0,              !- Vertex 1",
        "    0,1,0,              !- Vertex 1",
        "    0,1,1,              !- Vertex 1",
        "    0,0,1;              !- Vertex 1",

        "BuildingSurface:Detailed,",
        "    Zone3-Surface1,  !- Name",
        "    Wall,                 !- Surface Type",
        "    Some Construction,  !- Construction Name",
        "    Zone 3,       !- Zone Name",
        "    Surface,                 !- Outside Boundary Condition",
        "    Zone2-Surface2,  !- Outside Boundary Condition Object",
        "    NoSun,                   !- Sun Exposure",
        "    NoWind,                  !- Wind Exposure",
        "    ,                        !- View Factor to Ground",
        "    4,                       !- Number of Vertices",
        "    0,0,0,              !- Vertex 1",
        "    0,1,0,              !- Vertex 1",
        "    0,1,1,              !- Vertex 1",
        "    0,0,1;              !- Vertex 1",

        "BuildingSurface:Detailed,",
        "    Zone3-Surface2,  !- Name",
        "    Wall,                 !- Surface Type",
        "    Grouped Air Boundary,  !- Construction Name",
        "    Zone 3,       !- Zone Name",
        "    Surface,                 !- Outside Boundary Condition",
        "    Zone4-Surface1,  !- Outside Boundary Condition Object",
        "    NoSun,                   !- Sun Exposure",
        "    NoWind,                  !- Wind Exposure",
        "    ,                        !- View Factor to Ground",
        "    4,                       !- Number of Vertices",
        "    0,0,0,              !- Vertex 1",
        "    0,1,0,              !- Vertex 1",
        "    0,1,1,              !- Vertex 1",
        "    0,0,1;              !- Vertex 1",

        "BuildingSurface:Detailed,",
        "    Zone4-Surface1,  !- Name",
        "    Wall,                 !- Surface Type",
        "    Grouped Air Boundary,  !- Construction Name",
        "    Zone 4,       !- Zone Name",
        "    Surface,                 !- Outside Boundary Condition",
        "    Zone3-Surface2,  !- Outside Boundary Condition Object",
        "    NoSun,                   !- Sun Exposure",
        "    NoWind,                  !- Wind Exposure",
        "    ,                        !- View Factor to Ground",
        "    4,                       !- Number of Vertices",
        "    0,0,0,              !- Vertex 1",
        "    0,1,0,              !- Vertex 1",
        "    0,1,1,              !- Vertex 1",
        "    0,0,1;              !- Vertex 1",

         "BuildingSurface:Detailed,",
        "    Zone4-Surface2,  !- Name",
        "    Wall,                 !- Surface Type",
        "    Grouped Air Boundary,  !- Construction Name",
        "    Zone 4,       !- Zone Name",
        "    Surface,                 !- Outside Boundary Condition",
        "    Zone5-Surface1,  !- Outside Boundary Condition Object",
        "    NoSun,                   !- Sun Exposure",
        "    NoWind,                  !- Wind Exposure",
        "    ,                        !- View Factor to Ground",
        "    4,                       !- Number of Vertices",
        "    0,0,0,              !- Vertex 1",
        "    0,1,0,              !- Vertex 1",
        "    0,1,1,              !- Vertex 1",
        "    0,0,1;              !- Vertex 1",

        "BuildingSurface:Detailed,",
        "    Zone5-Surface1,  !- Name",
        "    Wall,                 !- Surface Type",
        "    Grouped Air Boundary,  !- Construction Name",
        "    Zone 5,       !- Zone Name",
        "    Surface,                 !- Outside Boundary Condition",
        "    Zone4-Surface2,  !- Outside Boundary Condition Object",
        "    NoSun,                   !- Sun Exposure",
        "    NoWind,                  !- Wind Exposure",
        "    ,                        !- View Factor to Ground",
        "    4,                       !- Number of Vertices",
        "    0,0,0,              !- Vertex 1",
        "    0,1,0,              !- Vertex 1",
        "    0,1,1,              !- Vertex 1",
        "    0,0,1;              !- Vertex 1",

       "BuildingSurface:Detailed,",
        "    Zone1-Surface3,  !- Name",
        "    Wall,                 !- Surface Type",
        "    Grouped Air Boundary,  !- Construction Name",
        "    Zone 1,       !- Zone Name",
        "    Surface,                 !- Outside Boundary Condition",
        "    Zone5-Surface2,  !- Outside Boundary Condition Object",
        "    NoSun,                   !- Sun Exposure",
        "    NoWind,                  !- Wind Exposure",
        "    ,                        !- View Factor to Ground",
        "    4,                       !- Number of Vertices",
        "    0,0,0,              !- Vertex 1",
        "    0,1,0,              !- Vertex 1",
        "    0,1,1,              !- Vertex 1",
        "    0,0,1;              !- Vertex 1",

        "BuildingSurface:Detailed,",
        "    Zone5-Surface2,  !- Name",
        "    Wall,                 !- Surface Type",
        "    Grouped Air Boundary,  !- Construction Name",
        "    Zone 5,       !- Zone Name",
        "    Surface,                 !- Outside Boundary Condition",
        "    Zone1-Surface3,  !- Outside Boundary Condition Object",
        "    NoSun,                   !- Sun Exposure",
        "    NoWind,                  !- Wind Exposure",
        "    ,                        !- View Factor to Ground",
        "    4,                       !- Number of Vertices",
        "    0,0,0,              !- Vertex 1",
        "    0,1,0,              !- Vertex 1",
        "    0,1,1,              !- Vertex 1",
        "    0,0,1;              !- Vertex 1",

        });
    ASSERT_TRUE(process_idf(idf_objects));
    bool ErrorsFound = false;

    GetMaterialData(state.files, ErrorsFound); // read material data
    EXPECT_FALSE(ErrorsFound);    // expect no errors

    GetConstructData(ErrorsFound); // read construction data
    EXPECT_FALSE(ErrorsFound);     // expect no errors

    GetZoneData(ErrorsFound);  // read zone data
    EXPECT_FALSE(ErrorsFound); // expect no errors

    SetupZoneGeometry(state, ErrorsFound);
    // SetupZoneGeometry calls SurfaceGeometry::GetSurfaceData
    // SetupZoneGeometry calls SurfaceGeometry::SetupSolarEnclosuresAndAirBoundaries
    // SetupZoneGeometry calls SurfaceGeometry::SetupRadiantEnclosuresAndAirBoundaries
    EXPECT_FALSE(ErrorsFound); // expect no errors

    // For this test case, there are air boundaries
    // Between Zones 1 and 2
    // None between Zones 2 and 3
    // Between Zones 3 and 4 
    // Between Zones 4 and 5
    // Between Zones 1 and 5
    // This should trigger the enclosure merging and all five zones should share a radiant and solar enclosure

    EXPECT_EQ(DataViewFactorInformation::NumOfRadiantEnclosures, 1);
    EXPECT_TRUE(UtilityRoutines::SameString(DataViewFactorInformation::ZoneRadiantInfo(1).Name, "Radiant Enclosure 1"));
    EXPECT_TRUE(UtilityRoutines::SameString(DataViewFactorInformation::ZoneRadiantInfo(1).ZoneNames[0], "Zone 1"));
    EXPECT_TRUE(UtilityRoutines::SameString(DataViewFactorInformation::ZoneRadiantInfo(1).ZoneNames[1], "Zone 2"));
    EXPECT_TRUE(UtilityRoutines::SameString(DataViewFactorInformation::ZoneRadiantInfo(1).ZoneNames[2], "Zone 5"));
    EXPECT_TRUE(UtilityRoutines::SameString(DataViewFactorInformation::ZoneRadiantInfo(1).ZoneNames[3], "Zone 3"));
    EXPECT_TRUE(UtilityRoutines::SameString(DataViewFactorInformation::ZoneRadiantInfo(1).ZoneNames[4], "Zone 4"));
    EXPECT_EQ(DataHeatBalance::Zone(1).RadiantEnclosureNum, 1);
    EXPECT_EQ(DataHeatBalance::Zone(2).RadiantEnclosureNum, 1);
    EXPECT_EQ(DataHeatBalance::Zone(3).RadiantEnclosureNum, 1);
    EXPECT_EQ(DataHeatBalance::Zone(4).RadiantEnclosureNum, 1);
    EXPECT_EQ(DataHeatBalance::Zone(5).RadiantEnclosureNum, 1);

    EXPECT_EQ(DataViewFactorInformation::NumOfSolarEnclosures, 1);
    EXPECT_TRUE(UtilityRoutines::SameString(DataViewFactorInformation::ZoneSolarInfo(1).Name, "Solar Enclosure 1"));
    EXPECT_TRUE(UtilityRoutines::SameString(DataViewFactorInformation::ZoneSolarInfo(1).ZoneNames[0], "Zone 1"));
    EXPECT_TRUE(UtilityRoutines::SameString(DataViewFactorInformation::ZoneSolarInfo(1).ZoneNames[1], "Zone 2"));
    EXPECT_TRUE(UtilityRoutines::SameString(DataViewFactorInformation::ZoneSolarInfo(1).ZoneNames[2], "Zone 5"));
    EXPECT_TRUE(UtilityRoutines::SameString(DataViewFactorInformation::ZoneSolarInfo(1).ZoneNames[3], "Zone 3"));
    EXPECT_TRUE(UtilityRoutines::SameString(DataViewFactorInformation::ZoneSolarInfo(1).ZoneNames[4], "Zone 4"));
    EXPECT_EQ(DataHeatBalance::Zone(1).SolarEnclosureNum, 1);
    EXPECT_EQ(DataHeatBalance::Zone(2).SolarEnclosureNum, 1);
    EXPECT_EQ(DataHeatBalance::Zone(3).SolarEnclosureNum, 1);
    EXPECT_EQ(DataHeatBalance::Zone(4).SolarEnclosureNum, 1);
    EXPECT_EQ(DataHeatBalance::Zone(5).SolarEnclosureNum, 1);

}<|MERGE_RESOLUTION|>--- conflicted
+++ resolved
@@ -488,11 +488,7 @@
     CosBldgRelNorth = 1.0;
     SinBldgRelNorth = 0.0;
 
-<<<<<<< HEAD
-    GetSurfaceData(state.files, ErrorsFound); // setup zone geometry and get zone data
-=======
-    GetSurfaceData(state.dataZoneTempPredictorCorrector, state.outputFiles, ErrorsFound); // setup zone geometry and get zone data
->>>>>>> 4f18c328
+    GetSurfaceData(state.dataZoneTempPredictorCorrector, state.files, ErrorsFound); // setup zone geometry and get zone data
     EXPECT_FALSE(ErrorsFound);   // expect no errors
 
     // compare_err_stream( "" ); // just for debugging
@@ -933,11 +929,7 @@
     SinZoneRelNorth(1) = std::sin(-Zone(1).RelNorth * DataGlobals::DegToRadians);
     CosBldgRelNorth = 1.0;
     SinBldgRelNorth = 0.0;
-<<<<<<< HEAD
-    GetSurfaceData(state.files, ErrorsFound); // setup zone geometry and get zone data
-=======
-    GetSurfaceData(state.dataZoneTempPredictorCorrector, state.outputFiles, ErrorsFound); // setup zone geometry and get zone data
->>>>>>> 4f18c328
+    GetSurfaceData(state.dataZoneTempPredictorCorrector, state.files, ErrorsFound); // setup zone geometry and get zone data
     EXPECT_FALSE(ErrorsFound);   // expect no errors
 
     // Run the test
@@ -3606,11 +3598,7 @@
     CosBldgRelNorth = 1.0;
     SinBldgRelNorth = 0.0;
 
-<<<<<<< HEAD
-    GetSurfaceData(state.files, ErrorsFound); // setup zone geometry and get zone data
-=======
-    GetSurfaceData(state.dataZoneTempPredictorCorrector, state.outputFiles, ErrorsFound); // setup zone geometry and get zone data
->>>>>>> 4f18c328
+    GetSurfaceData(state.dataZoneTempPredictorCorrector, state.files, ErrorsFound); // setup zone geometry and get zone data
     EXPECT_FALSE(ErrorsFound);   // expect no errors
 
     int surfNum = UtilityRoutines::FindItemInList("DATATELCOM_CEILING_1_0_0", DataSurfaces::Surface);
