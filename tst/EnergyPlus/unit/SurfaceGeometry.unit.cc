--- conflicted
+++ resolved
@@ -3056,7 +3056,121 @@
 
 }
 
-<<<<<<< HEAD
+TEST_F(EnergyPlusFixture, SurfaceGeometry_CheckConvexityTest)
+{
+
+    // Test a multiple vertex surfaces in ProcessSurfaceVertices and CalcCoordinateTransformation for #6384
+
+    TotSurfaces = 2;
+    MaxVerticesPerSurface = 9;
+    Surface.allocate(TotSurfaces);
+    ShadeV.allocate(TotSurfaces);
+    Surface(1).Vertex.allocate(7);
+    Surface(2).Vertex.allocate(9);
+    SurfaceTmp.allocate(TotSurfaces);
+    SurfaceTmp(1).Vertex.allocate(7);
+    SurfaceTmp(2).Vertex.allocate(9);
+
+    int ThisSurf(0);
+
+    // Surface 1 - Rectangle with 7 points
+    ThisSurf = 1;
+    Surface(ThisSurf).Azimuth = 0.0;
+    Surface(ThisSurf).Tilt = 180.0;
+    Surface(ThisSurf).Sides = 7;
+    Surface(ThisSurf).GrossArea = 20.0;
+
+    Surface(ThisSurf).Vertex(1).x = 10.0;
+    Surface(ThisSurf).Vertex(1).y = 2.0;
+    Surface(ThisSurf).Vertex(1).z = 3.0;
+
+    Surface(ThisSurf).Vertex(2).x = 10.0;
+    Surface(ThisSurf).Vertex(2).y = 3.0;
+    Surface(ThisSurf).Vertex(2).z = 3.0;
+
+    Surface(ThisSurf).Vertex(3).x = 10.0;
+    Surface(ThisSurf).Vertex(3).y = 4.0;
+    Surface(ThisSurf).Vertex(3).z = 3.0;
+
+    Surface(ThisSurf).Vertex(4).x = 10.0;
+    Surface(ThisSurf).Vertex(4).y = 5.0;
+    Surface(ThisSurf).Vertex(4).z = 3.0;
+
+    Surface(ThisSurf).Vertex(5).x = 10.0;
+    Surface(ThisSurf).Vertex(5).y = 6.0;
+    Surface(ThisSurf).Vertex(5).z = 3.0;
+
+    Surface(ThisSurf).Vertex(6).x = 15.0;
+    Surface(ThisSurf).Vertex(6).y = 6.0;
+    Surface(ThisSurf).Vertex(6).z = 3.0;
+
+    Surface(ThisSurf).Vertex(7).x = 15.0;
+    Surface(ThisSurf).Vertex(7).y = 2.0;
+    Surface(ThisSurf).Vertex(7).z = 3.0;
+
+    SurfaceTmp(ThisSurf) = Surface(ThisSurf);
+    CheckConvexity(ThisSurf, SurfaceTmp(ThisSurf).Sides);
+    Surface(ThisSurf) = SurfaceTmp(ThisSurf);
+    EXPECT_EQ(4, Surface(ThisSurf).Sides);
+    EXPECT_EQ(10.0, Surface(ThisSurf).Vertex(2).x);
+    EXPECT_EQ(6.0, Surface(ThisSurf).Vertex(2).y);
+    EXPECT_EQ(15.0, Surface(ThisSurf).Vertex(3).x);
+    EXPECT_EQ(6.0, Surface(ThisSurf).Vertex(3).y);
+
+    // Surface 2 - Rectangle with 9 points
+    ThisSurf = 2;
+    Surface(ThisSurf).Azimuth = 0.0;
+    Surface(ThisSurf).Tilt = 0.0;
+    Surface(ThisSurf).Sides = 9;
+    Surface(ThisSurf).GrossArea = 30.0;
+
+    Surface(ThisSurf).Vertex(1).x = 10.0;
+    Surface(ThisSurf).Vertex(1).y = 2.0;
+    Surface(ThisSurf).Vertex(1).z = 0.0;
+
+    Surface(ThisSurf).Vertex(2).x = 10.0;
+    Surface(ThisSurf).Vertex(2).y = 3.0;
+    Surface(ThisSurf).Vertex(2).z = 0.0;
+
+    Surface(ThisSurf).Vertex(3).x = 10.0;
+    Surface(ThisSurf).Vertex(3).y = 4.0;
+    Surface(ThisSurf).Vertex(3).z = 0.0;
+
+    Surface(ThisSurf).Vertex(4).x = 10.0;
+    Surface(ThisSurf).Vertex(4).y = 5.0;
+    Surface(ThisSurf).Vertex(4).z = 0.0;
+
+    Surface(ThisSurf).Vertex(5).x = 10.0;
+    Surface(ThisSurf).Vertex(5).y = 6.0;
+    Surface(ThisSurf).Vertex(5).z = 0.0;
+
+    Surface(ThisSurf).Vertex(6).x = 10.0;
+    Surface(ThisSurf).Vertex(6).y = 7.0;
+    Surface(ThisSurf).Vertex(6).z = 0.0;
+
+    Surface(ThisSurf).Vertex(7).x = 10.0;
+    Surface(ThisSurf).Vertex(7).y = 8.0;
+    Surface(ThisSurf).Vertex(7).z = 0.0;
+
+    Surface(ThisSurf).Vertex(8).x = 15.0;
+    Surface(ThisSurf).Vertex(8).y = 8.0;
+    Surface(ThisSurf).Vertex(8).z = 0.0;
+
+    Surface(ThisSurf).Vertex(9).x = 15.0;
+    Surface(ThisSurf).Vertex(9).y = 2.0;
+    Surface(ThisSurf).Vertex(9).z = 0.0;
+
+    SurfaceTmp(ThisSurf) = Surface(ThisSurf);
+    CheckConvexity(ThisSurf, SurfaceTmp(ThisSurf).Sides);
+    Surface(ThisSurf) = SurfaceTmp(ThisSurf);
+    EXPECT_EQ(4, Surface(ThisSurf).Sides);
+    EXPECT_EQ(10.0, Surface(ThisSurf).Vertex(2).x);
+    EXPECT_EQ(8.0, Surface(ThisSurf).Vertex(2).y);
+    EXPECT_EQ(15.0, Surface(ThisSurf).Vertex(3).x);
+    EXPECT_EQ(8.0, Surface(ThisSurf).Vertex(3).y);
+
+}
+
 TEST_F(EnergyPlusFixture, SurfaceGeometry_HeatTransferAlgorithmTest)
 {
     bool ErrorsFound(false);
@@ -3226,119 +3340,4 @@
         });
     EXPECT_TRUE(compare_err_stream(error_string, true));
     
-=======
-TEST_F(EnergyPlusFixture, SurfaceGeometry_CheckConvexityTest)
-{
-
-    // Test a multiple vertex surfaces in ProcessSurfaceVertices and CalcCoordinateTransformation for #6384
-
-    TotSurfaces = 2;
-    MaxVerticesPerSurface = 9;
-    Surface.allocate(TotSurfaces);
-    ShadeV.allocate(TotSurfaces);
-    Surface(1).Vertex.allocate(7);
-    Surface(2).Vertex.allocate(9);
-    SurfaceTmp.allocate(TotSurfaces);
-    SurfaceTmp(1).Vertex.allocate(7);
-    SurfaceTmp(2).Vertex.allocate(9);
-
-    int ThisSurf(0);
-
-    // Surface 1 - Rectangle with 7 points
-    ThisSurf = 1;
-    Surface(ThisSurf).Azimuth = 0.0;
-    Surface(ThisSurf).Tilt = 180.0;
-    Surface(ThisSurf).Sides = 7;
-    Surface(ThisSurf).GrossArea = 20.0;
-
-    Surface(ThisSurf).Vertex(1).x = 10.0;
-    Surface(ThisSurf).Vertex(1).y = 2.0;
-    Surface(ThisSurf).Vertex(1).z = 3.0;
-
-    Surface(ThisSurf).Vertex(2).x = 10.0;
-    Surface(ThisSurf).Vertex(2).y = 3.0;
-    Surface(ThisSurf).Vertex(2).z = 3.0;
-
-    Surface(ThisSurf).Vertex(3).x = 10.0;
-    Surface(ThisSurf).Vertex(3).y = 4.0;
-    Surface(ThisSurf).Vertex(3).z = 3.0;
-
-    Surface(ThisSurf).Vertex(4).x = 10.0;
-    Surface(ThisSurf).Vertex(4).y = 5.0;
-    Surface(ThisSurf).Vertex(4).z = 3.0;
-
-    Surface(ThisSurf).Vertex(5).x = 10.0;
-    Surface(ThisSurf).Vertex(5).y = 6.0;
-    Surface(ThisSurf).Vertex(5).z = 3.0;
-
-    Surface(ThisSurf).Vertex(6).x = 15.0;
-    Surface(ThisSurf).Vertex(6).y = 6.0;
-    Surface(ThisSurf).Vertex(6).z = 3.0;
-
-    Surface(ThisSurf).Vertex(7).x = 15.0;
-    Surface(ThisSurf).Vertex(7).y = 2.0;
-    Surface(ThisSurf).Vertex(7).z = 3.0;
-
-    SurfaceTmp(ThisSurf) = Surface(ThisSurf);
-    CheckConvexity(ThisSurf, SurfaceTmp(ThisSurf).Sides);
-    Surface(ThisSurf) = SurfaceTmp(ThisSurf);
-    EXPECT_EQ(4, Surface(ThisSurf).Sides);
-    EXPECT_EQ(10.0, Surface(ThisSurf).Vertex(2).x);
-    EXPECT_EQ(6.0, Surface(ThisSurf).Vertex(2).y);
-    EXPECT_EQ(15.0, Surface(ThisSurf).Vertex(3).x);
-    EXPECT_EQ(6.0, Surface(ThisSurf).Vertex(3).y);
-
-    // Surface 2 - Rectangle with 9 points
-    ThisSurf = 2;
-    Surface(ThisSurf).Azimuth = 0.0;
-    Surface(ThisSurf).Tilt = 0.0;
-    Surface(ThisSurf).Sides = 9;
-    Surface(ThisSurf).GrossArea = 30.0;
-
-    Surface(ThisSurf).Vertex(1).x = 10.0;
-    Surface(ThisSurf).Vertex(1).y = 2.0;
-    Surface(ThisSurf).Vertex(1).z = 0.0;
-
-    Surface(ThisSurf).Vertex(2).x = 10.0;
-    Surface(ThisSurf).Vertex(2).y = 3.0;
-    Surface(ThisSurf).Vertex(2).z = 0.0;
-
-    Surface(ThisSurf).Vertex(3).x = 10.0;
-    Surface(ThisSurf).Vertex(3).y = 4.0;
-    Surface(ThisSurf).Vertex(3).z = 0.0;
-
-    Surface(ThisSurf).Vertex(4).x = 10.0;
-    Surface(ThisSurf).Vertex(4).y = 5.0;
-    Surface(ThisSurf).Vertex(4).z = 0.0;
-
-    Surface(ThisSurf).Vertex(5).x = 10.0;
-    Surface(ThisSurf).Vertex(5).y = 6.0;
-    Surface(ThisSurf).Vertex(5).z = 0.0;
-
-    Surface(ThisSurf).Vertex(6).x = 10.0;
-    Surface(ThisSurf).Vertex(6).y = 7.0;
-    Surface(ThisSurf).Vertex(6).z = 0.0;
-
-    Surface(ThisSurf).Vertex(7).x = 10.0;
-    Surface(ThisSurf).Vertex(7).y = 8.0;
-    Surface(ThisSurf).Vertex(7).z = 0.0;
-
-    Surface(ThisSurf).Vertex(8).x = 15.0;
-    Surface(ThisSurf).Vertex(8).y = 8.0;
-    Surface(ThisSurf).Vertex(8).z = 0.0;
-
-    Surface(ThisSurf).Vertex(9).x = 15.0;
-    Surface(ThisSurf).Vertex(9).y = 2.0;
-    Surface(ThisSurf).Vertex(9).z = 0.0;
-
-    SurfaceTmp(ThisSurf) = Surface(ThisSurf);
-    CheckConvexity(ThisSurf, SurfaceTmp(ThisSurf).Sides);
-    Surface(ThisSurf) = SurfaceTmp(ThisSurf);
-    EXPECT_EQ(4, Surface(ThisSurf).Sides);
-    EXPECT_EQ(10.0, Surface(ThisSurf).Vertex(2).x);
-    EXPECT_EQ(8.0, Surface(ThisSurf).Vertex(2).y);
-    EXPECT_EQ(15.0, Surface(ThisSurf).Vertex(3).x);
-    EXPECT_EQ(8.0, Surface(ThisSurf).Vertex(3).y);
-
->>>>>>> 494294b7
 }