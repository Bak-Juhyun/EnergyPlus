--- conflicted
+++ resolved
@@ -1274,11 +1274,7 @@
     EXPECT_DOUBLE_EQ(0.012611481326656135, DataLoopNode::Node(1).HumRat);
     EXPECT_DOUBLE_EQ(57247.660939392081, DataLoopNode::Node(1).Enthalpy);
 
-<<<<<<< HEAD
-    InitHeatBalance(state.dataWindowEquivalentLayer, state.dataWindowManager, state.outputFiles);
-=======
     InitHeatBalance(state.dataWindowComplexManager, state.dataWindowEquivalentLayer, state.dataWindowManager, state.outputFiles);
->>>>>>> 81de3b86
 
     // Test if local value correctly overwritten
     EXPECT_EQ(25.0, Zone(1).OutDryBulbTemp);
@@ -1296,11 +1292,7 @@
     DataEnvironment::WindSpeed = 1.5;
     DataEnvironment::WindDir = 90.0;
 
-<<<<<<< HEAD
-    InitHeatBalance(state.dataWindowEquivalentLayer, state.dataWindowManager, state.outputFiles);
-=======
     InitHeatBalance(state.dataWindowComplexManager, state.dataWindowEquivalentLayer, state.dataWindowManager, state.outputFiles);
->>>>>>> 81de3b86
 
     // Test if local value correctly overwritten
     EXPECT_EQ(25.0, Zone(1).OutDryBulbTemp);
