// EnergyPlus, Copyright (c) 1996-2018, The Board of Trustees of the University of Illinois,
// The Regents of the University of California, through Lawrence Berkeley National Laboratory
// (subject to receipt of any required approvals from the U.S. Dept. of Energy), Oak Ridge
// National Laboratory, managed by UT-Battelle, Alliance for Sustainable Energy, LLC, and other
// contributors. All rights reserved.
//
// NOTICE: This Software was developed under funding from the U.S. Department of Energy and the
// U.S. Government consequently retains certain rights. As such, the U.S. Government has been
// granted for itself and others acting on its behalf a paid-up, nonexclusive, irrevocable,
// worldwide license in the Software to reproduce, distribute copies to the public, prepare
// derivative works, and perform publicly and display publicly, and to permit others to do so.
//
// Redistribution and use in source and binary forms, with or without modification, are permitted
// provided that the following conditions are met:
//
// (1) Redistributions of source code must retain the above copyright notice, this list of
//     conditions and the following disclaimer.
//
// (2) Redistributions in binary form must reproduce the above copyright notice, this list of
//     conditions and the following disclaimer in the documentation and/or other materials
//     provided with the distribution.
//
// (3) Neither the name of the University of California, Lawrence Berkeley National Laboratory,
//     the University of Illinois, U.S. Dept. of Energy nor the names of its contributors may be
//     used to endorse or promote products derived from this software without specific prior
//     written permission.
//
// (4) Use of EnergyPlus(TM) Name. If Licensee (i) distributes the software in stand-alone form
//     without changes from the version obtained under this License, or (ii) Licensee makes a
//     reference solely to the software portion of its product, Licensee must refer to the
//     software as "EnergyPlus version X" software, where "X" is the version number Licensee
//     obtained under this License and may not use a different name for the software. Except as
//     specifically required in this Section (4), Licensee shall not use in a company name, a
//     product name, in advertising, publicity, or other promotional activities any name, trade
//     name, trademark, logo, or other designation of "EnergyPlus", "E+", "e+" or confusingly
//     similar designation, without the U.S. Department of Energy's prior written consent.
//
// THIS SOFTWARE IS PROVIDED BY THE COPYRIGHT HOLDERS AND CONTRIBUTORS "AS IS" AND ANY EXPRESS OR
// IMPLIED WARRANTIES, INCLUDING, BUT NOT LIMITED TO, THE IMPLIED WARRANTIES OF MERCHANTABILITY
// AND FITNESS FOR A PARTICULAR PURPOSE ARE DISCLAIMED. IN NO EVENT SHALL THE COPYRIGHT OWNER OR
// CONTRIBUTORS BE LIABLE FOR ANY DIRECT, INDIRECT, INCIDENTAL, SPECIAL, EXEMPLARY, OR
// CONSEQUENTIAL DAMAGES (INCLUDING, BUT NOT LIMITED TO, PROCUREMENT OF SUBSTITUTE GOODS OR
// SERVICES; LOSS OF USE, DATA, OR PROFITS; OR BUSINESS INTERRUPTION) HOWEVER CAUSED AND ON ANY
// THEORY OF LIABILITY, WHETHER IN CONTRACT, STRICT LIABILITY, OR TORT (INCLUDING NEGLIGENCE OR
// OTHERWISE) ARISING IN ANY WAY OUT OF THE USE OF THIS SOFTWARE, EVEN IF ADVISED OF THE
// POSSIBILITY OF SUCH DAMAGE.

// Google Test Headers
#include <gtest/gtest.h>

// EnergyPlus Headers
#include <CurveManager.hh>
#include <DataGlobals.hh>
#include <DataIPShortCuts.hh>

#include "Fixtures/EnergyPlusFixture.hh"
#include "EnergyPlus/CurveManager.hh"

using namespace EnergyPlus;

TEST_F(EnergyPlusFixture, Curves_Linear) {

	std::string const idf_objects = delimited_string({
		"Version,8.5;",
		"Curve:Linear,",
		"TestCurve1,              !- Name",
		"2,                       !- Coefficient1 Constant",
		"8,                       !- Coefficient2 x",
		"0 ,                      !- Minimum Value of x",
		"64,                      !- Maximum Value of x",
		",                        !- Minimum Curve Output",
		",                        !- Maximum Curve Output",
		"Dimensionless,           !- Input Unit Type for X",
		"Dimensionless;           !- Output Unit Type",
		"Curve:Linear,",
		"TestCurve2,              !- Name",
		"2,                       !- Coefficient1 Constant",
		"8,                       !- Coefficient2 x",
		"0 ,                      !- Minimum Value of x",
		"64,                      !- Maximum Value of x",
		"12,                      !- Minimum Curve Output",
		"24,                      !- Maximum Curve Output",
		"Dimensionless,           !- Input Unit Type for X",
		"Dimensionless;           !- Output Unit Type" });

	ASSERT_FALSE(process_idf(idf_objects));

	EXPECT_EQ(0, CurveManager::NumCurves);
	bool errorsFound = false;
	CurveManager::GetCurveInputData(errorsFound);
	EXPECT_FALSE(errorsFound);
	CurveManager::GetCurvesInputFlag = false;
	ASSERT_EQ(2, CurveManager::NumCurves);
	EXPECT_EQ("LINEAR", CurveManager::GetCurveType(1));
	EXPECT_EQ("TESTCURVE1", CurveManager::GetCurveName(1));
	EXPECT_EQ(1, CurveManager::GetCurveIndex("TESTCURVE1"));
	bool error = false;
	int index = CurveManager::GetCurveCheck("TESTCURVE1", error, "TEST");
	EXPECT_FALSE(error);
	EXPECT_EQ(1, index);
	Real64 min, max;
	CurveManager::GetCurveMinMaxValues(1, min, max);
	EXPECT_EQ(64, max);
	EXPECT_EQ(0, min);
	EXPECT_EQ(CurveManager::CurveType_Linear, CurveManager::GetCurveObjectTypeNum(1));
	EXPECT_EQ("LINEAR", CurveManager::GetCurveType(2));
	EXPECT_EQ("TESTCURVE2", CurveManager::GetCurveName(2));
	EXPECT_EQ(2, CurveManager::GetCurveIndex("TESTCURVE2"));
	error = false;
	index = CurveManager::GetCurveCheck("TESTCURVE2", error, "TEST");
	EXPECT_FALSE(error);
	EXPECT_EQ(2, index);
	CurveManager::GetCurveMinMaxValues(2, min, max);
	EXPECT_EQ(64, max);
	EXPECT_EQ(0, min);
	EXPECT_EQ(CurveManager::CurveType_Linear, CurveManager::GetCurveObjectTypeNum(2));

	EXPECT_DOUBLE_EQ(2.0, CurveManager::CurveValue(1, 0)); // In-range value
	EXPECT_DOUBLE_EQ(42.0, CurveManager::CurveValue(1, 5)); // In-range value
	EXPECT_DOUBLE_EQ(2.0, CurveManager::CurveValue(1, -10.0)); // Minimum x
	EXPECT_DOUBLE_EQ(514.0, CurveManager::CurveValue(1, 5000)); // Maximum x
	CurveManager::SetCurveOutputMinMaxValues(1, error, 16, 32);
	EXPECT_FALSE(error);
	EXPECT_DOUBLE_EQ(16.0, CurveManager::CurveValue(1, 0)); // Value too small
	EXPECT_DOUBLE_EQ(32.0, CurveManager::CurveValue(1, 5)); // Value too large

	EXPECT_DOUBLE_EQ(12.0, CurveManager::CurveValue(2, 0)); // Value too small
	EXPECT_DOUBLE_EQ(24.0, CurveManager::CurveValue(2, 5)); // Value too large
	EXPECT_DOUBLE_EQ(18.0, CurveManager::CurveValue(2, 2)); // In-range value

	EXPECT_FALSE(has_err_output());
}

TEST_F(EnergyPlusFixture, Curves_Quadratic) {

	std::string const idf_objects = delimited_string({
		"Version,8.5;",
		"Curve:Quadratic,",
		"TestCurve1,              !- Name",
		"2,                       !- Coefficient1 Constant",
		"4,                       !- Coefficient2 x",
		"8,                       !- Coefficient3 x**2",
		"-10,                     !- Minimum Value of x",
		"10,                      !- Maximum Value of x",
		",                        !- Minimum Curve Output",
		",                        !- Maximum Curve Output",
		"Dimensionless,           !- Input Unit Type for X",
		"Dimensionless;           !- Output Unit Type",
		"Curve:Quadratic,",
		"TestCurve2,              !- Name",
		"2,                       !- Coefficient1 Constant",
		"4,                       !- Coefficient2 x",
		"8,                       !- Coefficient3 x**2",
		"-10,                     !- Minimum Value of x",
		"10,                      !- Maximum Value of x",
		"10,                      !- Minimum Curve Output",
		"100,                     !- Maximum Curve Output",
		"Dimensionless,           !- Input Unit Type for X",
		"Dimensionless;           !- Output Unit Type" });

	ASSERT_FALSE(process_idf(idf_objects));

	EXPECT_EQ(0, CurveManager::NumCurves);
	bool errorsFound = false;
	CurveManager::GetCurveInputData(errorsFound);
	EXPECT_FALSE(errorsFound);
	CurveManager::GetCurvesInputFlag = false;
	ASSERT_EQ(2, CurveManager::NumCurves);
	EXPECT_EQ("QUADRATIC", CurveManager::GetCurveType(1));
	EXPECT_EQ("TESTCURVE1", CurveManager::GetCurveName(1));
	EXPECT_EQ(1, CurveManager::GetCurveIndex("TESTCURVE1"));
	bool error = false;
	int index = CurveManager::GetCurveCheck("TESTCURVE1", error, "TEST");
	EXPECT_FALSE(error);
	EXPECT_EQ(1, index);
	Real64 min, max;
	CurveManager::GetCurveMinMaxValues(1, min, max);
	EXPECT_EQ(10, max);
	EXPECT_EQ(-10, min);
	EXPECT_EQ(CurveManager::CurveType_Quadratic, CurveManager::GetCurveObjectTypeNum(1));
	EXPECT_EQ("QUADRATIC", CurveManager::GetCurveType(2));
	EXPECT_EQ("TESTCURVE2", CurveManager::GetCurveName(2));
	EXPECT_EQ(2, CurveManager::GetCurveIndex("TESTCURVE2"));
	error = false;
	index = CurveManager::GetCurveCheck("TESTCURVE2", error, "TEST");
	EXPECT_FALSE(error);
	EXPECT_EQ(2, index);
	CurveManager::GetCurveMinMaxValues(2, min, max);
	EXPECT_EQ(10, max);
	EXPECT_EQ(-10, min);
	EXPECT_EQ(CurveManager::CurveType_Quadratic, CurveManager::GetCurveObjectTypeNum(2));

	EXPECT_DOUBLE_EQ(2.0, CurveManager::CurveValue(1, 0)); // In-range value
	EXPECT_DOUBLE_EQ(14.0, CurveManager::CurveValue(1, 1)); // In-range value
	EXPECT_DOUBLE_EQ(762.0, CurveManager::CurveValue(1, -100.0)); // Minimum x
	EXPECT_DOUBLE_EQ(842.0, CurveManager::CurveValue(1, 5000)); // Maximum x
	CurveManager::SetCurveOutputMinMaxValues(1, error, 3, 5);
	EXPECT_FALSE(error);
	EXPECT_DOUBLE_EQ(3.0, CurveManager::CurveValue(1, 0)); // Value too small
	EXPECT_DOUBLE_EQ(5.0, CurveManager::CurveValue(1, 1)); // Value too large

	EXPECT_DOUBLE_EQ(10.0, CurveManager::CurveValue(2, 0)); // Value too small
	EXPECT_DOUBLE_EQ(100.0, CurveManager::CurveValue(2, -100)); // Value too large
	EXPECT_DOUBLE_EQ(14.0, CurveManager::CurveValue(2, 1)); // In-range value

	EXPECT_FALSE(has_err_output());
}

TEST_F(EnergyPlusFixture, Curves_Cubic) {

	std::string const idf_objects = delimited_string({
		"Version,8.5;",
		"Curve:Cubic,",
		"TestCurve1,              !- Name",
		"4,                       !- Coefficient1 Constant",
		"3,                       !- Coefficient2 x",
		"2,                       !- Coefficient3 x**2",
		"1,                       !- Coefficient4 x**3",
		"0,                       !- Minimum Value of x",
		"1,                       !- Maximum Value of x",
		",                        !- Minimum Curve Output",
		",                        !- Maximum Curve Output",
		"Dimensionless,           !- Input Unit Type for X",
		"Dimensionless;           !- Output Unit Type",
		"Curve:Cubic,",
		"TestCurve2,              !- Name",
		"4,                       !- Coefficient1 Constant",
		"3,                       !- Coefficient2 x",
		"2,                       !- Coefficient3 x**2",
		"1,                       !- Coefficient4 x**3",
		"0,                       !- Minimum Value of x",
		"1,                       !- Maximum Value of x",
		"5,                       !- Minimum Curve Output",
		"9,                       !- Maximum Curve Output",
		"Dimensionless,           !- Input Unit Type for X",
		"Dimensionless;           !- Output Unit Type" });

	ASSERT_FALSE(process_idf(idf_objects));

	EXPECT_EQ(0, CurveManager::NumCurves);
	bool errorsFound = false;
	CurveManager::GetCurveInputData(errorsFound);
	EXPECT_FALSE(errorsFound);
	CurveManager::GetCurvesInputFlag = false;
	ASSERT_EQ(2, CurveManager::NumCurves);
	EXPECT_EQ("CUBIC", CurveManager::GetCurveType(1));
	EXPECT_EQ("TESTCURVE1", CurveManager::GetCurveName(1));
	EXPECT_EQ(1, CurveManager::GetCurveIndex("TESTCURVE1"));
	bool error = false;
	int index = CurveManager::GetCurveCheck("TESTCURVE1", error, "TEST");
	EXPECT_FALSE(error);
	EXPECT_EQ(1, index);
	Real64 min, max;
	CurveManager::GetCurveMinMaxValues(1, min, max);
	EXPECT_EQ(1, max);
	EXPECT_EQ(0, min);
	EXPECT_EQ(CurveManager::CurveType_Cubic, CurveManager::GetCurveObjectTypeNum(1));
	EXPECT_EQ("CUBIC", CurveManager::GetCurveType(2));
	EXPECT_EQ("TESTCURVE2", CurveManager::GetCurveName(2));
	EXPECT_EQ(2, CurveManager::GetCurveIndex("TESTCURVE2"));
	error = false;
	index = CurveManager::GetCurveCheck("TESTCURVE2", error, "TEST");
	EXPECT_FALSE(error);
	EXPECT_EQ(2, index);
	CurveManager::GetCurveMinMaxValues(2, min, max);
	EXPECT_EQ(1, max);
	EXPECT_EQ(0, min);
	EXPECT_EQ(CurveManager::CurveType_Cubic, CurveManager::GetCurveObjectTypeNum(2));

	EXPECT_DOUBLE_EQ(4.0, CurveManager::CurveValue(1, 0)); // In-range value
	EXPECT_DOUBLE_EQ(10.0, CurveManager::CurveValue(1, 1)); // In-range value
	EXPECT_DOUBLE_EQ(4.0, CurveManager::CurveValue(1, -1.0)); // Minimum x
	EXPECT_DOUBLE_EQ(10.0, CurveManager::CurveValue(1, 5)); // Maximum x
	CurveManager::SetCurveOutputMinMaxValues(1, error, 5, 9);
	EXPECT_FALSE(error);
	EXPECT_DOUBLE_EQ(5.0, CurveManager::CurveValue(1, 0)); // Value too small
	EXPECT_DOUBLE_EQ(9.0, CurveManager::CurveValue(1, 1)); // Value too large

	EXPECT_DOUBLE_EQ(5.0, CurveManager::CurveValue(2, 0)); // Value too small
	EXPECT_DOUBLE_EQ(9.0, CurveManager::CurveValue(2, 1)); // Value too large
	EXPECT_DOUBLE_EQ(6.125, CurveManager::CurveValue(2, 0.5)); // In-range value

	EXPECT_FALSE(has_err_output());
}

TEST_F(EnergyPlusFixture, Curves_Exponent) {

	std::string const idf_objects = delimited_string({
		"Version,8.5;",
		"Curve:Exponent,",
		"TestCurve1,              !- Name",
		"4,                       !- Coefficient1 Constant",
		"2,                       !- Coefficient2 Constant",
		"2,                       !- Coefficient3 Constant",
		"0,                       !- Minimum Value of x",
		"2,                       !- Maximum Value of x",
		",                        !- Minimum Curve Output",
		",                        !- Maximum Curve Output",
		"Dimensionless,           !- Input Unit Type for X",
		"Dimensionless;           !- Output Unit Type",
		"Curve:Exponent,",
		"TestCurve2,              !- Name",
		"4,                       !- Coefficient1 Constant",
		"2,                       !- Coefficient2 Constant",
		"2,                       !- Coefficient3 Constant",
		"0,                       !- Minimum Value of x",
		"2,                       !- Maximum Value of x",
		"5,                       !- Minimum Curve Output",
		"10,                      !- Maximum Curve Output",
		"Dimensionless,           !- Input Unit Type for X",
		"Dimensionless;           !- Output Unit Type" });

	ASSERT_FALSE(process_idf(idf_objects));

	EXPECT_EQ(0, CurveManager::NumCurves);
	bool errorsFound = false;
	CurveManager::GetCurveInputData(errorsFound);
	EXPECT_FALSE(errorsFound);
	CurveManager::GetCurvesInputFlag = false;
	ASSERT_EQ(2, CurveManager::NumCurves);
	EXPECT_EQ("EXPONENT", CurveManager::GetCurveType(1));
	EXPECT_EQ("TESTCURVE1", CurveManager::GetCurveName(1));
	EXPECT_EQ(1, CurveManager::GetCurveIndex("TESTCURVE1"));
	bool error = false;
	int index = CurveManager::GetCurveCheck("TESTCURVE1", error, "TEST");
	EXPECT_FALSE(error);
	EXPECT_EQ(1, index);
	Real64 min, max;
	CurveManager::GetCurveMinMaxValues(1, min, max);
	EXPECT_EQ(2, max);
	EXPECT_EQ(0, min);
	EXPECT_EQ(CurveManager::CurveType_Exponent, CurveManager::GetCurveObjectTypeNum(1));
	EXPECT_EQ("EXPONENT", CurveManager::GetCurveType(2));
	EXPECT_EQ("TESTCURVE2", CurveManager::GetCurveName(2));
	EXPECT_EQ(2, CurveManager::GetCurveIndex("TESTCURVE2"));
	error = false;
	index = CurveManager::GetCurveCheck("TESTCURVE2", error, "TEST");
	EXPECT_FALSE(error);
	EXPECT_EQ(2, index);
	CurveManager::GetCurveMinMaxValues(2, min, max);
	EXPECT_EQ(2, max);
	EXPECT_EQ(0, min);
	EXPECT_EQ(CurveManager::CurveType_Exponent, CurveManager::GetCurveObjectTypeNum(2));

	EXPECT_DOUBLE_EQ(4.0, CurveManager::CurveValue(1, 0)); // In-range value
	EXPECT_DOUBLE_EQ(12.0, CurveManager::CurveValue(1, 2)); // In-range value
	EXPECT_DOUBLE_EQ(4.0, CurveManager::CurveValue(1, -1.0)); // Minimum x
	EXPECT_DOUBLE_EQ(12.0, CurveManager::CurveValue(1, 500)); // Maximum x
	CurveManager::SetCurveOutputMinMaxValues(1, error, 5, 10);
	EXPECT_FALSE(error);
	EXPECT_DOUBLE_EQ(5.0, CurveManager::CurveValue(1, 0)); // Value too small
	EXPECT_DOUBLE_EQ(10.0, CurveManager::CurveValue(1, 2)); // Value too large

	EXPECT_DOUBLE_EQ(5.0, CurveManager::CurveValue(2, 0)); // Value too small
	EXPECT_DOUBLE_EQ(10.0, CurveManager::CurveValue(2, 2)); // Value too large
	EXPECT_DOUBLE_EQ(6.0, CurveManager::CurveValue(2, 1)); // In-range value

	EXPECT_FALSE(has_err_output());
}

TEST_F(EnergyPlusFixture, Curves_ExponentialDecay) {

	std::string const idf_objects = delimited_string({
		"Version,8.5;",
		"Curve:ExponentialDecay,",
		"TestCurve1,              !- Name",
		"4,                       !- Coefficient1 C1",
		"2,                       !- Coefficient2 C2",
		"2,                       !- Coefficient3 C3",
		"-1,                      !- Minimum Value of x",
		"1,                       !- Maximum Value of x",
		",                        !- Minimum Curve Output",
		",                        !- Maximum Curve Output",
		"Dimensionless,           !- Input Unit Type for X",
		"Dimensionless;           !- Output Unit Type",
		"Curve:ExponentialDecay,",
		"TestCurve2,              !- Name",
		"4,                       !- Coefficient1 C1",
		"2,                       !- Coefficient2 C2",
		"2,                       !- Coefficient3 C3",
		"-1,                      !- Minimum Value of x",
		"1,                       !- Maximum Value of x",
		"5,                       !- Minimum Curve Output",
		"10,                      !- Maximum Curve Output",
		"Dimensionless,           !- Input Unit Type for X",
		"Dimensionless;           !- Output Unit Type" });

	ASSERT_FALSE(process_idf(idf_objects));

	EXPECT_EQ(0, CurveManager::NumCurves);
	bool errorsFound = false;
	CurveManager::GetCurveInputData(errorsFound);
	EXPECT_FALSE(errorsFound);
	CurveManager::GetCurvesInputFlag = false;
	ASSERT_EQ(2, CurveManager::NumCurves);
	EXPECT_EQ("EXPONENTIALDECAY", CurveManager::GetCurveType(1));
	EXPECT_EQ("TESTCURVE1", CurveManager::GetCurveName(1));
	EXPECT_EQ(1, CurveManager::GetCurveIndex("TESTCURVE1"));
	bool error = false;
	int index = CurveManager::GetCurveCheck("TESTCURVE1", error, "TEST");
	EXPECT_FALSE(error);
	EXPECT_EQ(1, index);
	Real64 min, max;
	CurveManager::GetCurveMinMaxValues(1, min, max);
	EXPECT_EQ(-1, min);
	EXPECT_EQ(1, max);
	EXPECT_EQ(CurveManager::CurveType_ExponentialDecay, CurveManager::GetCurveObjectTypeNum(1));
	EXPECT_EQ("EXPONENTIALDECAY", CurveManager::GetCurveType(2));
	EXPECT_EQ("TESTCURVE2", CurveManager::GetCurveName(2));
	EXPECT_EQ(2, CurveManager::GetCurveIndex("TESTCURVE2"));
	error = false;
	index = CurveManager::GetCurveCheck("TESTCURVE2", error, "TEST");
	EXPECT_FALSE(error);
	EXPECT_EQ(2, index);
	CurveManager::GetCurveMinMaxValues(2, min, max);
	EXPECT_EQ(-1, min);
	EXPECT_EQ(1, max);
	EXPECT_EQ(CurveManager::CurveType_ExponentialDecay, CurveManager::GetCurveObjectTypeNum(2));

	EXPECT_DOUBLE_EQ(4.270670566473226, CurveManager::CurveValue(1, -1)); // In-range value
	EXPECT_DOUBLE_EQ(18.7781121978613, CurveManager::CurveValue(1, 1)); // In-range value
	EXPECT_DOUBLE_EQ(4.270670566473226, CurveManager::CurveValue(1, -2.0)); // Minimum x
	EXPECT_DOUBLE_EQ(18.7781121978613, CurveManager::CurveValue(1, 500)); // Maximum x
	CurveManager::SetCurveOutputMinMaxValues(1, error, 5, 10);
	EXPECT_FALSE(error);
	EXPECT_DOUBLE_EQ(5.0, CurveManager::CurveValue(1, -1)); // Value too small
	EXPECT_DOUBLE_EQ(10.0, CurveManager::CurveValue(1, 1)); // Value too large

	EXPECT_DOUBLE_EQ(5.0, CurveManager::CurveValue(2, -1)); // Value too small
	EXPECT_DOUBLE_EQ(10.0, CurveManager::CurveValue(2, 1)); // Value too large
	EXPECT_DOUBLE_EQ(6.0, CurveManager::CurveValue(2, 0)); // In-range value

	EXPECT_FALSE(has_err_output());
}

TEST_F(EnergyPlusFixture, Curves_DoubleExponentialDecay) {

	std::string const idf_objects = delimited_string({
		"Version,8.5;",
		"Curve:DoubleExponentialDecay,",
		"TestCurve1,              !- Name",
		"4,                       !- Coefficient1 C1",
		"2,                       !- Coefficient2 C2",
		"1,                       !- Coefficient3 C3",
		"2,                       !- Coefficient3 C4",
		"2,                       !- Coefficient3 C5",
		"-1,                      !- Minimum Value of x",
		"1,                       !- Maximum Value of x",
		",                        !- Minimum Curve Output",
		",                        !- Maximum Curve Output",
		"Dimensionless,           !- Input Unit Type for X",
		"Dimensionless;           !- Output Unit Type",
		"Curve:DoubleExponentialDecay,",
		"TestCurve2,              !- Name",
		"4,                       !- Coefficient1 C1",
		"2,                       !- Coefficient2 C2",
		"1,                       !- Coefficient3 C3",
		"2,                       !- Coefficient3 C4",
		"2,                       !- Coefficient3 C5",
		"-1,                      !- Minimum Value of x",
		"1,                       !- Maximum Value of x",
		"6,                       !- Minimum Curve Output",
		"10,                      !- Maximum Curve Output",
		"Dimensionless,           !- Input Unit Type for X",
		"Dimensionless;           !- Output Unit Type" });

	ASSERT_FALSE(process_idf(idf_objects));

	EXPECT_EQ(0, CurveManager::NumCurves);
	bool errorsFound = false;
	CurveManager::GetCurveInputData(errorsFound);
	EXPECT_FALSE(errorsFound);
	CurveManager::GetCurvesInputFlag = false;
	ASSERT_EQ(2, CurveManager::NumCurves);
	EXPECT_EQ("DOUBLEEXPONENTIALDECAY", CurveManager::GetCurveType(1));
	EXPECT_EQ("TESTCURVE1", CurveManager::GetCurveName(1));
	EXPECT_EQ(1, CurveManager::GetCurveIndex("TESTCURVE1"));
	bool error = false;
	int index = CurveManager::GetCurveCheck("TESTCURVE1", error, "TEST");
	EXPECT_FALSE(error);
	EXPECT_EQ(1, index);
	Real64 min, max;
	CurveManager::GetCurveMinMaxValues(1, min, max);
	EXPECT_EQ(-1, min);
	EXPECT_EQ(1, max);
	EXPECT_EQ(CurveManager::CurveType_DoubleExponentialDecay, CurveManager::GetCurveObjectTypeNum(1));
	EXPECT_EQ("DOUBLEEXPONENTIALDECAY", CurveManager::GetCurveType(2));
	EXPECT_EQ("TESTCURVE2", CurveManager::GetCurveName(2));
	EXPECT_EQ(2, CurveManager::GetCurveIndex("TESTCURVE2"));
	error = false;
	index = CurveManager::GetCurveCheck("TESTCURVE2", error, "TEST");
	EXPECT_FALSE(error);
	EXPECT_EQ(2, index);
	CurveManager::GetCurveMinMaxValues(2, min, max);
	EXPECT_EQ(-1, min);
	EXPECT_EQ(1, max);
	EXPECT_EQ(CurveManager::CurveType_DoubleExponentialDecay, CurveManager::GetCurveObjectTypeNum(2));

	EXPECT_DOUBLE_EQ(5.00642944881611, CurveManager::CurveValue(1, -1)); // In-range value
	EXPECT_DOUBLE_EQ(24.21467585477939, CurveManager::CurveValue(1, 1)); // In-range value
	EXPECT_DOUBLE_EQ(5.00642944881611, CurveManager::CurveValue(1, -2.0)); // Minimum x
	EXPECT_DOUBLE_EQ(24.21467585477939, CurveManager::CurveValue(1, 500)); // Maximum x
	CurveManager::SetCurveOutputMinMaxValues(1, error, 6, 10);
	EXPECT_FALSE(error);
	EXPECT_DOUBLE_EQ(6.0, CurveManager::CurveValue(1, -1)); // Value too small
	EXPECT_DOUBLE_EQ(10.0, CurveManager::CurveValue(1, 1)); // Value too large

	EXPECT_DOUBLE_EQ(6.0, CurveManager::CurveValue(2, -1)); // Value too small
	EXPECT_DOUBLE_EQ(10.0, CurveManager::CurveValue(2, 1)); // Value too large
	EXPECT_DOUBLE_EQ(8.0, CurveManager::CurveValue(2, 0)); // In-range value

	EXPECT_FALSE(has_err_output());
}

TEST_F(EnergyPlusFixture, Curves_Sigmoid) {

	std::string const idf_objects = delimited_string({
		"Version,8.5;",
		"Curve:Sigmoid,",
		"TestCurve1,              !- Name",
		"1,                       !- Coefficient1 C1",
		"1,                       !- Coefficient2 C2",
		"1,                       !- Coefficient3 C3",
		"2,                       !- Coefficient3 C4",
		"2,                       !- Coefficient3 C5",
		"-10,                     !- Minimum Value of x",
		"10,                      !- Maximum Value of x",
		",                        !- Minimum Curve Output",
		",                        !- Maximum Curve Output",
		"Dimensionless,           !- Input Unit Type for X",
		"Dimensionless;           !- Output Unit Type",
		"Curve:Sigmoid,",
		"TestCurve2,              !- Name",
		"1,                       !- Coefficient1 C1",
		"1,                       !- Coefficient2 C2",
		"1,                       !- Coefficient3 C3",
		"2,                       !- Coefficient3 C4",
		"2,                       !- Coefficient3 C5",
		"-10,                     !- Minimum Value of x",
		"10,                      !- Maximum Value of x",
		"1.2,                     !- Minimum Curve Output",
		"1.5,                     !- Maximum Curve Output",
		"Dimensionless,           !- Input Unit Type for X",
		"Dimensionless;           !- Output Unit Type" });

	ASSERT_FALSE(process_idf(idf_objects));

	EXPECT_EQ(0, CurveManager::NumCurves);
	bool errorsFound = false;
	CurveManager::GetCurveInputData(errorsFound);
	EXPECT_FALSE(errorsFound);
	CurveManager::GetCurvesInputFlag = false;
	ASSERT_EQ(2, CurveManager::NumCurves);
	EXPECT_EQ("SIGMOID", CurveManager::GetCurveType(1));
	EXPECT_EQ("TESTCURVE1", CurveManager::GetCurveName(1));
	EXPECT_EQ(1, CurveManager::GetCurveIndex("TESTCURVE1"));
	bool error = false;
	int index = CurveManager::GetCurveCheck("TESTCURVE1", error, "TEST");
	EXPECT_FALSE(error);
	EXPECT_EQ(1, index);
	Real64 min, max;
	CurveManager::GetCurveMinMaxValues(1, min, max);
	EXPECT_EQ(-10, min);
	EXPECT_EQ(10, max);
	EXPECT_EQ(CurveManager::CurveType_Sigmoid, CurveManager::GetCurveObjectTypeNum(1));
	EXPECT_EQ("SIGMOID", CurveManager::GetCurveType(2));
	EXPECT_EQ("TESTCURVE2", CurveManager::GetCurveName(2));
	EXPECT_EQ(2, CurveManager::GetCurveIndex("TESTCURVE2"));
	error = false;
	index = CurveManager::GetCurveCheck("TESTCURVE2", error, "TEST");
	EXPECT_FALSE(error);
	EXPECT_EQ(2, index);
	CurveManager::GetCurveMinMaxValues(2, min, max);
	EXPECT_EQ(-10, min);
	EXPECT_EQ(10, max);
	EXPECT_EQ(CurveManager::CurveType_Sigmoid, CurveManager::GetCurveObjectTypeNum(2));

	EXPECT_DOUBLE_EQ(1.002249213446655, CurveManager::CurveValue(1, -5)); // In-range value
	EXPECT_DOUBLE_EQ(1.775803492574376, CurveManager::CurveValue(1, 5)); // In-range value
	EXPECT_DOUBLE_EQ(1.000016566021026, CurveManager::CurveValue(1, -20.0)); // Minimum x
	EXPECT_DOUBLE_EQ(1.978146827647182, CurveManager::CurveValue(1, 500)); // Maximum x
	CurveManager::SetCurveOutputMinMaxValues(1, error, 1.2, 1.5);
	EXPECT_FALSE(error);
	EXPECT_DOUBLE_EQ(1.2, CurveManager::CurveValue(1, -5)); // Value too small
	EXPECT_DOUBLE_EQ(1.5, CurveManager::CurveValue(1, 5)); // Value too large

	EXPECT_DOUBLE_EQ(1.2, CurveManager::CurveValue(2, -5)); // Value too small
	EXPECT_DOUBLE_EQ(1.5, CurveManager::CurveValue(2, 5)); // Value too large
	EXPECT_DOUBLE_EQ(1.38745561900026, CurveManager::CurveValue(2, 2)); // In-range value

	EXPECT_FALSE(has_err_output());
}

TEST_F(EnergyPlusFixture, Curves_RectangularHyperbola1) {

	std::string const idf_objects = delimited_string({
		"Version,8.5;",
		"Curve:RectangularHyperbola1,",
		"TestCurve1,              !- Name",
		"3,                       !- Coefficient1 C1",
		"4,                       !- Coefficient2 C2",
		"5,                       !- Coefficient3 C3",
		"0,                       !- Minimum Value of x",
		"2,                       !- Maximum Value of x",
		",                        !- Minimum Curve Output",
		",                        !- Maximum Curve Output",
		"Dimensionless,           !- Input Unit Type for X",
		"Dimensionless;           !- Output Unit Type",
		"Curve:RectangularHyperbola1,",
		"TestCurve2,              !- Name",
		"3,                       !- Coefficient1 C1",
		"4,                       !- Coefficient2 C2",
		"5,                       !- Coefficient3 C3",
		"0,                       !- Minimum Value of x",
		"2,                       !- Maximum Value of x",
		"5.2,                     !- Minimum Curve Output",
		"5.7,                     !- Maximum Curve Output",
		"Dimensionless,           !- Input Unit Type for X",
		"Dimensionless;           !- Output Unit Type" });

	ASSERT_FALSE(process_idf(idf_objects));

	EXPECT_EQ(0, CurveManager::NumCurves);
	bool errorsFound = false;
	CurveManager::GetCurveInputData(errorsFound);
	EXPECT_FALSE(errorsFound);
	CurveManager::GetCurvesInputFlag = false;
	ASSERT_EQ(2, CurveManager::NumCurves);
	EXPECT_EQ("RECTANGULARHYPERBOLA1", CurveManager::GetCurveType(1));
	EXPECT_EQ("TESTCURVE1", CurveManager::GetCurveName(1));
	EXPECT_EQ(1, CurveManager::GetCurveIndex("TESTCURVE1"));
	bool error = false;
	int index = CurveManager::GetCurveCheck("TESTCURVE1", error, "TEST");
	EXPECT_FALSE(error);
	EXPECT_EQ(1, index);
	Real64 min, max;
	CurveManager::GetCurveMinMaxValues(1, min, max);
	EXPECT_EQ(0, min);
	EXPECT_EQ(2, max);
	EXPECT_EQ(CurveManager::CurveType_RectangularHyperbola1, CurveManager::GetCurveObjectTypeNum(1));
	EXPECT_EQ("RECTANGULARHYPERBOLA1", CurveManager::GetCurveType(2));
	EXPECT_EQ("TESTCURVE2", CurveManager::GetCurveName(2));
	EXPECT_EQ(2, CurveManager::GetCurveIndex("TESTCURVE2"));
	error = false;
	index = CurveManager::GetCurveCheck("TESTCURVE2", error, "TEST");
	EXPECT_FALSE(error);
	EXPECT_EQ(2, index);
	CurveManager::GetCurveMinMaxValues(2, min, max);
	EXPECT_EQ(0, min);
	EXPECT_EQ(2, max);
	EXPECT_EQ(CurveManager::CurveType_RectangularHyperbola1, CurveManager::GetCurveObjectTypeNum(2));

	EXPECT_DOUBLE_EQ(5, CurveManager::CurveValue(1, 0)); // In-range value
	EXPECT_DOUBLE_EQ(6, CurveManager::CurveValue(1, 2)); // In-range value
	EXPECT_DOUBLE_EQ(5, CurveManager::CurveValue(1, -20.0)); // Minimum x
	EXPECT_DOUBLE_EQ(6, CurveManager::CurveValue(1, 500)); // Maximum x
	CurveManager::SetCurveOutputMinMaxValues(1, error, 5.2, 5.7);
	EXPECT_FALSE(error);
	EXPECT_DOUBLE_EQ(5.2, CurveManager::CurveValue(1, 0)); // Value too small
	EXPECT_DOUBLE_EQ(5.7, CurveManager::CurveValue(1, 2)); // Value too large

	EXPECT_DOUBLE_EQ(5.2, CurveManager::CurveValue(2, 0)); // Value too small
	EXPECT_DOUBLE_EQ(5.7, CurveManager::CurveValue(2, 2)); // Value too large
	EXPECT_DOUBLE_EQ(5.6, CurveManager::CurveValue(2, 1)); // In-range value

	EXPECT_FALSE(has_err_output());
}

TEST_F(EnergyPlusFixture, Curves_RectangularHyperbola2) {

	std::string const idf_objects = delimited_string({
		"Version,8.5;",
		"Curve:RectangularHyperbola2,",
		"TestCurve1,              !- Name",
		"3,                       !- Coefficient1 C1",
		"4,                       !- Coefficient2 C2",
		"5,                       !- Coefficient3 C3",
		"0,                       !- Minimum Value of x",
		"2,                       !- Maximum Value of x",
		",                        !- Minimum Curve Output",
		",                        !- Maximum Curve Output",
		"Dimensionless,           !- Input Unit Type for X",
		"Dimensionless;           !- Output Unit Type",
		"Curve:RectangularHyperbola2,",
		"TestCurve2,              !- Name",
		"3,                       !- Coefficient1 C1",
		"4,                       !- Coefficient2 C2",
		"5,                       !- Coefficient3 C3",
		"0,                       !- Minimum Value of x",
		"2,                       !- Maximum Value of x",
		"5.2,                     !- Minimum Curve Output",
		"5.7,                     !- Maximum Curve Output",
		"Dimensionless,           !- Input Unit Type for X",
		"Dimensionless;           !- Output Unit Type" });

	ASSERT_FALSE(process_idf(idf_objects));

	EXPECT_EQ(0, CurveManager::NumCurves);
	bool errorsFound = false;
	CurveManager::GetCurveInputData(errorsFound);
	EXPECT_FALSE(errorsFound);
	CurveManager::GetCurvesInputFlag = false;
	ASSERT_EQ(2, CurveManager::NumCurves);
	EXPECT_EQ("RECTANGULARHYPERBOLA2", CurveManager::GetCurveType(1));
	EXPECT_EQ("TESTCURVE1", CurveManager::GetCurveName(1));
	EXPECT_EQ(1, CurveManager::GetCurveIndex("TESTCURVE1"));
	bool error = false;
	int index = CurveManager::GetCurveCheck("TESTCURVE1", error, "TEST");
	EXPECT_FALSE(error);
	EXPECT_EQ(1, index);
	Real64 min, max;
	CurveManager::GetCurveMinMaxValues(1, min, max);
	EXPECT_EQ(0, min);
	EXPECT_EQ(2, max);
	EXPECT_EQ(CurveManager::CurveType_RectangularHyperbola2, CurveManager::GetCurveObjectTypeNum(1));
	EXPECT_EQ("RECTANGULARHYPERBOLA2", CurveManager::GetCurveType(2));
	EXPECT_EQ("TESTCURVE2", CurveManager::GetCurveName(2));
	EXPECT_EQ(2, CurveManager::GetCurveIndex("TESTCURVE2"));
	error = false;
	index = CurveManager::GetCurveCheck("TESTCURVE2", error, "TEST");
	EXPECT_FALSE(error);
	EXPECT_EQ(2, index);
	CurveManager::GetCurveMinMaxValues(2, min, max);
	EXPECT_EQ(0, min);
	EXPECT_EQ(2, max);
	EXPECT_EQ(CurveManager::CurveType_RectangularHyperbola2, CurveManager::GetCurveObjectTypeNum(2));

	EXPECT_DOUBLE_EQ(0, CurveManager::CurveValue(1, 0)); // In-range value
	EXPECT_DOUBLE_EQ(11, CurveManager::CurveValue(1, 2)); // In-range value
	EXPECT_DOUBLE_EQ(0, CurveManager::CurveValue(1, -20.0)); // Minimum x
	EXPECT_DOUBLE_EQ(11, CurveManager::CurveValue(1, 500)); // Maximum x
	CurveManager::SetCurveOutputMinMaxValues(1, error, 5.2, 5.7);
	EXPECT_FALSE(error);
	EXPECT_DOUBLE_EQ(5.2, CurveManager::CurveValue(1, 0)); // Value too small
	EXPECT_DOUBLE_EQ(5.7, CurveManager::CurveValue(1, 2)); // Value too large

	EXPECT_DOUBLE_EQ(5.2, CurveManager::CurveValue(2, 0)); // Value too small
	EXPECT_DOUBLE_EQ(5.7, CurveManager::CurveValue(2, 2)); // Value too large
	EXPECT_DOUBLE_EQ(5.6, CurveManager::CurveValue(2, 1)); // In-range value

	EXPECT_FALSE(has_err_output());
}

TEST_F(EnergyPlusFixture, Curves_Quartic) {

	std::string const idf_objects = delimited_string({
		"Version,8.5;",
		"Curve:Quartic,",
		"TestCurve1,              !- Name",
		"5,                       !- Coefficient1 Constant",
		"4,                       !- Coefficient2 x",
		"3,                       !- Coefficient3 x**2",
		"2,                       !- Coefficient4 x**3",
		"1,                       !- Coefficient5 x**4",
		"-10,                     !- Minimum Value of x",
		"10,                      !- Maximum Value of x",
		",                        !- Minimum Curve Output",
		",                        !- Maximum Curve Output",
		"Dimensionless,           !- Input Unit Type for X",
		"Dimensionless;           !- Output Unit Type",
		"Curve:Quartic,",
		"TestCurve2,              !- Name",
		"5,                       !- Coefficient1 Constant",
		"4,                       !- Coefficient2 x",
		"3,                       !- Coefficient3 x**2",
		"2,                       !- Coefficient4 x**3",
		"1,                       !- Coefficient5 x**4",
		"-10,                     !- Minimum Value of x",
		"10,                      !- Maximum Value of x",
		"8500,                    !- Minimum Curve Output",
		"12000,                   !- Maximum Curve Output",
		"Dimensionless,           !- Input Unit Type for X",
		"Dimensionless;           !- Output Unit Type" });

	ASSERT_FALSE(process_idf(idf_objects));

	EXPECT_EQ(0, CurveManager::NumCurves);
	bool errorsFound = false;
	CurveManager::GetCurveInputData(errorsFound);
	EXPECT_FALSE(errorsFound);
	CurveManager::GetCurvesInputFlag = false;
	ASSERT_EQ(2, CurveManager::NumCurves);
	EXPECT_EQ("QUARTIC", CurveManager::GetCurveType(1));
	EXPECT_EQ("TESTCURVE1", CurveManager::GetCurveName(1));
	EXPECT_EQ(1, CurveManager::GetCurveIndex("TESTCURVE1"));
	bool error = false;
	int index = CurveManager::GetCurveCheck("TESTCURVE1", error, "TEST");
	EXPECT_FALSE(error);
	EXPECT_EQ(1, index);
	Real64 min, max;
	CurveManager::GetCurveMinMaxValues(1, min, max);
	EXPECT_EQ(-10, min);
	EXPECT_EQ(10, max);
	EXPECT_EQ(CurveManager::CurveType_Quartic, CurveManager::GetCurveObjectTypeNum(1));
	EXPECT_EQ("QUARTIC", CurveManager::GetCurveType(2));
	EXPECT_EQ("TESTCURVE2", CurveManager::GetCurveName(2));
	EXPECT_EQ(2, CurveManager::GetCurveIndex("TESTCURVE2"));
	error = false;
	index = CurveManager::GetCurveCheck("TESTCURVE2", error, "TEST");
	EXPECT_FALSE(error);
	EXPECT_EQ(2, index);
	CurveManager::GetCurveMinMaxValues(2, min, max);
	EXPECT_EQ(-10, min);
	EXPECT_EQ(10, max);
	EXPECT_EQ(CurveManager::CurveType_Quartic, CurveManager::GetCurveObjectTypeNum(2));

	EXPECT_DOUBLE_EQ(12345, CurveManager::CurveValue(1, 10)); // In-range value
	EXPECT_DOUBLE_EQ(8265, CurveManager::CurveValue(1, -10)); // In-range value
	EXPECT_DOUBLE_EQ(8265, CurveManager::CurveValue(1, -20.0)); // Minimum x
	EXPECT_DOUBLE_EQ(12345, CurveManager::CurveValue(1, 500)); // Maximum x
	CurveManager::SetCurveOutputMinMaxValues(1, error, 8500, 12000);
	EXPECT_FALSE(error);
	EXPECT_DOUBLE_EQ(8500, CurveManager::CurveValue(1, -10)); // Value too small
	EXPECT_DOUBLE_EQ(12000, CurveManager::CurveValue(1, 10)); // Value too large

	EXPECT_DOUBLE_EQ(8500, CurveManager::CurveValue(2, -10)); // Value too small
	EXPECT_DOUBLE_EQ(12000, CurveManager::CurveValue(2, 10)); // Value too large
	EXPECT_DOUBLE_EQ(11885.1881, CurveManager::CurveValue(2, 9.9)); // In-range value

	EXPECT_FALSE(has_err_output());
}

TEST_F(EnergyPlusFixture, Curves_ExponentialSkewNormal) {

	std::string const idf_objects = delimited_string({
		"Version,8.5;",
		"Curve:ExponentialSkewNormal,",
		"TestCurve1,              !- Name",
		"1,                       !- Coefficient C1",
		"2,                       !- Coefficient C2",
		"3,                       !- Coefficient C3",
		"4,                       !- Coefficient C4",
		"0,                       !- Minimum Value of x",
		"2,                       !- Maximum Value of x",
		",                        !- Minimum Curve Output",
		",                        !- Maximum Curve Output",
		"Dimensionless,           !- Input Unit Type for X",
		"Dimensionless;           !- Output Unit Type",
		"Curve:ExponentialSkewNormal,",
		"TestCurve2,              !- Name",
		"1,                       !- Coefficient C1",
		"2,                       !- Coefficient C2",
		"3,                       !- Coefficient C3",
		"4,                       !- Coefficient C4",
		"0,                       !- Minimum Value of x",
		"2,                       !- Maximum Value of x",
		"2,                       !- Minimum Curve Output",
		"3.5,                     !- Maximum Curve Output",
		"Dimensionless,           !- Input Unit Type for X",
		"Dimensionless;           !- Output Unit Type" });

	ASSERT_FALSE(process_idf(idf_objects));

	EXPECT_EQ(0, CurveManager::NumCurves);
	bool errorsFound = false;
	CurveManager::GetCurveInputData(errorsFound);
	EXPECT_FALSE(errorsFound);
	CurveManager::GetCurvesInputFlag = false;
	ASSERT_EQ(2, CurveManager::NumCurves);
	EXPECT_EQ("EXPONENTIALSKEWNORMAL", CurveManager::GetCurveType(1));
	EXPECT_EQ("TESTCURVE1", CurveManager::GetCurveName(1));
	EXPECT_EQ(1, CurveManager::GetCurveIndex("TESTCURVE1"));
	bool error = false;
	int index = CurveManager::GetCurveCheck("TESTCURVE1", error, "TEST");
	EXPECT_FALSE(error);
	EXPECT_EQ(1, index);
	Real64 min, max;
	CurveManager::GetCurveMinMaxValues(1, min, max);
	EXPECT_EQ(0, min);
	EXPECT_EQ(2, max);
	EXPECT_EQ(CurveManager::CurveType_ExponentialSkewNormal, CurveManager::GetCurveObjectTypeNum(1));
	EXPECT_EQ("EXPONENTIALSKEWNORMAL", CurveManager::GetCurveType(2));
	EXPECT_EQ("TESTCURVE2", CurveManager::GetCurveName(2));
	EXPECT_EQ(2, CurveManager::GetCurveIndex("TESTCURVE2"));
	error = false;
	index = CurveManager::GetCurveCheck("TESTCURVE2", error, "TEST");
	EXPECT_FALSE(error);
	EXPECT_EQ(2, index);
	CurveManager::GetCurveMinMaxValues(2, min, max);
	EXPECT_EQ(0, min);
	EXPECT_EQ(2, max);
	EXPECT_EQ(CurveManager::CurveType_ExponentialSkewNormal, CurveManager::GetCurveObjectTypeNum(2));

	EXPECT_DOUBLE_EQ(1.0, CurveManager::CurveValue(1, 0)); // In-range value
	EXPECT_DOUBLE_EQ(3.67264371702005, CurveManager::CurveValue(1, 1)); // In-range value
	EXPECT_DOUBLE_EQ(3.24109670456697, CurveManager::CurveValue(1, 2)); // In-range value
	EXPECT_DOUBLE_EQ(1.0, CurveManager::CurveValue(1, -20.0)); // Minimum x
	EXPECT_DOUBLE_EQ(3.24109670456697, CurveManager::CurveValue(1, 500)); // Maximum x
	CurveManager::SetCurveOutputMinMaxValues(1, error, 2, 3.5);
	EXPECT_FALSE(error);
	EXPECT_DOUBLE_EQ(2, CurveManager::CurveValue(1, 0)); // Value too small
	EXPECT_DOUBLE_EQ(3.5, CurveManager::CurveValue(1, 1)); // Value too large

	EXPECT_DOUBLE_EQ(2, CurveManager::CurveValue(2, 0)); // Value too small
	EXPECT_DOUBLE_EQ(3.5, CurveManager::CurveValue(2, 1)); // Value too large
	EXPECT_DOUBLE_EQ(3.24109670456697, CurveManager::CurveValue(2, 2)); // In-range value

	EXPECT_FALSE(has_err_output());
}

TEST_F(EnergyPlusFixture, Curves_BiQuadratic) {

	std::string const idf_objects = delimited_string({
		"Version,8.5;",
		"Curve:Biquadratic,",
		"TestCurve1,              !- Name",
		"1,                       !- Coefficient1 Constant",
		"2,                       !- Coefficient2 x",
		"3,                       !- Coefficient3 x**2",
		"4,                       !- Coefficient4 y",
		"5,                       !- Coefficient5 y**2",
		"6,                       !- Coefficient6 x*y",
		"0,                       !- Minimum Value of x",
		"2,                       !- Maximum Value of x",
		"-2,                      !- Minimum Value of y",
		"0,                       !- Maximum Value of y",
		",                        !- Minimum Curve Output",
		",                        !- Maximum Curve Output",
		"Dimensionless,           !- Input Unit Type for X",
		"Dimensionless,           !- Input Unit Type for Y",
		"Dimensionless;           !- Output Unit Type",
		"Curve:Biquadratic,",
		"TestCurve2,              !- Name",
		"1,                       !- Coefficient1 Constant",
		"2,                       !- Coefficient2 x",
		"3,                       !- Coefficient3 x**2",
		"4,                       !- Coefficient4 y",
		"5,                       !- Coefficient5 y**2",
		"6,                       !- Coefficient6 x*y",
		"0,                       !- Minimum Value of x",
		"2,                       !- Maximum Value of x",
		"-2,                      !- Minimum Value of y",
		"0,                       !- Maximum Value of y",
		"1.5,                     !- Minimum Curve Output",
		"4.5,                     !- Maximum Curve Output",
		"Dimensionless,           !- Input Unit Type for X",
		"Dimensionless,           !- Input Unit Type for Y",
		"Dimensionless;           !- Output Unit Type" });

	ASSERT_FALSE(process_idf(idf_objects));

	EXPECT_EQ(0, CurveManager::NumCurves);
	bool errorsFound = false;
	CurveManager::GetCurveInputData(errorsFound);
	EXPECT_FALSE(errorsFound);
	CurveManager::GetCurvesInputFlag = false;
	ASSERT_EQ(2, CurveManager::NumCurves);
	EXPECT_EQ("BIQUADRATIC", CurveManager::GetCurveType(1));
	EXPECT_EQ("TESTCURVE1", CurveManager::GetCurveName(1));
	EXPECT_EQ(1, CurveManager::GetCurveIndex("TESTCURVE1"));
	bool error = false;
	int index = CurveManager::GetCurveCheck("TESTCURVE1", error, "TEST");
	EXPECT_FALSE(error);
	EXPECT_EQ(1, index);
	Real64 min1, max1, min2, max2;
	CurveManager::GetCurveMinMaxValues(1, min1, max1, min2, max2);
	EXPECT_EQ(0, min1);
	EXPECT_EQ(2, max1);
	EXPECT_EQ(-2, min2);
	EXPECT_EQ(0, max2);
	EXPECT_EQ(CurveManager::CurveType_BiQuadratic, CurveManager::GetCurveObjectTypeNum(1));
	EXPECT_EQ("BIQUADRATIC", CurveManager::GetCurveType(2));
	EXPECT_EQ("TESTCURVE2", CurveManager::GetCurveName(2));
	EXPECT_EQ(2, CurveManager::GetCurveIndex("TESTCURVE2"));
	error = false;
	index = CurveManager::GetCurveCheck("TESTCURVE2", error, "TEST");
	EXPECT_FALSE(error);
	EXPECT_EQ(2, index);
	CurveManager::GetCurveMinMaxValues(2, min1, max1, min2, max2);
	EXPECT_EQ(0, min1);
	EXPECT_EQ(2, max1);
	EXPECT_EQ(-2, min2);
	EXPECT_EQ(0, max2);
	EXPECT_EQ(CurveManager::CurveType_BiQuadratic, CurveManager::GetCurveObjectTypeNum(2));

	EXPECT_DOUBLE_EQ(1.0, CurveManager::CurveValue(1, 0, 0)); // In-range value
	EXPECT_DOUBLE_EQ(5.0, CurveManager::CurveValue(1, 2, -2)); // In-range value
	EXPECT_DOUBLE_EQ(1.0, CurveManager::CurveValue(1, -1, 0)); // Minimum x
	EXPECT_DOUBLE_EQ(5.0, CurveManager::CurveValue(1, 3, -2)); // Maximum x
	EXPECT_DOUBLE_EQ(5.0, CurveManager::CurveValue(1, 2, -3)); // Minimum y
	EXPECT_DOUBLE_EQ(1.0, CurveManager::CurveValue(1, 0, 1)); // Maximum y

	CurveManager::SetCurveOutputMinMaxValues(1, error, 1.5, 4.5);
	EXPECT_FALSE(error);
	EXPECT_DOUBLE_EQ(1.5, CurveManager::CurveValue(1, 0, 0)); // Value too small
	EXPECT_DOUBLE_EQ(4.5, CurveManager::CurveValue(1, 2, -2)); // Value too large

	EXPECT_DOUBLE_EQ(1.5, CurveManager::CurveValue(2, 0, 0)); // Value too small
	EXPECT_DOUBLE_EQ(4.5, CurveManager::CurveValue(2, 2, -2)); // Value too large
	EXPECT_DOUBLE_EQ(2.75, CurveManager::CurveValue(2, 0.5, 0)); // In-range value

	EXPECT_FALSE(has_err_output());
}

TEST_F(EnergyPlusFixture, Curves_BiCubic) {

	std::string const idf_objects = delimited_string({
		"Version,8.5;",
		"Curve:Bicubic,",
		"TestCurve1,              !- Name",
		"1,                       !- Coefficient1 Constant",
		"2,                       !- Coefficient2 x",
		"3,                       !- Coefficient3 x**2",
		"4,                       !- Coefficient4 y",
		"5,                       !- Coefficient5 y**2",
		"6,                       !- Coefficient6 x*y",
		"7,                       !- Coefficient7 x**3",
		"8,                       !- Coefficient8 y**3",
		"9,                       !- Coefficient9 x**2 * y",
		"10,                      !- Coefficient10 x*y**2",
		"0,                       !- Minimum Value of x",
		"4,                       !- Maximum Value of x",
		"4,                       !- Minimum Value of y",
		"6,                       !- Maximum Value of y",
		",                        !- Minimum Curve Output",
		",                        !- Maximum Curve Output",
		"Dimensionless,           !- Input Unit Type for X",
		"Dimensionless,           !- Input Unit Type for Y",
		"Dimensionless;           !- Output Unit Type",
		"Curve:Bicubic,",
		"TestCurve2,              !- Name",
		"1,                       !- Coefficient1 Constant",
		"2,                       !- Coefficient2 x",
		"3,                       !- Coefficient3 x**2",
		"4,                       !- Coefficient4 y",
		"5,                       !- Coefficient5 y**2",
		"6,                       !- Coefficient6 x*y",
		"7,                       !- Coefficient7 x**3",
		"8,                       !- Coefficient8 y**3",
		"9,                       !- Coefficient9 x**2 * y",
		"10,                      !- Coefficient10 x*y**2",
		"0,                       !- Minimum Value of x",
		"4,                       !- Maximum Value of x",
		"4,                       !- Minimum Value of y",
		"6,                       !- Maximum Value of y",
		"610,                     !- Minimum Curve Output",
		"4880,                    !- Maximum Curve Output",
		"Dimensionless,           !- Input Unit Type for X",
		"Dimensionless,           !- Input Unit Type for Y",
		"Dimensionless;           !- Output Unit Type" });

	ASSERT_FALSE(process_idf(idf_objects));

	EXPECT_EQ(0, CurveManager::NumCurves);
	bool errorsFound = false;
	CurveManager::GetCurveInputData(errorsFound);
	EXPECT_FALSE(errorsFound);
	CurveManager::GetCurvesInputFlag = false;
	ASSERT_EQ(2, CurveManager::NumCurves);
	EXPECT_EQ("BICUBIC", CurveManager::GetCurveType(1));
	EXPECT_EQ("TESTCURVE1", CurveManager::GetCurveName(1));
	EXPECT_EQ(1, CurveManager::GetCurveIndex("TESTCURVE1"));
	bool error = false;
	int index = CurveManager::GetCurveCheck("TESTCURVE1", error, "TEST");
	EXPECT_FALSE(error);
	EXPECT_EQ(1, index);
	Real64 min1, max1, min2, max2;
	CurveManager::GetCurveMinMaxValues(1, min1, max1, min2, max2);
	EXPECT_EQ(0, min1);
	EXPECT_EQ(4, max1);
	EXPECT_EQ(4, min2);
	EXPECT_EQ(6, max2);
	EXPECT_EQ(CurveManager::CurveType_BiCubic, CurveManager::GetCurveObjectTypeNum(1));
	EXPECT_EQ("BICUBIC", CurveManager::GetCurveType(2));
	EXPECT_EQ("TESTCURVE2", CurveManager::GetCurveName(2));
	EXPECT_EQ(2, CurveManager::GetCurveIndex("TESTCURVE2"));
	error = false;
	index = CurveManager::GetCurveCheck("TESTCURVE2", error, "TEST");
	EXPECT_FALSE(error);
	EXPECT_EQ(2, index);
	CurveManager::GetCurveMinMaxValues(2, min1, max1, min2, max2);
	EXPECT_EQ(0, min1);
	EXPECT_EQ(4, max1);
	EXPECT_EQ(4, min2);
	EXPECT_EQ(6, max2);
	EXPECT_EQ(CurveManager::CurveType_BiCubic, CurveManager::GetCurveObjectTypeNum(2));

	EXPECT_DOUBLE_EQ(609.0, CurveManager::CurveValue(1, 0, 4)); // In-range value
	EXPECT_DOUBLE_EQ(4885.0, CurveManager::CurveValue(1, 4, 6)); // In-range value
	EXPECT_DOUBLE_EQ(609.0, CurveManager::CurveValue(1, -1, 4)); // Minimum x
	EXPECT_DOUBLE_EQ(4885.0, CurveManager::CurveValue(1, 5, 6)); // Maximum x
	EXPECT_DOUBLE_EQ(609.0, CurveManager::CurveValue(1, 0, 3)); // Minimum y
	EXPECT_DOUBLE_EQ(4885.0, CurveManager::CurveValue(1, 4, 10)); // Maximum y

	CurveManager::SetCurveOutputMinMaxValues(1, error, 610, 4880);
	EXPECT_FALSE(error);
	EXPECT_DOUBLE_EQ(610.0, CurveManager::CurveValue(1, 0, 4)); // Value too small
	EXPECT_DOUBLE_EQ(4880.0, CurveManager::CurveValue(1, 4, 6)); // Value too large

	EXPECT_DOUBLE_EQ(610.0, CurveManager::CurveValue(2, 0, 4)); // Value too small
	EXPECT_DOUBLE_EQ(4880.0, CurveManager::CurveValue(2, 4, 6)); // Value too large
	EXPECT_DOUBLE_EQ(3829.0, CurveManager::CurveValue(2, 3, 6)); // In-range value

	EXPECT_FALSE(has_err_output());
}

TEST_F(EnergyPlusFixture, Curves_QuadraticLinear) {

	std::string const idf_objects = delimited_string({
		"Version,8.5;",
		"Curve:QuadraticLinear,",
		"TestCurve1,              !- Name",
		"1,                       !- Coefficient1 Constant",
		"2,                       !- Coefficient2 x",
		"3,                       !- Coefficient3 x**2",
		"4,                       !- Coefficient4 y",
		"5,                       !- Coefficient5 x*y",
		"6,                       !- Coefficient6 x**2 * y",
		"0,                       !- Minimum Value of x",
		"4,                       !- Maximum Value of x",
		"4,                       !- Minimum Value of y",
		"6,                       !- Maximum Value of y",
		",                        !- Minimum Curve Output",
		",                        !- Maximum Curve Output",
		"Dimensionless,           !- Input Unit Type for X",
		"Dimensionless,           !- Input Unit Type for Y",
		"Dimensionless;           !- Output Unit Type",
		"Curve:QuadraticLinear,",
		"TestCurve2,              !- Name",
		"1,                       !- Coefficient1 Constant",
		"2,                       !- Coefficient2 x",
		"3,                       !- Coefficient3 x**2",
		"4,                       !- Coefficient4 y",
		"5,                       !- Coefficient5 x*y",
		"6,                       !- Coefficient6 x**2 * y",
		"0,                       !- Minimum Value of x",
		"4,                       !- Maximum Value of x",
		"4,                       !- Minimum Value of y",
		"6,                       !- Maximum Value of y",
		"20,                     !- Minimum Curve Output",
		"700,                    !- Maximum Curve Output",
		"Dimensionless,           !- Input Unit Type for X",
		"Dimensionless,           !- Input Unit Type for Y",
		"Dimensionless;           !- Output Unit Type" });

	ASSERT_FALSE(process_idf(idf_objects));

	EXPECT_EQ(0, CurveManager::NumCurves);
	bool errorsFound = false;
	CurveManager::GetCurveInputData(errorsFound);
	EXPECT_FALSE(errorsFound);
	CurveManager::GetCurvesInputFlag = false;
	ASSERT_EQ(2, CurveManager::NumCurves);
	EXPECT_EQ("QUADRATICLINEAR", CurveManager::GetCurveType(1));
	EXPECT_EQ("TESTCURVE1", CurveManager::GetCurveName(1));
	EXPECT_EQ(1, CurveManager::GetCurveIndex("TESTCURVE1"));
	bool error = false;
	int index = CurveManager::GetCurveCheck("TESTCURVE1", error, "TEST");
	EXPECT_FALSE(error);
	EXPECT_EQ(1, index);
	Real64 min1, max1, min2, max2;
	CurveManager::GetCurveMinMaxValues(1, min1, max1, min2, max2);
	EXPECT_EQ(0, min1);
	EXPECT_EQ(4, max1);
	EXPECT_EQ(4, min2);
	EXPECT_EQ(6, max2);
	EXPECT_EQ(CurveManager::CurveType_QuadraticLinear, CurveManager::GetCurveObjectTypeNum(1));
	EXPECT_EQ("QUADRATICLINEAR", CurveManager::GetCurveType(2));
	EXPECT_EQ("TESTCURVE2", CurveManager::GetCurveName(2));
	EXPECT_EQ(2, CurveManager::GetCurveIndex("TESTCURVE2"));
	error = false;
	index = CurveManager::GetCurveCheck("TESTCURVE2", error, "TEST");
	EXPECT_FALSE(error);
	EXPECT_EQ(2, index);
	CurveManager::GetCurveMinMaxValues(2, min1, max1, min2, max2);
	EXPECT_EQ(0, min1);
	EXPECT_EQ(4, max1);
	EXPECT_EQ(4, min2);
	EXPECT_EQ(6, max2);
	EXPECT_EQ(CurveManager::CurveType_QuadraticLinear, CurveManager::GetCurveObjectTypeNum(2));

	EXPECT_DOUBLE_EQ(17.0, CurveManager::CurveValue(1, 0, 4)); // In-range value
	EXPECT_DOUBLE_EQ(777.0, CurveManager::CurveValue(1, 4, 6)); // In-range value
	EXPECT_DOUBLE_EQ(17.0, CurveManager::CurveValue(1, -1, 4)); // Minimum x
	EXPECT_DOUBLE_EQ(777.0, CurveManager::CurveValue(1, 5, 6)); // Maximum x
	EXPECT_DOUBLE_EQ(17.0, CurveManager::CurveValue(1, 0, 3)); // Minimum y
	EXPECT_DOUBLE_EQ(777.0, CurveManager::CurveValue(1, 4, 10)); // Maximum y

	CurveManager::SetCurveOutputMinMaxValues(1, error, 20, 700);
	EXPECT_FALSE(error);
	EXPECT_DOUBLE_EQ(20.0, CurveManager::CurveValue(1, 0, 4)); // Value too small
	EXPECT_DOUBLE_EQ(700.0, CurveManager::CurveValue(1, 4, 6)); // Value too large

	EXPECT_DOUBLE_EQ(20.0, CurveManager::CurveValue(2, 0, 4)); // Value too small
	EXPECT_DOUBLE_EQ(700.0, CurveManager::CurveValue(2, 4, 6)); // Value too large
	EXPECT_DOUBLE_EQ(472.0, CurveManager::CurveValue(2, 3, 6)); // In-range value

	EXPECT_FALSE(has_err_output());
}

TEST_F(EnergyPlusFixture, Curves_CubicLinear) {

	std::string const idf_objects = delimited_string({
		"Version,8.5;",
		"Curve:CubicLinear,",
		"TestCurve1,              !- Name",
		"1,                       !- Coefficient1 Constant",
		"2,                       !- Coefficient2 x",
		"3,                       !- Coefficient3 x**2",
		"4,                       !- Coefficient4 x**3",
		"5,                       !- Coefficient5 y",
		"6,                       !- Coefficient6 x*y",
		"0,                       !- Minimum Value of x",
		"4,                       !- Maximum Value of x",
		"4,                       !- Minimum Value of y",
		"6,                       !- Maximum Value of y",
		",                        !- Minimum Curve Output",
		",                        !- Maximum Curve Output",
		"Dimensionless,           !- Input Unit Type for X",
		"Dimensionless,           !- Input Unit Type for Y",
		"Dimensionless;           !- Output Unit Type",
		"Curve:CubicLinear,",
		"TestCurve2,              !- Name",
		"1,                       !- Coefficient1 Constant",
		"2,                       !- Coefficient2 x",
		"3,                       !- Coefficient3 x**2",
		"4,                       !- Coefficient4 x**3",
		"5,                       !- Coefficient5 y",
		"6,                       !- Coefficient6 x*y",
		"0,                       !- Minimum Value of x",
		"4,                       !- Maximum Value of x",
		"4,                       !- Minimum Value of y",
		"6,                       !- Maximum Value of y",
		"30,                     !- Minimum Curve Output",
		"480,                    !- Maximum Curve Output",
		"Dimensionless,           !- Input Unit Type for X",
		"Dimensionless,           !- Input Unit Type for Y",
		"Dimensionless;           !- Output Unit Type" });

	ASSERT_FALSE(process_idf(idf_objects));

	EXPECT_EQ(0, CurveManager::NumCurves);
	bool errorsFound = false;
	CurveManager::GetCurveInputData(errorsFound);
	EXPECT_FALSE(errorsFound);
	CurveManager::GetCurvesInputFlag = false;
	ASSERT_EQ(2, CurveManager::NumCurves);
	EXPECT_EQ("CUBICLINEAR", CurveManager::GetCurveType(1));
	EXPECT_EQ("TESTCURVE1", CurveManager::GetCurveName(1));
	EXPECT_EQ(1, CurveManager::GetCurveIndex("TESTCURVE1"));
	bool error = false;
	int index = CurveManager::GetCurveCheck("TESTCURVE1", error, "TEST");
	EXPECT_FALSE(error);
	EXPECT_EQ(1, index);
	Real64 min1, max1, min2, max2;
	CurveManager::GetCurveMinMaxValues(1, min1, max1, min2, max2);
	EXPECT_EQ(0, min1);
	EXPECT_EQ(4, max1);
	EXPECT_EQ(4, min2);
	EXPECT_EQ(6, max2);
	EXPECT_EQ(CurveManager::CurveType_CubicLinear, CurveManager::GetCurveObjectTypeNum(1));
	EXPECT_EQ("CUBICLINEAR", CurveManager::GetCurveType(2));
	EXPECT_EQ("TESTCURVE2", CurveManager::GetCurveName(2));
	EXPECT_EQ(2, CurveManager::GetCurveIndex("TESTCURVE2"));
	error = false;
	index = CurveManager::GetCurveCheck("TESTCURVE2", error, "TEST");
	EXPECT_FALSE(error);
	EXPECT_EQ(2, index);
	CurveManager::GetCurveMinMaxValues(2, min1, max1, min2, max2);
	EXPECT_EQ(0, min1);
	EXPECT_EQ(4, max1);
	EXPECT_EQ(4, min2);
	EXPECT_EQ(6, max2);
	EXPECT_EQ(CurveManager::CurveType_CubicLinear, CurveManager::GetCurveObjectTypeNum(2));

	EXPECT_DOUBLE_EQ(21.0, CurveManager::CurveValue(1, 0, 4)); // In-range value
	EXPECT_DOUBLE_EQ(487.0, CurveManager::CurveValue(1, 4, 6)); // In-range value
	EXPECT_DOUBLE_EQ(21.0, CurveManager::CurveValue(1, -1, 4)); // Minimum x
	EXPECT_DOUBLE_EQ(487.0, CurveManager::CurveValue(1, 5, 6)); // Maximum x
	EXPECT_DOUBLE_EQ(21.0, CurveManager::CurveValue(1, 0, 3)); // Minimum y
	EXPECT_DOUBLE_EQ(487.0, CurveManager::CurveValue(1, 4, 10)); // Maximum y

	CurveManager::SetCurveOutputMinMaxValues(1, error, 30, 480);
	EXPECT_FALSE(error);
	EXPECT_DOUBLE_EQ(30.0, CurveManager::CurveValue(1, 0, 4)); // Value too small
	EXPECT_DOUBLE_EQ(480.0, CurveManager::CurveValue(1, 4, 6)); // Value too large

	EXPECT_DOUBLE_EQ(30.0, CurveManager::CurveValue(2, 0, 4)); // Value too small
	EXPECT_DOUBLE_EQ(480.0, CurveManager::CurveValue(2, 4, 6)); // Value too large
	EXPECT_DOUBLE_EQ(280.0, CurveManager::CurveValue(2, 3, 6)); // In-range value

	EXPECT_FALSE(has_err_output());
}

TEST_F(EnergyPlusFixture, Curves_FanPressureRise) {

	std::string const idf_objects = delimited_string({
		"Version,8.5;",
		"Curve:FanPressureRise,",
		"TestCurve1,              !- Name",
		"1,                       !- Coefficient1 C1",
		"2,                       !- Coefficient2 C2",
		"3,                       !- Coefficient3 C3",
		"4,                       !- Coefficient4 C4",
		"0,                       !- Minimum Value of Qfan",
		"400,                     !- Maximum Value of Qfan",
		"4000,                    !- Minimum Value of Psm",
		"6000,                    !- Maximum Value of Psm",
		",                        !- Minimum Curve Output",
		";                        !- Maximum Curve Output",
		"Curve:FanPressureRise,",
		"TestCurve2,              !- Name",
		"1,                       !- Coefficient1 C1",
		"2,                       !- Coefficient2 C2",
		"3,                       !- Coefficient3 C3",
		"4,                       !- Coefficient4 C4",
		"0,                       !- Minimum Value of Qfan",
		"400,                     !- Maximum Value of Qfan",
		"4000,                    !- Minimum Value of Psm",
		"6000,                    !- Maximum Value of Psm",
		"20000,                        !- Minimum Curve Output",
		"277000;                        !- Maximum Curve Output" });

	ASSERT_FALSE(process_idf(idf_objects));

	EXPECT_EQ(0, CurveManager::NumCurves);
	bool errorsFound = false;
	CurveManager::GetCurveInputData(errorsFound);
	EXPECT_FALSE(errorsFound);
	CurveManager::GetCurvesInputFlag = false;
	ASSERT_EQ(2, CurveManager::NumCurves);
	EXPECT_EQ("FANPRESSURERISE", CurveManager::GetCurveType(1));
	EXPECT_EQ("TESTCURVE1", CurveManager::GetCurveName(1));
	EXPECT_EQ(1, CurveManager::GetCurveIndex("TESTCURVE1"));
	bool error = false;
	int index = CurveManager::GetCurveCheck("TESTCURVE1", error, "TEST");
	EXPECT_FALSE(error);
	EXPECT_EQ(1, index);
	Real64 min1, max1, min2, max2;
	CurveManager::GetCurveMinMaxValues(1, min1, max1, min2, max2);
	EXPECT_EQ(0, min1);
	EXPECT_EQ(400, max1);
	EXPECT_EQ(4000, min2);
	EXPECT_EQ(6000, max2);
	EXPECT_EQ(CurveManager::CurveType_FanPressureRise, CurveManager::GetCurveObjectTypeNum(1));
	EXPECT_EQ("FANPRESSURERISE", CurveManager::GetCurveType(2));
	EXPECT_EQ("TESTCURVE2", CurveManager::GetCurveName(2));
	EXPECT_EQ(2, CurveManager::GetCurveIndex("TESTCURVE2"));
	error = false;
	index = CurveManager::GetCurveCheck("TESTCURVE2", error, "TEST");
	EXPECT_FALSE(error);
	EXPECT_EQ(2, index);
	CurveManager::GetCurveMinMaxValues(2, min1, max1, min2, max2);
	EXPECT_EQ(0, min1);
	EXPECT_EQ(400, max1);
	EXPECT_EQ(4000, min2);
	EXPECT_EQ(6000, max2);
	EXPECT_EQ(CurveManager::CurveType_FanPressureRise, CurveManager::GetCurveObjectTypeNum(2));

	EXPECT_DOUBLE_EQ(16000.0, CurveManager::CurveValue(1, 0, 4000)); // In-range value
	EXPECT_DOUBLE_EQ(277751.600308978, CurveManager::CurveValue(1, 400, 6000)); // In-range value
	EXPECT_DOUBLE_EQ(16000.0, CurveManager::CurveValue(1, -1, 4000)); // Minimum x
	EXPECT_DOUBLE_EQ(277751.600308978, CurveManager::CurveValue(1, 500, 6000)); // Maximum x
	EXPECT_DOUBLE_EQ(16000.0, CurveManager::CurveValue(1, 0, 3000)); // Minimum y
	EXPECT_DOUBLE_EQ(277751.600308978, CurveManager::CurveValue(1, 400, 7000)); // Maximum y

	CurveManager::SetCurveOutputMinMaxValues(1, error, 20000, 277000);
	EXPECT_FALSE(error);
	EXPECT_DOUBLE_EQ(20000.0, CurveManager::CurveValue(1, 0, 4000)); // Value too small
	EXPECT_DOUBLE_EQ(277000, CurveManager::CurveValue(1, 400, 6000)); // Value too large

	EXPECT_DOUBLE_EQ(20000, CurveManager::CurveValue(2, 0, 4000)); // Value too small
	EXPECT_DOUBLE_EQ(277000, CurveManager::CurveValue(2, 400, 6000)); // Value too large
	EXPECT_DOUBLE_EQ(28086.83298050514, CurveManager::CurveValue(2, 50, 4000)); // In-range value

	EXPECT_FALSE(has_err_output());
}

TEST_F(EnergyPlusFixture, Curves_TriQuadratic) {

	std::string const idf_objects = delimited_string({
		"Version,8.5;",
		"Curve:Triquadratic,",
		"TestCurve1,              !- Name",
		"1,                       !- Coefficient1 Constant",
		"2,                       !- Coefficient2 x**2",
		"3,                       !- Coefficient3 x",
		"4,                       !- Coefficient4 y**2",
		"5,                       !- Coefficient5 y",
		"6,                       !- Coefficient6 z**2",
		"7,                       !- Coefficient7 z",
		"8,                       !- Coefficient8 x**2 * y**2",
		"9,                       !- Coefficient9 x*y",
		"10,                      !- Coefficient10 x*y**2",
		"11,                      !- Coefficient11 x**2 * y",
		"12,                      !- Coefficient12 x**2 * z**2",
		"13,                      !- Coefficient13 x*z",
		"14,                      !- Coefficient14 x*z**2",
		"15,                      !- Coefficient15 x**2 * z",
		"16,                      !- Coefficient16 y**2 * z**2",
		"17,                      !- Coefficient17 y*z",
		"18,                      !- Coefficient18 y*z**2",
		"19,                      !- Coefficient19 y**2 * z",
		"20,                      !- Coefficient20 x**2 * y**2 * z**2",
		"21,                      !- Coefficient21 x**2 * y**2 * z",
		"22,                      !- Coefficient22 x**2 * y*z**2",
		"23,                      !- Coefficient23 x*y**2 * z**2",
		"24,                      !- Coefficient24 x**2 * y*z",
		"25,                      !- Coefficient25 x*y**2 * z",
		"26,                      !- Coefficient26 x*y*z**2",
		"27,                      !- Coefficient27 x*y*z",
		"0,                       !- Minimum Value of x",
		"2,                       !- Maximum Value of x",
		"2,                       !- Minimum Value of y",
		"4,                       !- Maximum Value of y",
		"3,                       !- Minimum Value of z",
		"5,                       !- Maximum Value of z",
		",                        !- Minimum Curve Output",
		",                        !- Maximum Curve Output",
		"Dimensionless,           !- Input Unit Type for X",
		"Dimensionless,           !- Input Unit Type for Y",
		"Dimensionless,           !- Input Unit Type for Z",
		"Dimensionless;           !- Output Unit Type",
		"Curve:Triquadratic,",
		"TestCurve2,              !- Name",
		"1,                       !- Coefficient1 Constant",
		"2,                       !- Coefficient2 x**2",
		"3,                       !- Coefficient3 x",
		"4,                       !- Coefficient4 y**2",
		"5,                       !- Coefficient5 y",
		"6,                       !- Coefficient6 z**2",
		"7,                       !- Coefficient7 z",
		"8,                       !- Coefficient8 x**2 * y**2",
		"9,                       !- Coefficient9 x*y",
		"10,                      !- Coefficient10 x*y**2",
		"11,                      !- Coefficient11 x**2 * y",
		"12,                      !- Coefficient12 x**2 * z**2",
		"13,                      !- Coefficient13 x*z",
		"14,                      !- Coefficient14 x*z**2",
		"15,                      !- Coefficient15 x**2 * z",
		"16,                      !- Coefficient16 y**2 * z**2",
		"17,                      !- Coefficient17 y*z",
		"18,                      !- Coefficient18 y*z**2",
		"19,                      !- Coefficient19 y**2 * z",
		"20,                      !- Coefficient20 x**2 * y**2 * z**2",
		"21,                      !- Coefficient21 x**2 * y**2 * z",
		"22,                      !- Coefficient22 x**2 * y*z**2",
		"23,                      !- Coefficient23 x*y**2 * z**2",
		"24,                      !- Coefficient24 x**2 * y*z",
		"25,                      !- Coefficient25 x*y**2 * z",
		"26,                      !- Coefficient26 x*y*z**2",
		"27,                      !- Coefficient27 x*y*z",
		"0,                       !- Minimum Value of x",
		"2,                       !- Maximum Value of x",
		"2,                       !- Minimum Value of y",
		"4,                       !- Maximum Value of y",
		"3,                       !- Minimum Value of z",
		"5,                       !- Maximum Value of z",
		"3000,                    !- Minimum Curve Output",
		"90000,                   !- Maximum Curve Output",
		"Dimensionless,           !- Input Unit Type for X",
		"Dimensionless,           !- Input Unit Type for Y",
		"Dimensionless,           !- Input Unit Type for Z",
		"Dimensionless;           !- Output Unit Type" });

	ASSERT_FALSE(process_idf(idf_objects));

	EXPECT_EQ(0, CurveManager::NumCurves);
	bool errorsFound = false;
	CurveManager::GetCurveInputData(errorsFound);
	EXPECT_FALSE(errorsFound);
	CurveManager::GetCurvesInputFlag = false;
	ASSERT_EQ(2, CurveManager::NumCurves);
	EXPECT_EQ("TRIQUADRATIC", CurveManager::GetCurveType(1));
	EXPECT_EQ("TESTCURVE1", CurveManager::GetCurveName(1));
	EXPECT_EQ(1, CurveManager::GetCurveIndex("TESTCURVE1"));
	bool error = false;
	int index = CurveManager::GetCurveCheck("TESTCURVE1", error, "TEST");
	EXPECT_FALSE(error);
	EXPECT_EQ(1, index);
	Real64 min1, max1, min2, max2, min3, max3;
	CurveManager::GetCurveMinMaxValues(1, min1, max1, min2, max2, min3, max3);
	EXPECT_EQ(0, min1);
	EXPECT_EQ(2, max1);
	EXPECT_EQ(2, min2);
	EXPECT_EQ(4, max2);
	EXPECT_EQ(3, min3);
	EXPECT_EQ(5, max3);
	EXPECT_EQ(CurveManager::CurveType_TriQuadratic, CurveManager::GetCurveObjectTypeNum(1));
	EXPECT_EQ("TRIQUADRATIC", CurveManager::GetCurveType(2));
	EXPECT_EQ("TESTCURVE2", CurveManager::GetCurveName(2));
	EXPECT_EQ(2, CurveManager::GetCurveIndex("TESTCURVE2"));
	error = false;
	index = CurveManager::GetCurveCheck("TESTCURVE2", error, "TEST");
	EXPECT_FALSE(error);
	EXPECT_EQ(2, index);
	CurveManager::GetCurveMinMaxValues(2, min1, max1, min2, max2, min3, max3);
	EXPECT_EQ(0, min1);
	EXPECT_EQ(2, max1);
	EXPECT_EQ(2, min2);
	EXPECT_EQ(4, max2);
	EXPECT_EQ(3, min3);
	EXPECT_EQ(5, max3);
	EXPECT_EQ(CurveManager::CurveType_TriQuadratic, CurveManager::GetCurveObjectTypeNum(2));

	EXPECT_DOUBLE_EQ(4228.0, CurveManager::CurveValue(1, 0, 4, 3)); // In-range value
	EXPECT_DOUBLE_EQ(1332.0, CurveManager::CurveValue(1, 0, 2, 3)); // In-range value
	EXPECT_DOUBLE_EQ(91874.0, CurveManager::CurveValue(1, 2, 4, 5)); // In-range value
	EXPECT_DOUBLE_EQ(4228.0, CurveManager::CurveValue(1, -1, 4, 3)); // Minimum x
	EXPECT_DOUBLE_EQ(91874.0, CurveManager::CurveValue(1, 3, 4, 5)); // Maximum x
	EXPECT_DOUBLE_EQ(1332.0, CurveManager::CurveValue(1, 0, 1, 3)); // Minimum y
	EXPECT_DOUBLE_EQ(91874.0, CurveManager::CurveValue(1, 2, 5, 5)); // Maximum y
	EXPECT_DOUBLE_EQ(1332.0, CurveManager::CurveValue(1, 0, 2, 2)); // Minimum z
	EXPECT_DOUBLE_EQ(91874.0, CurveManager::CurveValue(1, 2, 4, 6)); // Maximum z

	CurveManager::SetCurveOutputMinMaxValues(1, error, 3000, 90000);
	EXPECT_FALSE(error);
	EXPECT_DOUBLE_EQ(3000.0, CurveManager::CurveValue(1, 0, 2, 3)); // Value too small
	EXPECT_DOUBLE_EQ(90000.0, CurveManager::CurveValue(1, 2, 4, 5)); // Value too large

	EXPECT_DOUBLE_EQ(3000.0, CurveManager::CurveValue(2, 0, 2, 3)); // Value too small
	EXPECT_DOUBLE_EQ(90000.0, CurveManager::CurveValue(2, 2, 4, 6)); // Value too large
	EXPECT_DOUBLE_EQ(4228.0, CurveManager::CurveValue(2, 0, 4, 3)); // In-range value

	EXPECT_FALSE(has_err_output());
}

TEST_F(EnergyPlusFixture, Curves_ChillerPartLoadWithLift) {

	std::string const idf_objects = delimited_string({
		"Version,8.5;",
		"Curve:ChillerPartLoadWithLift,",
		"TestCurve1,              !- Name",
		"1,                       !- Coefficient1 C1",
		"2,                       !- Coefficient2 C2",
		"3,                       !- Coefficient3 C3",
		"4,                       !- Coefficient4 C4",
		"5,                       !- Coefficient5 C5",
		"6,                       !- Coefficient6 C6",
		"7,                       !- Coefficient7 C7",
		"8,                       !- Coefficient8 C8",
		"9,                       !- Coefficient9 C9",
		"10,                      !- Coefficient10 C10",
		"11,                      !- Coefficient11 C11",
		"12,                      !- Coefficient12 C12",
		"0,                       !- Minimum Value of x",
		"2,                       !- Maximum Value of x",
		"2,                       !- Minimum Value of y",
		"4,                       !- Maximum Value of y",
		"3,                       !- Minimum Value of z",
		"5,                       !- Maximum Value of z",
		",                        !- Minimum Curve Output",
		",                        !- Maximum Curve Output",
		"Dimensionless,           !- Input Unit Type for X",
		"Dimensionless,           !- Input Unit Type for Y",
		"Dimensionless,           !- Input Unit Type for Z",
		"Dimensionless;           !- Output Unit Type",
		"Curve:ChillerPartLoadWithLift,",
		"TestCurve2,              !- Name",
		"1,                       !- Coefficient1 C1",
		"2,                       !- Coefficient2 C2",
		"3,                       !- Coefficient3 C3",
		"4,                       !- Coefficient4 C4",
		"5,                       !- Coefficient5 C5",
		"6,                       !- Coefficient6 C6",
		"7,                       !- Coefficient7 C7",
		"8,                       !- Coefficient8 C8",
		"9,                       !- Coefficient9 C9",
		"10,                      !- Coefficient10 C10",
		"11,                      !- Coefficient11 C11",
		"12,                      !- Coefficient12 C12",
		"0,                       !- Minimum Value of x",
		"2,                       !- Maximum Value of x",
		"2,                       !- Minimum Value of y",
		"4,                       !- Maximum Value of y",
		"3,                       !- Minimum Value of z",
		"5,                       !- Maximum Value of z",
		"400,                    !- Minimum Curve Output",
		"4000,                   !- Maximum Curve Output",
		"Dimensionless,           !- Input Unit Type for X",
		"Dimensionless,           !- Input Unit Type for Y",
		"Dimensionless,           !- Input Unit Type for Z",
		"Dimensionless;           !- Output Unit Type" });

	ASSERT_FALSE(process_idf(idf_objects));

	EXPECT_EQ(0, CurveManager::NumCurves);
	bool errorsFound = false;
	CurveManager::GetCurveInputData(errorsFound);
	EXPECT_FALSE(errorsFound);
	CurveManager::GetCurvesInputFlag = false;
	ASSERT_EQ(2, CurveManager::NumCurves);
	EXPECT_EQ("CHILLERPARTLOADWITHLIFT", CurveManager::GetCurveType(1));
	EXPECT_EQ("TESTCURVE1", CurveManager::GetCurveName(1));
	EXPECT_EQ(1, CurveManager::GetCurveIndex("TESTCURVE1"));
	bool error = false;
	int index = CurveManager::GetCurveCheck("TESTCURVE1", error, "TEST");
	EXPECT_FALSE(error);
	EXPECT_EQ(1, index);
	Real64 min1, max1, min2, max2, min3, max3;
	CurveManager::GetCurveMinMaxValues(1, min1, max1, min2, max2, min3, max3);
	EXPECT_EQ(0, min1);
	EXPECT_EQ(2, max1);
	EXPECT_EQ(2, min2);
	EXPECT_EQ(4, max2);
	EXPECT_EQ(3, min3);
	EXPECT_EQ(5, max3);
	EXPECT_EQ(CurveManager::CurveType_ChillerPartLoadWithLift, CurveManager::GetCurveObjectTypeNum(1));
	EXPECT_EQ("CHILLERPARTLOADWITHLIFT", CurveManager::GetCurveType(2));
	EXPECT_EQ("TESTCURVE2", CurveManager::GetCurveName(2));
	EXPECT_EQ(2, CurveManager::GetCurveIndex("TESTCURVE2"));
	error = false;
	index = CurveManager::GetCurveCheck("TESTCURVE2", error, "TEST");
	EXPECT_FALSE(error);
	EXPECT_EQ(2, index);
	CurveManager::GetCurveMinMaxValues(2, min1, max1, min2, max2, min3, max3);
	EXPECT_EQ(0, min1);
	EXPECT_EQ(2, max1);
	EXPECT_EQ(2, min2);
	EXPECT_EQ(4, max2);
	EXPECT_EQ(3, min3);
	EXPECT_EQ(5, max3);
	EXPECT_EQ(CurveManager::CurveType_ChillerPartLoadWithLift, CurveManager::GetCurveObjectTypeNum(2));

	EXPECT_DOUBLE_EQ(2913.0, CurveManager::CurveValue(1, 0, 4, 3)); // In-range value
	EXPECT_DOUBLE_EQ(381.0, CurveManager::CurveValue(1, 0, 2, 3)); // In-range value
	EXPECT_DOUBLE_EQ(5737.0, CurveManager::CurveValue(1, 2, 4, 5)); // In-range value
	EXPECT_DOUBLE_EQ(2913.0, CurveManager::CurveValue(1, -1, 4, 3)); // Minimum x
	EXPECT_DOUBLE_EQ(5737.0, CurveManager::CurveValue(1, 3, 4, 5)); // Maximum x
	EXPECT_DOUBLE_EQ(381.0, CurveManager::CurveValue(1, 0, 1, 3)); // Minimum y
	EXPECT_DOUBLE_EQ(5737.0, CurveManager::CurveValue(1, 2, 5, 5)); // Maximum y
	EXPECT_DOUBLE_EQ(381.0, CurveManager::CurveValue(1, 0, 2, 2)); // Minimum z
	EXPECT_DOUBLE_EQ(5737.0, CurveManager::CurveValue(1, 2, 4, 6)); // Maximum z

	CurveManager::SetCurveOutputMinMaxValues(1, error, 400, 4000);
	EXPECT_FALSE(error);
	EXPECT_DOUBLE_EQ(400.0, CurveManager::CurveValue(1, 0, 2, 3)); // Value too small
	EXPECT_DOUBLE_EQ(4000.0, CurveManager::CurveValue(1, 2, 4, 5)); // Value too large

	EXPECT_DOUBLE_EQ(400.0, CurveManager::CurveValue(2, 0, 2, 3)); // Value too small
	EXPECT_DOUBLE_EQ(4000.0, CurveManager::CurveValue(2, 2, 4, 5)); // Value too large
	EXPECT_DOUBLE_EQ(2913.0, CurveManager::CurveValue(2, 0, 4, 3)); // In-range value

	EXPECT_FALSE(has_err_output());
}

TEST_F(EnergyPlusFixture, Curves_QuadLinear) {

	std::string const idf_objects = delimited_string({
		"Version,8.5;",
		"Curve:QuadLinear,",
		"TestCurve1,              !- Name",
		"1,                       !- Coefficient1 Constant",
		"2,                       !- Coefficient2 w",
		"3,                       !- Coefficient3 x",
		"4,                       !- Coefficient4 y",
		"5,                       !- Coefficient5 z",
		"-2,                      !- Minimum Value of w",
		"0,                       !- Maximum Value of w",
		"0,                       !- Minimum Value of x",
		"2,                       !- Maximum Value of x",
		"2,                       !- Minimum Value of y",
		"4,                       !- Maximum Value of y",
		"3,                       !- Minimum Value of z",
		"5,                       !- Maximum Value of z",
		",                        !- Minimum Curve Output",
		",                        !- Maximum Curve Output",
		"Dimensionless,           !- Input Unit Type for w",
		"Dimensionless,           !- Input Unit Type for x",
		"Dimensionless,           !- Input Unit Type for y",
		"Dimensionless;           !- Input Unit Type for z",
		"Curve:QuadLinear,",
		"TestCurve2,              !- Name",
		"1,                       !- Coefficient1 Constant",
		"2,                       !- Coefficient2 w",
		"3,                       !- Coefficient3 x",
		"4,                       !- Coefficient4 y",
		"5,                       !- Coefficient5 z",
		"-2,                      !- Minimum Value of w",
		"0,                       !- Maximum Value of w",
		"0,                       !- Minimum Value of x",
		"2,                       !- Maximum Value of x",
		"2,                       !- Minimum Value of y",
		"4,                       !- Maximum Value of y",
		"3,                       !- Minimum Value of z",
		"5,                       !- Maximum Value of z",
		"25,                      !- Minimum Curve Output",
		"40,                      !- Maximum Curve Output",
		"Dimensionless,           !- Input Unit Type for w",
		"Dimensionless,           !- Input Unit Type for x",
		"Dimensionless,           !- Input Unit Type for y",
		"Dimensionless;           !- Input Unit Type for z" });

	ASSERT_FALSE(process_idf(idf_objects));

	EXPECT_EQ(0, CurveManager::NumCurves);
	bool errorsFound = false;
	CurveManager::GetCurveInputData(errorsFound);
	EXPECT_FALSE(errorsFound);
	CurveManager::GetCurvesInputFlag = false;
	ASSERT_EQ(2, CurveManager::NumCurves);
	EXPECT_EQ("QUADLINEAR", CurveManager::GetCurveType(1));
	EXPECT_EQ("TESTCURVE1", CurveManager::GetCurveName(1));
	EXPECT_EQ(1, CurveManager::GetCurveIndex("TESTCURVE1"));
	bool error = false;
	int index = CurveManager::GetCurveCheck("TESTCURVE1", error, "TEST");
	EXPECT_FALSE(error);
	EXPECT_EQ(1, index);
	Real64 min1, max1, min2, max2, min3, max3; // , min4, max4;
	CurveManager::GetCurveMinMaxValues(1, min1, max1, min2, max2, min3, max3); //, min4, max4);
	EXPECT_EQ(-2, min1);
	EXPECT_EQ(0, max1);
	EXPECT_EQ(0, min2);
	EXPECT_EQ(2, max2);
	EXPECT_EQ(2, min3);
	EXPECT_EQ(4, max3);
	//EXPECT_EQ(3, min4);
	//EXPECT_EQ(5, max4);
	EXPECT_EQ(CurveManager::CurveType_QuadLinear, CurveManager::GetCurveObjectTypeNum(1));
	EXPECT_EQ("QUADLINEAR", CurveManager::GetCurveType(2));
	EXPECT_EQ("TESTCURVE2", CurveManager::GetCurveName(2));
	EXPECT_EQ(2, CurveManager::GetCurveIndex("TESTCURVE2"));
	error = false;
	index = CurveManager::GetCurveCheck("TESTCURVE2", error, "TEST");
	EXPECT_FALSE(error);
	EXPECT_EQ(2, index);
	CurveManager::GetCurveMinMaxValues(2, min1, max1, min2, max2, min3, max3); //, min4, max4);
	EXPECT_EQ(-2, min1);
	EXPECT_EQ(0, max1);
	EXPECT_EQ(0, min2);
	EXPECT_EQ(2, max2);
	EXPECT_EQ(2, min3);
	EXPECT_EQ(4, max3);
	//EXPECT_EQ(3, min4);
	//EXPECT_EQ(5, max4);
	EXPECT_EQ(CurveManager::CurveType_QuadLinear, CurveManager::GetCurveObjectTypeNum(2));

	EXPECT_DOUBLE_EQ(20.0, CurveManager::CurveValue(1, -2, 0, 2, 3)); // In-range value
	EXPECT_DOUBLE_EQ(48.0, CurveManager::CurveValue(1, 0, 2, 4, 5)); // In-range value
	EXPECT_DOUBLE_EQ(20.0, CurveManager::CurveValue(1, -3, 0, 2, 3)); // Minimum w
	EXPECT_DOUBLE_EQ(48.0, CurveManager::CurveValue(1, 1, 2, 4, 5)); // Maximum w
	EXPECT_DOUBLE_EQ(20.0, CurveManager::CurveValue(1, -2, -1, 2, 3)); // Minimum x
	EXPECT_DOUBLE_EQ(48.0, CurveManager::CurveValue(1, 0, 7, 4, 5)); // Maximum x
	EXPECT_DOUBLE_EQ(20.0, CurveManager::CurveValue(1, -2, 0, 0, 3)); // Minimum y
	EXPECT_DOUBLE_EQ(48.0, CurveManager::CurveValue(1, 0, 2, 5, 5)); // Maximum y
	EXPECT_DOUBLE_EQ(20.0, CurveManager::CurveValue(1, -2, 0, 2, 0)); // Minimum z
	EXPECT_DOUBLE_EQ(48.0, CurveManager::CurveValue(1, 0, 2, 4, 7)); // Maximum z

	CurveManager::SetCurveOutputMinMaxValues(1, error, 25, 40);
	EXPECT_FALSE(error);
	EXPECT_DOUBLE_EQ(25.0, CurveManager::CurveValue(1, -2, 0, 2, 3)); // Value too small
	EXPECT_DOUBLE_EQ(40.0, CurveManager::CurveValue(1, 0, 2, 4, 5)); // Value too large

	EXPECT_DOUBLE_EQ(25.0, CurveManager::CurveValue(2, -2, 0, 2, 3)); // Value too small
	EXPECT_DOUBLE_EQ(40.0, CurveManager::CurveValue(2, 0, 2, 4, 5)); // Value too large
	EXPECT_DOUBLE_EQ(27.0, CurveManager::CurveValue(2, 0, 1, 2, 3)); // In-range value

	EXPECT_FALSE(has_err_output());
}

<<<<<<< HEAD
TEST_F( EnergyPlusFixture, Tables_TwoIndVar_Malformed ) {

	DataIPShortCuts::lAlphaFieldBlanks = true;
	std::string const idf_objects = delimited_string( {
		"Version,8.5;",
		"                                                                      ",
		"  Table:TwoIndependentVariables,                                      ",
		"    AWHP_rCAP,               !- Name                                  ",
		"    BiQuadratic,             !- Curve Type                            ",
		"    LagrangeInterpolationLinearExtrapolation,  !- Interpolation Method",
		"    -15,                     !- Minimum Value of X                    ",
		"    25,                      !- Maximum Value of X                    ",
		"    35,                      !- Minimum Value of Y                    ",
		"    55,                      !- Maximum Value of Y                    ",
		"    6842105,                 !- Minimum Table Output                  ",
		"    10657895,                !- Maximum Table Output                  ",
		"    Temperature,             !- Input Unit Type for X                 ",
		"    Temperature,             !- Input Unit Type for Y                 ",
		"    Dimensionless,           !- Output Unit Type                      ",
		"    -15,                     !- Normalization Reference               ",
		"    ,                        !- External File Name",
		"    35,                      !- X Value #1                            ",
		"    0.789473684210526,       !- Y Value #1                            ",
		"    -15,                     !- Output Value #1                       ",
		"    40,                      !- X Value #2                            ",
		"    0.763157894736842,       !- Y Value #2                            ",
		"    -15,                     !- Output Value #2                       ",
		"    45,                      !- X Value #3                            ",
		"    0.736842105263158,       !- Y Value #3                            ",
		"    -15,                     !- Output Value #3                       ",
		"    50,                      !- X Value #4                            ",
		"    0.710526315789474,       !- Y Value #4                            ",
		"    -15,                     !- Output Value #4                       ",
		"    55,                      !- <none>                                ",
		"    0.684210526315789,       !- <none>                                ",
		"    -10,                     !- <none>                                ",
		"    35,                      !- <none>                                ",
		"    0.815789473684211,       !- <none>                                ",
		"    -10,                     !- <none>                                ",
		"    40,                      !- <none>                                ",
		"    0.802631578947368,       !- <none>                                ",
		"    -10,                     !- <none>                                ",
		"    45,                      !- <none>                                ",
		"    0.789473684210526,       !- <none>                                ",
		"    -10,                     !- <none>                                ",
		"    50,                      !- <none>                                ",
		"    0.763157894736842,       !- <none>                                ",
		"    -10,                     !- <none>                                ",
		"    55,                      !- <none>                                ",
		"    0.736842105263158,       !- <none>                                ",
		"    -5,                      !- <none>                                ",
		"    35,                      !- <none>                                ",
		"    0.868421052631579,       !- <none>                                ",
		"    -5,                      !- <none>                                ",
		"    40,                      !- <none>                                ",
		"    0.861842105263158,       !- <none>                                ",
		"    -5,                      !- <none>                                ",
		"    45,                      !- <none>                                ",
		"    0.855263157894737,       !- <none>                                ",
		"    -5,                      !- <none>                                ",
		"    50,                      !- <none>                                ",
		"    0.80921052631579,        !- <none>                                ",
		"    -5,                      !- <none>                                ",
		"    55,                      !- <none>                                ",
		"    0.763157894736842,       !- <none>                                ",
		"    0,                       !- <none>                                ",
		"    35,                      !- <none>                                ",
		"    0.934210526315789,       !- <none>                                ",
		"    0,                       !- <none>                                ",
		"    40,                      !- <none>                                ",
		"    0.914473684210526,       !- <none>                                ",
		"    0,                       !- <none>                                ",
		"    45,                      !- <none>                                ",
		"    0.894736842105263,       !- <none>                                ",
		"    0,                       !- <none>                                ",
		"    50,                      !- <none>                                ",
		"    0.855263157894737,       !- <none>                                ",
		"    0,                       !- <none>                                ",
		"    55,                      !- <none>                                ",
		"    0.815789473684211,       !- <none>                                ",
		"    5,                       !- <none>                                ",
		"    35,                      !- <none>                                ",
		"    1,                       !- <none>                                ",
		"    5,                       !- <none>                                ",
		"    40,                      !- <none>                                ",
		"    0.973684210526316,       !- <none>                                ",
		"    5,                       !- <none>                                ",
		"    45,                      !- <none>                                ",
		"    0.947368421052632,       !- <none>                                ",
		"    5,                       !- <none>                                ",
		"    50,                      !- <none>                                ",
		"    0.888157894736842,       !- <none>                                ",
		"    5,                       !- <none>                                ",
		"    55,                      !- <none>                                ",
		"    0.828947368421053,       !- <none>                                ",
		"    10,                      !- <none>                                ",
		"    35,                      !- <none>                                ",
		"    1.02631578947368,        !- <none>                                ",
		"    10,                      !- <none>                                ",
		"    40,                      !- <none>                                ",
		"    1,                       !- <none>                                ",
		"    10,                      !- <none>                                ",
		"    45,                      !- <none>                                ",
		"    0.973684210526316,       !- <none>                                ",
		"    10,                      !- <none>                                ",
		"    50,                      !- <none>                                ",
		"    0.914473684210526,       !- <none>                                ",
		"    10,                      !- <none>                                ",
		"    55,                      !- <none>                                ",
		"    0.855263157894737,       !- <none>                                ",
		"    15,                      !- <none>                                ",
		"    35,                      !- <none>                                ",
		"    1.05263157894737,        !- <none>                                ",
		"    15,                      !- <none>                                ",
		"    40,                      !- <none>                                ",
		"    1.01973684210526,        !- <none>                                ",
		"    15,                      !- <none>                                ",
		"    45,                      !- <none>                                ",
		"    0.986842105263158,       !- <none>                                ",
		"    15,                      !- <none>                                ",
		"    50,                      !- <none>                                ",
		"    0.940789473684211,       !- <none>                                ",
		"    15,                      !- <none>                                ",
		"    55,                      !- <none>                                ",
		"    0.894736842105263,       !- <none>                                ",
		"    20,                      !- <none>                                ",
		"    35,                      !- <none>                                ",
		"    1.06578947368421,        !- <none>                                ",
		"    20,                      !- <none>                                ",
		"    40,                      !- <none>                                ",
		"    1.02631578947368,        !- <none>                                ",
		"    20,                      !- <none>                                ",
		"    45,                      !- <none>                                ",
		"    0.986842105263158,       !- <none>                                ",
		"    20,                      !- <none>                                ",
		"    50,                      !- <none>                                ",
		"    0.947368421052632,       !- <none>                                ",
		"    20,                      !- <none>                                ",
		"    55,                      !- <none>                                ",
		"    0.907894736842105,       !- <none>                                ",
		"    25,                      !- <none>                                ",
		"    35,                      !- <none>                                ",
		"    1.06578947368421,        !- <none>                                ",
		"    25,                      !- <none>                                ",
		"    40,                      !- <none>                                ",
		"    1.02631578947368,        !- <none>                                ",
		"    25,                      !- <none>                                ",
		"    45,                      !- <none>                                ",
		"    0.986842105263158,       !- <none>                                ",
		"    25,                      !- <none>                                ",
		"    50,                      !- <none>                                ",
		"    0.947368421052632,       !- <none>                                ",
		"    25,                      !- <none>                                ",
		"    55,                      !- <none>                                ",
		"    0.907894736842105;       !- <none>                                ",
		"                                                                      ",
		 } );

	ASSERT_TRUE( process_idf( idf_objects ) );

	bool errorsFound = false;
	CurveManager::GetCurveInputData( errorsFound );
	EXPECT_TRUE( errorsFound );

	EXPECT_EQ( 1, CurveManager::NumCurves );

	std::string const error_string = delimited_string( {
		"   ** Severe  ** GetCurveInput: For Table:TwoIndependentVariables: AWHP_RCAP",
		"   **   ~~~   ** The number of data entries must be evenly divisable by 3. Number of data entries = 134",
	} );

	EXPECT_TRUE( compare_err_stream( error_string, true ) );
=======
TEST_F(EnergyPlusFixture, Tables_TwoIndVar_Malformed)
{

    DataIPShortCuts::lAlphaFieldBlanks = true;
    std::string const idf_objects = delimited_string({
        "Version,8.5;",
        "                                                                      ",
        "  Table:TwoIndependentVariables,                                      ",
        "    AWHP_rCAP,               !- Name                                  ",
        "    BiQuadratic,             !- Curve Type                            ",
        "    LagrangeInterpolationLinearExtrapolation,  !- Interpolation Method",
        "    -15,                     !- Minimum Value of X                    ",
        "    25,                      !- Maximum Value of X                    ",
        "    35,                      !- Minimum Value of Y                    ",
        "    55,                      !- Maximum Value of Y                    ",
        "    6842105,                 !- Minimum Table Output                  ",
        "    10657895,                !- Maximum Table Output                  ",
        "    Temperature,             !- Input Unit Type for X                 ",
        "    Temperature,             !- Input Unit Type for Y                 ",
        "    Dimensionless,           !- Output Unit Type                      ",
        "    -15,                     !- Normalization Reference               ",
        "    ,                        !- External File Name",
        "    35,                      !- X Value #1                            ",
        "    0.789473684210526,       !- Y Value #1                            ",
        "    -15,                     !- Output Value #1                       ",
        "    40,                      !- X Value #2                            ",
        "    0.763157894736842,       !- Y Value #2                            ",
        "    -15,                     !- Output Value #2                       ",
        "    45,                      !- X Value #3                            ",
        "    0.736842105263158,       !- Y Value #3                            ",
        "    -15,                     !- Output Value #3                       ",
        "    50,                      !- X Value #4                            ",
        "    0.710526315789474,       !- Y Value #4                            ",
        "    -15,                     !- Output Value #4                       ",
        "    55,                      !- <none>                                ",
        "    0.684210526315789,       !- <none>                                ",
        "    -10,                     !- <none>                                ",
        "    35,                      !- <none>                                ",
        "    0.815789473684211,       !- <none>                                ",
        "    -10,                     !- <none>                                ",
        "    40,                      !- <none>                                ",
        "    0.802631578947368,       !- <none>                                ",
        "    -10,                     !- <none>                                ",
        "    45,                      !- <none>                                ",
        "    0.789473684210526,       !- <none>                                ",
        "    -10,                     !- <none>                                ",
        "    50,                      !- <none>                                ",
        "    0.763157894736842,       !- <none>                                ",
        "    -10,                     !- <none>                                ",
        "    55,                      !- <none>                                ",
        "    0.736842105263158,       !- <none>                                ",
        "    -5,                      !- <none>                                ",
        "    35,                      !- <none>                                ",
        "    0.868421052631579,       !- <none>                                ",
        "    -5,                      !- <none>                                ",
        "    40,                      !- <none>                                ",
        "    0.861842105263158,       !- <none>                                ",
        "    -5,                      !- <none>                                ",
        "    45,                      !- <none>                                ",
        "    0.855263157894737,       !- <none>                                ",
        "    -5,                      !- <none>                                ",
        "    50,                      !- <none>                                ",
        "    0.80921052631579,        !- <none>                                ",
        "    -5,                      !- <none>                                ",
        "    55,                      !- <none>                                ",
        "    0.763157894736842,       !- <none>                                ",
        "    0,                       !- <none>                                ",
        "    35,                      !- <none>                                ",
        "    0.934210526315789,       !- <none>                                ",
        "    0,                       !- <none>                                ",
        "    40,                      !- <none>                                ",
        "    0.914473684210526,       !- <none>                                ",
        "    0,                       !- <none>                                ",
        "    45,                      !- <none>                                ",
        "    0.894736842105263,       !- <none>                                ",
        "    0,                       !- <none>                                ",
        "    50,                      !- <none>                                ",
        "    0.855263157894737,       !- <none>                                ",
        "    0,                       !- <none>                                ",
        "    55,                      !- <none>                                ",
        "    0.815789473684211,       !- <none>                                ",
        "    5,                       !- <none>                                ",
        "    35,                      !- <none>                                ",
        "    1,                       !- <none>                                ",
        "    5,                       !- <none>                                ",
        "    40,                      !- <none>                                ",
        "    0.973684210526316,       !- <none>                                ",
        "    5,                       !- <none>                                ",
        "    45,                      !- <none>                                ",
        "    0.947368421052632,       !- <none>                                ",
        "    5,                       !- <none>                                ",
        "    50,                      !- <none>                                ",
        "    0.888157894736842,       !- <none>                                ",
        "    5,                       !- <none>                                ",
        "    55,                      !- <none>                                ",
        "    0.828947368421053,       !- <none>                                ",
        "    10,                      !- <none>                                ",
        "    35,                      !- <none>                                ",
        "    1.02631578947368,        !- <none>                                ",
        "    10,                      !- <none>                                ",
        "    40,                      !- <none>                                ",
        "    1,                       !- <none>                                ",
        "    10,                      !- <none>                                ",
        "    45,                      !- <none>                                ",
        "    0.973684210526316,       !- <none>                                ",
        "    10,                      !- <none>                                ",
        "    50,                      !- <none>                                ",
        "    0.914473684210526,       !- <none>                                ",
        "    10,                      !- <none>                                ",
        "    55,                      !- <none>                                ",
        "    0.855263157894737,       !- <none>                                ",
        "    15,                      !- <none>                                ",
        "    35,                      !- <none>                                ",
        "    1.05263157894737,        !- <none>                                ",
        "    15,                      !- <none>                                ",
        "    40,                      !- <none>                                ",
        "    1.01973684210526,        !- <none>                                ",
        "    15,                      !- <none>                                ",
        "    45,                      !- <none>                                ",
        "    0.986842105263158,       !- <none>                                ",
        "    15,                      !- <none>                                ",
        "    50,                      !- <none>                                ",
        "    0.940789473684211,       !- <none>                                ",
        "    15,                      !- <none>                                ",
        "    55,                      !- <none>                                ",
        "    0.894736842105263,       !- <none>                                ",
        "    20,                      !- <none>                                ",
        "    35,                      !- <none>                                ",
        "    1.06578947368421,        !- <none>                                ",
        "    20,                      !- <none>                                ",
        "    40,                      !- <none>                                ",
        "    1.02631578947368,        !- <none>                                ",
        "    20,                      !- <none>                                ",
        "    45,                      !- <none>                                ",
        "    0.986842105263158,       !- <none>                                ",
        "    20,                      !- <none>                                ",
        "    50,                      !- <none>                                ",
        "    0.947368421052632,       !- <none>                                ",
        "    20,                      !- <none>                                ",
        "    55,                      !- <none>                                ",
        "    0.907894736842105,       !- <none>                                ",
        "    25,                      !- <none>                                ",
        "    35,                      !- <none>                                ",
        "    1.06578947368421,        !- <none>                                ",
        "    25,                      !- <none>                                ",
        "    40,                      !- <none>                                ",
        "    1.02631578947368,        !- <none>                                ",
        "    25,                      !- <none>                                ",
        "    45,                      !- <none>                                ",
        "    0.986842105263158,       !- <none>                                ",
        "    25,                      !- <none>                                ",
        "    50,                      !- <none>                                ",
        "    0.947368421052632,       !- <none>                                ",
        "    25,                      !- <none>                                ",
        "    55,                      !- <none>                                ",
        "    0.907894736842105;       !- <none>                                ",
        "                                                                      ",
    });
>>>>>>> b6f573e2

    ASSERT_TRUE(process_idf(idf_objects));

    bool ErrorsFound = false;
    CurveManager::GetCurveInputData(ErrorsFound);
    EXPECT_TRUE(ErrorsFound);

    EXPECT_EQ(1, CurveManager::NumCurves);

    std::string const error_string = delimited_string({
        "   ** Severe  ** GetCurveInput: For Table:TwoIndependentVariables: AWHP_RCAP",
        "   **   ~~~   ** The number of data entries must be evenly divisable by 3. Number of data entries = 134",
    });

    EXPECT_TRUE(compare_err_stream(error_string, true));
}
TEST_F(EnergyPlusFixture, Tables_OneIndependentVariable_UserDidNotEnterMinMaxXY)
{
    std::string const idf_objects = delimited_string(
        {"Version,8.5;", "Table:OneIndependentVariable,", "TestTableMinMax,         !- Name", "Linear,                  !- Curve Type",
         "LinearInterpolationOfTable,  !- Interpolation Method", ",                        !- Minimum Value of X",
         ",                        !- Maximum Value of X", ",                        !- Minimum Table Output",
         ",                        !- Maximum Table Output", "Dimensionless,           !- Input Unit Type for X",
         "Dimensionless,           !- Output Unit Type", ",                        !- Normalization Reference",
         "0,                       !- X Value #1", "0,                       !- Output Value #1", "1,                       !- X Value #2",
         "1;                       !- Output Value #2"});
    ASSERT_TRUE(process_idf(idf_objects));
    EXPECT_EQ(0, CurveManager::NumCurves);
    CurveManager::GetCurveInput();
    CurveManager::GetCurvesInputFlag = false;
    ASSERT_EQ(1, CurveManager::NumCurves);
    EXPECT_EQ("LINEAR", CurveManager::GetCurveType(1));
    EXPECT_EQ("TESTTABLEMINMAX", CurveManager::GetCurveName(1));
    EXPECT_EQ(1, CurveManager::GetCurveIndex("TESTTABLEMINMAX"));
    bool error = false;
    int index = CurveManager::GetCurveCheck("TESTTABLEMINMAX", error, "TEST");
    EXPECT_FALSE(error);
    EXPECT_EQ(1, index);
    EXPECT_EQ(CurveManager::CurveType_TableOneIV, CurveManager::GetCurveObjectTypeNum(1));
    EXPECT_DOUBLE_EQ(0.0, CurveManager::CurveValue(1, 0));     // In-range value
    EXPECT_DOUBLE_EQ(0.75, CurveManager::CurveValue(1, 0.75)); // In-range value
    EXPECT_DOUBLE_EQ(0.0, CurveManager::CurveValue(1, -10.0)); // Minimum x
    EXPECT_DOUBLE_EQ(1.0, CurveManager::CurveValue(1, 5000));  // Maximum x
    EXPECT_FALSE(has_err_output());
}

TEST_F(EnergyPlusFixture, Tables_OneIndependentVariable_EvaluateToLimits_UserEnteredMinMaxXY)
{

    std::string const idf_objects = delimited_string({"Version,8.5;",
                                                      "Table:OneIndependentVariable,",
                                                      "TestTableOverwrite,      !- Name",
                                                      "Linear,                  !- Curve Type",
                                                      "EvaluateCurveToLimits,   !- Interpolation Method",
                                                      "0.1,                     !- Minimum Value of X",
                                                      "4.9,                     !- Maximum Value of X",
                                                      "1.2,                     !- Minimum Table Output",
                                                      "2.5,                     !- Maximum Table Output",
                                                      "Dimensionless,           !- Input Unit Type for X",
                                                      "Dimensionless,           !- Output Unit Type",
                                                      ",                        !- Normalization Reference",
                                                      "0,                       !- X Value #1",
                                                      "0,                       !- Output Value #1",
                                                      "1,                       !- X Value #2",
                                                      "2,                       !- Output Value #2",
                                                      "2,                       !- X Value #3",
                                                      "2,                       !- Output Value #3",
                                                      "3,                       !- X Value #4",
                                                      "3,                       !- Output Value #4",
                                                      "4,                       !- X Value #5",
                                                      "4,                       !- Output Value #5",
                                                      "5,                       !- X Value #6",
                                                      "2;                       !- Output Value #6"});

    ASSERT_TRUE(process_idf(idf_objects));

    EXPECT_EQ(0, CurveManager::NumCurves);
    CurveManager::GetCurveInput();
    CurveManager::GetCurvesInputFlag = false;
    ASSERT_EQ(1, CurveManager::NumCurves);

    // Linear curve type, specified min/max
    EXPECT_EQ("LINEAR", CurveManager::GetCurveType(1));
    EXPECT_EQ("TESTTABLEOVERWRITE", CurveManager::GetCurveName(1));
    EXPECT_EQ(1, CurveManager::GetCurveIndex("TESTTABLEOVERWRITE"));
    bool error = false;
    int index = CurveManager::GetCurveCheck("TESTTABLEOVERWRITE", error, "TEST");
    EXPECT_FALSE(error);
    EXPECT_EQ(1, index);
    Real64 min, max;
    CurveManager::GetCurveMinMaxValues(1, min, max);
    EXPECT_EQ(0.1, min); // Minimum Value of X
    EXPECT_EQ(4.9, max); // Maximum Value of X
    EXPECT_EQ(CurveManager::CurveType_TableOneIV, CurveManager::GetCurveObjectTypeNum(1));

    EXPECT_DOUBLE_EQ(1.2, CurveManager::CurveValue(1, 0.5));               // Value too small, Min Table Output used
    EXPECT_DOUBLE_EQ(2.5, CurveManager::CurveValue(1, 4));                 // Value too large, Max Table Output used
    EXPECT_DOUBLE_EQ(1.438095238095238, CurveManager::CurveValue(1, 1.0)); // In-range value

    CurveManager::SetCurveOutputMinMaxValues(1, error, 1.1, 2.6);
    EXPECT_FALSE(error);
    EXPECT_DOUBLE_EQ(1.1, CurveManager::CurveValue(1, 0.3)); // Value too small, new Min Table Output used
    EXPECT_DOUBLE_EQ(2.6, CurveManager::CurveValue(1, 4));   // Value too large, new Max Table Output used
    EXPECT_FALSE(has_err_output());
}

TEST_F(EnergyPlusFixture, Tables_OneIndependentVariable_Lagrange_UserDidntEnterMinMaxXY)
{

    std::string const idf_objects = delimited_string({"Version,8.5;",
                                                      "Table:OneIndependentVariable,",
                                                      "TestTableOverwrite,      !- Name",
                                                      "Linear,                  !- Curve Type",
                                                      "LAGRANGEINTERPOLATIONLINEAREXTRAPOLATION,   !- Interpolation Method",
                                                      ",                        !- Minimum Value of X",
                                                      ",                        !- Maximum Value of X",
                                                      ",                        !- Minimum Table Output",
                                                      ",                        !- Maximum Table Output",
                                                      "Dimensionless,           !- Input Unit Type for X",
                                                      "Dimensionless,           !- Output Unit Type",
                                                      ",                        !- Normalization Reference",
                                                      "0.21,                    !- X Value #1",
                                                      "0,                       !- Output Value #1",
                                                      "1,                       !- X Value #2",
                                                      "2,                       !- Output Value #2",
                                                      "2,                       !- X Value #3",
                                                      "2,                       !- Output Value #3",
                                                      "3,                       !- X Value #4",
                                                      "3,                       !- Output Value #4",
                                                      "4,                       !- X Value #5",
                                                      "4,                       !- Output Value #5",
                                                      "4.93,                    !- X Value #6",
                                                      "2;                       !- Output Value #6"});

    ASSERT_TRUE(process_idf(idf_objects));

    EXPECT_EQ(0, CurveManager::NumCurves);
    CurveManager::GetCurveInput();
    CurveManager::GetCurvesInputFlag = false;
    ASSERT_EQ(1, CurveManager::NumCurves);

    // Linear curve type, specified min/max
    EXPECT_EQ("LINEAR", CurveManager::GetCurveType(1));
    EXPECT_EQ("TESTTABLEOVERWRITE", CurveManager::GetCurveName(1));
    EXPECT_EQ(1, CurveManager::GetCurveIndex("TESTTABLEOVERWRITE"));
    bool error = false;
    int index = CurveManager::GetCurveCheck("TESTTABLEOVERWRITE", error, "TEST");
    EXPECT_FALSE(error);
    EXPECT_EQ(1, index);
    Real64 min, max;
    CurveManager::GetCurveMinMaxValues(1, min, max);
    EXPECT_EQ(0.21, min); // Minimum Value of X in data set
    EXPECT_EQ(4.93, max); // Maximum Value of X in data set
    EXPECT_EQ(CurveManager::CurveType_TableOneIV, CurveManager::GetCurveObjectTypeNum(1));

    EXPECT_DOUBLE_EQ(0.73417721518987344, CurveManager::CurveValue(1, 0.5)); // Value in range, no Min Table Output used, show actual value
    Real64 curvOut = ((0.5 - 0.21) / (1.0 - 0.21)) * (2.0 - 0.0);            // Check above: delta X divided by X range multiplied by Y range
    EXPECT_DOUBLE_EQ(0.73417721518987344, curvOut);                          // Compare interpolated hand calc
    EXPECT_DOUBLE_EQ(4.0, CurveManager::CurveValue(1, 4));                   // Value right at 4,4. Output = 4
    EXPECT_DOUBLE_EQ(2.0, CurveManager::CurveValue(1, 1.0));                 // Value right at 1,2. Output = 2
    EXPECT_DOUBLE_EQ(2.753, CurveManager::CurveValue(1, 2.753));             // Value in between 2,2 and 3,3. Output = 2.753

    CurveManager::SetCurveOutputMinMaxValues(1, error, 1.1, 2.6);
    EXPECT_FALSE(error);
    EXPECT_DOUBLE_EQ(1.1, CurveManager::CurveValue(1, 0.5)); // Value too small, new Min Table Output used
    EXPECT_DOUBLE_EQ(2.6, CurveManager::CurveValue(1, 4));   // Value too large, new Max Table Output used
    EXPECT_FALSE(has_err_output());
}

TEST_F(EnergyPlusFixture, Tables_TwoIndependentVariable_EvaluateToLimits_NotAndUserEnteredMinMaxXY)
{

    std::string const idf_objects = delimited_string({

        "Table:TwoIndependentVariables,",
        "  TWOVARS,        !- Name",
        "  BiQuadratic,    !- Curve Type",
        "  EvaluateCurveToLimits, !- Interpolation Method",
        "  12.77778,       !- Minimum Value of X",
        "  23.88889,       !- Maximum Value of X",
        "  18.0,           !- Minimum Value of Y",
        "  46.11111,       !- Maximum Value of Y",
        "  15000,          !- Minimum Table Output",
        "  40000,          !- Maximum Table Output",
        "  Temperature,    !- Input Unit Type for X",
        "  Temperature,    !- Input Unit Type for Y",
        "  Dimensionless,  !- Output Unit Type",
        "  25000.0,        !- Normalization Reference",
        "  ,               !- External File Name",
        "  12.77778,       !- X Value #1",
        "  36,             !- Y Value #1",
        "  19524.15032,    !- Output Value #1",
        "  12.77778,       !- X Value #2",
        "  42,             !- Y Value #2",
        "  18167.25518,    !- Output Value #2",
        "  12.77778,       !- X Value #3",
        "  46.11111,       !- Y Value #3",
        "  16810.36004,    !- Output Value #3",
        "  19.44448943,    !- <none>",
        "  41,             !- <none>",
        "  23375.08713,    !- <none>",
        "  19.44448943,    !- <none>",
        "  41,             !- <none>",
        "  22686.72090,    !- <none>",
        "  19.44448943,    !- <none>",
        "  46.11111,       !- <none>",
        "  21998.35468;    !- <none>",

        "Table:TwoIndependentVariables,",
        "  TWOVARS2,       !- Name",
        "  BiQuadratic,    !- Curve Type",
        "  EvaluateCurveToLimits, !- Interpolation Method",
        "  ,               !- Minimum Value of X",
        "  ,               !- Maximum Value of X",
        "  ,               !- Minimum Value of Y",
        "  ,               !- Maximum Value of Y",
        "  ,               !- Minimum Table Output",
        "  ,               !- Maximum Table Output",
        "  Temperature,    !- Input Unit Type for X",
        "  Temperature,    !- Input Unit Type for Y",
        "  Dimensionless,  !- Output Unit Type",
        "  25000.0,        !- Normalization Reference",
        "  ,               !- External File Name",
        "  12.77778,       !- X Value #1",
        "  36,             !- Y Value #1",
        "  19524.15032,    !- Output Value #1",
        "  12.77778,       !- X Value #2",
        "  42,             !- Y Value #2",
        "  18167.25518,    !- Output Value #2",
        "  12.77778,       !- X Value #3",
        "  46.11111,       !- Y Value #3",
        "  16810.36004,    !- Output Value #3",
        "  19.44448943,    !- <none>",
        "  41,             !- <none>",
        "  23375.08713,    !- <none>",
        "  19.44448943,    !- <none>",
        "  41,             !- <none>",
        "  22686.72090,    !- <none>",
        "  19.44448943,    !- <none>",
        "  46.11111,       !- <none>",
        "  21998.35468;    !- <none>"});

    ASSERT_TRUE(process_idf(idf_objects));

    EXPECT_EQ(0, CurveManager::NumCurves);
    CurveManager::GetCurveInput();
    CurveManager::GetCurvesInputFlag = false;
    ASSERT_EQ(2, CurveManager::NumCurves);

    // BiQuadratic curve type, specified min/max
    EXPECT_EQ("BIQUADRATIC", CurveManager::GetCurveType(1));
    EXPECT_EQ("TWOVARS", CurveManager::GetCurveName(1));
    EXPECT_EQ(1, CurveManager::GetCurveIndex("TWOVARS"));
    bool error = false;
    int index = CurveManager::GetCurveCheck("TWOVARS", error, "TEST");
    EXPECT_FALSE(error);
    EXPECT_EQ(1, index);
    Real64 min1, max1, min2, max2;
    CurveManager::GetCurveMinMaxValues(1, min1, max1, min2, max2);
    EXPECT_EQ(12.77778, min1); // Minimum Value of X
    EXPECT_EQ(23.88889, max1); // Maximum Value of X
    EXPECT_EQ(18.0, min2);     // Minimum Value of Y
    EXPECT_EQ(46.11111, max2); // Maximum Value of Y
    EXPECT_EQ((15000.0 / 25000.0), CurveManager::PerfCurve(1).CurveMin);
    EXPECT_EQ((40000.0 / 25000.0), CurveManager::PerfCurve(1).CurveMax);
    EXPECT_EQ(CurveManager::CurveType_TableTwoIV, CurveManager::GetCurveObjectTypeNum(1));

    EXPECT_GT(CurveManager::CurveValue(1, 10.0, 15.0),
              (15000.0 / 25000.0)); // both values too small, Minimum Value of X (12.8) and Y (18) are used, Min Table Output is not used
    Real64 Coeff1 = CurveManager::PerfCurve(1).Coeff1;
    Real64 Coeff2 = CurveManager::PerfCurve(1).Coeff2;
    Real64 Coeff3 = CurveManager::PerfCurve(1).Coeff3;
    Real64 Coeff4 = CurveManager::PerfCurve(1).Coeff4;
    Real64 Coeff5 = CurveManager::PerfCurve(1).Coeff5;
    Real64 Coeff6 = CurveManager::PerfCurve(1).Coeff6;

    // calculate output as if entered data was valid
    Real64 curveOut = Coeff1 + (Coeff2 * 10.0) + (Coeff3 * 10.0 * 10.0) + (Coeff4 * 15.0) + (Coeff5 * 15.0 * 15.0) + (Coeff6 * 10.0 * 15.0);
    // entered data was not valid since 10 < min X1 and 15 < min X2 so expect result to be greater than curveOut
    EXPECT_LT(curveOut, CurveManager::CurveValue(1, 10.0, 15.0)); // result of using less than minimum X1 and X2 limits

    // calculate new value using min X1 and min X2, this value should match curve output
    Real64 curveOutActual =
        Coeff1 + (Coeff2 * 12.77778) + (Coeff3 * 12.77778 * 12.77778) + (Coeff4 * 18.0) + (Coeff5 * 18.0 * 18.0) + (Coeff6 * 12.77778 * 18.0);
    EXPECT_NEAR(0.7662161, curveOutActual, 0.0000001);                              // result of using less than minimum X1 and X2 limits
    EXPECT_NEAR(curveOutActual, CurveManager::CurveValue(1, 10.0, 15.0), 0.000001); // result of using less than minimum X1 and X2 limits
    EXPECT_NEAR(curveOutActual, CurveManager::CurveValue(1, 12.0, 16.0),
                0.000001); // result shouldn't change as long as inputs are below minimum X1 and X2 limits
    curveOutActual = Coeff1 + (Coeff2 * 23.88889) + (Coeff3 * 23.88889 * 23.88889) + (Coeff4 * 46.11111) + (Coeff5 * 46.11111 * 46.11111) +
                     (Coeff6 * 23.88889 * 46.11111);
    EXPECT_LT(CurveManager::CurveValue(1, 40.0, 50.0),
              (40000.0 / 25000.0)); // both values too large, Maximum Value of X1 (23.8) and X2 (46.1) are used, Max Table Output is too high
    EXPECT_NEAR(curveOutActual, CurveManager::CurveValue(1, 40.0, 50.0), 0.000001); // result of using maximum X1 and X2 limits
    EXPECT_NEAR(curveOutActual, CurveManager::CurveValue(1, 25.0, 47.0),
                0.000001);                               // result shouldn't change as long as inputs are above maximum X and Y limits
    EXPECT_NEAR(0.91625045, curveOutActual, 0.00000001); // result is actually less than max ouput since a regression was performed

    // artificially change CurveMin And CurveMax and repeat limit test
    CurveManager::PerfCurve(1).CurveMin = 0.8;               // 0.8 is same as entering 20000 for Minimum Table Output
    CurveManager::PerfCurve(1).CurveMax = 0.9;               // 0.9 is same as entering 22500 for Maximum Table Output
    EXPECT_EQ(0.8, CurveManager::CurveValue(1, 10.0, 15.0)); // result of using minimum X1 and X2 limits when minimum output > result
    EXPECT_EQ(0.9, CurveManager::CurveValue(1, 40.0, 50.0)); // result of using maximum X1 and X2 limits when maximum output < result

    // Evaluate 2nd performance curve
    // BiQuadratic curve type, no specified min/max
    EXPECT_EQ("BIQUADRATIC", CurveManager::GetCurveType(2));
    EXPECT_EQ("TWOVARS2", CurveManager::GetCurveName(2));
    EXPECT_EQ(2, CurveManager::GetCurveIndex("TWOVARS2"));
    error = false;
    index = CurveManager::GetCurveCheck("TWOVARS2", error, "TEST");
    EXPECT_FALSE(error);
    EXPECT_EQ(2, index);

    CurveManager::GetCurveMinMaxValues(2, min1, max1, min2, max2);
    EXPECT_EQ(12.77778, min1);    // Minimum Value of X defaults to lower limit specified in table data
    EXPECT_EQ(19.44448943, max1); // Maximum Value of X defaults to upper limit specified in table data
    EXPECT_EQ(36.0, min2);        // Minimum Value of Y defaults to lower limit specified in table data
    EXPECT_EQ(46.11111, max2);    // Maximum Value of Y defaults to upper limit specified in table data

    // curve min/max output were not entered by user. Expect min/max equal to 0 since they were not initilized
    EXPECT_NEAR(0.0, CurveManager::PerfCurve(2).CurveMin, 0.0000000001);
    EXPECT_FALSE(CurveManager::PerfCurve(2).CurveMinPresent); // min won't be used since value is NOT present
    EXPECT_NEAR(0.0, CurveManager::PerfCurve(2).CurveMax, 0.0000000001);
    EXPECT_FALSE(CurveManager::PerfCurve(2).CurveMaxPresent); // max won't be used since value is NOT present
    EXPECT_EQ(CurveManager::CurveType_TableTwoIV, CurveManager::GetCurveObjectTypeNum(2));

    EXPECT_GT(CurveManager::CurveValue(2, 10.0, 15.0),
              (15000.0 / 25000.0)); // both values too small, Minimum Value of X1 (12.8) and X2 (18) are used, Min Table Output is not present
    EXPECT_NEAR(0.780966, CurveManager::CurveValue(2, 10.0, 15.0), 0.0000001); // result of using minimum X1 and X2 limits
    EXPECT_NEAR(0.780966, CurveManager::CurveValue(2, 12.0, 16.0),
                0.0000001); // result shouldn't change as long as inputs are below minimum X1 and X2 limits
    curveOutActual = Coeff1 + (Coeff2 * 19.44448943) + (Coeff3 * 19.44448943 * 19.44448943) + (Coeff4 * 46.11111) + (Coeff5 * 46.11111 * 46.11111) +
                     (Coeff6 * 19.44448943 * 46.11111);
    EXPECT_LT(CurveManager::CurveValue(2, 40.0, 50.0),
              (23375.08713 / 25000.0)); // both values too large, Maximum Value of X1 (23.8) and X2 (46.1) are used, Max Table Output is not present
    EXPECT_NEAR(curveOutActual, CurveManager::CurveValue(2, 40.0, 50.0), 0.000001); // result of using maximum X1 and X2 limits
    EXPECT_NEAR(curveOutActual, CurveManager::CurveValue(2, 25.0, 47.0),
                0.000001); // result shouldn't change as long as inputs are above maximum X1 and X2 limits

    // test capacity entered by user is same as calculated
    EXPECT_NEAR(19524.15032, (CurveManager::CurveValue(2, 12.77778, 36.0) * 25000.0), 0.1); // uses data from first entry in table

    // artificially change CurveMin And CurveMax to be above min and below max table data and repeat limit test
    CurveManager::PerfCurve(2).CurveMin = 0.8;         // 0.8 is same as entering 20000 for Minimum Table Output
    CurveManager::PerfCurve(2).CurveMinPresent = true; // as if user did enter input data
    CurveManager::PerfCurve(2).CurveMax = 0.87;        // 0.87 is same as entering 21750 for Maximum Table Output
    CurveManager::PerfCurve(2).CurveMaxPresent = true; // as if user did enter input data

    EXPECT_EQ(0.8, CurveManager::CurveValue(2, 10.0, 15.0));  // result of using minimum X1 and X2 table data limits, Curve Minimum Output > result
    EXPECT_EQ(0.87, CurveManager::CurveValue(2, 40.0, 50.0)); // result of using maximum X1 and X2 table data limits, Curve Maximum Output < result

    // artificially change CurveMin And CurveMax to be below min and above max table data and repeat limit test
    CurveManager::PerfCurve(2).CurveMin = 0.5; // 0.5 is same as entering 12500 for Minimum Table Output
    CurveManager::PerfCurve(2).CurveMax = 1.2; // 1.2 is same as entering 30000 for Maximum Table Output
    // result is lower than before when using 0.8 as Minimum Table Output
    EXPECT_LT(
        0.5, CurveManager::CurveValue(2, 10.0, 15.0)); // new result is lower than 0.8 but not lower than 0.5 since output is limited by X1 X2 min/max
    EXPECT_GT(0.8, CurveManager::CurveValue(2, 10.0, 15.0));
    EXPECT_NEAR(0.780966, CurveManager::CurveValue(2, 10.0, 15.0), 0.000001);
    // result is higher than before when using 0.87 as Maximum Table Output
    EXPECT_LT(0.87, CurveManager::CurveValue(
                        2, 40.0, 50.0)); // new result is higher than 0.87 but not higher than 1.2 since output is limited by X1 X2 min/max
    EXPECT_GT(1.2, CurveManager::CurveValue(2, 40.0, 50.0));
    EXPECT_NEAR(0.8799342, CurveManager::CurveValue(2, 40.0, 50.0), 0.0000001);

    // if CurveMin And CurveMax are blank, result should be same as above
    CurveManager::PerfCurve(2).CurveMinPresent = false;      // as if user did not enter input data
    CurveManager::PerfCurve(2).CurveMaxPresent = false;      // as if user did not enter input data
    EXPECT_LT(0.5, CurveManager::CurveValue(2, 10.0, 15.0)); // curve extrapolates up to
    EXPECT_GT(1.2, CurveManager::CurveValue(2, 40.0, 50.0)); // result of using maximum X and Y limits when maximum output < result

    // if user actually enters min/max values to extrapolate curve, then allow extrapolation
    CurveManager::PerfCurve(2).Var1Min = 10.0;
    CurveManager::PerfCurve(2).Var1Max = 40.0;
    CurveManager::PerfCurve(2).Var2Min = 15.0;
    CurveManager::PerfCurve(2).Var2Max = 50.0;
    Real64 extrapolatedCapacity = CurveManager::CurveValue(2, 10.0, 15.0) * 25000.0;
    EXPECT_LT(extrapolatedCapacity, 16810.36004); // curve extrapolates lower than minimum Y based on table data

    extrapolatedCapacity = CurveManager::CurveValue(2, 40.0, 50.0) * 25000.0;
    Real64 minY = 16810.36004 / 25000.0;
    Real64 maxY = 23375.08713 / 25000.0;

    EXPECT_LT(CurveManager::CurveValue(2, 40.0, 50.0),
              maxY); // results show dangers of extrapolation, large X1 and X2 gives output lower than max Y table data
    EXPECT_LT(CurveManager::CurveValue(2, 40.0, 50.0),
              minY); // results show dangers of extrapolation, large X1 and X2 gives output lower than min Y table data
    Coeff1 = CurveManager::PerfCurve(2).Coeff1;
    Coeff2 = CurveManager::PerfCurve(2).Coeff2;
    Coeff3 = CurveManager::PerfCurve(2).Coeff3;
    Coeff4 = CurveManager::PerfCurve(2).Coeff4;
    Coeff5 = CurveManager::PerfCurve(2).Coeff5;
    Coeff6 = CurveManager::PerfCurve(2).Coeff6;
    curveOutActual = Coeff1 + (Coeff2 * 40.0) + (Coeff3 * 40.0 * 40.0) + (Coeff4 * 50.0) + (Coeff5 * 50.0 * 50.0) + (Coeff6 * 40.0 * 50.0);
    EXPECT_NEAR((curveOutActual * 25000.0), extrapolatedCapacity, 0.001); // result of extrapolation is value less than minimum table data
    EXPECT_NEAR(9358.378, (curveOutActual * 25000.0), 0.001);             // result of extrapolation is value less than minimum table data
}

TEST_F(EnergyPlusFixture, Tables_TwoIndependentVariable_Linear_UserDidNotEnterMinMaxXY)
{

    std::string const idf_objects = delimited_string({"Version,8.5;",
                                                      "Table:TwoIndependentVariables,",
                                                      "TestTableMinMax,         !- Name",
                                                      "QuadraticLinear,         !- Curve Type",
                                                      "LinearInterpolationOfTable, !- Interpolation Method",
                                                      ",                        !- Minimum Value of X",
                                                      ",                        !- Maximum Value of X",
                                                      ",                        !- Minimum Value of Y",
                                                      ",                        !- Maximum Value of Y",
                                                      ",                        !- Minimum Table Output",
                                                      ",                        !- Maximum Table Output",
                                                      "Dimensionless,           !- Input Unit Type for X",
                                                      "Dimensionless,           !- Input Unit Type for Y",
                                                      "Dimensionless,           !- Output Unit Type",
                                                      ",                        !- Normalization Reference",
                                                      "  ,               !- External File Name",
                                                      "0,                       !- X Value #1",
                                                      "1,                       !- Y Value #1",
                                                      "0,                       !- Output Value #1",
                                                      "1,                       !- X Value #2",
                                                      "1,                       !- Y Value #2",
                                                      "2,                       !- Output Value #2",
                                                      "2,                       !- X Value #3",
                                                      "1,                       !- Y Value #3",
                                                      "2,                       !- Output Value #3",
                                                      "3,                       !- X Value #4",
                                                      "1,                       !- Y Value #4",
                                                      "3,                       !- Output Value #4",
                                                      "4,                       !- X Value #5",
                                                      "1,                       !- Y Value #5",
                                                      "4,                       !- Output Value #5",
                                                      "5,                       !- X Value #6",
                                                      "1,                       !- Y Value #6",
                                                      "2,                       !- Output Value #6",
                                                      "0,                       !- X Value #7",
                                                      "2,                       !- Y Value #7",
                                                      "0,                       !- Output Value #7",
                                                      "1,                       !- X Value #8",
                                                      "2,                       !- Y Value #8",
                                                      "2,                       !- Output Value #8",
                                                      "2,                       !- X Value #9",
                                                      "2,                       !- Y Value #9",
                                                      "2,                       !- Output Value #9",
                                                      "3,                       !- X Value #10",
                                                      "2,                       !- Y Value #10",
                                                      "3,                       !- Output Value #10",
                                                      "4,                       !- X Value #11",
                                                      "2,                       !- Y Value #11",
                                                      "4,                       !- Output Value #11",
                                                      "5,                       !- X Value #12",
                                                      "2,                       !- Y Value #12",
                                                      "2;                       !- Output Value #12"});

    ASSERT_TRUE(process_idf(idf_objects));

    EXPECT_EQ(0, CurveManager::NumCurves);
    CurveManager::GetCurveInput();
    CurveManager::GetCurvesInputFlag = false;
    ASSERT_EQ(1, CurveManager::NumCurves);

    // QuadraticLinear curve type, no min/max for IVs
    EXPECT_EQ("QUADRATICLINEAR", CurveManager::GetCurveType(1));
    EXPECT_EQ("TESTTABLEMINMAX", CurveManager::GetCurveName(1));
    EXPECT_EQ(1, CurveManager::GetCurveIndex("TESTTABLEMINMAX"));
    bool error = false;
    int index = CurveManager::GetCurveCheck("TESTTABLEMINMAX", error, "TEST");
    EXPECT_FALSE(error);
    EXPECT_EQ(1, index);
    Real64 min1, max1, min2, max2;
    CurveManager::GetCurveMinMaxValues(1, min1, max1, min2, max2);
    EXPECT_EQ(0.0, min1); // CurveValue will test against lower boundary and use aray minimum
    EXPECT_EQ(5.0, max1); // CurveValue will test against upper boundary and use aray maximum
    EXPECT_EQ(1.0, min2); // CurveValue will test against lower boundary and use aray minimum
    EXPECT_EQ(2.0, max2); // CurveValue will test against upper boundary and use aray maximum
    EXPECT_EQ(CurveManager::CurveType_TableTwoIV, CurveManager::GetCurveObjectTypeNum(1));

    EXPECT_DOUBLE_EQ(0.0, CurveManager::CurveValue(1, 0, 1.5));   // In-range value
    EXPECT_DOUBLE_EQ(1.0, CurveManager::CurveValue(1, 0.5, 1.5)); // In-range value
    EXPECT_DOUBLE_EQ(0.0, CurveManager::CurveValue(1, -10.0));    // value less than Minimum x
    EXPECT_DOUBLE_EQ(2.0, CurveManager::CurveValue(1, 5000));     // value greater than Maximum x

    CurveManager::SetCurveOutputMinMaxValues(1, error, 0.5, 1.0);
    EXPECT_FALSE(error);
    EXPECT_DOUBLE_EQ(0.5, CurveManager::CurveValue(1, 0, 1.5)); // In-range value
    EXPECT_DOUBLE_EQ(1.0, CurveManager::CurveValue(1, 5, 1.5)); // In-range value

    EXPECT_FALSE(has_err_output());
}

TEST_F(EnergyPlusFixture, Tables_TwoIndependentVariable_Linear_UserEntersInAndOutOfBoundsMinMaxXY)
{

    std::string const idf_objects =
        delimited_string({"Version,8.5;",
                          "Table:TwoIndependentVariables,",
                          "TestTableMinMax,         !- Name",
                          "QuadraticLinear,         !- Curve Type",
                          "LinearInterpolationOfTable, !- Interpolation Method",
                          "-1.0,                    !- Minimum Value of X", // these values exceed the values in the data set
                          "6.0,                     !- Maximum Value of X",
                          "-0.5,                    !- Minimum Value of Y",
                          "4.5,                     !- Maximum Value of Y",
                          ",                        !- Minimum Table Output",
                          ",                        !- Maximum Table Output",
                          "Dimensionless,           !- Input Unit Type for X",
                          "Dimensionless,           !- Input Unit Type for Y",
                          "Dimensionless,           !- Output Unit Type",
                          ",                        !- Normalization Reference",
                          "  ,               !- External File Name",
                          "0,                       !- X Value #1",
                          "1,                       !- Y Value #1",
                          "0,                       !- Output Value #1",
                          "1,                       !- X Value #2",
                          "1,                       !- Y Value #2",
                          "2,                       !- Output Value #2",
                          "2,                       !- X Value #3",
                          "1,                       !- Y Value #3",
                          "2,                       !- Output Value #3",
                          "3,                       !- X Value #4",
                          "1,                       !- Y Value #4",
                          "3,                       !- Output Value #4",
                          "4,                       !- X Value #5",
                          "1,                       !- Y Value #5",
                          "4,                       !- Output Value #5",
                          "5,                       !- X Value #6",
                          "1,                       !- Y Value #6",
                          "2,                       !- Output Value #6",
                          "0,                       !- X Value #7",
                          "2,                       !- Y Value #7",
                          "0,                       !- Output Value #7",
                          "1,                       !- X Value #8",
                          "2,                       !- Y Value #8",
                          "2,                       !- Output Value #8",
                          "2,                       !- X Value #9",
                          "2,                       !- Y Value #9",
                          "2,                       !- Output Value #9",
                          "3,                       !- X Value #10",
                          "2,                       !- Y Value #10",
                          "3,                       !- Output Value #10",
                          "4,                       !- X Value #11",
                          "2,                       !- Y Value #11",
                          "4,                       !- Output Value #11",
                          "5,                       !- X Value #12",
                          "2,                       !- Y Value #12",
                          "2;                       !- Output Value #12",

                          "Table:TwoIndependentVariables,",
                          "TestTableMinMax2,        !- Name",
                          "QuadraticLinear,         !- Curve Type",
                          "LinearInterpolationOfTable, !- Interpolation Method",
                          "1.0,                    !- Minimum Value of X", // these values are within the values in the data set
                          "4.0,                     !- Maximum Value of X",
                          "1.5,                    !- Minimum Value of Y",
                          "3.5,                     !- Maximum Value of Y",
                          ",                        !- Minimum Table Output",
                          ",                        !- Maximum Table Output",
                          "Dimensionless,           !- Input Unit Type for X",
                          "Dimensionless,           !- Input Unit Type for Y",
                          "Dimensionless,           !- Output Unit Type",
                          ",                        !- Normalization Reference",
                          "  ,               !- External File Name",
                          "0,                       !- X Value #1",
                          "1,                       !- Y Value #1",
                          "0,                       !- Output Value #1",
                          "1,                       !- X Value #2",
                          "1,                       !- Y Value #2",
                          "2,                       !- Output Value #2",
                          "2,                       !- X Value #3",
                          "1,                       !- Y Value #3",
                          "2,                       !- Output Value #3",
                          "3,                       !- X Value #4",
                          "1,                       !- Y Value #4",
                          "3,                       !- Output Value #4",
                          "4,                       !- X Value #5",
                          "1,                       !- Y Value #5",
                          "4,                       !- Output Value #5",
                          "5,                       !- X Value #6",
                          "1,                       !- Y Value #6",
                          "2,                       !- Output Value #6",
                          "0,                       !- X Value #7",
                          "2,                       !- Y Value #7",
                          "0,                       !- Output Value #7",
                          "1,                       !- X Value #8",
                          "2,                       !- Y Value #8",
                          "2,                       !- Output Value #8",
                          "2,                       !- X Value #9",
                          "2,                       !- Y Value #9",
                          "2,                       !- Output Value #9",
                          "3,                       !- X Value #10",
                          "2,                       !- Y Value #10",
                          "3,                       !- Output Value #10",
                          "4,                       !- X Value #11",
                          "2,                       !- Y Value #11",
                          "4,                       !- Output Value #11",
                          "5,                       !- X Value #12",
                          "2,                       !- Y Value #12",
                          "2;                       !- Output Value #12"});

    ASSERT_TRUE(process_idf(idf_objects));

    EXPECT_EQ(0, CurveManager::NumCurves);
    CurveManager::GetCurveInput();
    CurveManager::GetCurvesInputFlag = false;
    ASSERT_EQ(2, CurveManager::NumCurves);

    // QuadraticLinear curve type
    EXPECT_EQ("QUADRATICLINEAR", CurveManager::GetCurveType(1));
    EXPECT_EQ("TESTTABLEMINMAX", CurveManager::GetCurveName(1));
    EXPECT_EQ(1, CurveManager::GetCurveIndex("TESTTABLEMINMAX"));
    bool error = false;
    int index = CurveManager::GetCurveCheck("TESTTABLEMINMAX", error, "TEST");
    EXPECT_FALSE(error);
    EXPECT_EQ(1, index);
    Real64 min1, max1, min2, max2;
    CurveManager::GetCurveMinMaxValues(1, min1, max1, min2, max2);
    EXPECT_EQ(0.0, min1); // user entered value is retained, however, CurveValue will test against lower array boundary and use aray minimum
    EXPECT_EQ(5.0, max1); // user entered value is retained, however, CurveValue will test against upper array boundary and use aray maximum
    EXPECT_EQ(1.0, min2); // user entered value is retained, however, CurveValue will test against lower array boundary and use aray minimum
    EXPECT_EQ(2, max2);   // user entered value is retained, however, CurveValue will test against upper array boundary and use aray maximum
    EXPECT_EQ(CurveManager::CurveType_TableTwoIV, CurveManager::GetCurveObjectTypeNum(1));

    EXPECT_DOUBLE_EQ(0.0, CurveManager::CurveValue(1, 0, 1.5));   // In-range value
    EXPECT_DOUBLE_EQ(1.0, CurveManager::CurveValue(1, 0.5, 1.5)); // In-range value
    EXPECT_DOUBLE_EQ(0.0, CurveManager::CurveValue(1, -10.0));    // value less than Minimum x
    EXPECT_DOUBLE_EQ(2.0, CurveManager::CurveValue(1, 5000));     // value greater than Maximum x

    CurveManager::SetCurveOutputMinMaxValues(1, error, 0.5, 1.0);
    EXPECT_FALSE(error);
    EXPECT_DOUBLE_EQ(0.5, CurveManager::CurveValue(1, 0, 1.5)); // In-range value
    EXPECT_DOUBLE_EQ(1.0, CurveManager::CurveValue(1, 5, 1.5)); // In-range value

    EXPECT_TRUE(has_err_output());

    // Test 2nd table with tighter min/max X Y limits than data set

    // QuadraticLinear curve type
    EXPECT_EQ("QUADRATICLINEAR", CurveManager::GetCurveType(2));
    EXPECT_EQ("TESTTABLEMINMAX2", CurveManager::GetCurveName(2));
    EXPECT_EQ(2, CurveManager::GetCurveIndex("TESTTABLEMINMAX2"));
    error = false;
    index = CurveManager::GetCurveCheck("TESTTABLEMINMAX2", error, "TEST");
    EXPECT_FALSE(error);
    EXPECT_EQ(2, index);

    CurveManager::GetCurveMinMaxValues(2, min1, max1, min2, max2);
    EXPECT_EQ(1.0, min1); // user entered value is retained and used since it's greater than lower array boundary
    EXPECT_EQ(4.0, max1); // user entered value is retained and used since it's less than upper array boundary
    EXPECT_EQ(1.5, min2); // user entered value is retained and used since it's greater than lower array boundary
    EXPECT_EQ(2.0, max2); // user entered value is NOT retained since it's greater than upper array boundary
    EXPECT_EQ(CurveManager::CurveType_TableTwoIV, CurveManager::GetCurveObjectTypeNum(2));

    EXPECT_DOUBLE_EQ(2.0, CurveManager::CurveValue(2, 0, 1.5));     // In-range value, result is based on tighten Minimum X Value limit
    EXPECT_DOUBLE_EQ(2.0, CurveManager::CurveValue(2, 0.5, 1.5));   // In-range value, result is based on tighten Maximum X Value limit
    EXPECT_DOUBLE_EQ(2.0, CurveManager::CurveValue(2, -10.0, 1.5)); // value less than Minimum x, y value in range
    EXPECT_DOUBLE_EQ(4.0, CurveManager::CurveValue(2, 5000, 1.5));  // value greater than Maximum x, y value in range

    CurveManager::SetCurveOutputMinMaxValues(2, error, 0.5, 1.0);
    EXPECT_FALSE(error);
    EXPECT_DOUBLE_EQ(1.0, CurveManager::CurveValue(2, 0, 1.5)); // In-range value
    EXPECT_DOUBLE_EQ(1.0, CurveManager::CurveValue(2, 5, 1.5)); // In-range value

    EXPECT_FALSE(has_err_output());
}

TEST_F(EnergyPlusFixture, Tables_OneIndependentVariable_Linear_EvaluateCurveTypes)
{
    std::string const idf_objects = delimited_string({

        "Table:OneIndependentVariable,",
        "TestTableMinMax,         !- Name",
        "Linear,                  !- Curve Type",
        "LinearInterpolationOfTable,  !- Interpolation Method",
        ",                        !- Minimum Value of X",
        ",                        !- Maximum Value of X",
        ",                        !- Minimum Table Output",
        ",                        !- Maximum Table Output",
        "Dimensionless,           !- Input Unit Type for X",
        "Dimensionless,           !- Output Unit Type",
        ",                        !- Normalization Reference",
        "0,                       !- X Value #1",
        "0,                       !- Output Value #1",
        "4,                       !- X Value #2",
        "4;                       !- Output Value #2",

        "Table:OneIndependentVariable,",
        "TestTableMinMax2,         !- Name",
        "Quadratic,               !- Curve Type",
        "LinearInterpolationOfTable,  !- Interpolation Method",
        ",                        !- Minimum Value of X",
        ",                        !- Maximum Value of X",
        ",                        !- Minimum Table Output",
        ",                        !- Maximum Table Output",
        "Dimensionless,           !- Input Unit Type for X",
        "Dimensionless,           !- Output Unit Type",
        ",                        !- Normalization Reference",
        "0,                       !- X Value #1",
        "0,                       !- Output Value #1",
        "1,                       !- X Value #2",
        "1,                       !- Output Value #2",
        "4,                       !- X Value #3",
        "4;                       !- Output Value #3",

        "Table:OneIndependentVariable,",
        "TestTableMinMax3,         !- Name",
        "Cubic,                    !- Curve Type",
        "LinearInterpolationOfTable,  !- Interpolation Method",
        ",                        !- Minimum Value of X",
        ",                        !- Maximum Value of X",
        ",                        !- Minimum Table Output",
        ",                        !- Maximum Table Output",
        "Dimensionless,           !- Input Unit Type for X",
        "Dimensionless,           !- Output Unit Type",
        ",                        !- Normalization Reference",
        "0,                       !- X Value #1",
        "0,                       !- Output Value #1",
        "1,                       !- X Value #2",
        "1,                       !- Output Value #2",
        "3,                       !- X Value #3",
        "3,                       !- Output Value #3",
        "4,                       !- X Value #4",
        "4;                       !- Output Value #4",

        "Table:OneIndependentVariable,",
        "TestTableMinMax4,         !- Name",
        "Quartic,                  !- Curve Type",
        "LinearInterpolationOfTable,  !- Interpolation Method",
        ",                        !- Minimum Value of X",
        ",                        !- Maximum Value of X",
        ",                        !- Minimum Table Output",
        ",                        !- Maximum Table Output",
        "Dimensionless,           !- Input Unit Type for X",
        "Dimensionless,           !- Output Unit Type",
        ",                        !- Normalization Reference",
        "0,                       !- X Value #1",
        "0,                       !- Output Value #1",
        "1,                       !- X Value #2",
        "1,                       !- Output Value #2",
        "2,                       !- X Value #3",
        "2,                       !- Output Value #3",
        "3,                       !- X Value #4",
        "3,                       !- Output Value #4",
        "4,                       !- X Value #5",
        "4;                       !- Output Value #5"});

    ASSERT_TRUE(process_idf(idf_objects));
    EXPECT_EQ(0, CurveManager::NumCurves);
    CurveManager::GetCurveInput();
    CurveManager::GetCurvesInputFlag = false;
    ASSERT_EQ(4, CurveManager::NumCurves);

    // all curve types should show linear output (higher order coefficients should = 0)
    EXPECT_DOUBLE_EQ(0.0, CurveManager::CurveValue(1, 0));     // In-range value
    EXPECT_DOUBLE_EQ(0.5, CurveManager::CurveValue(1, 0.5));   // In-range value
    EXPECT_DOUBLE_EQ(1.0, CurveManager::CurveValue(1, 1));     // In-range value
    EXPECT_DOUBLE_EQ(1.75, CurveManager::CurveValue(1, 1.75)); // In-range value
    EXPECT_DOUBLE_EQ(2.25, CurveManager::CurveValue(1, 2.25)); // In-range value
    EXPECT_DOUBLE_EQ(4.0, CurveManager::CurveValue(1, 4));     // In-range value

    EXPECT_DOUBLE_EQ(0.0, CurveManager::CurveValue(2, 0));     // In-range value
    EXPECT_DOUBLE_EQ(0.5, CurveManager::CurveValue(2, 0.5));   // In-range value
    EXPECT_DOUBLE_EQ(1.0, CurveManager::CurveValue(2, 1));     // In-range value
    EXPECT_DOUBLE_EQ(1.75, CurveManager::CurveValue(2, 1.75)); // In-range value
    EXPECT_DOUBLE_EQ(2.25, CurveManager::CurveValue(2, 2.25)); // In-range value
    EXPECT_DOUBLE_EQ(4.0, CurveManager::CurveValue(2, 4));     // In-range value

    EXPECT_DOUBLE_EQ(0.0, CurveManager::CurveValue(3, 0));     // In-range value
    EXPECT_DOUBLE_EQ(0.5, CurveManager::CurveValue(3, 0.5));   // In-range value
    EXPECT_DOUBLE_EQ(1.0, CurveManager::CurveValue(3, 1));     // In-range value
    EXPECT_DOUBLE_EQ(1.75, CurveManager::CurveValue(3, 1.75)); // In-range value
    EXPECT_DOUBLE_EQ(2.25, CurveManager::CurveValue(3, 2.25)); // In-range value
    EXPECT_DOUBLE_EQ(4.0, CurveManager::CurveValue(3, 4));     // In-range value

    EXPECT_DOUBLE_EQ(0.0, CurveManager::CurveValue(4, 0));     // In-range value
    EXPECT_DOUBLE_EQ(0.5, CurveManager::CurveValue(4, 0.5));   // In-range value
    EXPECT_DOUBLE_EQ(1.0, CurveManager::CurveValue(4, 1));     // In-range value
    EXPECT_DOUBLE_EQ(1.75, CurveManager::CurveValue(4, 1.75)); // In-range value
    EXPECT_DOUBLE_EQ(2.25, CurveManager::CurveValue(4, 2.25)); // In-range value
    EXPECT_DOUBLE_EQ(4.0, CurveManager::CurveValue(4, 4));     // In-range value

    // curves should not extrapolate
    EXPECT_DOUBLE_EQ(4.0, CurveManager::CurveValue(1, 6)); // Out-of-range value
    EXPECT_DOUBLE_EQ(4.0, CurveManager::CurveValue(2, 6)); // Out-of-range value
    EXPECT_DOUBLE_EQ(4.0, CurveManager::CurveValue(3, 6)); // Out-of-range value
    EXPECT_DOUBLE_EQ(4.0, CurveManager::CurveValue(4, 6)); // Out-of-range value

    EXPECT_FALSE(has_err_output());
}

TEST_F(EnergyPlusFixture, TableLookupObject_ExcessArguments_WarningTest)
{

    int NumOfTables = 5;

    PerfCurve.allocate(NumOfTables);
    TableLookup.allocate(NumOfTables);

    // Table 1 One ind variable
    PerfCurve(1).TableIndex = 1;
    PerfCurve(1).Var1Max = 20.0;
    PerfCurve(1).Var1Min = 0.0;
    PerfCurve(1).Var2Max = 0.0;
    PerfCurve(1).Var2Min = 0.0;
    PerfCurve(1).CurveType = Linear;
    TableLookup(PerfCurve(1).TableIndex).NumIndependentVars = 1;
    PerfCurve(1).ObjectType = CurveType_TableOneIV;
    PerfCurve(1).Name = "Table 1";
    TableLookup(1).NumX1Vars = 2;
    TableLookup(1).InterpolationOrder = 2;
    TableLookup(1).NumX1Vars = 2;
    TableLookup(1).X1Var.allocate(TableLookup(1).NumX1Vars);
    TableLookup(1).X1Var(1) = 0.0;
    TableLookup(1).X1Var(2) = 1.0;
    TableLookup(1).TableLookupZData.allocate(1, 1, 1, 1, 1, 2);
    TableLookup(1).TableLookupZData(1, 1, 1, 1, 1, 1) = 0.0;
    TableLookup(1).TableLookupZData(1, 1, 1, 1, 1, 2) = 1.0;

    TableLookupObject(1, 1.0, 0.0);

    std::string const error_string = delimited_string({
        "   ** Warning ** TableLookupObject: Table:OneIndependentVariable\"Table 1\"",
        "   **   ~~~   ** ...Excess number of independent variables (2) passed to subroutine when only 1 is required. The excess arguments are "
        "ignored.",
    });

    EXPECT_TRUE(compare_err_stream(error_string, true));

    // Table 2 Two ind variable
    PerfCurve(2).TableIndex = 2;
    PerfCurve(2).Var1Max = 20.0;
    PerfCurve(2).Var1Min = 0.0;
    PerfCurve(2).Var2Max = 20.0;
    PerfCurve(2).Var2Min = 0.0;
    PerfCurve(2).Var3Max = 0.0;
    PerfCurve(2).Var3Min = 0.0;
    PerfCurve(2).CurveType = Linear;
    TableLookup(PerfCurve(2).TableIndex).NumIndependentVars = 2;
    PerfCurve(2).ObjectType = CurveType_TableTwoIV;
    PerfCurve(2).Name = "Table 2";
    TableLookup(2).NumX1Vars = 2;
    TableLookup(2).NumX2Vars = 1;
    TableLookup(2).InterpolationOrder = 2;
    TableLookup(2).X1Var.allocate(TableLookup(2).NumX1Vars);
    TableLookup(2).X2Var.allocate(TableLookup(2).NumX2Vars);
    TableLookup(2).X1Var(1) = 0.0;
    TableLookup(2).X1Var(2) = 1.0;
    TableLookup(2).X2Var(1) = 1.0;
    TableLookup(2).TableLookupZData.allocate(1, 1, 1, 1, 1, 2);
    TableLookup(2).TableLookupZData(1, 1, 1, 1, 1, 1) = 0.0;
    TableLookup(2).TableLookupZData(1, 1, 1, 1, 1, 2) = 1.0;

    TableLookupObject(2, 1.0, 1.0, 0.0);

    std::string const error_string1 = delimited_string({
        "   ** Warning ** TableLookupObject: Table:TwoIndependentVariables\"Table 2\"",
        "   **   ~~~   ** ...Excess number of independent variables (3) passed to subroutine when 2 or less are required. The excess arguments are "
        "ignored.",
    });

    EXPECT_TRUE(compare_err_stream(error_string1, true));

    // Table 3 Three ind variable
    int Index = 3;
    PerfCurve(Index).TableIndex = 3;
    PerfCurve(Index).Var1Max = 20.0;
    PerfCurve(Index).Var1Min = 0.0;
    PerfCurve(Index).Var2Max = 20.0;
    PerfCurve(Index).Var2Min = 0.0;
    PerfCurve(Index).Var3Max = 0.0;
    PerfCurve(Index).Var3Min = 0.0;
    PerfCurve(Index).CurveType = Linear;
    TableLookup(PerfCurve(Index).TableIndex).NumIndependentVars = 3;
    PerfCurve(Index).ObjectType = CurveType_TableMultiIV;
    PerfCurve(Index).Name = "Table 3";
    TableLookup(Index).NumX1Vars = 2;
    TableLookup(Index).NumX2Vars = 1;
    TableLookup(Index).NumX3Vars = 1;
    TableLookup(Index).InterpolationOrder = 2;
    TableLookup(Index).X1Var.allocate(TableLookup(Index).NumX1Vars);
    TableLookup(Index).X2Var.allocate(TableLookup(Index).NumX2Vars);
    TableLookup(Index).X3Var.allocate(TableLookup(Index).NumX3Vars);
    TableLookup(Index).X1Var(1) = 0.0;
    TableLookup(Index).X1Var(2) = 1.0;
    TableLookup(Index).X2Var(1) = 1.0;
    TableLookup(Index).X3Var(1) = 1.0;
    TableLookup(Index).TableLookupZData.allocate(1, 1, 1, 1, 1, 2);
    TableLookup(Index).TableLookupZData(1, 1, 1, 1, 1, 1) = 0.0;
    TableLookup(Index).TableLookupZData(1, 1, 1, 1, 1, 2) = 1.0;

    TableLookupObject(Index, 1.0, 1.0, 1.0, 0.0);

    std::string const error_string2 = delimited_string({
        "   ** Warning ** TableLookupObject: Table:MultiVariableLookup\"Table 3\"",
        "   **   ~~~   ** ...Excess number of independent variables (4) passed to subroutine when 3 or less are required. The excess arguments are "
        "ignored.",
    });

    EXPECT_TRUE(compare_err_stream(error_string2, true));

    // Table 4 Four ind variable
    Index = 4;
    PerfCurve(Index).TableIndex = Index;
    PerfCurve(Index).Var1Max = 20.0;
    PerfCurve(Index).Var1Min = 0.0;
    PerfCurve(Index).Var2Max = 20.0;
    PerfCurve(Index).Var2Min = 0.0;
    PerfCurve(Index).Var3Max = 20.0;
    PerfCurve(Index).Var3Min = 0.0;
    PerfCurve(Index).Var4Max = 0.0;
    PerfCurve(Index).Var4Min = 0.0;
    PerfCurve(Index).CurveType = Linear;
    TableLookup(PerfCurve(Index).TableIndex).NumIndependentVars = 4;
    PerfCurve(Index).ObjectType = CurveType_TableMultiIV;
    PerfCurve(Index).Name = "Table 4";
    TableLookup(Index).NumX1Vars = 2;
    TableLookup(Index).NumX2Vars = 1;
    TableLookup(Index).NumX3Vars = 1;
    TableLookup(Index).NumX4Vars = 1;
    TableLookup(Index).InterpolationOrder = 2;
    TableLookup(Index).X1Var.allocate(TableLookup(Index).NumX1Vars);
    TableLookup(Index).X2Var.allocate(TableLookup(Index).NumX2Vars);
    TableLookup(Index).X3Var.allocate(TableLookup(Index).NumX3Vars);
    TableLookup(Index).X4Var.allocate(TableLookup(Index).NumX4Vars);
    TableLookup(Index).X1Var(1) = 0.0;
    TableLookup(Index).X1Var(2) = 1.0;
    TableLookup(Index).X2Var(1) = 1.0;
    TableLookup(Index).X3Var(1) = 1.0;
    TableLookup(Index).X4Var(1) = 1.0;
    TableLookup(Index).TableLookupZData.allocate(1, 1, 1, 1, 1, 2);
    TableLookup(Index).TableLookupZData(1, 1, 1, 1, 1, 1) = 0.0;
    TableLookup(Index).TableLookupZData(1, 1, 1, 1, 1, 2) = 1.0;

    TableLookupObject(Index, 1.0, 1.0, 1.0, 1.0, 0.0);

    std::string const error_string3 = delimited_string({
        "   ** Warning ** TableLookupObject: Table:MultiVariableLookup\"Table 4\"",
        "   **   ~~~   ** ...Excess number of independent variables (5) passed to subroutine when 4 or less are required. The excess arguments are "
        "ignored.",
    });

    EXPECT_TRUE(compare_err_stream(error_string3, true));

    PerfCurve.deallocate();
    TableLookup.deallocate();
}<|MERGE_RESOLUTION|>--- conflicted
+++ resolved
@@ -1748,8 +1748,8 @@
 	EXPECT_FALSE(has_err_output());
 }
 
-<<<<<<< HEAD
-TEST_F( EnergyPlusFixture, Tables_TwoIndVar_Malformed ) {
+TEST_F(EnergyPlusFixture, Tables_TwoIndVar_Malformed)
+{
 
 	DataIPShortCuts::lAlphaFieldBlanks = true;
 	std::string const idf_objects = delimited_string( {
@@ -1921,181 +1921,6 @@
 	} );
 
 	EXPECT_TRUE( compare_err_stream( error_string, true ) );
-=======
-TEST_F(EnergyPlusFixture, Tables_TwoIndVar_Malformed)
-{
-
-    DataIPShortCuts::lAlphaFieldBlanks = true;
-    std::string const idf_objects = delimited_string({
-        "Version,8.5;",
-        "                                                                      ",
-        "  Table:TwoIndependentVariables,                                      ",
-        "    AWHP_rCAP,               !- Name                                  ",
-        "    BiQuadratic,             !- Curve Type                            ",
-        "    LagrangeInterpolationLinearExtrapolation,  !- Interpolation Method",
-        "    -15,                     !- Minimum Value of X                    ",
-        "    25,                      !- Maximum Value of X                    ",
-        "    35,                      !- Minimum Value of Y                    ",
-        "    55,                      !- Maximum Value of Y                    ",
-        "    6842105,                 !- Minimum Table Output                  ",
-        "    10657895,                !- Maximum Table Output                  ",
-        "    Temperature,             !- Input Unit Type for X                 ",
-        "    Temperature,             !- Input Unit Type for Y                 ",
-        "    Dimensionless,           !- Output Unit Type                      ",
-        "    -15,                     !- Normalization Reference               ",
-        "    ,                        !- External File Name",
-        "    35,                      !- X Value #1                            ",
-        "    0.789473684210526,       !- Y Value #1                            ",
-        "    -15,                     !- Output Value #1                       ",
-        "    40,                      !- X Value #2                            ",
-        "    0.763157894736842,       !- Y Value #2                            ",
-        "    -15,                     !- Output Value #2                       ",
-        "    45,                      !- X Value #3                            ",
-        "    0.736842105263158,       !- Y Value #3                            ",
-        "    -15,                     !- Output Value #3                       ",
-        "    50,                      !- X Value #4                            ",
-        "    0.710526315789474,       !- Y Value #4                            ",
-        "    -15,                     !- Output Value #4                       ",
-        "    55,                      !- <none>                                ",
-        "    0.684210526315789,       !- <none>                                ",
-        "    -10,                     !- <none>                                ",
-        "    35,                      !- <none>                                ",
-        "    0.815789473684211,       !- <none>                                ",
-        "    -10,                     !- <none>                                ",
-        "    40,                      !- <none>                                ",
-        "    0.802631578947368,       !- <none>                                ",
-        "    -10,                     !- <none>                                ",
-        "    45,                      !- <none>                                ",
-        "    0.789473684210526,       !- <none>                                ",
-        "    -10,                     !- <none>                                ",
-        "    50,                      !- <none>                                ",
-        "    0.763157894736842,       !- <none>                                ",
-        "    -10,                     !- <none>                                ",
-        "    55,                      !- <none>                                ",
-        "    0.736842105263158,       !- <none>                                ",
-        "    -5,                      !- <none>                                ",
-        "    35,                      !- <none>                                ",
-        "    0.868421052631579,       !- <none>                                ",
-        "    -5,                      !- <none>                                ",
-        "    40,                      !- <none>                                ",
-        "    0.861842105263158,       !- <none>                                ",
-        "    -5,                      !- <none>                                ",
-        "    45,                      !- <none>                                ",
-        "    0.855263157894737,       !- <none>                                ",
-        "    -5,                      !- <none>                                ",
-        "    50,                      !- <none>                                ",
-        "    0.80921052631579,        !- <none>                                ",
-        "    -5,                      !- <none>                                ",
-        "    55,                      !- <none>                                ",
-        "    0.763157894736842,       !- <none>                                ",
-        "    0,                       !- <none>                                ",
-        "    35,                      !- <none>                                ",
-        "    0.934210526315789,       !- <none>                                ",
-        "    0,                       !- <none>                                ",
-        "    40,                      !- <none>                                ",
-        "    0.914473684210526,       !- <none>                                ",
-        "    0,                       !- <none>                                ",
-        "    45,                      !- <none>                                ",
-        "    0.894736842105263,       !- <none>                                ",
-        "    0,                       !- <none>                                ",
-        "    50,                      !- <none>                                ",
-        "    0.855263157894737,       !- <none>                                ",
-        "    0,                       !- <none>                                ",
-        "    55,                      !- <none>                                ",
-        "    0.815789473684211,       !- <none>                                ",
-        "    5,                       !- <none>                                ",
-        "    35,                      !- <none>                                ",
-        "    1,                       !- <none>                                ",
-        "    5,                       !- <none>                                ",
-        "    40,                      !- <none>                                ",
-        "    0.973684210526316,       !- <none>                                ",
-        "    5,                       !- <none>                                ",
-        "    45,                      !- <none>                                ",
-        "    0.947368421052632,       !- <none>                                ",
-        "    5,                       !- <none>                                ",
-        "    50,                      !- <none>                                ",
-        "    0.888157894736842,       !- <none>                                ",
-        "    5,                       !- <none>                                ",
-        "    55,                      !- <none>                                ",
-        "    0.828947368421053,       !- <none>                                ",
-        "    10,                      !- <none>                                ",
-        "    35,                      !- <none>                                ",
-        "    1.02631578947368,        !- <none>                                ",
-        "    10,                      !- <none>                                ",
-        "    40,                      !- <none>                                ",
-        "    1,                       !- <none>                                ",
-        "    10,                      !- <none>                                ",
-        "    45,                      !- <none>                                ",
-        "    0.973684210526316,       !- <none>                                ",
-        "    10,                      !- <none>                                ",
-        "    50,                      !- <none>                                ",
-        "    0.914473684210526,       !- <none>                                ",
-        "    10,                      !- <none>                                ",
-        "    55,                      !- <none>                                ",
-        "    0.855263157894737,       !- <none>                                ",
-        "    15,                      !- <none>                                ",
-        "    35,                      !- <none>                                ",
-        "    1.05263157894737,        !- <none>                                ",
-        "    15,                      !- <none>                                ",
-        "    40,                      !- <none>                                ",
-        "    1.01973684210526,        !- <none>                                ",
-        "    15,                      !- <none>                                ",
-        "    45,                      !- <none>                                ",
-        "    0.986842105263158,       !- <none>                                ",
-        "    15,                      !- <none>                                ",
-        "    50,                      !- <none>                                ",
-        "    0.940789473684211,       !- <none>                                ",
-        "    15,                      !- <none>                                ",
-        "    55,                      !- <none>                                ",
-        "    0.894736842105263,       !- <none>                                ",
-        "    20,                      !- <none>                                ",
-        "    35,                      !- <none>                                ",
-        "    1.06578947368421,        !- <none>                                ",
-        "    20,                      !- <none>                                ",
-        "    40,                      !- <none>                                ",
-        "    1.02631578947368,        !- <none>                                ",
-        "    20,                      !- <none>                                ",
-        "    45,                      !- <none>                                ",
-        "    0.986842105263158,       !- <none>                                ",
-        "    20,                      !- <none>                                ",
-        "    50,                      !- <none>                                ",
-        "    0.947368421052632,       !- <none>                                ",
-        "    20,                      !- <none>                                ",
-        "    55,                      !- <none>                                ",
-        "    0.907894736842105,       !- <none>                                ",
-        "    25,                      !- <none>                                ",
-        "    35,                      !- <none>                                ",
-        "    1.06578947368421,        !- <none>                                ",
-        "    25,                      !- <none>                                ",
-        "    40,                      !- <none>                                ",
-        "    1.02631578947368,        !- <none>                                ",
-        "    25,                      !- <none>                                ",
-        "    45,                      !- <none>                                ",
-        "    0.986842105263158,       !- <none>                                ",
-        "    25,                      !- <none>                                ",
-        "    50,                      !- <none>                                ",
-        "    0.947368421052632,       !- <none>                                ",
-        "    25,                      !- <none>                                ",
-        "    55,                      !- <none>                                ",
-        "    0.907894736842105;       !- <none>                                ",
-        "                                                                      ",
-    });
->>>>>>> b6f573e2
-
-    ASSERT_TRUE(process_idf(idf_objects));
-
-    bool ErrorsFound = false;
-    CurveManager::GetCurveInputData(ErrorsFound);
-    EXPECT_TRUE(ErrorsFound);
-
-    EXPECT_EQ(1, CurveManager::NumCurves);
-
-    std::string const error_string = delimited_string({
-        "   ** Severe  ** GetCurveInput: For Table:TwoIndependentVariables: AWHP_RCAP",
-        "   **   ~~~   ** The number of data entries must be evenly divisable by 3. Number of data entries = 134",
-    });
-
-    EXPECT_TRUE(compare_err_stream(error_string, true));
 }
 TEST_F(EnergyPlusFixture, Tables_OneIndependentVariable_UserDidNotEnterMinMaxXY)
 {
@@ -2106,434 +1931,434 @@
          ",                        !- Maximum Table Output", "Dimensionless,           !- Input Unit Type for X",
          "Dimensionless,           !- Output Unit Type", ",                        !- Normalization Reference",
          "0,                       !- X Value #1", "0,                       !- Output Value #1", "1,                       !- X Value #2",
-         "1;                       !- Output Value #2"});
-    ASSERT_TRUE(process_idf(idf_objects));
-    EXPECT_EQ(0, CurveManager::NumCurves);
-    CurveManager::GetCurveInput();
-    CurveManager::GetCurvesInputFlag = false;
-    ASSERT_EQ(1, CurveManager::NumCurves);
-    EXPECT_EQ("LINEAR", CurveManager::GetCurveType(1));
-    EXPECT_EQ("TESTTABLEMINMAX", CurveManager::GetCurveName(1));
-    EXPECT_EQ(1, CurveManager::GetCurveIndex("TESTTABLEMINMAX"));
-    bool error = false;
-    int index = CurveManager::GetCurveCheck("TESTTABLEMINMAX", error, "TEST");
-    EXPECT_FALSE(error);
-    EXPECT_EQ(1, index);
-    EXPECT_EQ(CurveManager::CurveType_TableOneIV, CurveManager::GetCurveObjectTypeNum(1));
-    EXPECT_DOUBLE_EQ(0.0, CurveManager::CurveValue(1, 0));     // In-range value
-    EXPECT_DOUBLE_EQ(0.75, CurveManager::CurveValue(1, 0.75)); // In-range value
-    EXPECT_DOUBLE_EQ(0.0, CurveManager::CurveValue(1, -10.0)); // Minimum x
-    EXPECT_DOUBLE_EQ(1.0, CurveManager::CurveValue(1, 5000));  // Maximum x
-    EXPECT_FALSE(has_err_output());
+		"1;                       !- Output Value #2" } );
+		ASSERT_TRUE( process_idf( idf_objects ) );
+		EXPECT_EQ( 0, CurveManager::NumCurves );
+		CurveManager::GetCurveInput();
+		CurveManager::GetCurvesInputFlag = false;
+		ASSERT_EQ( 1, CurveManager::NumCurves );
+		EXPECT_EQ( "LINEAR", CurveManager::GetCurveType( 1 ) );
+		EXPECT_EQ( "TESTTABLEMINMAX", CurveManager::GetCurveName( 1 ) );
+		EXPECT_EQ( 1, CurveManager::GetCurveIndex( "TESTTABLEMINMAX" ) );
+		bool error = false;
+		int index = CurveManager::GetCurveCheck( "TESTTABLEMINMAX", error, "TEST" );
+		EXPECT_FALSE( error );
+		EXPECT_EQ( 1, index );
+		EXPECT_EQ( CurveManager::CurveType_TableOneIV, CurveManager::GetCurveObjectTypeNum( 1 ) );
+		EXPECT_DOUBLE_EQ( 0.0, CurveManager::CurveValue( 1, 0 ) ); // In-range value
+		EXPECT_DOUBLE_EQ( 0.75, CurveManager::CurveValue( 1, 0.75 ) ); // In-range value
+		EXPECT_DOUBLE_EQ( 0.0, CurveManager::CurveValue( 1, -10.0 ) ); // Minimum x
+		EXPECT_DOUBLE_EQ( 1.0, CurveManager::CurveValue( 1, 5000 ) ); // Maximum x
+		EXPECT_FALSE( has_err_output() );
 }
 
 TEST_F(EnergyPlusFixture, Tables_OneIndependentVariable_EvaluateToLimits_UserEnteredMinMaxXY)
 {
 
     std::string const idf_objects = delimited_string({"Version,8.5;",
-                                                      "Table:OneIndependentVariable,",
-                                                      "TestTableOverwrite,      !- Name",
-                                                      "Linear,                  !- Curve Type",
-                                                      "EvaluateCurveToLimits,   !- Interpolation Method",
-                                                      "0.1,                     !- Minimum Value of X",
-                                                      "4.9,                     !- Maximum Value of X",
-                                                      "1.2,                     !- Minimum Table Output",
-                                                      "2.5,                     !- Maximum Table Output",
-                                                      "Dimensionless,           !- Input Unit Type for X",
-                                                      "Dimensionless,           !- Output Unit Type",
-                                                      ",                        !- Normalization Reference",
-                                                      "0,                       !- X Value #1",
-                                                      "0,                       !- Output Value #1",
-                                                      "1,                       !- X Value #2",
-                                                      "2,                       !- Output Value #2",
-                                                      "2,                       !- X Value #3",
-                                                      "2,                       !- Output Value #3",
-                                                      "3,                       !- X Value #4",
-                                                      "3,                       !- Output Value #4",
-                                                      "4,                       !- X Value #5",
-                                                      "4,                       !- Output Value #5",
-                                                      "5,                       !- X Value #6",
-                                                      "2;                       !- Output Value #6"});
-
-    ASSERT_TRUE(process_idf(idf_objects));
-
-    EXPECT_EQ(0, CurveManager::NumCurves);
-    CurveManager::GetCurveInput();
-    CurveManager::GetCurvesInputFlag = false;
-    ASSERT_EQ(1, CurveManager::NumCurves);
-
-    // Linear curve type, specified min/max
-    EXPECT_EQ("LINEAR", CurveManager::GetCurveType(1));
-    EXPECT_EQ("TESTTABLEOVERWRITE", CurveManager::GetCurveName(1));
-    EXPECT_EQ(1, CurveManager::GetCurveIndex("TESTTABLEOVERWRITE"));
-    bool error = false;
-    int index = CurveManager::GetCurveCheck("TESTTABLEOVERWRITE", error, "TEST");
-    EXPECT_FALSE(error);
-    EXPECT_EQ(1, index);
-    Real64 min, max;
-    CurveManager::GetCurveMinMaxValues(1, min, max);
-    EXPECT_EQ(0.1, min); // Minimum Value of X
-    EXPECT_EQ(4.9, max); // Maximum Value of X
-    EXPECT_EQ(CurveManager::CurveType_TableOneIV, CurveManager::GetCurveObjectTypeNum(1));
-
-    EXPECT_DOUBLE_EQ(1.2, CurveManager::CurveValue(1, 0.5));               // Value too small, Min Table Output used
-    EXPECT_DOUBLE_EQ(2.5, CurveManager::CurveValue(1, 4));                 // Value too large, Max Table Output used
-    EXPECT_DOUBLE_EQ(1.438095238095238, CurveManager::CurveValue(1, 1.0)); // In-range value
-
-    CurveManager::SetCurveOutputMinMaxValues(1, error, 1.1, 2.6);
-    EXPECT_FALSE(error);
-    EXPECT_DOUBLE_EQ(1.1, CurveManager::CurveValue(1, 0.3)); // Value too small, new Min Table Output used
-    EXPECT_DOUBLE_EQ(2.6, CurveManager::CurveValue(1, 4));   // Value too large, new Max Table Output used
-    EXPECT_FALSE(has_err_output());
+		"Table:OneIndependentVariable,",
+		"TestTableOverwrite,      !- Name",
+		"Linear,                  !- Curve Type",
+		"EvaluateCurveToLimits,   !- Interpolation Method",
+		"0.1,                     !- Minimum Value of X",
+		"4.9,                     !- Maximum Value of X",
+		"1.2,                     !- Minimum Table Output",
+		"2.5,                     !- Maximum Table Output",
+		"Dimensionless,           !- Input Unit Type for X",
+		"Dimensionless,           !- Output Unit Type",
+		",                        !- Normalization Reference",
+		"0,                       !- X Value #1",
+		"0,                       !- Output Value #1",
+		"1,                       !- X Value #2",
+		"2,                       !- Output Value #2",
+		"2,                       !- X Value #3",
+		"2,                       !- Output Value #3",
+		"3,                       !- X Value #4",
+		"3,                       !- Output Value #4",
+		"4,                       !- X Value #5",
+		"4,                       !- Output Value #5",
+		"5,                       !- X Value #6",
+		"2;                       !- Output Value #6" } );
+
+		ASSERT_TRUE( process_idf( idf_objects ) );
+
+		EXPECT_EQ( 0, CurveManager::NumCurves );
+		CurveManager::GetCurveInput();
+		CurveManager::GetCurvesInputFlag = false;
+		ASSERT_EQ( 1, CurveManager::NumCurves );
+
+		// Linear curve type, specified min/max
+		EXPECT_EQ( "LINEAR", CurveManager::GetCurveType( 1 ) );
+		EXPECT_EQ( "TESTTABLEOVERWRITE", CurveManager::GetCurveName( 1 ) );
+		EXPECT_EQ( 1, CurveManager::GetCurveIndex( "TESTTABLEOVERWRITE" ) );
+		bool error = false;
+		int index = CurveManager::GetCurveCheck( "TESTTABLEOVERWRITE", error, "TEST" );
+		EXPECT_FALSE( error );
+		EXPECT_EQ( 1, index );
+		Real64 min, max;
+		CurveManager::GetCurveMinMaxValues( 1, min, max );
+		EXPECT_EQ( 0.1, min ); // Minimum Value of X
+		EXPECT_EQ( 4.9, max );  // Maximum Value of X
+		EXPECT_EQ( CurveManager::CurveType_TableOneIV, CurveManager::GetCurveObjectTypeNum( 1 ) );
+
+		EXPECT_DOUBLE_EQ( 1.2, CurveManager::CurveValue( 1, 0.5 ) ); // Value too small, Min Table Output used
+		EXPECT_DOUBLE_EQ( 2.5, CurveManager::CurveValue( 1, 4 ) ); // Value too large, Max Table Output used
+		EXPECT_DOUBLE_EQ( 1.438095238095238, CurveManager::CurveValue( 1, 1.0 ) ); // In-range value
+
+		CurveManager::SetCurveOutputMinMaxValues( 1, error, 1.1, 2.6 );
+		EXPECT_FALSE( error );
+		EXPECT_DOUBLE_EQ( 1.1, CurveManager::CurveValue( 1, 0.3 ) ); // Value too small, new Min Table Output used
+		EXPECT_DOUBLE_EQ( 2.6, CurveManager::CurveValue( 1, 4 ) ); // Value too large, new Max Table Output used
+		EXPECT_FALSE( has_err_output() );
 }
 
 TEST_F(EnergyPlusFixture, Tables_OneIndependentVariable_Lagrange_UserDidntEnterMinMaxXY)
 {
 
     std::string const idf_objects = delimited_string({"Version,8.5;",
-                                                      "Table:OneIndependentVariable,",
-                                                      "TestTableOverwrite,      !- Name",
-                                                      "Linear,                  !- Curve Type",
-                                                      "LAGRANGEINTERPOLATIONLINEAREXTRAPOLATION,   !- Interpolation Method",
-                                                      ",                        !- Minimum Value of X",
-                                                      ",                        !- Maximum Value of X",
-                                                      ",                        !- Minimum Table Output",
-                                                      ",                        !- Maximum Table Output",
-                                                      "Dimensionless,           !- Input Unit Type for X",
-                                                      "Dimensionless,           !- Output Unit Type",
-                                                      ",                        !- Normalization Reference",
-                                                      "0.21,                    !- X Value #1",
-                                                      "0,                       !- Output Value #1",
-                                                      "1,                       !- X Value #2",
-                                                      "2,                       !- Output Value #2",
-                                                      "2,                       !- X Value #3",
-                                                      "2,                       !- Output Value #3",
-                                                      "3,                       !- X Value #4",
-                                                      "3,                       !- Output Value #4",
-                                                      "4,                       !- X Value #5",
-                                                      "4,                       !- Output Value #5",
-                                                      "4.93,                    !- X Value #6",
-                                                      "2;                       !- Output Value #6"});
-
-    ASSERT_TRUE(process_idf(idf_objects));
-
-    EXPECT_EQ(0, CurveManager::NumCurves);
-    CurveManager::GetCurveInput();
-    CurveManager::GetCurvesInputFlag = false;
-    ASSERT_EQ(1, CurveManager::NumCurves);
-
-    // Linear curve type, specified min/max
-    EXPECT_EQ("LINEAR", CurveManager::GetCurveType(1));
-    EXPECT_EQ("TESTTABLEOVERWRITE", CurveManager::GetCurveName(1));
-    EXPECT_EQ(1, CurveManager::GetCurveIndex("TESTTABLEOVERWRITE"));
-    bool error = false;
-    int index = CurveManager::GetCurveCheck("TESTTABLEOVERWRITE", error, "TEST");
-    EXPECT_FALSE(error);
-    EXPECT_EQ(1, index);
-    Real64 min, max;
-    CurveManager::GetCurveMinMaxValues(1, min, max);
-    EXPECT_EQ(0.21, min); // Minimum Value of X in data set
-    EXPECT_EQ(4.93, max); // Maximum Value of X in data set
-    EXPECT_EQ(CurveManager::CurveType_TableOneIV, CurveManager::GetCurveObjectTypeNum(1));
-
-    EXPECT_DOUBLE_EQ(0.73417721518987344, CurveManager::CurveValue(1, 0.5)); // Value in range, no Min Table Output used, show actual value
-    Real64 curvOut = ((0.5 - 0.21) / (1.0 - 0.21)) * (2.0 - 0.0);            // Check above: delta X divided by X range multiplied by Y range
-    EXPECT_DOUBLE_EQ(0.73417721518987344, curvOut);                          // Compare interpolated hand calc
-    EXPECT_DOUBLE_EQ(4.0, CurveManager::CurveValue(1, 4));                   // Value right at 4,4. Output = 4
-    EXPECT_DOUBLE_EQ(2.0, CurveManager::CurveValue(1, 1.0));                 // Value right at 1,2. Output = 2
-    EXPECT_DOUBLE_EQ(2.753, CurveManager::CurveValue(1, 2.753));             // Value in between 2,2 and 3,3. Output = 2.753
-
-    CurveManager::SetCurveOutputMinMaxValues(1, error, 1.1, 2.6);
-    EXPECT_FALSE(error);
-    EXPECT_DOUBLE_EQ(1.1, CurveManager::CurveValue(1, 0.5)); // Value too small, new Min Table Output used
-    EXPECT_DOUBLE_EQ(2.6, CurveManager::CurveValue(1, 4));   // Value too large, new Max Table Output used
-    EXPECT_FALSE(has_err_output());
+		"Table:OneIndependentVariable,",
+		"TestTableOverwrite,      !- Name",
+		"Linear,                  !- Curve Type",
+		"LAGRANGEINTERPOLATIONLINEAREXTRAPOLATION,   !- Interpolation Method",
+		",                        !- Minimum Value of X",
+		",                        !- Maximum Value of X",
+		",                        !- Minimum Table Output",
+		",                        !- Maximum Table Output",
+		"Dimensionless,           !- Input Unit Type for X",
+		"Dimensionless,           !- Output Unit Type",
+		",                        !- Normalization Reference",
+		"0.21,                    !- X Value #1",
+		"0,                       !- Output Value #1",
+		"1,                       !- X Value #2",
+		"2,                       !- Output Value #2",
+		"2,                       !- X Value #3",
+		"2,                       !- Output Value #3",
+		"3,                       !- X Value #4",
+		"3,                       !- Output Value #4",
+		"4,                       !- X Value #5",
+		"4,                       !- Output Value #5",
+		"4.93,                    !- X Value #6",
+		"2;                       !- Output Value #6" } );
+
+		ASSERT_TRUE( process_idf( idf_objects ) );
+
+		EXPECT_EQ( 0, CurveManager::NumCurves );
+		CurveManager::GetCurveInput();
+		CurveManager::GetCurvesInputFlag = false;
+		ASSERT_EQ( 1, CurveManager::NumCurves );
+
+		// Linear curve type, specified min/max
+		EXPECT_EQ( "LINEAR", CurveManager::GetCurveType( 1 ) );
+		EXPECT_EQ( "TESTTABLEOVERWRITE", CurveManager::GetCurveName( 1 ) );
+		EXPECT_EQ( 1, CurveManager::GetCurveIndex( "TESTTABLEOVERWRITE" ) );
+		bool error = false;
+		int index = CurveManager::GetCurveCheck( "TESTTABLEOVERWRITE", error, "TEST" );
+		EXPECT_FALSE( error );
+		EXPECT_EQ( 1, index );
+		Real64 min, max;
+		CurveManager::GetCurveMinMaxValues( 1, min, max );
+		EXPECT_EQ( 0.21, min ); // Minimum Value of X in data set
+		EXPECT_EQ( 4.93, max );  // Maximum Value of X in data set
+		EXPECT_EQ( CurveManager::CurveType_TableOneIV, CurveManager::GetCurveObjectTypeNum( 1 ) );
+
+		EXPECT_DOUBLE_EQ( 0.73417721518987344, CurveManager::CurveValue( 1, 0.5 ) ); // Value in range, no Min Table Output used, show actual value
+		Real64 curvOut = ( ( 0.5 - 0.21 ) / ( 1.0 - 0.21 ) ) * ( 2.0 - 0.0 ); // Check above: delta X divided by X range multiplied by Y range
+		EXPECT_DOUBLE_EQ( 0.73417721518987344, curvOut ); // Compare interpolated hand calc
+		EXPECT_DOUBLE_EQ( 4.0, CurveManager::CurveValue( 1, 4 ) ); // Value right at 4,4. Output = 4
+		EXPECT_DOUBLE_EQ( 2.0, CurveManager::CurveValue( 1, 1.0 ) ); // Value right at 1,2. Output = 2
+		EXPECT_DOUBLE_EQ( 2.753, CurveManager::CurveValue( 1, 2.753 ) ); // Value in between 2,2 and 3,3. Output = 2.753
+
+		CurveManager::SetCurveOutputMinMaxValues( 1, error, 1.1, 2.6 );
+		EXPECT_FALSE( error );
+		EXPECT_DOUBLE_EQ( 1.1, CurveManager::CurveValue( 1, 0.5 ) ); // Value too small, new Min Table Output used
+		EXPECT_DOUBLE_EQ( 2.6, CurveManager::CurveValue( 1, 4 ) ); // Value too large, new Max Table Output used
+		EXPECT_FALSE( has_err_output() );
 }
 
 TEST_F(EnergyPlusFixture, Tables_TwoIndependentVariable_EvaluateToLimits_NotAndUserEnteredMinMaxXY)
 {
 
-    std::string const idf_objects = delimited_string({
-
-        "Table:TwoIndependentVariables,",
-        "  TWOVARS,        !- Name",
-        "  BiQuadratic,    !- Curve Type",
-        "  EvaluateCurveToLimits, !- Interpolation Method",
-        "  12.77778,       !- Minimum Value of X",
-        "  23.88889,       !- Maximum Value of X",
-        "  18.0,           !- Minimum Value of Y",
-        "  46.11111,       !- Maximum Value of Y",
-        "  15000,          !- Minimum Table Output",
-        "  40000,          !- Maximum Table Output",
-        "  Temperature,    !- Input Unit Type for X",
-        "  Temperature,    !- Input Unit Type for Y",
-        "  Dimensionless,  !- Output Unit Type",
-        "  25000.0,        !- Normalization Reference",
-        "  ,               !- External File Name",
-        "  12.77778,       !- X Value #1",
-        "  36,             !- Y Value #1",
-        "  19524.15032,    !- Output Value #1",
-        "  12.77778,       !- X Value #2",
-        "  42,             !- Y Value #2",
-        "  18167.25518,    !- Output Value #2",
-        "  12.77778,       !- X Value #3",
-        "  46.11111,       !- Y Value #3",
-        "  16810.36004,    !- Output Value #3",
-        "  19.44448943,    !- <none>",
-        "  41,             !- <none>",
-        "  23375.08713,    !- <none>",
-        "  19.44448943,    !- <none>",
-        "  41,             !- <none>",
-        "  22686.72090,    !- <none>",
-        "  19.44448943,    !- <none>",
-        "  46.11111,       !- <none>",
-        "  21998.35468;    !- <none>",
-
-        "Table:TwoIndependentVariables,",
-        "  TWOVARS2,       !- Name",
-        "  BiQuadratic,    !- Curve Type",
-        "  EvaluateCurveToLimits, !- Interpolation Method",
-        "  ,               !- Minimum Value of X",
-        "  ,               !- Maximum Value of X",
-        "  ,               !- Minimum Value of Y",
-        "  ,               !- Maximum Value of Y",
-        "  ,               !- Minimum Table Output",
-        "  ,               !- Maximum Table Output",
-        "  Temperature,    !- Input Unit Type for X",
-        "  Temperature,    !- Input Unit Type for Y",
-        "  Dimensionless,  !- Output Unit Type",
-        "  25000.0,        !- Normalization Reference",
-        "  ,               !- External File Name",
-        "  12.77778,       !- X Value #1",
-        "  36,             !- Y Value #1",
-        "  19524.15032,    !- Output Value #1",
-        "  12.77778,       !- X Value #2",
-        "  42,             !- Y Value #2",
-        "  18167.25518,    !- Output Value #2",
-        "  12.77778,       !- X Value #3",
-        "  46.11111,       !- Y Value #3",
-        "  16810.36004,    !- Output Value #3",
-        "  19.44448943,    !- <none>",
-        "  41,             !- <none>",
-        "  23375.08713,    !- <none>",
-        "  19.44448943,    !- <none>",
-        "  41,             !- <none>",
-        "  22686.72090,    !- <none>",
-        "  19.44448943,    !- <none>",
-        "  46.11111,       !- <none>",
-        "  21998.35468;    !- <none>"});
-
-    ASSERT_TRUE(process_idf(idf_objects));
-
-    EXPECT_EQ(0, CurveManager::NumCurves);
-    CurveManager::GetCurveInput();
-    CurveManager::GetCurvesInputFlag = false;
-    ASSERT_EQ(2, CurveManager::NumCurves);
-
-    // BiQuadratic curve type, specified min/max
-    EXPECT_EQ("BIQUADRATIC", CurveManager::GetCurveType(1));
-    EXPECT_EQ("TWOVARS", CurveManager::GetCurveName(1));
-    EXPECT_EQ(1, CurveManager::GetCurveIndex("TWOVARS"));
-    bool error = false;
-    int index = CurveManager::GetCurveCheck("TWOVARS", error, "TEST");
-    EXPECT_FALSE(error);
-    EXPECT_EQ(1, index);
-    Real64 min1, max1, min2, max2;
-    CurveManager::GetCurveMinMaxValues(1, min1, max1, min2, max2);
-    EXPECT_EQ(12.77778, min1); // Minimum Value of X
-    EXPECT_EQ(23.88889, max1); // Maximum Value of X
-    EXPECT_EQ(18.0, min2);     // Minimum Value of Y
-    EXPECT_EQ(46.11111, max2); // Maximum Value of Y
-    EXPECT_EQ((15000.0 / 25000.0), CurveManager::PerfCurve(1).CurveMin);
-    EXPECT_EQ((40000.0 / 25000.0), CurveManager::PerfCurve(1).CurveMax);
-    EXPECT_EQ(CurveManager::CurveType_TableTwoIV, CurveManager::GetCurveObjectTypeNum(1));
+	std::string const idf_objects = delimited_string( {
+
+		"Table:TwoIndependentVariables,",
+		"  TWOVARS,        !- Name",
+		"  BiQuadratic,    !- Curve Type",
+		"  EvaluateCurveToLimits, !- Interpolation Method",
+		"  12.77778,       !- Minimum Value of X",
+		"  23.88889,       !- Maximum Value of X",
+		"  18.0,           !- Minimum Value of Y",
+		"  46.11111,       !- Maximum Value of Y",
+		"  15000,          !- Minimum Table Output",
+		"  40000,          !- Maximum Table Output",
+		"  Temperature,    !- Input Unit Type for X",
+		"  Temperature,    !- Input Unit Type for Y",
+		"  Dimensionless,  !- Output Unit Type",
+		"  25000.0,        !- Normalization Reference",
+		"  ,               !- External File Name",
+		"  12.77778,       !- X Value #1",
+		"  36,             !- Y Value #1",
+		"  19524.15032,    !- Output Value #1",
+		"  12.77778,       !- X Value #2",
+		"  42,             !- Y Value #2",
+		"  18167.25518,    !- Output Value #2",
+		"  12.77778,       !- X Value #3",
+		"  46.11111,       !- Y Value #3",
+		"  16810.36004,    !- Output Value #3",
+		"  19.44448943,    !- <none>",
+		"  41,             !- <none>",
+		"  23375.08713,    !- <none>",
+		"  19.44448943,    !- <none>",
+		"  41,             !- <none>",
+		"  22686.72090,    !- <none>",
+		"  19.44448943,    !- <none>",
+		"  46.11111,       !- <none>",
+		"  21998.35468;    !- <none>",
+
+		"Table:TwoIndependentVariables,",
+		"  TWOVARS2,       !- Name",
+		"  BiQuadratic,    !- Curve Type",
+		"  EvaluateCurveToLimits, !- Interpolation Method",
+		"  ,               !- Minimum Value of X",
+		"  ,               !- Maximum Value of X",
+		"  ,               !- Minimum Value of Y",
+		"  ,               !- Maximum Value of Y",
+		"  ,               !- Minimum Table Output",
+		"  ,               !- Maximum Table Output",
+		"  Temperature,    !- Input Unit Type for X",
+		"  Temperature,    !- Input Unit Type for Y",
+		"  Dimensionless,  !- Output Unit Type",
+		"  25000.0,        !- Normalization Reference",
+		"  ,               !- External File Name",
+		"  12.77778,       !- X Value #1",
+		"  36,             !- Y Value #1",
+		"  19524.15032,    !- Output Value #1",
+		"  12.77778,       !- X Value #2",
+		"  42,             !- Y Value #2",
+		"  18167.25518,    !- Output Value #2",
+		"  12.77778,       !- X Value #3",
+		"  46.11111,       !- Y Value #3",
+		"  16810.36004,    !- Output Value #3",
+		"  19.44448943,    !- <none>",
+		"  41,             !- <none>",
+		"  23375.08713,    !- <none>",
+		"  19.44448943,    !- <none>",
+		"  41,             !- <none>",
+		"  22686.72090,    !- <none>",
+		"  19.44448943,    !- <none>",
+		"  46.11111,       !- <none>",
+		"  21998.35468;    !- <none>" 	} );
+
+		ASSERT_TRUE( process_idf( idf_objects ) );
+
+		EXPECT_EQ( 0, CurveManager::NumCurves );
+		CurveManager::GetCurveInput();
+		CurveManager::GetCurvesInputFlag = false;
+		ASSERT_EQ( 2, CurveManager::NumCurves );
+
+		// BiQuadratic curve type, specified min/max
+		EXPECT_EQ( "BIQUADRATIC", CurveManager::GetCurveType( 1 ) );
+		EXPECT_EQ( "TWOVARS", CurveManager::GetCurveName( 1 ) );
+		EXPECT_EQ( 1, CurveManager::GetCurveIndex( "TWOVARS" ) );
+		bool error = false;
+		int index = CurveManager::GetCurveCheck( "TWOVARS", error, "TEST" );
+		EXPECT_FALSE( error );
+		EXPECT_EQ( 1, index );
+		Real64 min1, max1, min2, max2;
+		CurveManager::GetCurveMinMaxValues( 1, min1, max1, min2, max2 );
+		EXPECT_EQ( 12.77778, min1 ); // Minimum Value of X
+		EXPECT_EQ( 23.88889, max1 );  // Maximum Value of X
+		EXPECT_EQ( 18.0, min2 ); // Minimum Value of Y
+		EXPECT_EQ( 46.11111, max2 );  // Maximum Value of Y
+		EXPECT_EQ( ( 15000.0 / 25000.0 ), CurveManager::PerfCurve( 1 ).CurveMin );
+		EXPECT_EQ( ( 40000.0 / 25000.0 ), CurveManager::PerfCurve( 1 ).CurveMax );
+		EXPECT_EQ( CurveManager::CurveType_TableTwoIV, CurveManager::GetCurveObjectTypeNum( 1 ) );
 
     EXPECT_GT(CurveManager::CurveValue(1, 10.0, 15.0),
               (15000.0 / 25000.0)); // both values too small, Minimum Value of X (12.8) and Y (18) are used, Min Table Output is not used
-    Real64 Coeff1 = CurveManager::PerfCurve(1).Coeff1;
-    Real64 Coeff2 = CurveManager::PerfCurve(1).Coeff2;
-    Real64 Coeff3 = CurveManager::PerfCurve(1).Coeff3;
-    Real64 Coeff4 = CurveManager::PerfCurve(1).Coeff4;
-    Real64 Coeff5 = CurveManager::PerfCurve(1).Coeff5;
-    Real64 Coeff6 = CurveManager::PerfCurve(1).Coeff6;
-
-    // calculate output as if entered data was valid
-    Real64 curveOut = Coeff1 + (Coeff2 * 10.0) + (Coeff3 * 10.0 * 10.0) + (Coeff4 * 15.0) + (Coeff5 * 15.0 * 15.0) + (Coeff6 * 10.0 * 15.0);
-    // entered data was not valid since 10 < min X1 and 15 < min X2 so expect result to be greater than curveOut
-    EXPECT_LT(curveOut, CurveManager::CurveValue(1, 10.0, 15.0)); // result of using less than minimum X1 and X2 limits
-
-    // calculate new value using min X1 and min X2, this value should match curve output
+		Real64 Coeff1 = CurveManager::PerfCurve( 1 ).Coeff1;
+		Real64 Coeff2 = CurveManager::PerfCurve( 1 ).Coeff2;
+		Real64 Coeff3 = CurveManager::PerfCurve( 1 ).Coeff3;
+		Real64 Coeff4 = CurveManager::PerfCurve( 1 ).Coeff4;
+		Real64 Coeff5 = CurveManager::PerfCurve( 1 ).Coeff5;
+		Real64 Coeff6 = CurveManager::PerfCurve( 1 ).Coeff6;
+
+		// calculate output as if entered data was valid
+		Real64 curveOut = Coeff1 + ( Coeff2 * 10.0 ) + ( Coeff3 * 10.0 * 10.0 ) + ( Coeff4 * 15.0 ) + ( Coeff5 * 15.0 * 15.0 ) + ( Coeff6 * 10.0 * 15.0 );
+		// entered data was not valid since 10 < min X1 and 15 < min X2 so expect result to be greater than curveOut
+		EXPECT_LT( curveOut, CurveManager::CurveValue( 1, 10.0, 15.0 ) );  // result of using less than minimum X1 and X2 limits
+
+		// calculate new value using min X1 and min X2, this value should match curve output
     Real64 curveOutActual =
         Coeff1 + (Coeff2 * 12.77778) + (Coeff3 * 12.77778 * 12.77778) + (Coeff4 * 18.0) + (Coeff5 * 18.0 * 18.0) + (Coeff6 * 12.77778 * 18.0);
-    EXPECT_NEAR(0.7662161, curveOutActual, 0.0000001);                              // result of using less than minimum X1 and X2 limits
-    EXPECT_NEAR(curveOutActual, CurveManager::CurveValue(1, 10.0, 15.0), 0.000001); // result of using less than minimum X1 and X2 limits
+		EXPECT_NEAR( 0.7662161, curveOutActual, 0.0000001 );  // result of using less than minimum X1 and X2 limits
+		EXPECT_NEAR( curveOutActual, CurveManager::CurveValue( 1, 10.0, 15.0 ), 0.000001 );  // result of using less than minimum X1 and X2 limits
     EXPECT_NEAR(curveOutActual, CurveManager::CurveValue(1, 12.0, 16.0),
                 0.000001); // result shouldn't change as long as inputs are below minimum X1 and X2 limits
     curveOutActual = Coeff1 + (Coeff2 * 23.88889) + (Coeff3 * 23.88889 * 23.88889) + (Coeff4 * 46.11111) + (Coeff5 * 46.11111 * 46.11111) +
                      (Coeff6 * 23.88889 * 46.11111);
     EXPECT_LT(CurveManager::CurveValue(1, 40.0, 50.0),
               (40000.0 / 25000.0)); // both values too large, Maximum Value of X1 (23.8) and X2 (46.1) are used, Max Table Output is too high
-    EXPECT_NEAR(curveOutActual, CurveManager::CurveValue(1, 40.0, 50.0), 0.000001); // result of using maximum X1 and X2 limits
+		EXPECT_NEAR( curveOutActual, CurveManager::CurveValue( 1, 40.0, 50.0 ), 0.000001 );  // result of using maximum X1 and X2 limits
     EXPECT_NEAR(curveOutActual, CurveManager::CurveValue(1, 25.0, 47.0),
                 0.000001);                               // result shouldn't change as long as inputs are above maximum X and Y limits
-    EXPECT_NEAR(0.91625045, curveOutActual, 0.00000001); // result is actually less than max ouput since a regression was performed
-
-    // artificially change CurveMin And CurveMax and repeat limit test
-    CurveManager::PerfCurve(1).CurveMin = 0.8;               // 0.8 is same as entering 20000 for Minimum Table Output
-    CurveManager::PerfCurve(1).CurveMax = 0.9;               // 0.9 is same as entering 22500 for Maximum Table Output
-    EXPECT_EQ(0.8, CurveManager::CurveValue(1, 10.0, 15.0)); // result of using minimum X1 and X2 limits when minimum output > result
-    EXPECT_EQ(0.9, CurveManager::CurveValue(1, 40.0, 50.0)); // result of using maximum X1 and X2 limits when maximum output < result
-
-    // Evaluate 2nd performance curve
-    // BiQuadratic curve type, no specified min/max
-    EXPECT_EQ("BIQUADRATIC", CurveManager::GetCurveType(2));
-    EXPECT_EQ("TWOVARS2", CurveManager::GetCurveName(2));
-    EXPECT_EQ(2, CurveManager::GetCurveIndex("TWOVARS2"));
-    error = false;
-    index = CurveManager::GetCurveCheck("TWOVARS2", error, "TEST");
-    EXPECT_FALSE(error);
-    EXPECT_EQ(2, index);
-
-    CurveManager::GetCurveMinMaxValues(2, min1, max1, min2, max2);
-    EXPECT_EQ(12.77778, min1);    // Minimum Value of X defaults to lower limit specified in table data
-    EXPECT_EQ(19.44448943, max1); // Maximum Value of X defaults to upper limit specified in table data
-    EXPECT_EQ(36.0, min2);        // Minimum Value of Y defaults to lower limit specified in table data
-    EXPECT_EQ(46.11111, max2);    // Maximum Value of Y defaults to upper limit specified in table data
-
-    // curve min/max output were not entered by user. Expect min/max equal to 0 since they were not initilized
-    EXPECT_NEAR(0.0, CurveManager::PerfCurve(2).CurveMin, 0.0000000001);
-    EXPECT_FALSE(CurveManager::PerfCurve(2).CurveMinPresent); // min won't be used since value is NOT present
-    EXPECT_NEAR(0.0, CurveManager::PerfCurve(2).CurveMax, 0.0000000001);
-    EXPECT_FALSE(CurveManager::PerfCurve(2).CurveMaxPresent); // max won't be used since value is NOT present
-    EXPECT_EQ(CurveManager::CurveType_TableTwoIV, CurveManager::GetCurveObjectTypeNum(2));
+		EXPECT_NEAR( 0.91625045, curveOutActual, 0.00000001 );  // result is actually less than max ouput since a regression was performed
+
+		// artificially change CurveMin And CurveMax and repeat limit test
+		CurveManager::PerfCurve( 1 ).CurveMin = 0.8; // 0.8 is same as entering 20000 for Minimum Table Output
+		CurveManager::PerfCurve( 1 ).CurveMax = 0.9; // 0.9 is same as entering 22500 for Maximum Table Output
+		EXPECT_EQ( 0.8, CurveManager::CurveValue( 1, 10.0, 15.0 ) );  // result of using minimum X1 and X2 limits when minimum output > result
+		EXPECT_EQ( 0.9, CurveManager::CurveValue( 1, 40.0, 50.0 ) );  // result of using maximum X1 and X2 limits when maximum output < result
+
+		// Evaluate 2nd performance curve
+		// BiQuadratic curve type, no specified min/max
+		EXPECT_EQ( "BIQUADRATIC", CurveManager::GetCurveType( 2 ) );
+		EXPECT_EQ( "TWOVARS2", CurveManager::GetCurveName( 2 ) );
+		EXPECT_EQ( 2, CurveManager::GetCurveIndex( "TWOVARS2" ) );
+		error = false;
+		index = CurveManager::GetCurveCheck( "TWOVARS2", error, "TEST" );
+		EXPECT_FALSE( error );
+		EXPECT_EQ( 2, index );
+
+		CurveManager::GetCurveMinMaxValues( 2, min1, max1, min2, max2 );
+		EXPECT_EQ( 12.77778, min1 ); // Minimum Value of X defaults to lower limit specified in table data
+		EXPECT_EQ( 19.44448943, max1 );  // Maximum Value of X defaults to upper limit specified in table data
+		EXPECT_EQ( 36.0, min2 ); // Minimum Value of Y defaults to lower limit specified in table data
+		EXPECT_EQ( 46.11111, max2 );  // Maximum Value of Y defaults to upper limit specified in table data
+
+		// curve min/max output were not entered by user. Expect min/max equal to 0 since they were not initilized 
+		EXPECT_NEAR( 0.0, CurveManager::PerfCurve( 2 ).CurveMin, 0.0000000001 );
+		EXPECT_FALSE( CurveManager::PerfCurve( 2 ).CurveMinPresent ); // min won't be used since value is NOT present
+		EXPECT_NEAR( 0.0, CurveManager::PerfCurve( 2 ).CurveMax, 0.0000000001 );
+		EXPECT_FALSE( CurveManager::PerfCurve( 2 ).CurveMaxPresent ); // max won't be used since value is NOT present
+		EXPECT_EQ( CurveManager::CurveType_TableTwoIV, CurveManager::GetCurveObjectTypeNum( 2 ) );
 
     EXPECT_GT(CurveManager::CurveValue(2, 10.0, 15.0),
               (15000.0 / 25000.0)); // both values too small, Minimum Value of X1 (12.8) and X2 (18) are used, Min Table Output is not present
-    EXPECT_NEAR(0.780966, CurveManager::CurveValue(2, 10.0, 15.0), 0.0000001); // result of using minimum X1 and X2 limits
+		EXPECT_NEAR( 0.780966, CurveManager::CurveValue( 2, 10.0, 15.0 ), 0.0000001 );  // result of using minimum X1 and X2 limits
     EXPECT_NEAR(0.780966, CurveManager::CurveValue(2, 12.0, 16.0),
                 0.0000001); // result shouldn't change as long as inputs are below minimum X1 and X2 limits
     curveOutActual = Coeff1 + (Coeff2 * 19.44448943) + (Coeff3 * 19.44448943 * 19.44448943) + (Coeff4 * 46.11111) + (Coeff5 * 46.11111 * 46.11111) +
                      (Coeff6 * 19.44448943 * 46.11111);
     EXPECT_LT(CurveManager::CurveValue(2, 40.0, 50.0),
               (23375.08713 / 25000.0)); // both values too large, Maximum Value of X1 (23.8) and X2 (46.1) are used, Max Table Output is not present
-    EXPECT_NEAR(curveOutActual, CurveManager::CurveValue(2, 40.0, 50.0), 0.000001); // result of using maximum X1 and X2 limits
+		EXPECT_NEAR( curveOutActual, CurveManager::CurveValue( 2, 40.0, 50.0 ), 0.000001 );  // result of using maximum X1 and X2 limits
     EXPECT_NEAR(curveOutActual, CurveManager::CurveValue(2, 25.0, 47.0),
                 0.000001); // result shouldn't change as long as inputs are above maximum X1 and X2 limits
 
-    // test capacity entered by user is same as calculated
-    EXPECT_NEAR(19524.15032, (CurveManager::CurveValue(2, 12.77778, 36.0) * 25000.0), 0.1); // uses data from first entry in table
-
-    // artificially change CurveMin And CurveMax to be above min and below max table data and repeat limit test
-    CurveManager::PerfCurve(2).CurveMin = 0.8;         // 0.8 is same as entering 20000 for Minimum Table Output
-    CurveManager::PerfCurve(2).CurveMinPresent = true; // as if user did enter input data
-    CurveManager::PerfCurve(2).CurveMax = 0.87;        // 0.87 is same as entering 21750 for Maximum Table Output
-    CurveManager::PerfCurve(2).CurveMaxPresent = true; // as if user did enter input data
-
-    EXPECT_EQ(0.8, CurveManager::CurveValue(2, 10.0, 15.0));  // result of using minimum X1 and X2 table data limits, Curve Minimum Output > result
-    EXPECT_EQ(0.87, CurveManager::CurveValue(2, 40.0, 50.0)); // result of using maximum X1 and X2 table data limits, Curve Maximum Output < result
-
-    // artificially change CurveMin And CurveMax to be below min and above max table data and repeat limit test
-    CurveManager::PerfCurve(2).CurveMin = 0.5; // 0.5 is same as entering 12500 for Minimum Table Output
-    CurveManager::PerfCurve(2).CurveMax = 1.2; // 1.2 is same as entering 30000 for Maximum Table Output
-    // result is lower than before when using 0.8 as Minimum Table Output
+		// test capacity entered by user is same as calculated
+		EXPECT_NEAR( 19524.15032, ( CurveManager::CurveValue( 2, 12.77778, 36.0 ) * 25000.0 ), 0.1 ); // uses data from first entry in table
+
+		// artificially change CurveMin And CurveMax to be above min and below max table data and repeat limit test
+		CurveManager::PerfCurve( 2 ).CurveMin = 0.8; // 0.8 is same as entering 20000 for Minimum Table Output
+		CurveManager::PerfCurve( 2 ).CurveMinPresent = true; // as if user did enter input data
+		CurveManager::PerfCurve( 2 ).CurveMax = 0.87; // 0.87 is same as entering 21750 for Maximum Table Output
+		CurveManager::PerfCurve( 2 ).CurveMaxPresent = true; // as if user did enter input data
+
+		EXPECT_EQ( 0.8, CurveManager::CurveValue( 2, 10.0, 15.0 ) );  // result of using minimum X1 and X2 table data limits, Curve Minimum Output > result
+		EXPECT_EQ( 0.87, CurveManager::CurveValue( 2, 40.0, 50.0 ) );  // result of using maximum X1 and X2 table data limits, Curve Maximum Output < result
+
+		// artificially change CurveMin And CurveMax to be below min and above max table data and repeat limit test
+		CurveManager::PerfCurve( 2 ).CurveMin = 0.5; // 0.5 is same as entering 12500 for Minimum Table Output
+		CurveManager::PerfCurve( 2 ).CurveMax = 1.2; // 1.2 is same as entering 30000 for Maximum Table Output
+		// result is lower than before when using 0.8 as Minimum Table Output
     EXPECT_LT(
         0.5, CurveManager::CurveValue(2, 10.0, 15.0)); // new result is lower than 0.8 but not lower than 0.5 since output is limited by X1 X2 min/max
-    EXPECT_GT(0.8, CurveManager::CurveValue(2, 10.0, 15.0));
-    EXPECT_NEAR(0.780966, CurveManager::CurveValue(2, 10.0, 15.0), 0.000001);
-    // result is higher than before when using 0.87 as Maximum Table Output
+		EXPECT_GT( 0.8, CurveManager::CurveValue( 2, 10.0, 15.0 ) );
+		EXPECT_NEAR( 0.780966, CurveManager::CurveValue( 2, 10.0, 15.0 ), 0.000001 );
+		// result is higher than before when using 0.87 as Maximum Table Output
     EXPECT_LT(0.87, CurveManager::CurveValue(
                         2, 40.0, 50.0)); // new result is higher than 0.87 but not higher than 1.2 since output is limited by X1 X2 min/max
-    EXPECT_GT(1.2, CurveManager::CurveValue(2, 40.0, 50.0));
-    EXPECT_NEAR(0.8799342, CurveManager::CurveValue(2, 40.0, 50.0), 0.0000001);
-
-    // if CurveMin And CurveMax are blank, result should be same as above
-    CurveManager::PerfCurve(2).CurveMinPresent = false;      // as if user did not enter input data
-    CurveManager::PerfCurve(2).CurveMaxPresent = false;      // as if user did not enter input data
-    EXPECT_LT(0.5, CurveManager::CurveValue(2, 10.0, 15.0)); // curve extrapolates up to
-    EXPECT_GT(1.2, CurveManager::CurveValue(2, 40.0, 50.0)); // result of using maximum X and Y limits when maximum output < result
-
-    // if user actually enters min/max values to extrapolate curve, then allow extrapolation
-    CurveManager::PerfCurve(2).Var1Min = 10.0;
-    CurveManager::PerfCurve(2).Var1Max = 40.0;
-    CurveManager::PerfCurve(2).Var2Min = 15.0;
-    CurveManager::PerfCurve(2).Var2Max = 50.0;
-    Real64 extrapolatedCapacity = CurveManager::CurveValue(2, 10.0, 15.0) * 25000.0;
-    EXPECT_LT(extrapolatedCapacity, 16810.36004); // curve extrapolates lower than minimum Y based on table data
-
-    extrapolatedCapacity = CurveManager::CurveValue(2, 40.0, 50.0) * 25000.0;
-    Real64 minY = 16810.36004 / 25000.0;
-    Real64 maxY = 23375.08713 / 25000.0;
+		EXPECT_GT( 1.2, CurveManager::CurveValue( 2, 40.0, 50.0 ) );
+		EXPECT_NEAR( 0.8799342, CurveManager::CurveValue( 2, 40.0, 50.0 ), 0.0000001 );
+
+		// if CurveMin And CurveMax are blank, result should be same as above
+		CurveManager::PerfCurve( 2 ).CurveMinPresent = false; // as if user did not enter input data
+		CurveManager::PerfCurve( 2 ).CurveMaxPresent = false; // as if user did not enter input data
+		EXPECT_LT( 0.5, CurveManager::CurveValue( 2, 10.0, 15.0 ) );  // curve extrapolates up to 
+		EXPECT_GT( 1.2, CurveManager::CurveValue( 2, 40.0, 50.0 ) );  // result of using maximum X and Y limits when maximum output < result
+
+		// if user actually enters min/max values to extrapolate curve, then allow extrapolation
+		CurveManager::PerfCurve( 2 ).Var1Min = 10.0;
+		CurveManager::PerfCurve( 2 ).Var1Max = 40.0;
+		CurveManager::PerfCurve( 2 ).Var2Min = 15.0;
+		CurveManager::PerfCurve( 2 ).Var2Max = 50.0;
+		Real64 extrapolatedCapacity = CurveManager::CurveValue( 2, 10.0, 15.0 ) * 25000.0;
+		EXPECT_LT( extrapolatedCapacity, 16810.36004 );  // curve extrapolates lower than minimum Y based on table data
+
+		extrapolatedCapacity = CurveManager::CurveValue( 2, 40.0, 50.0 ) * 25000.0;
+		Real64 minY = 16810.36004 / 25000.0;
+		Real64 maxY = 23375.08713 / 25000.0;
 
     EXPECT_LT(CurveManager::CurveValue(2, 40.0, 50.0),
               maxY); // results show dangers of extrapolation, large X1 and X2 gives output lower than max Y table data
     EXPECT_LT(CurveManager::CurveValue(2, 40.0, 50.0),
               minY); // results show dangers of extrapolation, large X1 and X2 gives output lower than min Y table data
-    Coeff1 = CurveManager::PerfCurve(2).Coeff1;
-    Coeff2 = CurveManager::PerfCurve(2).Coeff2;
-    Coeff3 = CurveManager::PerfCurve(2).Coeff3;
-    Coeff4 = CurveManager::PerfCurve(2).Coeff4;
-    Coeff5 = CurveManager::PerfCurve(2).Coeff5;
-    Coeff6 = CurveManager::PerfCurve(2).Coeff6;
-    curveOutActual = Coeff1 + (Coeff2 * 40.0) + (Coeff3 * 40.0 * 40.0) + (Coeff4 * 50.0) + (Coeff5 * 50.0 * 50.0) + (Coeff6 * 40.0 * 50.0);
-    EXPECT_NEAR((curveOutActual * 25000.0), extrapolatedCapacity, 0.001); // result of extrapolation is value less than minimum table data
-    EXPECT_NEAR(9358.378, (curveOutActual * 25000.0), 0.001);             // result of extrapolation is value less than minimum table data
+		Coeff1 = CurveManager::PerfCurve( 2 ).Coeff1;
+		Coeff2 = CurveManager::PerfCurve( 2 ).Coeff2;
+		Coeff3 = CurveManager::PerfCurve( 2 ).Coeff3;
+		Coeff4 = CurveManager::PerfCurve( 2 ).Coeff4;
+		Coeff5 = CurveManager::PerfCurve( 2 ).Coeff5;
+		Coeff6 = CurveManager::PerfCurve( 2 ).Coeff6;
+		curveOutActual = Coeff1 + ( Coeff2 * 40.0 ) + ( Coeff3 * 40.0 * 40.0 ) + ( Coeff4 * 50.0 ) + ( Coeff5 * 50.0 * 50.0 ) + ( Coeff6 * 40.0 * 50.0 );
+		EXPECT_NEAR( ( curveOutActual * 25000.0 ), extrapolatedCapacity, 0.001 );  // result of extrapolation is value less than minimum table data
+		EXPECT_NEAR( 9358.378, ( curveOutActual * 25000.0 ), 0.001 );  // result of extrapolation is value less than minimum table data
 }
 
 TEST_F(EnergyPlusFixture, Tables_TwoIndependentVariable_Linear_UserDidNotEnterMinMaxXY)
 {
 
     std::string const idf_objects = delimited_string({"Version,8.5;",
-                                                      "Table:TwoIndependentVariables,",
-                                                      "TestTableMinMax,         !- Name",
-                                                      "QuadraticLinear,         !- Curve Type",
-                                                      "LinearInterpolationOfTable, !- Interpolation Method",
-                                                      ",                        !- Minimum Value of X",
-                                                      ",                        !- Maximum Value of X",
-                                                      ",                        !- Minimum Value of Y",
-                                                      ",                        !- Maximum Value of Y",
-                                                      ",                        !- Minimum Table Output",
-                                                      ",                        !- Maximum Table Output",
-                                                      "Dimensionless,           !- Input Unit Type for X",
-                                                      "Dimensionless,           !- Input Unit Type for Y",
-                                                      "Dimensionless,           !- Output Unit Type",
-                                                      ",                        !- Normalization Reference",
-                                                      "  ,               !- External File Name",
-                                                      "0,                       !- X Value #1",
-                                                      "1,                       !- Y Value #1",
-                                                      "0,                       !- Output Value #1",
-                                                      "1,                       !- X Value #2",
-                                                      "1,                       !- Y Value #2",
-                                                      "2,                       !- Output Value #2",
-                                                      "2,                       !- X Value #3",
-                                                      "1,                       !- Y Value #3",
-                                                      "2,                       !- Output Value #3",
-                                                      "3,                       !- X Value #4",
-                                                      "1,                       !- Y Value #4",
-                                                      "3,                       !- Output Value #4",
-                                                      "4,                       !- X Value #5",
-                                                      "1,                       !- Y Value #5",
-                                                      "4,                       !- Output Value #5",
-                                                      "5,                       !- X Value #6",
-                                                      "1,                       !- Y Value #6",
-                                                      "2,                       !- Output Value #6",
-                                                      "0,                       !- X Value #7",
-                                                      "2,                       !- Y Value #7",
-                                                      "0,                       !- Output Value #7",
-                                                      "1,                       !- X Value #8",
-                                                      "2,                       !- Y Value #8",
-                                                      "2,                       !- Output Value #8",
-                                                      "2,                       !- X Value #9",
-                                                      "2,                       !- Y Value #9",
-                                                      "2,                       !- Output Value #9",
-                                                      "3,                       !- X Value #10",
-                                                      "2,                       !- Y Value #10",
-                                                      "3,                       !- Output Value #10",
-                                                      "4,                       !- X Value #11",
-                                                      "2,                       !- Y Value #11",
-                                                      "4,                       !- Output Value #11",
-                                                      "5,                       !- X Value #12",
-                                                      "2,                       !- Y Value #12",
-                                                      "2;                       !- Output Value #12"});
+        "Table:TwoIndependentVariables,",
+        "TestTableMinMax,         !- Name",
+        "QuadraticLinear,         !- Curve Type",
+        "LinearInterpolationOfTable, !- Interpolation Method",
+        ",                        !- Minimum Value of X",
+        ",                        !- Maximum Value of X",
+        ",                        !- Minimum Value of Y",
+        ",                        !- Maximum Value of Y",
+        ",                        !- Minimum Table Output",
+        ",                        !- Maximum Table Output",
+        "Dimensionless,           !- Input Unit Type for X",
+        "Dimensionless,           !- Input Unit Type for Y",
+        "Dimensionless,           !- Output Unit Type",
+        ",                        !- Normalization Reference",
+		"  ,               !- External File Name",
+		"0,                       !- X Value #1",
+        "1,                       !- Y Value #1",
+        "0,                       !- Output Value #1",
+        "1,                       !- X Value #2",
+        "1,                       !- Y Value #2",
+        "2,                       !- Output Value #2",
+        "2,                       !- X Value #3",
+        "1,                       !- Y Value #3",
+        "2,                       !- Output Value #3",
+        "3,                       !- X Value #4",
+        "1,                       !- Y Value #4",
+        "3,                       !- Output Value #4",
+        "4,                       !- X Value #5",
+        "1,                       !- Y Value #5",
+        "4,                       !- Output Value #5",
+        "5,                       !- X Value #6",
+        "1,                       !- Y Value #6",
+        "2,                       !- Output Value #6",
+        "0,                       !- X Value #7",
+        "2,                       !- Y Value #7",
+        "0,                       !- Output Value #7",
+        "1,                       !- X Value #8",
+        "2,                       !- Y Value #8",
+        "2,                       !- Output Value #8",
+        "2,                       !- X Value #9",
+        "2,                       !- Y Value #9",
+        "2,                       !- Output Value #9",
+        "3,                       !- X Value #10",
+        "2,                       !- Y Value #10",
+        "3,                       !- Output Value #10",
+        "4,                       !- X Value #11",
+        "2,                       !- Y Value #11",
+        "4,                       !- Output Value #11",
+        "5,                       !- X Value #12",
+        "2,                       !- Y Value #12",
+        "2;                       !- Output Value #12" });
 
     ASSERT_TRUE(process_idf(idf_objects));
 
@@ -2553,15 +2378,15 @@
     Real64 min1, max1, min2, max2;
     CurveManager::GetCurveMinMaxValues(1, min1, max1, min2, max2);
     EXPECT_EQ(0.0, min1); // CurveValue will test against lower boundary and use aray minimum
-    EXPECT_EQ(5.0, max1); // CurveValue will test against upper boundary and use aray maximum
-    EXPECT_EQ(1.0, min2); // CurveValue will test against lower boundary and use aray minimum
-    EXPECT_EQ(2.0, max2); // CurveValue will test against upper boundary and use aray maximum
+    EXPECT_EQ(5.0, max1);  // CurveValue will test against upper boundary and use aray maximum
+    EXPECT_EQ(1.0, min2);  // CurveValue will test against lower boundary and use aray minimum
+    EXPECT_EQ(2.0, max2);  // CurveValue will test against upper boundary and use aray maximum
     EXPECT_EQ(CurveManager::CurveType_TableTwoIV, CurveManager::GetCurveObjectTypeNum(1));
 
-    EXPECT_DOUBLE_EQ(0.0, CurveManager::CurveValue(1, 0, 1.5));   // In-range value
+    EXPECT_DOUBLE_EQ(0.0, CurveManager::CurveValue(1, 0, 1.5)); // In-range value
     EXPECT_DOUBLE_EQ(1.0, CurveManager::CurveValue(1, 0.5, 1.5)); // In-range value
-    EXPECT_DOUBLE_EQ(0.0, CurveManager::CurveValue(1, -10.0));    // value less than Minimum x
-    EXPECT_DOUBLE_EQ(2.0, CurveManager::CurveValue(1, 5000));     // value greater than Maximum x
+    EXPECT_DOUBLE_EQ(0.0, CurveManager::CurveValue(1, -10.0)); // value less than Minimum x
+    EXPECT_DOUBLE_EQ(2.0, CurveManager::CurveValue(1, 5000)); // value greater than Maximum x
 
     CurveManager::SetCurveOutputMinMaxValues(1, error, 0.5, 1.0);
     EXPECT_FALSE(error);
@@ -2576,109 +2401,109 @@
 
     std::string const idf_objects =
         delimited_string({"Version,8.5;",
-                          "Table:TwoIndependentVariables,",
-                          "TestTableMinMax,         !- Name",
-                          "QuadraticLinear,         !- Curve Type",
-                          "LinearInterpolationOfTable, !- Interpolation Method",
-                          "-1.0,                    !- Minimum Value of X", // these values exceed the values in the data set
-                          "6.0,                     !- Maximum Value of X",
-                          "-0.5,                    !- Minimum Value of Y",
-                          "4.5,                     !- Maximum Value of Y",
-                          ",                        !- Minimum Table Output",
-                          ",                        !- Maximum Table Output",
-                          "Dimensionless,           !- Input Unit Type for X",
-                          "Dimensionless,           !- Input Unit Type for Y",
-                          "Dimensionless,           !- Output Unit Type",
-                          ",                        !- Normalization Reference",
-                          "  ,               !- External File Name",
-                          "0,                       !- X Value #1",
-                          "1,                       !- Y Value #1",
-                          "0,                       !- Output Value #1",
-                          "1,                       !- X Value #2",
-                          "1,                       !- Y Value #2",
-                          "2,                       !- Output Value #2",
-                          "2,                       !- X Value #3",
-                          "1,                       !- Y Value #3",
-                          "2,                       !- Output Value #3",
-                          "3,                       !- X Value #4",
-                          "1,                       !- Y Value #4",
-                          "3,                       !- Output Value #4",
-                          "4,                       !- X Value #5",
-                          "1,                       !- Y Value #5",
-                          "4,                       !- Output Value #5",
-                          "5,                       !- X Value #6",
-                          "1,                       !- Y Value #6",
-                          "2,                       !- Output Value #6",
-                          "0,                       !- X Value #7",
-                          "2,                       !- Y Value #7",
-                          "0,                       !- Output Value #7",
-                          "1,                       !- X Value #8",
-                          "2,                       !- Y Value #8",
-                          "2,                       !- Output Value #8",
-                          "2,                       !- X Value #9",
-                          "2,                       !- Y Value #9",
-                          "2,                       !- Output Value #9",
-                          "3,                       !- X Value #10",
-                          "2,                       !- Y Value #10",
-                          "3,                       !- Output Value #10",
-                          "4,                       !- X Value #11",
-                          "2,                       !- Y Value #11",
-                          "4,                       !- Output Value #11",
-                          "5,                       !- X Value #12",
-                          "2,                       !- Y Value #12",
-                          "2;                       !- Output Value #12",
-
-                          "Table:TwoIndependentVariables,",
-                          "TestTableMinMax2,        !- Name",
-                          "QuadraticLinear,         !- Curve Type",
-                          "LinearInterpolationOfTable, !- Interpolation Method",
-                          "1.0,                    !- Minimum Value of X", // these values are within the values in the data set
-                          "4.0,                     !- Maximum Value of X",
-                          "1.5,                    !- Minimum Value of Y",
-                          "3.5,                     !- Maximum Value of Y",
-                          ",                        !- Minimum Table Output",
-                          ",                        !- Maximum Table Output",
-                          "Dimensionless,           !- Input Unit Type for X",
-                          "Dimensionless,           !- Input Unit Type for Y",
-                          "Dimensionless,           !- Output Unit Type",
-                          ",                        !- Normalization Reference",
-                          "  ,               !- External File Name",
-                          "0,                       !- X Value #1",
-                          "1,                       !- Y Value #1",
-                          "0,                       !- Output Value #1",
-                          "1,                       !- X Value #2",
-                          "1,                       !- Y Value #2",
-                          "2,                       !- Output Value #2",
-                          "2,                       !- X Value #3",
-                          "1,                       !- Y Value #3",
-                          "2,                       !- Output Value #3",
-                          "3,                       !- X Value #4",
-                          "1,                       !- Y Value #4",
-                          "3,                       !- Output Value #4",
-                          "4,                       !- X Value #5",
-                          "1,                       !- Y Value #5",
-                          "4,                       !- Output Value #5",
-                          "5,                       !- X Value #6",
-                          "1,                       !- Y Value #6",
-                          "2,                       !- Output Value #6",
-                          "0,                       !- X Value #7",
-                          "2,                       !- Y Value #7",
-                          "0,                       !- Output Value #7",
-                          "1,                       !- X Value #8",
-                          "2,                       !- Y Value #8",
-                          "2,                       !- Output Value #8",
-                          "2,                       !- X Value #9",
-                          "2,                       !- Y Value #9",
-                          "2,                       !- Output Value #9",
-                          "3,                       !- X Value #10",
-                          "2,                       !- Y Value #10",
-                          "3,                       !- Output Value #10",
-                          "4,                       !- X Value #11",
-                          "2,                       !- Y Value #11",
-                          "4,                       !- Output Value #11",
-                          "5,                       !- X Value #12",
-                          "2,                       !- Y Value #12",
-                          "2;                       !- Output Value #12"});
+        "Table:TwoIndependentVariables,",
+        "TestTableMinMax,         !- Name",
+        "QuadraticLinear,         !- Curve Type",
+        "LinearInterpolationOfTable, !- Interpolation Method",
+        "-1.0,                    !- Minimum Value of X",  // these values exceed the values in the data set
+        "6.0,                     !- Maximum Value of X",
+        "-0.5,                    !- Minimum Value of Y",
+        "4.5,                     !- Maximum Value of Y",
+        ",                        !- Minimum Table Output",
+        ",                        !- Maximum Table Output",
+        "Dimensionless,           !- Input Unit Type for X",
+        "Dimensionless,           !- Input Unit Type for Y",
+        "Dimensionless,           !- Output Unit Type",
+        ",                        !- Normalization Reference",
+		"  ,               !- External File Name",
+		"0,                       !- X Value #1",
+        "1,                       !- Y Value #1",
+        "0,                       !- Output Value #1",
+        "1,                       !- X Value #2",
+        "1,                       !- Y Value #2",
+        "2,                       !- Output Value #2",
+        "2,                       !- X Value #3",
+        "1,                       !- Y Value #3",
+        "2,                       !- Output Value #3",
+        "3,                       !- X Value #4",
+        "1,                       !- Y Value #4",
+        "3,                       !- Output Value #4",
+        "4,                       !- X Value #5",
+        "1,                       !- Y Value #5",
+        "4,                       !- Output Value #5",
+        "5,                       !- X Value #6",
+        "1,                       !- Y Value #6",
+        "2,                       !- Output Value #6",
+        "0,                       !- X Value #7",
+        "2,                       !- Y Value #7",
+        "0,                       !- Output Value #7",
+        "1,                       !- X Value #8",
+        "2,                       !- Y Value #8",
+        "2,                       !- Output Value #8",
+        "2,                       !- X Value #9",
+        "2,                       !- Y Value #9",
+        "2,                       !- Output Value #9",
+        "3,                       !- X Value #10",
+        "2,                       !- Y Value #10",
+        "3,                       !- Output Value #10",
+        "4,                       !- X Value #11",
+        "2,                       !- Y Value #11",
+        "4,                       !- Output Value #11",
+        "5,                       !- X Value #12",
+        "2,                       !- Y Value #12",
+        "2;                       !- Output Value #12",
+
+        "Table:TwoIndependentVariables,",
+        "TestTableMinMax2,        !- Name",
+        "QuadraticLinear,         !- Curve Type",
+        "LinearInterpolationOfTable, !- Interpolation Method",
+        "1.0,                    !- Minimum Value of X",  // these values are within the values in the data set
+        "4.0,                     !- Maximum Value of X",
+        "1.5,                    !- Minimum Value of Y",
+        "3.5,                     !- Maximum Value of Y",
+        ",                        !- Minimum Table Output",
+        ",                        !- Maximum Table Output",
+        "Dimensionless,           !- Input Unit Type for X",
+        "Dimensionless,           !- Input Unit Type for Y",
+        "Dimensionless,           !- Output Unit Type",
+        ",                        !- Normalization Reference",
+		"  ,               !- External File Name",
+		"0,                       !- X Value #1",
+        "1,                       !- Y Value #1",
+        "0,                       !- Output Value #1",
+        "1,                       !- X Value #2",
+        "1,                       !- Y Value #2",
+        "2,                       !- Output Value #2",
+        "2,                       !- X Value #3",
+        "1,                       !- Y Value #3",
+        "2,                       !- Output Value #3",
+        "3,                       !- X Value #4",
+        "1,                       !- Y Value #4",
+        "3,                       !- Output Value #4",
+        "4,                       !- X Value #5",
+        "1,                       !- Y Value #5",
+        "4,                       !- Output Value #5",
+        "5,                       !- X Value #6",
+        "1,                       !- Y Value #6",
+        "2,                       !- Output Value #6",
+        "0,                       !- X Value #7",
+        "2,                       !- Y Value #7",
+        "0,                       !- Output Value #7",
+        "1,                       !- X Value #8",
+        "2,                       !- Y Value #8",
+        "2,                       !- Output Value #8",
+        "2,                       !- X Value #9",
+        "2,                       !- Y Value #9",
+        "2,                       !- Output Value #9",
+        "3,                       !- X Value #10",
+        "2,                       !- Y Value #10",
+        "3,                       !- Output Value #10",
+        "4,                       !- X Value #11",
+        "2,                       !- Y Value #11",
+        "4,                       !- Output Value #11",
+        "5,                       !- X Value #12",
+        "2,                       !- Y Value #12",
+        "2;                       !- Output Value #12"  });
 
     ASSERT_TRUE(process_idf(idf_objects));
 
@@ -2698,15 +2523,15 @@
     Real64 min1, max1, min2, max2;
     CurveManager::GetCurveMinMaxValues(1, min1, max1, min2, max2);
     EXPECT_EQ(0.0, min1); // user entered value is retained, however, CurveValue will test against lower array boundary and use aray minimum
-    EXPECT_EQ(5.0, max1); // user entered value is retained, however, CurveValue will test against upper array boundary and use aray maximum
-    EXPECT_EQ(1.0, min2); // user entered value is retained, however, CurveValue will test against lower array boundary and use aray minimum
-    EXPECT_EQ(2, max2);   // user entered value is retained, however, CurveValue will test against upper array boundary and use aray maximum
+    EXPECT_EQ(5.0, max1);  // user entered value is retained, however, CurveValue will test against upper array boundary and use aray maximum
+    EXPECT_EQ(1.0, min2);  // user entered value is retained, however, CurveValue will test against lower array boundary and use aray minimum
+    EXPECT_EQ(2, max2);  // user entered value is retained, however, CurveValue will test against upper array boundary and use aray maximum
     EXPECT_EQ(CurveManager::CurveType_TableTwoIV, CurveManager::GetCurveObjectTypeNum(1));
 
-    EXPECT_DOUBLE_EQ(0.0, CurveManager::CurveValue(1, 0, 1.5));   // In-range value
+    EXPECT_DOUBLE_EQ(0.0, CurveManager::CurveValue(1, 0, 1.5)); // In-range value
     EXPECT_DOUBLE_EQ(1.0, CurveManager::CurveValue(1, 0.5, 1.5)); // In-range value
-    EXPECT_DOUBLE_EQ(0.0, CurveManager::CurveValue(1, -10.0));    // value less than Minimum x
-    EXPECT_DOUBLE_EQ(2.0, CurveManager::CurveValue(1, 5000));     // value greater than Maximum x
+    EXPECT_DOUBLE_EQ(0.0, CurveManager::CurveValue(1, -10.0)); // value less than Minimum x
+    EXPECT_DOUBLE_EQ(2.0, CurveManager::CurveValue(1, 5000)); // value greater than Maximum x
 
     CurveManager::SetCurveOutputMinMaxValues(1, error, 0.5, 1.0);
     EXPECT_FALSE(error);
@@ -2715,7 +2540,7 @@
 
     EXPECT_TRUE(has_err_output());
 
-    // Test 2nd table with tighter min/max X Y limits than data set
+	// Test 2nd table with tighter min/max X Y limits than data set
 
     // QuadraticLinear curve type
     EXPECT_EQ("QUADRATICLINEAR", CurveManager::GetCurveType(2));
@@ -2725,18 +2550,18 @@
     index = CurveManager::GetCurveCheck("TESTTABLEMINMAX2", error, "TEST");
     EXPECT_FALSE(error);
     EXPECT_EQ(2, index);
-
+    
     CurveManager::GetCurveMinMaxValues(2, min1, max1, min2, max2);
     EXPECT_EQ(1.0, min1); // user entered value is retained and used since it's greater than lower array boundary
-    EXPECT_EQ(4.0, max1); // user entered value is retained and used since it's less than upper array boundary
-    EXPECT_EQ(1.5, min2); // user entered value is retained and used since it's greater than lower array boundary
-    EXPECT_EQ(2.0, max2); // user entered value is NOT retained since it's greater than upper array boundary
+    EXPECT_EQ(4.0, max1);  // user entered value is retained and used since it's less than upper array boundary
+    EXPECT_EQ(1.5, min2);  // user entered value is retained and used since it's greater than lower array boundary
+    EXPECT_EQ(2.0, max2);  // user entered value is NOT retained since it's greater than upper array boundary
     EXPECT_EQ(CurveManager::CurveType_TableTwoIV, CurveManager::GetCurveObjectTypeNum(2));
 
-    EXPECT_DOUBLE_EQ(2.0, CurveManager::CurveValue(2, 0, 1.5));     // In-range value, result is based on tighten Minimum X Value limit
-    EXPECT_DOUBLE_EQ(2.0, CurveManager::CurveValue(2, 0.5, 1.5));   // In-range value, result is based on tighten Maximum X Value limit
+    EXPECT_DOUBLE_EQ(2.0, CurveManager::CurveValue(2, 0, 1.5)); // In-range value, result is based on tighten Minimum X Value limit
+    EXPECT_DOUBLE_EQ(2.0, CurveManager::CurveValue(2, 0.5, 1.5)); // In-range value, result is based on tighten Maximum X Value limit
     EXPECT_DOUBLE_EQ(2.0, CurveManager::CurveValue(2, -10.0, 1.5)); // value less than Minimum x, y value in range
-    EXPECT_DOUBLE_EQ(4.0, CurveManager::CurveValue(2, 5000, 1.5));  // value greater than Maximum x, y value in range
+    EXPECT_DOUBLE_EQ(4.0, CurveManager::CurveValue(2, 5000, 1.5)); // value greater than Maximum x, y value in range
 
     CurveManager::SetCurveOutputMinMaxValues(2, error, 0.5, 1.0);
     EXPECT_FALSE(error);
@@ -2748,281 +2573,281 @@
 
 TEST_F(EnergyPlusFixture, Tables_OneIndependentVariable_Linear_EvaluateCurveTypes)
 {
-    std::string const idf_objects = delimited_string({
-
-        "Table:OneIndependentVariable,",
-        "TestTableMinMax,         !- Name",
-        "Linear,                  !- Curve Type",
-        "LinearInterpolationOfTable,  !- Interpolation Method",
-        ",                        !- Minimum Value of X",
-        ",                        !- Maximum Value of X",
-        ",                        !- Minimum Table Output",
-        ",                        !- Maximum Table Output",
-        "Dimensionless,           !- Input Unit Type for X",
-        "Dimensionless,           !- Output Unit Type",
-        ",                        !- Normalization Reference",
-        "0,                       !- X Value #1",
-        "0,                       !- Output Value #1",
-        "4,                       !- X Value #2",
-        "4;                       !- Output Value #2",
-
-        "Table:OneIndependentVariable,",
-        "TestTableMinMax2,         !- Name",
-        "Quadratic,               !- Curve Type",
-        "LinearInterpolationOfTable,  !- Interpolation Method",
-        ",                        !- Minimum Value of X",
-        ",                        !- Maximum Value of X",
-        ",                        !- Minimum Table Output",
-        ",                        !- Maximum Table Output",
-        "Dimensionless,           !- Input Unit Type for X",
-        "Dimensionless,           !- Output Unit Type",
-        ",                        !- Normalization Reference",
-        "0,                       !- X Value #1",
-        "0,                       !- Output Value #1",
-        "1,                       !- X Value #2",
-        "1,                       !- Output Value #2",
-        "4,                       !- X Value #3",
-        "4;                       !- Output Value #3",
-
-        "Table:OneIndependentVariable,",
-        "TestTableMinMax3,         !- Name",
-        "Cubic,                    !- Curve Type",
-        "LinearInterpolationOfTable,  !- Interpolation Method",
-        ",                        !- Minimum Value of X",
-        ",                        !- Maximum Value of X",
-        ",                        !- Minimum Table Output",
-        ",                        !- Maximum Table Output",
-        "Dimensionless,           !- Input Unit Type for X",
-        "Dimensionless,           !- Output Unit Type",
-        ",                        !- Normalization Reference",
-        "0,                       !- X Value #1",
-        "0,                       !- Output Value #1",
-        "1,                       !- X Value #2",
-        "1,                       !- Output Value #2",
-        "3,                       !- X Value #3",
-        "3,                       !- Output Value #3",
-        "4,                       !- X Value #4",
-        "4;                       !- Output Value #4",
-
-        "Table:OneIndependentVariable,",
-        "TestTableMinMax4,         !- Name",
-        "Quartic,                  !- Curve Type",
-        "LinearInterpolationOfTable,  !- Interpolation Method",
-        ",                        !- Minimum Value of X",
-        ",                        !- Maximum Value of X",
-        ",                        !- Minimum Table Output",
-        ",                        !- Maximum Table Output",
-        "Dimensionless,           !- Input Unit Type for X",
-        "Dimensionless,           !- Output Unit Type",
-        ",                        !- Normalization Reference",
-        "0,                       !- X Value #1",
-        "0,                       !- Output Value #1",
-        "1,                       !- X Value #2",
-        "1,                       !- Output Value #2",
-        "2,                       !- X Value #3",
-        "2,                       !- Output Value #3",
-        "3,                       !- X Value #4",
-        "3,                       !- Output Value #4",
-        "4,                       !- X Value #5",
-        "4;                       !- Output Value #5"});
-
-    ASSERT_TRUE(process_idf(idf_objects));
-    EXPECT_EQ(0, CurveManager::NumCurves);
-    CurveManager::GetCurveInput();
-    CurveManager::GetCurvesInputFlag = false;
-    ASSERT_EQ(4, CurveManager::NumCurves);
-
-    // all curve types should show linear output (higher order coefficients should = 0)
-    EXPECT_DOUBLE_EQ(0.0, CurveManager::CurveValue(1, 0));     // In-range value
-    EXPECT_DOUBLE_EQ(0.5, CurveManager::CurveValue(1, 0.5));   // In-range value
-    EXPECT_DOUBLE_EQ(1.0, CurveManager::CurveValue(1, 1));     // In-range value
-    EXPECT_DOUBLE_EQ(1.75, CurveManager::CurveValue(1, 1.75)); // In-range value
-    EXPECT_DOUBLE_EQ(2.25, CurveManager::CurveValue(1, 2.25)); // In-range value
-    EXPECT_DOUBLE_EQ(4.0, CurveManager::CurveValue(1, 4));     // In-range value
-
-    EXPECT_DOUBLE_EQ(0.0, CurveManager::CurveValue(2, 0));     // In-range value
-    EXPECT_DOUBLE_EQ(0.5, CurveManager::CurveValue(2, 0.5));   // In-range value
-    EXPECT_DOUBLE_EQ(1.0, CurveManager::CurveValue(2, 1));     // In-range value
-    EXPECT_DOUBLE_EQ(1.75, CurveManager::CurveValue(2, 1.75)); // In-range value
-    EXPECT_DOUBLE_EQ(2.25, CurveManager::CurveValue(2, 2.25)); // In-range value
-    EXPECT_DOUBLE_EQ(4.0, CurveManager::CurveValue(2, 4));     // In-range value
-
-    EXPECT_DOUBLE_EQ(0.0, CurveManager::CurveValue(3, 0));     // In-range value
-    EXPECT_DOUBLE_EQ(0.5, CurveManager::CurveValue(3, 0.5));   // In-range value
-    EXPECT_DOUBLE_EQ(1.0, CurveManager::CurveValue(3, 1));     // In-range value
-    EXPECT_DOUBLE_EQ(1.75, CurveManager::CurveValue(3, 1.75)); // In-range value
-    EXPECT_DOUBLE_EQ(2.25, CurveManager::CurveValue(3, 2.25)); // In-range value
-    EXPECT_DOUBLE_EQ(4.0, CurveManager::CurveValue(3, 4));     // In-range value
-
-    EXPECT_DOUBLE_EQ(0.0, CurveManager::CurveValue(4, 0));     // In-range value
-    EXPECT_DOUBLE_EQ(0.5, CurveManager::CurveValue(4, 0.5));   // In-range value
-    EXPECT_DOUBLE_EQ(1.0, CurveManager::CurveValue(4, 1));     // In-range value
-    EXPECT_DOUBLE_EQ(1.75, CurveManager::CurveValue(4, 1.75)); // In-range value
-    EXPECT_DOUBLE_EQ(2.25, CurveManager::CurveValue(4, 2.25)); // In-range value
-    EXPECT_DOUBLE_EQ(4.0, CurveManager::CurveValue(4, 4));     // In-range value
-
-    // curves should not extrapolate
-    EXPECT_DOUBLE_EQ(4.0, CurveManager::CurveValue(1, 6)); // Out-of-range value
-    EXPECT_DOUBLE_EQ(4.0, CurveManager::CurveValue(2, 6)); // Out-of-range value
-    EXPECT_DOUBLE_EQ(4.0, CurveManager::CurveValue(3, 6)); // Out-of-range value
-    EXPECT_DOUBLE_EQ(4.0, CurveManager::CurveValue(4, 6)); // Out-of-range value
-
-    EXPECT_FALSE(has_err_output());
+	std::string const idf_objects = delimited_string( {
+
+		"Table:OneIndependentVariable,",
+		"TestTableMinMax,         !- Name",
+		"Linear,                  !- Curve Type",
+		"LinearInterpolationOfTable,  !- Interpolation Method",
+		",                        !- Minimum Value of X",
+		",                        !- Maximum Value of X",
+		",                        !- Minimum Table Output",
+		",                        !- Maximum Table Output",
+		"Dimensionless,           !- Input Unit Type for X",
+		"Dimensionless,           !- Output Unit Type",
+		",                        !- Normalization Reference",
+		"0,                       !- X Value #1",
+		"0,                       !- Output Value #1",
+		"4,                       !- X Value #2",
+		"4;                       !- Output Value #2",
+
+		"Table:OneIndependentVariable,",
+		"TestTableMinMax2,         !- Name",
+		"Quadratic,               !- Curve Type",
+		"LinearInterpolationOfTable,  !- Interpolation Method",
+		",                        !- Minimum Value of X",
+		",                        !- Maximum Value of X",
+		",                        !- Minimum Table Output",
+		",                        !- Maximum Table Output",
+		"Dimensionless,           !- Input Unit Type for X",
+		"Dimensionless,           !- Output Unit Type",
+		",                        !- Normalization Reference",
+		"0,                       !- X Value #1",
+		"0,                       !- Output Value #1",
+		"1,                       !- X Value #2",
+		"1,                       !- Output Value #2",
+		"4,                       !- X Value #3",
+		"4;                       !- Output Value #3",
+
+		"Table:OneIndependentVariable,",
+		"TestTableMinMax3,         !- Name",
+		"Cubic,                    !- Curve Type",
+		"LinearInterpolationOfTable,  !- Interpolation Method",
+		",                        !- Minimum Value of X",
+		",                        !- Maximum Value of X",
+		",                        !- Minimum Table Output",
+		",                        !- Maximum Table Output",
+		"Dimensionless,           !- Input Unit Type for X",
+		"Dimensionless,           !- Output Unit Type",
+		",                        !- Normalization Reference",
+		"0,                       !- X Value #1",
+		"0,                       !- Output Value #1",
+		"1,                       !- X Value #2",
+		"1,                       !- Output Value #2",
+		"3,                       !- X Value #3",
+		"3,                       !- Output Value #3",
+		"4,                       !- X Value #4",
+		"4;                       !- Output Value #4",
+
+		"Table:OneIndependentVariable,",
+		"TestTableMinMax4,         !- Name",
+		"Quartic,                  !- Curve Type",
+		"LinearInterpolationOfTable,  !- Interpolation Method",
+		",                        !- Minimum Value of X",
+		",                        !- Maximum Value of X",
+		",                        !- Minimum Table Output",
+		",                        !- Maximum Table Output",
+		"Dimensionless,           !- Input Unit Type for X",
+		"Dimensionless,           !- Output Unit Type",
+		",                        !- Normalization Reference",
+		"0,                       !- X Value #1",
+		"0,                       !- Output Value #1",
+		"1,                       !- X Value #2",
+		"1,                       !- Output Value #2",
+		"2,                       !- X Value #3",
+		"2,                       !- Output Value #3",
+		"3,                       !- X Value #4",
+		"3,                       !- Output Value #4",
+		"4,                       !- X Value #5",
+		"4;                       !- Output Value #5" } );
+
+		ASSERT_TRUE( process_idf( idf_objects ) );
+		EXPECT_EQ( 0, CurveManager::NumCurves );
+		CurveManager::GetCurveInput();
+		CurveManager::GetCurvesInputFlag = false;
+		ASSERT_EQ( 4, CurveManager::NumCurves );
+
+		// all curve types should show linear output (higher order coefficients should = 0)
+		EXPECT_DOUBLE_EQ( 0.0, CurveManager::CurveValue( 1, 0 ) ); // In-range value
+		EXPECT_DOUBLE_EQ( 0.5, CurveManager::CurveValue( 1, 0.5 ) ); // In-range value
+		EXPECT_DOUBLE_EQ( 1.0, CurveManager::CurveValue( 1, 1 ) ); // In-range value
+		EXPECT_DOUBLE_EQ( 1.75, CurveManager::CurveValue( 1, 1.75 ) ); // In-range value
+		EXPECT_DOUBLE_EQ( 2.25, CurveManager::CurveValue( 1, 2.25 ) ); // In-range value
+		EXPECT_DOUBLE_EQ( 4.0, CurveManager::CurveValue( 1, 4 ) ); // In-range value
+
+		EXPECT_DOUBLE_EQ( 0.0, CurveManager::CurveValue( 2, 0 ) ); // In-range value
+		EXPECT_DOUBLE_EQ( 0.5, CurveManager::CurveValue( 2, 0.5 ) ); // In-range value
+		EXPECT_DOUBLE_EQ( 1.0, CurveManager::CurveValue( 2, 1 ) ); // In-range value
+		EXPECT_DOUBLE_EQ( 1.75, CurveManager::CurveValue( 2, 1.75 ) ); // In-range value
+		EXPECT_DOUBLE_EQ( 2.25, CurveManager::CurveValue( 2, 2.25 ) ); // In-range value
+		EXPECT_DOUBLE_EQ( 4.0, CurveManager::CurveValue( 2, 4 ) ); // In-range value
+
+		EXPECT_DOUBLE_EQ( 0.0, CurveManager::CurveValue( 3, 0 ) ); // In-range value
+		EXPECT_DOUBLE_EQ( 0.5, CurveManager::CurveValue( 3, 0.5 ) ); // In-range value
+		EXPECT_DOUBLE_EQ( 1.0, CurveManager::CurveValue( 3, 1 ) ); // In-range value
+		EXPECT_DOUBLE_EQ( 1.75, CurveManager::CurveValue( 3, 1.75 ) ); // In-range value
+		EXPECT_DOUBLE_EQ( 2.25, CurveManager::CurveValue( 3, 2.25 ) ); // In-range value
+		EXPECT_DOUBLE_EQ( 4.0, CurveManager::CurveValue( 3, 4 ) ); // In-range value
+
+		EXPECT_DOUBLE_EQ( 0.0, CurveManager::CurveValue( 4, 0 ) ); // In-range value
+		EXPECT_DOUBLE_EQ( 0.5, CurveManager::CurveValue( 4, 0.5 ) ); // In-range value
+		EXPECT_DOUBLE_EQ( 1.0, CurveManager::CurveValue( 4, 1 ) ); // In-range value
+		EXPECT_DOUBLE_EQ( 1.75, CurveManager::CurveValue( 4, 1.75 ) ); // In-range value
+		EXPECT_DOUBLE_EQ( 2.25, CurveManager::CurveValue( 4, 2.25 ) ); // In-range value
+		EXPECT_DOUBLE_EQ( 4.0, CurveManager::CurveValue( 4, 4 ) ); // In-range value
+
+		// curves should not extrapolate
+		EXPECT_DOUBLE_EQ( 4.0, CurveManager::CurveValue( 1, 6 ) ); // Out-of-range value
+		EXPECT_DOUBLE_EQ( 4.0, CurveManager::CurveValue( 2, 6 ) ); // Out-of-range value
+		EXPECT_DOUBLE_EQ( 4.0, CurveManager::CurveValue( 3, 6 ) ); // Out-of-range value
+		EXPECT_DOUBLE_EQ( 4.0, CurveManager::CurveValue( 4, 6 ) ); // Out-of-range value
+
+		EXPECT_FALSE( has_err_output() );
 }
 
 TEST_F(EnergyPlusFixture, TableLookupObject_ExcessArguments_WarningTest)
 {
 
-    int NumOfTables = 5;
-
-    PerfCurve.allocate(NumOfTables);
-    TableLookup.allocate(NumOfTables);
-
-    // Table 1 One ind variable
-    PerfCurve(1).TableIndex = 1;
-    PerfCurve(1).Var1Max = 20.0;
-    PerfCurve(1).Var1Min = 0.0;
-    PerfCurve(1).Var2Max = 0.0;
-    PerfCurve(1).Var2Min = 0.0;
-    PerfCurve(1).CurveType = Linear;
-    TableLookup(PerfCurve(1).TableIndex).NumIndependentVars = 1;
-    PerfCurve(1).ObjectType = CurveType_TableOneIV;
-    PerfCurve(1).Name = "Table 1";
-    TableLookup(1).NumX1Vars = 2;
-    TableLookup(1).InterpolationOrder = 2;
-    TableLookup(1).NumX1Vars = 2;
-    TableLookup(1).X1Var.allocate(TableLookup(1).NumX1Vars);
-    TableLookup(1).X1Var(1) = 0.0;
-    TableLookup(1).X1Var(2) = 1.0;
-    TableLookup(1).TableLookupZData.allocate(1, 1, 1, 1, 1, 2);
-    TableLookup(1).TableLookupZData(1, 1, 1, 1, 1, 1) = 0.0;
-    TableLookup(1).TableLookupZData(1, 1, 1, 1, 1, 2) = 1.0;
-
-    TableLookupObject(1, 1.0, 0.0);
-
-    std::string const error_string = delimited_string({
-        "   ** Warning ** TableLookupObject: Table:OneIndependentVariable\"Table 1\"",
+	int NumOfTables = 5;
+
+	PerfCurve.allocate( NumOfTables );
+	TableLookup.allocate( NumOfTables );
+
+	// Table 1 One ind variable
+	PerfCurve( 1 ).TableIndex = 1;
+	PerfCurve( 1 ).Var1Max = 20.0;
+	PerfCurve( 1 ).Var1Min = 0.0;
+	PerfCurve( 1 ).Var2Max = 0.0;
+	PerfCurve( 1 ).Var2Min = 0.0;
+	PerfCurve( 1 ).CurveType = Linear;
+	TableLookup( PerfCurve( 1 ).TableIndex ).NumIndependentVars = 1;
+	PerfCurve( 1 ).ObjectType = CurveType_TableOneIV;
+	PerfCurve( 1 ).Name = "Table 1";
+	TableLookup( 1 ).NumX1Vars = 2;
+	TableLookup( 1 ).InterpolationOrder = 2;
+	TableLookup( 1 ).NumX1Vars = 2;
+	TableLookup( 1 ).X1Var.allocate( TableLookup( 1 ).NumX1Vars );
+	TableLookup( 1 ).X1Var( 1 ) = 0.0;
+	TableLookup( 1 ).X1Var( 2 ) = 1.0;
+	TableLookup( 1 ).TableLookupZData.allocate( 1, 1, 1, 1, 1, 2 );
+	TableLookup( 1 ).TableLookupZData( 1, 1, 1, 1, 1, 1 ) = 0.0;
+	TableLookup( 1 ).TableLookupZData( 1, 1, 1, 1, 1, 2 ) = 1.0;
+
+	TableLookupObject( 1, 1.0, 0.0 );
+
+	std::string const error_string = delimited_string( {
+		"   ** Warning ** TableLookupObject: Table:OneIndependentVariable\"Table 1\"",
         "   **   ~~~   ** ...Excess number of independent variables (2) passed to subroutine when only 1 is required. The excess arguments are "
         "ignored.",
-    });
-
-    EXPECT_TRUE(compare_err_stream(error_string, true));
-
-    // Table 2 Two ind variable
-    PerfCurve(2).TableIndex = 2;
-    PerfCurve(2).Var1Max = 20.0;
-    PerfCurve(2).Var1Min = 0.0;
-    PerfCurve(2).Var2Max = 20.0;
-    PerfCurve(2).Var2Min = 0.0;
-    PerfCurve(2).Var3Max = 0.0;
-    PerfCurve(2).Var3Min = 0.0;
-    PerfCurve(2).CurveType = Linear;
-    TableLookup(PerfCurve(2).TableIndex).NumIndependentVars = 2;
-    PerfCurve(2).ObjectType = CurveType_TableTwoIV;
-    PerfCurve(2).Name = "Table 2";
-    TableLookup(2).NumX1Vars = 2;
-    TableLookup(2).NumX2Vars = 1;
-    TableLookup(2).InterpolationOrder = 2;
-    TableLookup(2).X1Var.allocate(TableLookup(2).NumX1Vars);
-    TableLookup(2).X2Var.allocate(TableLookup(2).NumX2Vars);
-    TableLookup(2).X1Var(1) = 0.0;
-    TableLookup(2).X1Var(2) = 1.0;
-    TableLookup(2).X2Var(1) = 1.0;
-    TableLookup(2).TableLookupZData.allocate(1, 1, 1, 1, 1, 2);
-    TableLookup(2).TableLookupZData(1, 1, 1, 1, 1, 1) = 0.0;
-    TableLookup(2).TableLookupZData(1, 1, 1, 1, 1, 2) = 1.0;
-
-    TableLookupObject(2, 1.0, 1.0, 0.0);
-
-    std::string const error_string1 = delimited_string({
-        "   ** Warning ** TableLookupObject: Table:TwoIndependentVariables\"Table 2\"",
+	} );
+
+	EXPECT_TRUE( compare_err_stream( error_string, true ) );
+
+	// Table 2 Two ind variable
+	PerfCurve( 2 ).TableIndex = 2;
+	PerfCurve( 2 ).Var1Max = 20.0;
+	PerfCurve( 2 ).Var1Min = 0.0;
+	PerfCurve( 2 ).Var2Max = 20.0;
+	PerfCurve( 2 ).Var2Min = 0.0;
+	PerfCurve( 2 ).Var3Max = 0.0;
+	PerfCurve( 2 ).Var3Min = 0.0;
+	PerfCurve( 2 ).CurveType = Linear;
+	TableLookup( PerfCurve( 2 ).TableIndex ).NumIndependentVars = 2;
+	PerfCurve( 2 ).ObjectType = CurveType_TableTwoIV;
+	PerfCurve( 2 ).Name = "Table 2";
+	TableLookup( 2 ).NumX1Vars = 2;
+	TableLookup( 2 ).NumX2Vars = 1;
+	TableLookup( 2 ).InterpolationOrder = 2;
+	TableLookup( 2 ).X1Var.allocate( TableLookup( 2 ).NumX1Vars );
+	TableLookup( 2 ).X2Var.allocate( TableLookup( 2 ).NumX2Vars );
+	TableLookup( 2 ).X1Var( 1 ) = 0.0;
+	TableLookup( 2 ).X1Var( 2 ) = 1.0;
+	TableLookup( 2 ).X2Var( 1 ) = 1.0;
+	TableLookup( 2 ).TableLookupZData.allocate( 1, 1, 1, 1, 1, 2 );
+	TableLookup( 2 ).TableLookupZData( 1, 1, 1, 1, 1, 1 ) = 0.0;
+	TableLookup( 2 ).TableLookupZData( 1, 1, 1, 1, 1, 2 ) = 1.0;
+
+	TableLookupObject( 2, 1.0, 1.0, 0.0 );
+
+	std::string const error_string1 = delimited_string( {
+		"   ** Warning ** TableLookupObject: Table:TwoIndependentVariables\"Table 2\"",
         "   **   ~~~   ** ...Excess number of independent variables (3) passed to subroutine when 2 or less are required. The excess arguments are "
         "ignored.",
-    });
-
-    EXPECT_TRUE(compare_err_stream(error_string1, true));
-
-    // Table 3 Three ind variable
-    int Index = 3;
-    PerfCurve(Index).TableIndex = 3;
-    PerfCurve(Index).Var1Max = 20.0;
-    PerfCurve(Index).Var1Min = 0.0;
-    PerfCurve(Index).Var2Max = 20.0;
-    PerfCurve(Index).Var2Min = 0.0;
-    PerfCurve(Index).Var3Max = 0.0;
-    PerfCurve(Index).Var3Min = 0.0;
-    PerfCurve(Index).CurveType = Linear;
-    TableLookup(PerfCurve(Index).TableIndex).NumIndependentVars = 3;
-    PerfCurve(Index).ObjectType = CurveType_TableMultiIV;
-    PerfCurve(Index).Name = "Table 3";
-    TableLookup(Index).NumX1Vars = 2;
-    TableLookup(Index).NumX2Vars = 1;
-    TableLookup(Index).NumX3Vars = 1;
-    TableLookup(Index).InterpolationOrder = 2;
-    TableLookup(Index).X1Var.allocate(TableLookup(Index).NumX1Vars);
-    TableLookup(Index).X2Var.allocate(TableLookup(Index).NumX2Vars);
-    TableLookup(Index).X3Var.allocate(TableLookup(Index).NumX3Vars);
-    TableLookup(Index).X1Var(1) = 0.0;
-    TableLookup(Index).X1Var(2) = 1.0;
-    TableLookup(Index).X2Var(1) = 1.0;
-    TableLookup(Index).X3Var(1) = 1.0;
-    TableLookup(Index).TableLookupZData.allocate(1, 1, 1, 1, 1, 2);
-    TableLookup(Index).TableLookupZData(1, 1, 1, 1, 1, 1) = 0.0;
-    TableLookup(Index).TableLookupZData(1, 1, 1, 1, 1, 2) = 1.0;
-
-    TableLookupObject(Index, 1.0, 1.0, 1.0, 0.0);
-
-    std::string const error_string2 = delimited_string({
-        "   ** Warning ** TableLookupObject: Table:MultiVariableLookup\"Table 3\"",
+	} );
+
+	EXPECT_TRUE( compare_err_stream( error_string1, true ) );
+
+	// Table 3 Three ind variable
+	int Index = 3;
+	PerfCurve( Index ).TableIndex = 3;
+	PerfCurve( Index ).Var1Max = 20.0;
+	PerfCurve( Index ).Var1Min = 0.0;
+	PerfCurve( Index ).Var2Max = 20.0;
+	PerfCurve( Index ).Var2Min = 0.0;
+	PerfCurve( Index ).Var3Max = 0.0;
+	PerfCurve( Index ).Var3Min = 0.0;
+	PerfCurve( Index ).CurveType = Linear;
+	TableLookup( PerfCurve( Index ).TableIndex ).NumIndependentVars = 3;
+	PerfCurve( Index ).ObjectType = CurveType_TableMultiIV;
+	PerfCurve( Index ).Name = "Table 3";
+	TableLookup( Index ).NumX1Vars = 2;
+	TableLookup( Index ).NumX2Vars = 1;
+	TableLookup( Index ).NumX3Vars = 1;
+	TableLookup( Index ).InterpolationOrder = 2;
+	TableLookup( Index ).X1Var.allocate( TableLookup( Index ).NumX1Vars );
+	TableLookup( Index ).X2Var.allocate( TableLookup( Index ).NumX2Vars );
+	TableLookup( Index ).X3Var.allocate( TableLookup( Index ).NumX3Vars );
+	TableLookup( Index ).X1Var( 1 ) = 0.0;
+	TableLookup( Index ).X1Var( 2 ) = 1.0;
+	TableLookup( Index ).X2Var( 1 ) = 1.0;
+	TableLookup( Index ).X3Var( 1 ) = 1.0;
+	TableLookup( Index ).TableLookupZData.allocate( 1, 1, 1, 1, 1, 2 );
+	TableLookup( Index ).TableLookupZData( 1, 1, 1, 1, 1, 1 ) = 0.0;
+	TableLookup( Index ).TableLookupZData( 1, 1, 1, 1, 1, 2 ) = 1.0;
+
+	TableLookupObject( Index, 1.0, 1.0, 1.0, 0.0 );
+
+	std::string const error_string2 = delimited_string( {
+		"   ** Warning ** TableLookupObject: Table:MultiVariableLookup\"Table 3\"",
         "   **   ~~~   ** ...Excess number of independent variables (4) passed to subroutine when 3 or less are required. The excess arguments are "
         "ignored.",
-    });
-
-    EXPECT_TRUE(compare_err_stream(error_string2, true));
-
-    // Table 4 Four ind variable
-    Index = 4;
-    PerfCurve(Index).TableIndex = Index;
-    PerfCurve(Index).Var1Max = 20.0;
-    PerfCurve(Index).Var1Min = 0.0;
-    PerfCurve(Index).Var2Max = 20.0;
-    PerfCurve(Index).Var2Min = 0.0;
-    PerfCurve(Index).Var3Max = 20.0;
-    PerfCurve(Index).Var3Min = 0.0;
-    PerfCurve(Index).Var4Max = 0.0;
-    PerfCurve(Index).Var4Min = 0.0;
-    PerfCurve(Index).CurveType = Linear;
-    TableLookup(PerfCurve(Index).TableIndex).NumIndependentVars = 4;
-    PerfCurve(Index).ObjectType = CurveType_TableMultiIV;
-    PerfCurve(Index).Name = "Table 4";
-    TableLookup(Index).NumX1Vars = 2;
-    TableLookup(Index).NumX2Vars = 1;
-    TableLookup(Index).NumX3Vars = 1;
-    TableLookup(Index).NumX4Vars = 1;
-    TableLookup(Index).InterpolationOrder = 2;
-    TableLookup(Index).X1Var.allocate(TableLookup(Index).NumX1Vars);
-    TableLookup(Index).X2Var.allocate(TableLookup(Index).NumX2Vars);
-    TableLookup(Index).X3Var.allocate(TableLookup(Index).NumX3Vars);
-    TableLookup(Index).X4Var.allocate(TableLookup(Index).NumX4Vars);
-    TableLookup(Index).X1Var(1) = 0.0;
-    TableLookup(Index).X1Var(2) = 1.0;
-    TableLookup(Index).X2Var(1) = 1.0;
-    TableLookup(Index).X3Var(1) = 1.0;
-    TableLookup(Index).X4Var(1) = 1.0;
-    TableLookup(Index).TableLookupZData.allocate(1, 1, 1, 1, 1, 2);
-    TableLookup(Index).TableLookupZData(1, 1, 1, 1, 1, 1) = 0.0;
-    TableLookup(Index).TableLookupZData(1, 1, 1, 1, 1, 2) = 1.0;
-
-    TableLookupObject(Index, 1.0, 1.0, 1.0, 1.0, 0.0);
-
-    std::string const error_string3 = delimited_string({
-        "   ** Warning ** TableLookupObject: Table:MultiVariableLookup\"Table 4\"",
+	} );
+
+	EXPECT_TRUE( compare_err_stream( error_string2, true ) );
+
+	// Table 4 Four ind variable
+	Index = 4;
+	PerfCurve( Index ).TableIndex = Index;
+	PerfCurve( Index ).Var1Max = 20.0;
+	PerfCurve( Index ).Var1Min = 0.0;
+	PerfCurve( Index ).Var2Max = 20.0;
+	PerfCurve( Index ).Var2Min = 0.0;
+	PerfCurve( Index ).Var3Max = 20.0;
+	PerfCurve( Index ).Var3Min = 0.0;
+	PerfCurve( Index ).Var4Max = 0.0;
+	PerfCurve( Index ).Var4Min = 0.0;
+	PerfCurve( Index ).CurveType = Linear;
+	TableLookup( PerfCurve( Index ).TableIndex ).NumIndependentVars = 4;
+	PerfCurve( Index ).ObjectType = CurveType_TableMultiIV;
+	PerfCurve( Index ).Name = "Table 4";
+	TableLookup( Index ).NumX1Vars = 2;
+	TableLookup( Index ).NumX2Vars = 1;
+	TableLookup( Index ).NumX3Vars = 1;
+	TableLookup( Index ).NumX4Vars = 1;
+	TableLookup( Index ).InterpolationOrder = 2;
+	TableLookup( Index ).X1Var.allocate( TableLookup( Index ).NumX1Vars );
+	TableLookup( Index ).X2Var.allocate( TableLookup( Index ).NumX2Vars );
+	TableLookup( Index ).X3Var.allocate( TableLookup( Index ).NumX3Vars );
+	TableLookup( Index ).X4Var.allocate( TableLookup( Index ).NumX4Vars );
+	TableLookup( Index ).X1Var( 1 ) = 0.0;
+	TableLookup( Index ).X1Var( 2 ) = 1.0;
+	TableLookup( Index ).X2Var( 1 ) = 1.0;
+	TableLookup( Index ).X3Var( 1 ) = 1.0;
+	TableLookup( Index ).X4Var( 1 ) = 1.0;
+	TableLookup( Index ).TableLookupZData.allocate( 1, 1, 1, 1, 1, 2 );
+	TableLookup( Index ).TableLookupZData( 1, 1, 1, 1, 1, 1 ) = 0.0;
+	TableLookup( Index ).TableLookupZData( 1, 1, 1, 1, 1, 2 ) = 1.0;
+
+	TableLookupObject( Index, 1.0, 1.0, 1.0, 1.0, 0.0 );
+
+	std::string const error_string3 = delimited_string( {
+		"   ** Warning ** TableLookupObject: Table:MultiVariableLookup\"Table 4\"",
         "   **   ~~~   ** ...Excess number of independent variables (5) passed to subroutine when 4 or less are required. The excess arguments are "
         "ignored.",
-    });
-
-    EXPECT_TRUE(compare_err_stream(error_string3, true));
-
-    PerfCurve.deallocate();
-    TableLookup.deallocate();
+	} );
+
+	EXPECT_TRUE( compare_err_stream( error_string3, true ) );
+
+	PerfCurve.deallocate( );
+	TableLookup.deallocate( );
 }