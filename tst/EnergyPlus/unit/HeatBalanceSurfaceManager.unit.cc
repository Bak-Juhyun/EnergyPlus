// EnergyPlus, Copyright (c) 1996-2020, The Board of Trustees of the University of Illinois,
// The Regents of the University of California, through Lawrence Berkeley National Laboratory
// (subject to receipt of any required approvals from the U.S. Dept. of Energy), Oak Ridge
// National Laboratory, managed by UT-Battelle, Alliance for Sustainable Energy, LLC, and other
// contributors. All rights reserved.
//
// NOTICE: This Software was developed under funding from the U.S. Department of Energy and the
// U.S. Government consequently retains certain rights. As such, the U.S. Government has been
// granted for itself and others acting on its behalf a paid-up, nonexclusive, irrevocable,
// worldwide license in the Software to reproduce, distribute copies to the public, prepare
// derivative works, and perform publicly and display publicly, and to permit others to do so.
//
// Redistribution and use in source and binary forms, with or without modification, are permitted
// provided that the following conditions are met:
//
// (1) Redistributions of source code must retain the above copyright notice, this list of
//     conditions and the following disclaimer.
//
// (2) Redistributions in binary form must reproduce the above copyright notice, this list of
//     conditions and the following disclaimer in the documentation and/or other materials
//     provided with the distribution.
//
// (3) Neither the name of the University of California, Lawrence Berkeley National Laboratory,
//     the University of Illinois, U.S. Dept. of Energy nor the names of its contributors may be
//     used to endorse or promote products derived from this software without specific prior
//     written permission.
//
// (4) Use of EnergyPlus(TM) Name. If Licensee (i) distributes the software in stand-alone form
//     without changes from the version obtained under this License, or (ii) Licensee makes a
//     reference solely to the software portion of its product, Licensee must refer to the
//     software as "EnergyPlus version X" software, where "X" is the version number Licensee
//     obtained under this License and may not use a different name for the software. Except as
//     specifically required in this Section (4), Licensee shall not use in a company name, a
//     product name, in advertising, publicity, or other promotional activities any name, trade
//     name, trademark, logo, or other designation of "EnergyPlus", "E+", "e+" or confusingly
//     similar designation, without the U.S. Department of Energy's prior written consent.
//
// THIS SOFTWARE IS PROVIDED BY THE COPYRIGHT HOLDERS AND CONTRIBUTORS "AS IS" AND ANY EXPRESS OR
// IMPLIED WARRANTIES, INCLUDING, BUT NOT LIMITED TO, THE IMPLIED WARRANTIES OF MERCHANTABILITY
// AND FITNESS FOR A PARTICULAR PURPOSE ARE DISCLAIMED. IN NO EVENT SHALL THE COPYRIGHT OWNER OR
// CONTRIBUTORS BE LIABLE FOR ANY DIRECT, INDIRECT, INCIDENTAL, SPECIAL, EXEMPLARY, OR
// CONSEQUENTIAL DAMAGES (INCLUDING, BUT NOT LIMITED TO, PROCUREMENT OF SUBSTITUTE GOODS OR
// SERVICES; LOSS OF USE, DATA, OR PROFITS; OR BUSINESS INTERRUPTION) HOWEVER CAUSED AND ON ANY
// THEORY OF LIABILITY, WHETHER IN CONTRACT, STRICT LIABILITY, OR TORT (INCLUDING NEGLIGENCE OR
// OTHERWISE) ARISING IN ANY WAY OUT OF THE USE OF THIS SOFTWARE, EVEN IF ADVISED OF THE
// POSSIBILITY OF SUCH DAMAGE.

// EnergyPlus::HeatBalanceSurfaceManager Unit Tests

// Google Test Headers
#include <gtest/gtest.h>

// EnergyPlus Headers
#include "Fixtures/EnergyPlusFixture.hh"
#include <EnergyPlus/ConvectionCoefficients.hh>
#include <EnergyPlus/DataEnvironment.hh>
#include <EnergyPlus/DataGlobals.hh>
#include <EnergyPlus/DataHVACGlobals.hh>
#include <EnergyPlus/DataHeatBalFanSys.hh>
#include <EnergyPlus/DataHeatBalSurface.hh>
#include <EnergyPlus/DataHeatBalance.hh>
#include <EnergyPlus/DataLoopNode.hh>
#include <EnergyPlus/DataMoistureBalance.hh>
#include <EnergyPlus/DataOutputs.hh>
#include <EnergyPlus/DataSizing.hh>
#include <EnergyPlus/DataSurfaces.hh>
#include <EnergyPlus/DataZoneEquipment.hh>
#include <EnergyPlus/ElectricPowerServiceManager.hh>
#include <EnergyPlus/Data/EnergyPlusData.hh>
#include <EnergyPlus/HeatBalanceIntRadExchange.hh>
#include <EnergyPlus/HeatBalanceManager.hh>
#include <EnergyPlus/HeatBalanceSurfaceManager.hh>
#include <EnergyPlus/OutputFiles.hh>
#include <EnergyPlus/OutAirNodeManager.hh>
#include <EnergyPlus/ScheduleManager.hh>
#include <EnergyPlus/SolarShading.hh>
#include <EnergyPlus/SurfaceGeometry.hh>

using namespace EnergyPlus::HeatBalanceSurfaceManager;

namespace EnergyPlus {

TEST_F(EnergyPlusFixture, HeatBalanceSurfaceManager_CalcOutsideSurfTemp)
{

    int SurfNum;      // Surface number DO loop counter
    int ZoneNum;      // Zone number the current surface is attached to
    int ConstrNum;    // Construction index for the current surface
    Real64 HMovInsul; // "Convection" coefficient of movable insulation
    Real64 TempExt;   // Exterior temperature boundary condition
    bool ErrorFlag;   // Movable insulation error flag

    SurfNum = 1;
    ZoneNum = 1;
    ConstrNum = 1;
    HMovInsul = 1.0;
    TempExt = 23.0;
    ErrorFlag = false;

    DataHeatBalance::Construct.allocate(ConstrNum);
    DataHeatBalance::Construct(ConstrNum).Name = "TestConstruct";
    DataHeatBalance::Construct(ConstrNum).CTFCross(0) = 0.0;
    DataHeatBalance::Construct(ConstrNum).CTFOutside(0) = 1.0;
    DataHeatBalance::Construct(ConstrNum).SourceSinkPresent = true;
    DataHeatBalance::Material.allocate(1);
    DataHeatBalance::Material(1).Name = "TestMaterial";

    DataHeatBalSurface::HcExtSurf.allocate(SurfNum);
    DataHeatBalSurface::HcExtSurf(SurfNum) = 1.0;
    DataHeatBalSurface::HAirExtSurf.allocate(SurfNum);
    DataHeatBalSurface::HAirExtSurf(SurfNum) = 1.0;
    DataHeatBalSurface::HSkyExtSurf.allocate(SurfNum);
    DataHeatBalSurface::HSkyExtSurf(SurfNum) = 1.0;
    DataHeatBalSurface::HGrdExtSurf.allocate(SurfNum);
    DataHeatBalSurface::HGrdExtSurf(SurfNum) = 1.0;

    DataHeatBalSurface::CTFConstOutPart.allocate(SurfNum);
    DataHeatBalSurface::CTFConstOutPart(SurfNum) = 1.0;
    DataHeatBalSurface::QRadSWOutAbs.allocate(SurfNum);
    DataHeatBalSurface::QRadSWOutAbs(SurfNum) = 1.0;
    DataHeatBalSurface::TempSurfIn.allocate(SurfNum);
    DataHeatBalSurface::TempSurfIn(SurfNum) = 1.0;
    DataHeatBalSurface::QRadSWOutMvIns.allocate(SurfNum);
    DataHeatBalSurface::QRadSWOutMvIns(SurfNum) = 1.0;
    DataHeatBalSurface::QRadLWOutSrdSurfs.allocate(SurfNum);
    DataHeatBalSurface::QRadLWOutSrdSurfs(SurfNum) = 1.0;
    DataHeatBalSurface::QAdditionalHeatSourceOutside.allocate(SurfNum);
    DataHeatBalSurface::QAdditionalHeatSourceOutside(SurfNum) = 0.0;

    DataHeatBalSurface::TH.allocate(2, 2, 1);
    DataSurfaces::Surface.allocate(SurfNum);
    DataSurfaces::Surface(SurfNum).Class = 1;
    DataSurfaces::Surface(SurfNum).Area = 10.0;
    DataSurfaces::Surface(SurfNum).MaterialMovInsulExt = 1;

    DataEnvironment::SkyTemp = 23.0;
    DataEnvironment::OutDryBulbTemp = 23.0;

    DataHeatBalSurface::QdotRadOutRep.allocate(SurfNum);
    DataHeatBalSurface::QdotRadOutRepPerArea.allocate(SurfNum);
    DataHeatBalSurface::QRadOutReport.allocate(SurfNum);
    DataHeatBalSurface::QAirExtReport.allocate(SurfNum);
    DataHeatBalSurface::QHeatEmiReport.allocate(SurfNum);
    DataGlobals::TimeStepZoneSec = 900.0;

    CalcOutsideSurfTemp(SurfNum, ZoneNum, ConstrNum, HMovInsul, TempExt, ErrorFlag);

    std::string const error_string = delimited_string({
        "   ** Severe  ** Exterior movable insulation is not valid with embedded sources/sinks",
        "   **   ~~~   ** Construction TestConstruct contains an internal source or sink but also uses",
        "   **   ~~~   ** exterior movable insulation TestMaterial for a surface with that construction.",
        "   **   ~~~   ** This is not currently allowed because the heat balance equations do not currently accommodate this combination.",
    });

    EXPECT_TRUE(ErrorFlag);
    EXPECT_TRUE(compare_err_stream(error_string, true));
    EXPECT_EQ(10.0 * 1.0 * (DataHeatBalSurface::TH(1, 1, SurfNum) - DataSurfaces::Surface(SurfNum).OutDryBulbTemp),
              DataHeatBalSurface::QAirExtReport(SurfNum));
}

TEST_F(EnergyPlusFixture, HeatBalanceSurfaceManager_TestSurfTempCalcHeatBalanceInsideSurf)
{

    Real64 surfTemp;
    DataSurfaces::SurfaceData testSurface;
    DataHeatBalance::ZoneData testZone;
    int cntWarmupSurfTemp = 0;
    testSurface.Name = "TestSurface";
    testZone.Name = "TestZone";
    testZone.InternalHeatGains = 2.5;
    testZone.NominalInfilVent = 0.5;
    testZone.NominalMixing = 0.7;

    // no error
    surfTemp = 26;
    DataGlobals::WarmupFlag = true;
    testSurface.LowTempErrCount = 0;
    testSurface.HighTempErrCount = 0;
    testZone.TempOutOfBoundsReported = true;
    testZone.FloorArea = 1000;
    testZone.IsControlled = true;
    TestSurfTempCalcHeatBalanceInsideSurf(surfTemp, testSurface, testZone, cntWarmupSurfTemp);
    EXPECT_TRUE(compare_err_stream("", true));

    // to hot - first time
    surfTemp = 201;
    DataGlobals::WarmupFlag = false;
    testSurface.LowTempErrCount = 0;
    testSurface.HighTempErrCount = 0;
    testZone.TempOutOfBoundsReported = false;
    testZone.FloorArea = 1000;
    testZone.IsControlled = true;
    TestSurfTempCalcHeatBalanceInsideSurf(surfTemp, testSurface, testZone, cntWarmupSurfTemp);
    std::string const error_string01 =
        delimited_string({"   ** Severe  ** Temperature (high) out of bounds (201.00] for zone=\"TestZone\", for surface=\"TestSurface\"",
                          "   **   ~~~   **  Environment=, at Simulation time= 00:00 - 00:00",
                          "   **   ~~~   ** Zone=\"TestZone\", Diagnostic Details:",
                          "   **   ~~~   ** ...Internal Heat Gain [2.500E-003] W/m2",
                          "   **   ~~~   ** ...Infiltration/Ventilation [0.500] m3/s",
                          "   **   ~~~   ** ...Mixing/Cross Mixing [0.700] m3/s",
                          "   **   ~~~   ** ...Zone is part of HVAC controlled system."});
    EXPECT_TRUE(compare_err_stream(error_string01, true));
    EXPECT_TRUE(testZone.TempOutOfBoundsReported);

    // to hot - subsequent times
    surfTemp = 201;
    DataGlobals::WarmupFlag = false;
    testSurface.LowTempErrCount = 0;
    testSurface.HighTempErrCount = 0;
    testZone.TempOutOfBoundsReported = true;
    testZone.FloorArea = 1000;
    testZone.IsControlled = true;
    TestSurfTempCalcHeatBalanceInsideSurf(surfTemp, testSurface, testZone, cntWarmupSurfTemp);
    std::string const error_string02 = delimited_string({
        "   ** Severe  ** Temperature (high) out of bounds (201.00] for zone=\"TestZone\", for surface=\"TestSurface\"",
        "   **   ~~~   **  Environment=, at Simulation time= 00:00 - 00:00",
    });
    EXPECT_TRUE(compare_err_stream(error_string02, true));
    EXPECT_TRUE(testZone.TempOutOfBoundsReported);

    // to cold - first time
    surfTemp = -101;
    DataGlobals::WarmupFlag = false;
    testSurface.LowTempErrCount = 0;
    testSurface.HighTempErrCount = 0;
    testZone.TempOutOfBoundsReported = false;
    testZone.FloorArea = 1000;
    testZone.IsControlled = true;
    TestSurfTempCalcHeatBalanceInsideSurf(surfTemp, testSurface, testZone, cntWarmupSurfTemp);
    std::string const error_string03 =
        delimited_string({"   ** Severe  ** Temperature (low) out of bounds [-101.00] for zone=\"TestZone\", for surface=\"TestSurface\"",
                          "   **   ~~~   **  Environment=, at Simulation time= 00:00 - 00:00",
                          "   **   ~~~   ** Zone=\"TestZone\", Diagnostic Details:",
                          "   **   ~~~   ** ...Internal Heat Gain [2.500E-003] W/m2",
                          "   **   ~~~   ** ...Infiltration/Ventilation [0.500] m3/s",
                          "   **   ~~~   ** ...Mixing/Cross Mixing [0.700] m3/s",
                          "   **   ~~~   ** ...Zone is part of HVAC controlled system."});
    EXPECT_TRUE(compare_err_stream(error_string03, true));
    EXPECT_TRUE(testZone.TempOutOfBoundsReported);

    // to cold - subsequent times
    surfTemp = -101;
    DataGlobals::WarmupFlag = false;
    testSurface.LowTempErrCount = 0;
    testSurface.HighTempErrCount = 0;
    testZone.TempOutOfBoundsReported = true;
    testZone.FloorArea = 1000;
    testZone.IsControlled = true;
    TestSurfTempCalcHeatBalanceInsideSurf(surfTemp, testSurface, testZone, cntWarmupSurfTemp);
    std::string const error_string04 =
        delimited_string({"   ** Severe  ** Temperature (low) out of bounds [-101.00] for zone=\"TestZone\", for surface=\"TestSurface\"",
                          "   **   ~~~   **  Environment=, at Simulation time= 00:00 - 00:00"});
    EXPECT_TRUE(compare_err_stream(error_string04, true));
    EXPECT_TRUE(testZone.TempOutOfBoundsReported);
}

TEST_F(EnergyPlusFixture, HeatBalanceSurfaceManager_ComputeIntThermalAbsorpFactors)
{

    DataSurfaces::TotSurfaces = 1;
    DataGlobals::NumOfZones = 1;
    DataHeatBalance::TotMaterials = 1;
    DataHeatBalance::TotConstructs = 1;

    DataHeatBalance::Zone.allocate(DataGlobals::NumOfZones);
    DataSurfaces::Surface.allocate(DataSurfaces::TotSurfaces);
    DataSurfaces::SurfaceWindow.allocate(DataSurfaces::TotSurfaces);
    DataHeatBalance::Construct.allocate(DataHeatBalance::TotConstructs);
    DataHeatBalance::Material.allocate(DataHeatBalance::TotMaterials);

    DataSurfaces::Surface(1).HeatTransSurf = true;
    DataSurfaces::Surface(1).Construction = 1;
    DataSurfaces::SurfaceWindow(1).ShadingFlag = 0;
    DataHeatBalance::Construct(1).InsideAbsorpThermal = 0.9;
    DataHeatBalance::Construct(1).TransDiff = 0.0;
    DataSurfaces::Surface(1).MaterialMovInsulInt = 1;
    DataHeatBalance::Material(1).AbsorpThermal = 0.2;
    DataHeatBalance::Material(1).AbsorpSolar = 0.5;

    DataGlobals::NumOfZones = 0; // Reset this to skip part of the code in the unit tested routine

    DataSurfaces::Surface(1).SchedMovInsulInt = -1; // According to schedule manager protocol, an index of -1 returns a 1.0 value for the schedule
    DataHeatBalance::Material(1).Resistance = 1.25;

    ComputeIntThermalAbsorpFactors();

    EXPECT_EQ(0.2, DataHeatBalance::ITABSF(1));
}

TEST_F(EnergyPlusFixture, HeatBalanceSurfaceManager_UpdateFinalThermalHistories)
{
    DataSurfaces::TotSurfaces = 1;
    DataGlobals::NumOfZones = 1;
    DataHeatBalance::TotConstructs = 1;
    DataHeatBalance::Zone.allocate(DataGlobals::NumOfZones);
    DataSurfaces::Surface.allocate(DataSurfaces::TotSurfaces);
    DataSurfaces::SurfaceWindow.allocate(DataSurfaces::TotSurfaces);
    DataHeatBalance::Construct.allocate(DataHeatBalance::TotConstructs);
    DataHeatBalance::AnyConstructInternalSourceInInput = true;

    AllocateSurfaceHeatBalArrays(); // allocates a host of variables related to CTF calculations

    DataSurfaces::Surface(1).Class = DataSurfaces::SurfaceClass_Wall;
    DataSurfaces::Surface(1).HeatTransSurf = true;
    DataSurfaces::Surface(1).HeatTransferAlgorithm = DataSurfaces::HeatTransferModel_CTF;
    DataSurfaces::Surface(1).ExtBoundCond = 1;
    DataSurfaces::Surface(1).Construction = 1;

    DataHeatBalance::Construct(1).NumCTFTerms = 2;
    DataHeatBalance::Construct(1).SourceSinkPresent = true;
    DataHeatBalance::Construct(1).NumHistories = 1;
    DataHeatBalance::Construct(1).CTFTUserOut(0) = 0.5;
    DataHeatBalance::Construct(1).CTFTUserIn(0) = 0.25;
    DataHeatBalance::Construct(1).CTFTUserSource(0) = 0.25;

    DataHeatBalSurface::SUMH(1) = 0;
    DataHeatBalSurface::TH(1, 1, 1) = 20.0;
    DataHeatBalSurface::TempSurfIn(1) = 10.0;

    DataHeatBalFanSys::CTFTuserConstPart(1) = 0.0;

    UpdateThermalHistories(); // First check to see if it is calculating the user location temperature properly

    EXPECT_EQ(12.5, DataHeatBalSurface::TempUserLoc(1));
    EXPECT_EQ(0.0, DataHeatBalSurface::TuserHist(1, 3));

    UpdateThermalHistories();

    EXPECT_EQ(12.5, DataHeatBalSurface::TuserHist(1, 3)); // Now check to see that it is shifting the temperature history properly
}

TEST_F(EnergyPlusFixture, HeatBalanceSurfaceManager_TestSurfTempCalcHeatBalanceInsideSurfAirRefT)
{

    std::string const idf_objects = delimited_string({
        "  Building,",
        "    House with AirflowNetwork simulation,  !- Name",
        "    0,                       !- North Axis {deg}",
        "    Suburbs,                 !- Terrain",
        "    0.001,                   !- Loads Convergence Tolerance Value",
        "    0.0050000,               !- Temperature Convergence Tolerance Value {deltaC}",
        "    FullInteriorAndExterior, !- Solar Distribution",
        "    25,                      !- Maximum Number of Warmup Days",
        "    6;                       !- Minimum Number of Warmup Days",

        "  Output:DebuggingData,0,0;",

        "  SimulationControl,",
        "    No,                      !- Do Zone Sizing Calculation",
        "    No,                      !- Do System Sizing Calculation",
        "    No,                      !- Do Plant Sizing Calculation",
        "    Yes,                     !- Run Simulation for Sizing Periods",
        "    No;                      !- Run Simulation for Weather File Run Periods",

        "  RunPeriod,",
        "    WinterDay,               !- Name",
        "    1,                       !- Begin Month",
        "    14,                      !- Begin Day of Month",
        "    ,                        !- Begin Year",
        "    1,                       !- End Month",
        "    14,                      !- End Day of Month",
        "    ,                        !- End Year",
        "    Tuesday,                 !- Day of Week for Start Day",
        "    Yes,                     !- Use Weather File Holidays and Special Days",
        "    Yes,                     !- Use Weather File Daylight Saving Period",
        "    No,                      !- Apply Weekend Holiday Rule",
        "    Yes,                     !- Use Weather File Rain Indicators",
        "    Yes;                     !- Use Weather File Snow Indicators",

        "  RunPeriod,",
        "    SummerDay,               !- Name",
        "    7,                       !- Begin Month",
        "    7,                       !- Begin Day of Month",
        "    ,                        !- Begin Year",
        "    7,                       !- End Month",
        "    7,                       !- End Day of Month",
        "    ,                        !- End Year",
        "    Tuesday,                 !- Day of Week for Start Day",
        "    Yes,                     !- Use Weather File Holidays and Special Days",
        "    Yes,                     !- Use Weather File Daylight Saving Period",
        "    No,                      !- Apply Weekend Holiday Rule",
        "    Yes,                     !- Use Weather File Rain Indicators",
        "    No;                      !- Use Weather File Snow Indicators",

        "  Site:Location,",
        "    CHICAGO_IL_USA TMY2-94846,  !- Name",
        "    41.78,                   !- Latitude {deg}",
        "    -87.75,                  !- Longitude {deg}",
        "    -6.00,                   !- Time Zone {hr}",
        "    190.00;                  !- Elevation {m}",

        "  SizingPeriod:DesignDay,",
        "    CHICAGO_IL_USA Annual Heating 99% Design Conditions DB,  !- Name",
        "    1,                       !- Month",
        "    21,                      !- Day of Month",
        "    WinterDesignDay,         !- Day Type",
        "    -17.3,                   !- Maximum Dry-Bulb Temperature {C}",
        "    0.0,                     !- Daily Dry-Bulb Temperature Range {deltaC}",
        "    ,                        !- Dry-Bulb Temperature Range Modifier Type",
        "    ,                        !- Dry-Bulb Temperature Range Modifier Day Schedule Name",
        "    Wetbulb,                 !- Humidity Condition Type",
        "    -17.3,                   !- Wetbulb or DewPoint at Maximum Dry-Bulb {C}",
        "    ,                        !- Humidity Condition Day Schedule Name",
        "    ,                        !- Humidity Ratio at Maximum Dry-Bulb {kgWater/kgDryAir}",
        "    ,                        !- Enthalpy at Maximum Dry-Bulb {J/kg}",
        "    ,                        !- Daily Wet-Bulb Temperature Range {deltaC}",
        "    99063.,                  !- Barometric Pressure {Pa}",
        "    4.9,                     !- Wind Speed {m/s}",
        "    270,                     !- Wind Direction {deg}",
        "    No,                      !- Rain Indicator",
        "    No,                      !- Snow Indicator",
        "    No,                      !- Daylight Saving Time Indicator",
        "    ASHRAEClearSky,          !- Solar Model Indicator",
        "    ,                        !- Beam Solar Day Schedule Name",
        "    ,                        !- Diffuse Solar Day Schedule Name",
        "    ,                        !- ASHRAE Clear Sky Optical Depth for Beam Irradiance (taub) {dimensionless}",
        "    ,                        !- ASHRAE Clear Sky Optical Depth for Diffuse Irradiance (taud) {dimensionless}",
        "    0.0;                     !- Sky Clearness",

        "  SizingPeriod:DesignDay,",
        "    CHICAGO_IL_USA Annual Cooling 1% Design Conditions DB/MCWB,  !- Name",
        "    7,                       !- Month",
        "    21,                      !- Day of Month",
        "    SummerDesignDay,         !- Day Type",
        "    31.5,                    !- Maximum Dry-Bulb Temperature {C}",
        "    10.7,                    !- Daily Dry-Bulb Temperature Range {deltaC}",
        "    ,                        !- Dry-Bulb Temperature Range Modifier Type",
        "    ,                        !- Dry-Bulb Temperature Range Modifier Day Schedule Name",
        "    Wetbulb,                 !- Humidity Condition Type",
        "    23.0,                    !- Wetbulb or DewPoint at Maximum Dry-Bulb {C}",
        "    ,                        !- Humidity Condition Day Schedule Name",
        "    ,                        !- Humidity Ratio at Maximum Dry-Bulb {kgWater/kgDryAir}",
        "    ,                        !- Enthalpy at Maximum Dry-Bulb {J/kg}",
        "    ,                        !- Daily Wet-Bulb Temperature Range {deltaC}",
        "    99063.,                  !- Barometric Pressure {Pa}",
        "    5.3,                     !- Wind Speed {m/s}",
        "    230,                     !- Wind Direction {deg}",
        "    No,                      !- Rain Indicator",
        "    No,                      !- Snow Indicator",
        "    No,                      !- Daylight Saving Time Indicator",
        "    ASHRAEClearSky,          !- Solar Model Indicator",
        "    ,                        !- Beam Solar Day Schedule Name",
        "    ,                        !- Diffuse Solar Day Schedule Name",
        "    ,                        !- ASHRAE Clear Sky Optical Depth for Beam Irradiance (taub) {dimensionless}",
        "    ,                        !- ASHRAE Clear Sky Optical Depth for Diffuse Irradiance (taud) {dimensionless}",
        "    1.0;                     !- Sky Clearness",

        "  Site:GroundTemperature:BuildingSurface,20.03,20.03,20.13,20.30,20.43,20.52,20.62,20.77,20.78,20.55,20.44,20.20;",

        "  Material,",
        "    A1 - 1 IN STUCCO,        !- Name",
        "    Smooth,                  !- Roughness",
        "    2.5389841E-02,           !- Thickness {m}",
        "    0.6918309,               !- Conductivity {W/m-K}",
        "    1858.142,                !- Density {kg/m3}",
        "    836.8000,                !- Specific Heat {J/kg-K}",
        "    0.9000000,               !- Thermal Absorptance",
        "    0.9200000,               !- Solar Absorptance",
        "    0.9200000;               !- Visible Absorptance",

        "  Material,",
        "    CB11,                    !- Name",
        "    MediumRough,             !- Roughness",
        "    0.2032000,               !- Thickness {m}",
        "    1.048000,                !- Conductivity {W/m-K}",
        "    1105.000,                !- Density {kg/m3}",
        "    837.0000,                !- Specific Heat {J/kg-K}",
        "    0.9000000,               !- Thermal Absorptance",
        "    0.2000000,               !- Solar Absorptance",
        "    0.2000000;               !- Visible Absorptance",

        "  Material,",
        "    GP01,                    !- Name",
        "    MediumSmooth,            !- Roughness",
        "    1.2700000E-02,           !- Thickness {m}",
        "    0.1600000,               !- Conductivity {W/m-K}",
        "    801.0000,                !- Density {kg/m3}",
        "    837.0000,                !- Specific Heat {J/kg-K}",
        "    0.9000000,               !- Thermal Absorptance",
        "    0.7500000,               !- Solar Absorptance",
        "    0.7500000;               !- Visible Absorptance",

        "  Material,",
        "    IN02,                    !- Name",
        "    Rough,                   !- Roughness",
        "    9.0099998E-02,           !- Thickness {m}",
        "    4.3000001E-02,           !- Conductivity {W/m-K}",
        "    10.00000,                !- Density {kg/m3}",
        "    837.0000,                !- Specific Heat {J/kg-K}",
        "    0.9000000,               !- Thermal Absorptance",
        "    0.7500000,               !- Solar Absorptance",
        "    0.7500000;               !- Visible Absorptance",

        "  Material,",
        "    IN05,                    !- Name",
        "    Rough,                   !- Roughness",
        "    0.2458000,               !- Thickness {m}",
        "    4.3000001E-02,           !- Conductivity {W/m-K}",
        "    10.00000,                !- Density {kg/m3}",
        "    837.0000,                !- Specific Heat {J/kg-K}",
        "    0.9000000,               !- Thermal Absorptance",
        "    0.7500000,               !- Solar Absorptance",
        "    0.7500000;               !- Visible Absorptance",

        "  Material,",
        "    PW03,                    !- Name",
        "    MediumSmooth,            !- Roughness",
        "    1.2700000E-02,           !- Thickness {m}",
        "    0.1150000,               !- Conductivity {W/m-K}",
        "    545.0000,                !- Density {kg/m3}",
        "    1213.000,                !- Specific Heat {J/kg-K}",
        "    0.9000000,               !- Thermal Absorptance",
        "    0.7800000,               !- Solar Absorptance",
        "    0.7800000;               !- Visible Absorptance",

        "  Material,",
        "    CC03,                    !- Name",
        "    MediumRough,             !- Roughness",
        "    0.1016000,               !- Thickness {m}",
        "    1.310000,                !- Conductivity {W/m-K}",
        "    2243.000,                !- Density {kg/m3}",
        "    837.0000,                !- Specific Heat {J/kg-K}",
        "    0.9000000,               !- Thermal Absorptance",
        "    0.6500000,               !- Solar Absorptance",
        "    0.6500000;               !- Visible Absorptance",

        "  Material,",
        "    HF-A3,                   !- Name",
        "    Smooth,                  !- Roughness",
        "    1.5000000E-03,           !- Thickness {m}",
        "    44.96960,                !- Conductivity {W/m-K}",
        "    7689.000,                !- Density {kg/m3}",
        "    418.0000,                !- Specific Heat {J/kg-K}",
        "    0.9000000,               !- Thermal Absorptance",
        "    0.2000000,               !- Solar Absorptance",
        "    0.2000000;               !- Visible Absorptance",

        "  Material:NoMass,",
        "    AR02,                    !- Name",
        "    VeryRough,               !- Roughness",
        "    7.8000002E-02,           !- Thermal Resistance {m2-K/W}",
        "    0.9000000,               !- Thermal Absorptance",
        "    0.7000000,               !- Solar Absorptance",
        "    0.7000000;               !- Visible Absorptance",

        "  Material:NoMass,",
        "    CP02,                    !- Name",
        "    Rough,                   !- Roughness",
        "    0.2170000,               !- Thermal Resistance {m2-K/W}",
        "    0.9000000,               !- Thermal Absorptance",
        "    0.7500000,               !- Solar Absorptance",
        "    0.7500000;               !- Visible Absorptance",

        "  Construction,",
        "    EXTWALL:LIVING,          !- Name",
        "    A1 - 1 IN STUCCO,        !- Outside Layer",
        "    GP01;                    !- Layer 3",

        "  Construction,",
        "    FLOOR:LIVING,            !- Name",
        "    CC03,                    !- Outside Layer",
        "    CP02;                    !- Layer 2",

        "  Construction,",
        "    ROOF,                    !- Name",
        "    AR02,                    !- Outside Layer",
        "    PW03;                    !- Layer 2",

        "  Zone,",
        "    LIVING ZONE,             !- Name",
        "    0,                       !- Direction of Relative North {deg}",
        "    0,                       !- X Origin {m}",
        "    0,                       !- Y Origin {m}",
        "    0,                       !- Z Origin {m}",
        "    1,                       !- Type",
        "    1,                       !- Multiplier",
        "    autocalculate,           !- Ceiling Height {m}",
        "    autocalculate;           !- Volume {m3}",

        "  GlobalGeometryRules,",
        "    UpperLeftCorner,         !- Starting Vertex Position",
        "    CounterClockWise,        !- Vertex Entry Direction",
        "    World;                   !- Coordinate System",

        "  BuildingSurface:Detailed,",
        "    Living:North,            !- Name",
        "    Wall,                    !- Surface Type",
        "    EXTWALL:LIVING,          !- Construction Name",
        "    LIVING ZONE,             !- Zone Name",
        "    Outdoors,                !- Outside Boundary Condition",
        "    ,                        !- Outside Boundary Condition Object",
        "    SunExposed,              !- Sun Exposure",
        "    WindExposed,             !- Wind Exposure",
        "    0.5000000,               !- View Factor to Ground",
        "    4,                       !- Number of Vertices",
        "    1,1,1,  !- X,Y,Z ==> Vertex 1 {m}",
        "    1,1,0,  !- X,Y,Z ==> Vertex 2 {m}",
        "    0,1,0,  !- X,Y,Z ==> Vertex 3 {m}",
        "    0,1,1;  !- X,Y,Z ==> Vertex 4 {m}",

        "  BuildingSurface:Detailed,",
        "    Living:East,             !- Name",
        "    Wall,                    !- Surface Type",
        "    EXTWALL:LIVING,          !- Construction Name",
        "    LIVING ZONE,             !- Zone Name",
        "    Outdoors,                !- Outside Boundary Condition",
        "    ,                        !- Outside Boundary Condition Object",
        "    SunExposed,              !- Sun Exposure",
        "    WindExposed,             !- Wind Exposure",
        "    0.5000000,               !- View Factor to Ground",
        "    4,                       !- Number of Vertices",
        "    1,0,1,  !- X,Y,Z ==> Vertex 1 {m}",
        "    1,0,0,  !- X,Y,Z ==> Vertex 2 {m}",
        "    1,1,0,  !- X,Y,Z ==> Vertex 3 {m}",
        "    1,1,1;  !- X,Y,Z ==> Vertex 4 {m}",

        "  BuildingSurface:Detailed,",
        "    Living:South,            !- Name",
        "    Wall,                    !- Surface Type",
        "    EXTWALL:LIVING,          !- Construction Name",
        "    LIVING ZONE,             !- Zone Name",
        "    Outdoors,                !- Outside Boundary Condition",
        "    ,                        !- Outside Boundary Condition Object",
        "    SunExposed,              !- Sun Exposure",
        "    WindExposed,             !- Wind Exposure",
        "    0.5000000,               !- View Factor to Ground",
        "    4,                       !- Number of Vertices",
        "    0,0,1,  !- X,Y,Z ==> Vertex 1 {m}",
        "    0,0,0,  !- X,Y,Z ==> Vertex 2 {m}",
        "    1,0,0,  !- X,Y,Z ==> Vertex 3 {m}",
        "    1,0,1;  !- X,Y,Z ==> Vertex 4 {m}",

        "  BuildingSurface:Detailed,",
        "    Living:West,             !- Name",
        "    Wall,                    !- Surface Type",
        "    EXTWALL:LIVING,          !- Construction Name",
        "    LIVING ZONE,             !- Zone Name",
        "    Outdoors,                !- Outside Boundary Condition",
        "    ,                        !- Outside Boundary Condition Object",
        "    SunExposed,              !- Sun Exposure",
        "    WindExposed,             !- Wind Exposure",
        "    0.5000000,               !- View Factor to Ground",
        "    4,                       !- Number of Vertices",
        "    0,1,1,  !- X,Y,Z ==> Vertex 1 {m}",
        "    0,1,0,  !- X,Y,Z ==> Vertex 2 {m}",
        "    0,0,0,  !- X,Y,Z ==> Vertex 3 {m}",
        "    0,0,1;  !- X,Y,Z ==> Vertex 4 {m}",
        "  BuildingSurface:Detailed,",
        "    Living:Floor,            !- Name",
        "    FLOOR,                   !- Surface Type",
        "    FLOOR:LIVING,            !- Construction Name",
        "    LIVING ZONE,             !- Zone Name",
        "    Surface,                 !- Outside Boundary Condition",
        "    Living:Floor,            !- Outside Boundary Condition Object",
        "    NoSun,                   !- Sun Exposure",
        "    NoWind,                  !- Wind Exposure",
        "    0,                       !- View Factor to Ground",
        "    4,                       !- Number of Vertices",
        "    0,0,0,  !- X,Y,Z ==> Vertex 1 {m}",
        "    0,1,0,  !- X,Y,Z ==> Vertex 2 {m}",
        "    1,1,0,  !- X,Y,Z ==> Vertex 3 {m}",
        "    1,0,0;  !- X,Y,Z ==> Vertex 4 {m}",

        "  BuildingSurface:Detailed,",
        "    Living:Ceiling,          !- Name",
        "    ROOF,                 !- Surface Type",
        "    ROOF,          !- Construction Name",
        "    LIVING ZONE,             !- Zone Name",
        "    Outdoors,                !- Outside Boundary Condition",
        "    ,                        !- Outside Boundary Condition Object",
        "    SunExposed,              !- Sun Exposure",
        "    WindExposed,             !- Wind Exposure",
        "    0,                       !- View Factor to Ground",
        "    4,                       !- Number of Vertices",
        "    0,1,1,  !- X,Y,Z ==> Vertex 1 {m}",
        "    0,0,1,  !- X,Y,Z ==> Vertex 2 {m}",
        "    1,0,1,  !- X,Y,Z ==> Vertex 3 {m}",
        "    1,1,1;  !- X,Y,Z ==> Vertex 4 {m}",
    });

    ASSERT_TRUE(process_idf(idf_objects));
    bool ErrorsFound = false;

    HeatBalanceManager::GetProjectControlData(state, state.outputFiles, ErrorsFound);
    EXPECT_FALSE(ErrorsFound);
    HeatBalanceManager::GetZoneData(ErrorsFound);
    EXPECT_FALSE(ErrorsFound);
    HeatBalanceManager::GetMaterialData(state.outputFiles, ErrorsFound);
    EXPECT_FALSE(ErrorsFound);
    HeatBalanceManager::GetConstructData(ErrorsFound);
    EXPECT_FALSE(ErrorsFound);
    SurfaceGeometry::GetGeometryParameters(state.outputFiles, ErrorsFound);
    EXPECT_FALSE(ErrorsFound);

    SurfaceGeometry::CosBldgRotAppGonly = 1.0;
    SurfaceGeometry::SinBldgRotAppGonly = 0.0;
    SurfaceGeometry::GetSurfaceData(state.dataZoneTempPredictorCorrector, state.outputFiles, ErrorsFound);
    EXPECT_FALSE(ErrorsFound);

    DataZoneEquipment::ZoneEquipConfig.allocate(1);
    DataZoneEquipment::ZoneEquipConfig(1).ZoneName = "LIVING ZONE";
    DataZoneEquipment::ZoneEquipConfig(1).ActualZoneNum = 1;
    DataHeatBalance::Zone(1).IsControlled = true;
    DataHeatBalance::Zone(1).ZoneEqNum = 1;
    DataZoneEquipment::ZoneEquipConfig(1).NumInletNodes = 2;
    DataZoneEquipment::ZoneEquipConfig(1).InletNode.allocate(2);
    DataZoneEquipment::ZoneEquipConfig(1).InletNode(1) = 1;
    DataZoneEquipment::ZoneEquipConfig(1).InletNode(2) = 2;
    DataZoneEquipment::ZoneEquipConfig(1).NumExhaustNodes = 1;
    DataZoneEquipment::ZoneEquipConfig(1).ExhaustNode.allocate(1);
    DataZoneEquipment::ZoneEquipConfig(1).ExhaustNode(1) = 3;
    DataZoneEquipment::ZoneEquipConfig(1).NumReturnNodes = 1;
    DataZoneEquipment::ZoneEquipConfig(1).ReturnNode.allocate(1);
    DataZoneEquipment::ZoneEquipConfig(1).ReturnNode(1) = 4;
    DataZoneEquipment::ZoneEquipConfig(1).FixedReturnFlow.allocate(1);

    DataSizing::ZoneEqSizing.allocate(1);
    DataHeatBalance::Zone(1).SystemZoneNodeNumber = 5;
    DataEnvironment::OutBaroPress = 101325.0;
    DataHeatBalFanSys::MAT.allocate(1); // Zone temperature C
    DataHeatBalFanSys::MAT(1) = 24.0;
    DataHeatBalFanSys::ZoneAirHumRat.allocate(1);
    DataHeatBalFanSys::ZoneAirHumRat(1) = 0.001;

    DataLoopNode::Node.allocate(4);
    DataSurfaces::Surface(1).TAirRef = DataSurfaces::ZoneMeanAirTemp;
    DataSurfaces::Surface(2).TAirRef = DataSurfaces::AdjacentAirTemp;
    DataSurfaces::Surface(3).TAirRef = DataSurfaces::ZoneSupplyAirTemp;

    DataHeatBalSurface::TempSurfInTmp.allocate(6);
    DataHeatBalSurface::TempSurfInTmp(1) = 15.0;
    DataHeatBalSurface::TempSurfInTmp(2) = 20.0;
    DataHeatBalSurface::TempSurfInTmp(3) = 25.0;
    DataHeatBalSurface::TempSurfInTmp(4) = 25.0;
    DataHeatBalSurface::TempSurfInTmp(5) = 25.0;
    DataHeatBalSurface::TempSurfInTmp(6) = 25.0;
    DataHeatBalance::TempEffBulkAir.allocate(6);

    DataLoopNode::Node(1).Temp = 20.0;
    DataLoopNode::Node(2).Temp = 20.0;
    DataLoopNode::Node(3).Temp = 20.0;
    DataLoopNode::Node(4).Temp = 20.0;
    DataLoopNode::Node(1).MassFlowRate = 0.1;
    DataLoopNode::Node(2).MassFlowRate = 0.1;
    DataLoopNode::Node(3).MassFlowRate = 0.1;
    DataLoopNode::Node(4).MassFlowRate = 0.1;

    DataHeatBalSurface::TH.allocate(2, 2, 6);
    DataHeatBalSurface::TH(1, 1, 1) = 20;
    DataHeatBalSurface::TH(1, 1, 2) = 20;
    DataHeatBalSurface::TH(1, 1, 3) = 20;
    DataHeatBalSurface::TH(1, 1, 4) = 20;
    DataHeatBalSurface::TH(1, 1, 5) = 20;
    DataHeatBalSurface::TH(1, 1, 6) = 20;
    DataHeatBalance::HConvIn.allocate(6);
    DataHeatBalance::HConvIn(1) = 0.5;
    DataHeatBalance::HConvIn(2) = 0.5;
    DataHeatBalance::HConvIn(3) = 0.5;
    DataHeatBalance::HConvIn(4) = 0.5;
    DataHeatBalance::HConvIn(5) = 0.5;
    DataHeatBalance::HConvIn(6) = 0.5;
    DataMoistureBalance::HConvInFD.allocate(6);
    DataMoistureBalance::RhoVaporAirIn.allocate(6);
    DataMoistureBalance::HMassConvInFD.allocate(6);

    DataGlobals::KickOffSimulation = true;
    DataHeatBalFanSys::ZoneLatentGain.allocate(1);
    DataGlobals::TimeStepZoneSec = 900;
    SolarShading::AllocateModuleArrays();

    AllocateSurfaceHeatBalArrays();
    createFacilityElectricPowerServiceObject();
    // with supply air
<<<<<<< HEAD
    CalcHeatBalanceInsideSurf(state.dataWindowManager);
=======
    CalcHeatBalanceInsideSurf(state.dataZoneTempPredictorCorrector);
>>>>>>> 4b7fa19a
    EXPECT_EQ(24.0, DataHeatBalance::TempEffBulkAir(1));
    EXPECT_EQ(23.0, DataHeatBalance::TempEffBulkAir(2));
    EXPECT_EQ(20.0, DataHeatBalance::TempEffBulkAir(3));

    // Supply air flow rate = 0
    DataLoopNode::Node(1).MassFlowRate = 0.0;
    DataLoopNode::Node(2).MassFlowRate = 0.0;
    DataLoopNode::Node(3).MassFlowRate = 0.0;
    DataLoopNode::Node(4).MassFlowRate = 0.0;
<<<<<<< HEAD
    CalcHeatBalanceInsideSurf(state.dataWindowManager);
=======
    CalcHeatBalanceInsideSurf(state.dataZoneTempPredictorCorrector);
>>>>>>> 4b7fa19a
    EXPECT_EQ(24.0, DataHeatBalance::TempEffBulkAir(1));
    EXPECT_EQ(23.0, DataHeatBalance::TempEffBulkAir(2));
    EXPECT_EQ(24.0, DataHeatBalance::TempEffBulkAir(3));

    DataZoneEquipment::ZoneEquipConfig.deallocate();
    DataSizing::ZoneEqSizing.deallocate();
    DataHeatBalFanSys::MAT.deallocate(); // Zone temperature C
    DataHeatBalFanSys::ZoneAirHumRat.deallocate();
    DataLoopNode::Node.deallocate();
    DataGlobals::KickOffSimulation = false;
    DataHeatBalSurface::TempSurfInTmp.deallocate();
    DataHeatBalance::TempEffBulkAir.deallocate();
    DataHeatBalSurface::TH.deallocate();
    DataHeatBalance::HConvIn.deallocate();
    DataMoistureBalance::HConvInFD.deallocate();
    DataMoistureBalance::RhoVaporAirIn.deallocate();
    DataMoistureBalance::HMassConvInFD.deallocate();
    DataHeatBalFanSys::ZoneLatentGain.deallocate();
    DataHeatBalance::ZoneWinHeatGain.deallocate();
    DataHeatBalance::ZoneWinHeatGainRep.deallocate();
    DataHeatBalance::ZoneWinHeatGainRepEnergy.deallocate();
}

TEST_F(EnergyPlusFixture, HeatBalanceSurfaceManager_TestSurfPropertyLocalEnv)
{

    std::string const idf_objects =
        delimited_string({
                          "  Building,",
                          "    House with Local Air Nodes,  !- Name",
                          "    0,                       !- North Axis {deg}",
                          "    Suburbs,                 !- Terrain",
                          "    0.001,                   !- Loads Convergence Tolerance Value",
                          "    0.0050000,               !- Temperature Convergence Tolerance Value {deltaC}",
                          "    FullInteriorAndExterior, !- Solar Distribution",
                          "    25,                      !- Maximum Number of Warmup Days",
                          "    6;                       !- Minimum Number of Warmup Days",

                          "  Timestep,6;",

                          "  SurfaceConvectionAlgorithm:Inside,TARP;",

                          "  SurfaceConvectionAlgorithm:Outside,DOE-2;",

                          "  HeatBalanceAlgorithm,ConductionTransferFunction;",

                          "  Output:DebuggingData,0,0;",

                          "  SimulationControl,",
                          "    No,                      !- Do Zone Sizing Calculation",
                          "    No,                      !- Do System Sizing Calculation",
                          "    No,                      !- Do Plant Sizing Calculation",
                          "    Yes,                     !- Run Simulation for Sizing Periods",
                          "    Yes;                     !- Run Simulation for Weather File Run Periods",

                          "  RunPeriod,",
                          "    WinterDay,               !- Name",
                          "    1,                       !- Begin Month",
                          "    14,                      !- Begin Day of Month",
                          "    ,                        !- Begin Year",
                          "    1,                       !- End Month",
                          "    14,                      !- End Day of Month",
                          "    ,                        !- End Year",
                          "    Tuesday,                 !- Day of Week for Start Day",
                          "    Yes,                     !- Use Weather File Holidays and Special Days",
                          "    Yes,                     !- Use Weather File Daylight Saving Period",
                          "    No,                      !- Apply Weekend Holiday Rule",
                          "    Yes,                     !- Use Weather File Rain Indicators",
                          "    Yes;                     !- Use Weather File Snow Indicators",

                          "  RunPeriod,",
                          "    SummerDay,               !- Name",
                          "    7,                       !- Begin Month",
                          "    7,                       !- Begin Day of Month",
                          "    ,                        !- Begin Year",
                          "    7,                       !- End Month",
                          "    7,                       !- End Day of Month",
                          "    ,                        !- End Year",
                          "    Tuesday,                 !- Day of Week for Start Day",
                          "    Yes,                     !- Use Weather File Holidays and Special Days",
                          "    Yes,                     !- Use Weather File Daylight Saving Period",
                          "    No,                      !- Apply Weekend Holiday Rule",
                          "    Yes,                     !- Use Weather File Rain Indicators",
                          "    No;                      !- Use Weather File Snow Indicators",

                          "  Site:Location,",
                          "    CHICAGO_IL_USA TMY2-94846,  !- Name",
                          "    41.78,                   !- Latitude {deg}",
                          "    -87.75,                  !- Longitude {deg}",
                          "    -6.00,                   !- Time Zone {hr}",
                          "    190.00;                  !- Elevation {m}",

                          "  SizingPeriod:DesignDay,",
                          "    CHICAGO_IL_USA Annual Heating 99% Design Conditions DB,  !- Name",
                          "    1,                       !- Month",
                          "    21,                      !- Day of Month",
                          "    WinterDesignDay,         !- Day Type",
                          "    -17.3,                   !- Maximum Dry-Bulb Temperature {C}",
                          "    0.0,                     !- Daily Dry-Bulb Temperature Range {deltaC}",
                          "    ,                        !- Dry-Bulb Temperature Range Modifier Type",
                          "    ,                        !- Dry-Bulb Temperature Range Modifier Day Schedule Name",
                          "    Wetbulb,                 !- Humidity Condition Type",
                          "    -17.3,                   !- Wetbulb or DewPoint at Maximum Dry-Bulb {C}",
                          "    ,                        !- Humidity Condition Day Schedule Name",
                          "    ,                        !- Humidity Ratio at Maximum Dry-Bulb {kgWater/kgDryAir}",
                          "    ,                        !- Enthalpy at Maximum Dry-Bulb {J/kg}",
                          "    ,                        !- Daily Wet-Bulb Temperature Range {deltaC}",
                          "    99063.,                  !- Barometric Pressure {Pa}",
                          "    4.9,                     !- Wind Speed {m/s}",
                          "    270,                     !- Wind Direction {deg}",
                          "    No,                      !- Rain Indicator",
                          "    No,                      !- Snow Indicator",
                          "    No,                      !- Daylight Saving Time Indicator",
                          "    ASHRAEClearSky,          !- Solar Model Indicator",
                          "    ,                        !- Beam Solar Day Schedule Name",
                          "    ,                        !- Diffuse Solar Day Schedule Name",
                          "    ,                        !- ASHRAE Clear Sky Optical Depth for Beam Irradiance (taub) {dimensionless}",
                          "    ,                        !- ASHRAE Clear Sky Optical Depth for Diffuse Irradiance (taud) {dimensionless}",
                          "    0.0;                     !- Sky Clearness",

                          "  SizingPeriod:DesignDay,",
                          "    CHICAGO_IL_USA Annual Cooling 1% Design Conditions DB/MCWB,  !- Name",
                          "    7,                       !- Month",
                          "    21,                      !- Day of Month",
                          "    SummerDesignDay,         !- Day Type",
                          "    31.5,                    !- Maximum Dry-Bulb Temperature {C}",
                          "    10.7,                    !- Daily Dry-Bulb Temperature Range {deltaC}",
                          "    ,                        !- Dry-Bulb Temperature Range Modifier Type",
                          "    ,                        !- Dry-Bulb Temperature Range Modifier Day Schedule Name",
                          "    Wetbulb,                 !- Humidity Condition Type",
                          "    23.0,                    !- Wetbulb or DewPoint at Maximum Dry-Bulb {C}",
                          "    ,                        !- Humidity Condition Day Schedule Name",
                          "    ,                        !- Humidity Ratio at Maximum Dry-Bulb {kgWater/kgDryAir}",
                          "    ,                        !- Enthalpy at Maximum Dry-Bulb {J/kg}",
                          "    ,                        !- Daily Wet-Bulb Temperature Range {deltaC}",
                          "    99063.,                  !- Barometric Pressure {Pa}",
                          "    5.3,                     !- Wind Speed {m/s}",
                          "    230,                     !- Wind Direction {deg}",
                          "    No,                      !- Rain Indicator",
                          "    No,                      !- Snow Indicator",
                          "    No,                      !- Daylight Saving Time Indicator",
                          "    ASHRAEClearSky,          !- Solar Model Indicator",
                          "    ,                        !- Beam Solar Day Schedule Name",
                          "    ,                        !- Diffuse Solar Day Schedule Name",
                          "    ,                        !- ASHRAE Clear Sky Optical Depth for Beam Irradiance (taub) {dimensionless}",
                          "    ,                        !- ASHRAE Clear Sky Optical Depth for Diffuse Irradiance (taud) {dimensionless}",
                          "    1.0;                     !- Sky Clearness",

                          "  Site:GroundTemperature:BuildingSurface,20.03,20.03,20.13,20.30,20.43,20.52,20.62,20.77,20.78,20.55,20.44,20.20;",

                          "  Material,",
                          "    A1 - 1 IN STUCCO,        !- Name",
                          "    Smooth,                  !- Roughness",
                          "    2.5389841E-02,           !- Thickness {m}",
                          "    0.6918309,               !- Conductivity {W/m-K}",
                          "    1858.142,                !- Density {kg/m3}",
                          "    836.8000,                !- Specific Heat {J/kg-K}",
                          "    0.9000000,               !- Thermal Absorptance",
                          "    0.9200000,               !- Solar Absorptance",
                          "    0.9200000;               !- Visible Absorptance",

                          "  Material,",
                          "    CB11,                    !- Name",
                          "    MediumRough,             !- Roughness",
                          "    0.2032000,               !- Thickness {m}",
                          "    1.048000,                !- Conductivity {W/m-K}",
                          "    1105.000,                !- Density {kg/m3}",
                          "    837.0000,                !- Specific Heat {J/kg-K}",
                          "    0.9000000,               !- Thermal Absorptance",
                          "    0.2000000,               !- Solar Absorptance",
                          "    0.2000000;               !- Visible Absorptance",

                          "  Material,",
                          "    GP01,                    !- Name",
                          "    MediumSmooth,            !- Roughness",
                          "    1.2700000E-02,           !- Thickness {m}",
                          "    0.1600000,               !- Conductivity {W/m-K}",
                          "    801.0000,                !- Density {kg/m3}",
                          "    837.0000,                !- Specific Heat {J/kg-K}",
                          "    0.9000000,               !- Thermal Absorptance",
                          "    0.7500000,               !- Solar Absorptance",
                          "    0.7500000;               !- Visible Absorptance",

                          "  Material,",
                          "    IN02,                    !- Name",
                          "    Rough,                   !- Roughness",
                          "    9.0099998E-02,           !- Thickness {m}",
                          "    4.3000001E-02,           !- Conductivity {W/m-K}",
                          "    10.00000,                !- Density {kg/m3}",
                          "    837.0000,                !- Specific Heat {J/kg-K}",
                          "    0.9000000,               !- Thermal Absorptance",
                          "    0.7500000,               !- Solar Absorptance",
                          "    0.7500000;               !- Visible Absorptance",

                          "  Material,",
                          "    IN05,                    !- Name",
                          "    Rough,                   !- Roughness",
                          "    0.2458000,               !- Thickness {m}",
                          "    4.3000001E-02,           !- Conductivity {W/m-K}",
                          "    10.00000,                !- Density {kg/m3}",
                          "    837.0000,                !- Specific Heat {J/kg-K}",
                          "    0.9000000,               !- Thermal Absorptance",
                          "    0.7500000,               !- Solar Absorptance",
                          "    0.7500000;               !- Visible Absorptance",

                          "  Material,",
                          "    PW03,                    !- Name",
                          "    MediumSmooth,            !- Roughness",
                          "    1.2700000E-02,           !- Thickness {m}",
                          "    0.1150000,               !- Conductivity {W/m-K}",
                          "    545.0000,                !- Density {kg/m3}",
                          "    1213.000,                !- Specific Heat {J/kg-K}",
                          "    0.9000000,               !- Thermal Absorptance",
                          "    0.7800000,               !- Solar Absorptance",
                          "    0.7800000;               !- Visible Absorptance",

                          "  Material,",
                          "    CC03,                    !- Name",
                          "    MediumRough,             !- Roughness",
                          "    0.1016000,               !- Thickness {m}",
                          "    1.310000,                !- Conductivity {W/m-K}",
                          "    2243.000,                !- Density {kg/m3}",
                          "    837.0000,                !- Specific Heat {J/kg-K}",
                          "    0.9000000,               !- Thermal Absorptance",
                          "    0.6500000,               !- Solar Absorptance",
                          "    0.6500000;               !- Visible Absorptance",

                          "  Material,",
                          "    HF-A3,                   !- Name",
                          "    Smooth,                  !- Roughness",
                          "    1.5000000E-03,           !- Thickness {m}",
                          "    44.96960,                !- Conductivity {W/m-K}",
                          "    7689.000,                !- Density {kg/m3}",
                          "    418.0000,                !- Specific Heat {J/kg-K}",
                          "    0.9000000,               !- Thermal Absorptance",
                          "    0.2000000,               !- Solar Absorptance",
                          "    0.2000000;               !- Visible Absorptance",

                          "  Material:NoMass,",
                          "    AR02,                    !- Name",
                          "    VeryRough,               !- Roughness",
                          "    7.8000002E-02,           !- Thermal Resistance {m2-K/W}",
                          "    0.9000000,               !- Thermal Absorptance",
                          "    0.7000000,               !- Solar Absorptance",
                          "    0.7000000;               !- Visible Absorptance",

                          "  Material:NoMass,",
                          "    CP02,                    !- Name",
                          "    Rough,                   !- Roughness",
                          "    0.2170000,               !- Thermal Resistance {m2-K/W}",
                          "    0.9000000,               !- Thermal Absorptance",
                          "    0.7500000,               !- Solar Absorptance",
                          "    0.7500000;               !- Visible Absorptance",

                          "  Construction,",
                          "    EXTWALL:LIVING,          !- Name",
                          "    A1 - 1 IN STUCCO,        !- Outside Layer",
                          "    GP01;                    !- Layer 3",

                          "  Construction,",
                          "    FLOOR:LIVING,            !- Name",
                          "    CC03,                    !- Outside Layer",
                          "    CP02;                    !- Layer 2",

                          "  Construction,",
                          "    ROOF,                    !- Name",
                          "    AR02,                    !- Outside Layer",
                          "    PW03;                    !- Layer 2",

                          "  Zone,",
                          "    LIVING ZONE,             !- Name",
                          "    0,                       !- Direction of Relative North {deg}",
                          "    0,                       !- X Origin {m}",
                          "    0,                       !- Y Origin {m}",
                          "    0,                       !- Z Origin {m}",
                          "    1,                       !- Type",
                          "    1,                       !- Multiplier",
                          "    autocalculate,           !- Ceiling Height {m}",
                          "    autocalculate;           !- Volume {m3}",

                          "  GlobalGeometryRules,",
                          "    UpperLeftCorner,         !- Starting Vertex Position",
                          "    CounterClockWise,        !- Vertex Entry Direction",
                          "    World;                   !- Coordinate System",

                          "  BuildingSurface:Detailed,",
                          "    Living:North,            !- Name",
                          "    Wall,                    !- Surface Type",
                          "    EXTWALL:LIVING,          !- Construction Name",
                          "    LIVING ZONE,             !- Zone Name",
                          "    Outdoors,                !- Outside Boundary Condition",
                          "    ,                        !- Outside Boundary Condition Object",
                          "    SunExposed,              !- Sun Exposure",
                          "    WindExposed,             !- Wind Exposure",
                          "    0.5000000,               !- View Factor to Ground",
                          "    4,                       !- Number of Vertices",
                          "    1,1,1,  !- X,Y,Z ==> Vertex 1 {m}",
                          "    1,1,0,  !- X,Y,Z ==> Vertex 2 {m}",
                          "    0,1,0,  !- X,Y,Z ==> Vertex 3 {m}",
                          "    0,1,1;  !- X,Y,Z ==> Vertex 4 {m}",

                          "  BuildingSurface:Detailed,",
                          "    Living:East,             !- Name",
                          "    Wall,                    !- Surface Type",
                          "    EXTWALL:LIVING,          !- Construction Name",
                          "    LIVING ZONE,             !- Zone Name",
                          "    Outdoors,                !- Outside Boundary Condition",
                          "    ,                        !- Outside Boundary Condition Object",
                          "    SunExposed,              !- Sun Exposure",
                          "    WindExposed,             !- Wind Exposure",
                          "    0.5000000,               !- View Factor to Ground",
                          "    4,                       !- Number of Vertices",
                          "    1,0,1,  !- X,Y,Z ==> Vertex 1 {m}",
                          "    1,0,0,  !- X,Y,Z ==> Vertex 2 {m}",
                          "    1,1,0,  !- X,Y,Z ==> Vertex 3 {m}",
                          "    1,1,1;  !- X,Y,Z ==> Vertex 4 {m}",

                          "  BuildingSurface:Detailed,",
                          "    Living:South,            !- Name",
                          "    Wall,                    !- Surface Type",
                          "    EXTWALL:LIVING,          !- Construction Name",
                          "    LIVING ZONE,             !- Zone Name",
                          "    Outdoors,                !- Outside Boundary Condition",
                          "    ,                        !- Outside Boundary Condition Object",
                          "    SunExposed,              !- Sun Exposure",
                          "    WindExposed,             !- Wind Exposure",
                          "    0.5000000,               !- View Factor to Ground",
                          "    4,                       !- Number of Vertices",
                          "    0,0,1,  !- X,Y,Z ==> Vertex 1 {m}",
                          "    0,0,0,  !- X,Y,Z ==> Vertex 2 {m}",
                          "    1,0,0,  !- X,Y,Z ==> Vertex 3 {m}",
                          "    1,0,1;  !- X,Y,Z ==> Vertex 4 {m}",

                          "  BuildingSurface:Detailed,",
                          "    Living:West,             !- Name",
                          "    Wall,                    !- Surface Type",
                          "    EXTWALL:LIVING,          !- Construction Name",
                          "    LIVING ZONE,             !- Zone Name",
                          "    Outdoors,                !- Outside Boundary Condition",
                          "    ,                        !- Outside Boundary Condition Object",
                          "    SunExposed,              !- Sun Exposure",
                          "    WindExposed,             !- Wind Exposure",
                          "    0.5000000,               !- View Factor to Ground",
                          "    4,                       !- Number of Vertices",
                          "    0,1,1,  !- X,Y,Z ==> Vertex 1 {m}",
                          "    0,1,0,  !- X,Y,Z ==> Vertex 2 {m}",
                          "    0,0,0,  !- X,Y,Z ==> Vertex 3 {m}",
                          "    0,0,1;  !- X,Y,Z ==> Vertex 4 {m}",
                          "  BuildingSurface:Detailed,",
                          "    Living:Floor,            !- Name",
                          "    FLOOR,                   !- Surface Type",
                          "    FLOOR:LIVING,            !- Construction Name",
                          "    LIVING ZONE,             !- Zone Name",
                          "    Surface,                 !- Outside Boundary Condition",
                          "    Living:Floor,            !- Outside Boundary Condition Object",
                          "    NoSun,                   !- Sun Exposure",
                          "    NoWind,                  !- Wind Exposure",
                          "    0,                       !- View Factor to Ground",
                          "    4,                       !- Number of Vertices",
                          "    0,0,0,  !- X,Y,Z ==> Vertex 1 {m}",
                          "    0,1,0,  !- X,Y,Z ==> Vertex 2 {m}",
                          "    1,1,0,  !- X,Y,Z ==> Vertex 3 {m}",
                          "    1,0,0;  !- X,Y,Z ==> Vertex 4 {m}",

                          "  BuildingSurface:Detailed,",
                          "    Living:Ceiling,          !- Name",
                          "    ROOF,                 !- Surface Type",
                          "    ROOF,          !- Construction Name",
                          "    LIVING ZONE,             !- Zone Name",
                          "    Outdoors,                !- Outside Boundary Condition",
                          "    ,                        !- Outside Boundary Condition Object",
                          "    SunExposed,              !- Sun Exposure",
                          "    WindExposed,             !- Wind Exposure",
                          "    0,                       !- View Factor to Ground",
                          "    4,                       !- Number of Vertices",
                          "    0,1,1,  !- X,Y,Z ==> Vertex 1 {m}",
                          "    0,0,1,  !- X,Y,Z ==> Vertex 2 {m}",
                          "    1,0,1,  !- X,Y,Z ==> Vertex 3 {m}",
                          "    1,1,1;  !- X,Y,Z ==> Vertex 4 {m}",

                          "  SurfaceProperty:LocalEnvironment,",
                          "    LocEnv:Living:North,          !- Name",
                          "    Living:North,                 !- Exterior Surface Name",
                          "    ,                             !- External Shading Fraction Schedule Name",
                          "    ,                             !- Surrounding Surfaces Object Name",
                          "    OutdoorAirNode:0001;          !- Outdoor Air Node Name",

                          "  OutdoorAir:Node,",
                          "    OutdoorAirNode:0001,          !- Name",
                          "    ,                             !- Height Above Ground",
                          "    OutdoorAirNodeDryBulb:0001,   !- Drybulb Temperature Schedule Name",
                          "    OutdoorAirNodeWetBulb:0001,   !- Wetbulb Schedule Name",
                          "    OutdoorAirNodeWindSpeed:0001, !- Wind Speed Schedule Name",
                          "    OutdoorAirNodeWindDir:0001;   !- Wind Direction Schedule Name",

                          "  ScheduleTypeLimits,",
                          "    Any Number;                   !- Name",

                          "  Schedule:Compact,",
                          "    OutdoorAirNodeDryBulb:0001,   !- Name",
                          "    Any Number,                   !- Schedule Type Limits Name",
                          "    Through: 12/31,               !- Field 1",
                          "    For: AllDays,                 !- Field 2",
                          "    Until: 24:00, 15.0;           !- Field 3",

                          "  Schedule:Compact,",
                          "    OutdoorAirNodeWetBulb:0001,   !- Name",
                          "    Any Number,                   !- Schedule Type Limits Name",
                          "    Through: 12/31,               !- Field 1",
                          "    For: AllDays,                 !- Field 2",
                          "    Until: 24:00, 12.0;           !- Field 3",

                          "  Schedule:Compact,",
                          "    OutdoorAirNodeWindSpeed:0001, !- Name",
                          "    Any Number,                   !- Schedule Type Limits Name",
                          "    Through: 12/31,               !- Field 1",
                          "    For: AllDays,                 !- Field 2",
                          "    Until: 24:00, 1.23;           !- Field 3",

                          "  Schedule:Compact,",
                          "    OutdoorAirNodeWindDir:0001,   !- Name",
                          "    Any Number,                   !- Schedule Type Limits Name",
                          "    Through: 12/31,               !- Field 1",
                          "    For: AllDays,                 !- Field 2",
                          "    Until: 24:00, 90;             !- Field 3"});

    ASSERT_TRUE(process_idf(idf_objects));
    bool ErrorsFound = false;

    ScheduleManager::ProcessScheduleInput(state.outputFiles);

    HeatBalanceManager::GetProjectControlData(state, state.outputFiles, ErrorsFound);
    EXPECT_FALSE(ErrorsFound);
    HeatBalanceManager::GetZoneData(ErrorsFound);
    EXPECT_FALSE(ErrorsFound);
    HeatBalanceManager::GetMaterialData(state.outputFiles, ErrorsFound);
    EXPECT_FALSE(ErrorsFound);
    HeatBalanceManager::GetConstructData(ErrorsFound);
    EXPECT_FALSE(ErrorsFound);
    SurfaceGeometry::GetGeometryParameters(state.outputFiles, ErrorsFound);
    EXPECT_FALSE(ErrorsFound);

    SurfaceGeometry::CosBldgRotAppGonly = 1.0;
    SurfaceGeometry::SinBldgRotAppGonly = 0.0;
    SurfaceGeometry::SetupZoneGeometry(state, ErrorsFound);
    EXPECT_FALSE(ErrorsFound);

    HeatBalanceIntRadExchange::InitSolarViewFactors(state.outputFiles);
    EXPECT_FALSE(has_err_output(true));

    EXPECT_TRUE(DataGlobals::AnyLocalEnvironmentsInModel);

    DataZoneEquipment::ZoneEquipConfig.allocate(1);
    DataZoneEquipment::ZoneEquipConfig(1).ZoneName = "LIVING ZONE";
    DataZoneEquipment::ZoneEquipConfig(1).ActualZoneNum = 1;
    std::vector<int> controlledZoneEquipConfigNums;
    controlledZoneEquipConfigNums.push_back(1);
    DataHeatBalance::Zone(1).IsControlled = true;

    DataZoneEquipment::ZoneEquipConfig(1).NumInletNodes = 2;
    DataZoneEquipment::ZoneEquipConfig(1).InletNode.allocate(2);
    DataZoneEquipment::ZoneEquipConfig(1).InletNode(1) = 1;
    DataZoneEquipment::ZoneEquipConfig(1).InletNode(2) = 2;
    DataZoneEquipment::ZoneEquipConfig(1).NumExhaustNodes = 1;
    DataZoneEquipment::ZoneEquipConfig(1).ExhaustNode.allocate(1);
    DataZoneEquipment::ZoneEquipConfig(1).ExhaustNode(1) = 3;
    DataZoneEquipment::ZoneEquipConfig(1).NumReturnNodes = 1;
    DataZoneEquipment::ZoneEquipConfig(1).ReturnNode.allocate(1);
    DataZoneEquipment::ZoneEquipConfig(1).ReturnNode(1) = 4;
    DataZoneEquipment::ZoneEquipConfig(1).FixedReturnFlow.allocate(1);

    DataSizing::ZoneEqSizing.allocate(1);
    DataHeatBalance::Zone(1).SystemZoneNodeNumber = 5;
    DataEnvironment::OutBaroPress = 101325.0;
    DataHeatBalFanSys::MAT.allocate(1); // Zone temperature C
    DataHeatBalFanSys::MAT(1) = 24.0;
    DataHeatBalFanSys::ZoneAirHumRat.allocate(1);
    DataHeatBalFanSys::ZoneAirHumRat(1) = 0.001;

    DataLoopNode::Node.allocate(4);
    DataSurfaces::Surface(1).TAirRef = DataSurfaces::ZoneMeanAirTemp;
    DataSurfaces::Surface(2).TAirRef = DataSurfaces::AdjacentAirTemp;
    DataSurfaces::Surface(3).TAirRef = DataSurfaces::ZoneSupplyAirTemp;

    DataHeatBalSurface::TempSurfInTmp.allocate(6);
    DataHeatBalSurface::TempSurfInTmp(1) = 15.0;
    DataHeatBalSurface::TempSurfInTmp(2) = 20.0;
    DataHeatBalSurface::TempSurfInTmp(3) = 25.0;
    DataHeatBalSurface::TempSurfInTmp(4) = 25.0;
    DataHeatBalSurface::TempSurfInTmp(5) = 25.0;
    DataHeatBalSurface::TempSurfInTmp(6) = 25.0;
    DataHeatBalance::TempEffBulkAir.allocate(6);

    DataLoopNode::Node(1).Temp = 20.0;
    DataLoopNode::Node(2).Temp = 20.0;
    DataLoopNode::Node(3).Temp = 20.0;
    DataLoopNode::Node(4).Temp = 20.0;
    DataLoopNode::Node(1).MassFlowRate = 0.1;
    DataLoopNode::Node(2).MassFlowRate = 0.1;
    DataLoopNode::Node(3).MassFlowRate = 0.1;
    DataLoopNode::Node(4).MassFlowRate = 0.1;

    DataHeatBalSurface::TH.allocate(2, 2, 6);
    DataHeatBalSurface::TH(1, 1, 1) = 20;
    DataHeatBalSurface::TH(1, 1, 2) = 20;
    DataHeatBalSurface::TH(1, 1, 3) = 20;
    DataHeatBalSurface::TH(1, 1, 4) = 20;
    DataHeatBalSurface::TH(1, 1, 5) = 20;
    DataHeatBalSurface::TH(1, 1, 6) = 20;
    DataHeatBalance::HConvIn.allocate(6);
    DataHeatBalance::HConvIn(1) = 0.5;
    DataHeatBalance::HConvIn(2) = 0.5;
    DataHeatBalance::HConvIn(3) = 0.5;
    DataHeatBalance::HConvIn(4) = 0.5;
    DataHeatBalance::HConvIn(5) = 0.5;
    DataHeatBalance::HConvIn(6) = 0.5;
    DataMoistureBalance::HConvInFD.allocate(6);
    DataMoistureBalance::RhoVaporAirIn.allocate(6);
    DataMoistureBalance::HMassConvInFD.allocate(6);

    DataGlobals::KickOffSimulation = true;
    DataHeatBalFanSys::ZoneLatentGain.allocate(1);
    DataGlobals::TimeStepZoneSec = 900;
    DataHeatBalance::ZoneWinHeatGain.allocate(1);
    DataHeatBalance::ZoneWinHeatGainRep.allocate(1);
    DataHeatBalance::ZoneWinHeatGainRepEnergy.allocate(1);

    // Set up
    AllocateSurfaceHeatBalArrays();
    createFacilityElectricPowerServiceObject();
    SolarShading::AllocateModuleArrays();
    SolarShading::DetermineShadowingCombinations();
    OutAirNodeManager::GetOutAirNodesInput();
    ScheduleManager::Schedule(1).CurrentValue = 25.0;
    ScheduleManager::Schedule(2).CurrentValue = 20.0;
    ScheduleManager::Schedule(3).CurrentValue = 1.5;
    ScheduleManager::Schedule(4).CurrentValue = 90.0;

    OutAirNodeManager::InitOutAirNodes();

    // Test if local nodes data correctly overwritten
    EXPECT_EQ(25.0, DataLoopNode::Node(1).OutAirDryBulb);
    EXPECT_EQ(20.0, DataLoopNode::Node(1).OutAirWetBulb);
    EXPECT_EQ(1.5, DataLoopNode::Node(1).OutAirWindSpeed);
    EXPECT_EQ(90.0, DataLoopNode::Node(1).OutAirWindDir);
    EXPECT_DOUBLE_EQ(0.012611481326656135, DataLoopNode::Node(1).HumRat);
    EXPECT_DOUBLE_EQ(57247.660939392081, DataLoopNode::Node(1).Enthalpy);

    InitSurfaceHeatBalance(state);

    // Test if local value correctly overwritten
    EXPECT_EQ(25.0, DataSurfaces::Surface(1).OutDryBulbTemp);
    EXPECT_EQ(20.0, DataSurfaces::Surface(1).OutWetBulbTemp);
    EXPECT_EQ(1.5, DataSurfaces::Surface(1).WindSpeed);
    EXPECT_EQ(90.0, DataSurfaces::Surface(1).WindDir);

    // Test if local value used in surface hc calculation
    // Surface(1) - local; Surface(2) - global;
    for (int SurfNum = 1; SurfNum <= 6; SurfNum++) {
        DataSurfaces::Surface(SurfNum).ExtConvCoeff = -1;
    }
    CalcHeatBalanceOutsideSurf();
    Real64 HExt_Expect_Surf1 = ConvectionCoefficients::CalcASHRAESimpExtConvectCoeff(5, 1.5);
    Real64 HExt_Expect_Surf2 = ConvectionCoefficients::CalcASHRAESimpExtConvectCoeff(5, 0.0);
    EXPECT_EQ(HExt_Expect_Surf1, DataHeatBalSurface::HcExtSurf(1));
    EXPECT_EQ(HExt_Expect_Surf2, DataHeatBalSurface::HcExtSurf(2));
}

TEST_F(EnergyPlusFixture, HeatBalanceSurfaceManager_TestSurfPropertySrdSurfLWR)
{

    std::string const idf_objects = delimited_string({
        "  Building,",
        "    House with Local Air Nodes,  !- Name",
        "    0,                       !- North Axis {deg}",
        "    Suburbs,                 !- Terrain",
        "    0.001,                   !- Loads Convergence Tolerance Value",
        "    0.0050000,               !- Temperature Convergence Tolerance Value {deltaC}",
        "    FullInteriorAndExterior, !- Solar Distribution",
        "    25,                      !- Maximum Number of Warmup Days",
        "    6;                       !- Minimum Number of Warmup Days",

        "  Timestep,6;",

        "  SurfaceConvectionAlgorithm:Inside,TARP;",

        "  SurfaceConvectionAlgorithm:Outside,DOE-2;",

        "  HeatBalanceAlgorithm,ConductionTransferFunction;",

        "  Output:DebuggingData,0,0;",

        "  SimulationControl,",
        "    No,                      !- Do Zone Sizing Calculation",
        "    No,                      !- Do System Sizing Calculation",
        "    No,                      !- Do Plant Sizing Calculation",
        "    Yes,                     !- Run Simulation for Sizing Periods",
        "    Yes;                     !- Run Simulation for Weather File Run Periods",

        "  RunPeriod,",
        "    WinterDay,               !- Name",
        "    1,                       !- Begin Month",
        "    14,                      !- Begin Day of Month",
        "    ,                        !- Begin Year",
        "    1,                       !- End Month",
        "    14,                      !- End Day of Month",
        "    ,                        !- End Year",
        "    Tuesday,                 !- Day of Week for Start Day",
        "    Yes,                     !- Use Weather File Holidays and Special Days",
        "    Yes,                     !- Use Weather File Daylight Saving Period",
        "    No,                      !- Apply Weekend Holiday Rule",
        "    Yes,                     !- Use Weather File Rain Indicators",
        "    Yes;                     !- Use Weather File Snow Indicators",

        "  RunPeriod,",
        "    SummerDay,               !- Name",
        "    7,                       !- Begin Month",
        "    7,                       !- Begin Day of Month",
        "    ,                        !- Begin Year",
        "    7,                       !- End Month",
        "    7,                       !- End Day of Month",
        "    ,                        !- End Year",
        "    Tuesday,                 !- Day of Week for Start Day",
        "    No,                      !- Apply Weekend Holiday Rule",
        "    Yes,                     !- Use Weather File Rain Indicators",
        "    No;                      !- Use Weather File Snow Indicators",

        "  Site:Location,",
        "    CHICAGO_IL_USA TMY2-94846,  !- Name",
        "    41.78,                   !- Latitude {deg}",
        "    -87.75,                  !- Longitude {deg}",
        "    -6.00,                   !- Time Zone {hr}",
        "    190.00;                  !- Elevation {m}",

        "  SizingPeriod:DesignDay,",
        "    CHICAGO_IL_USA Annual Heating 99% Design Conditions DB,  !- Name",
        "    1,                       !- Month",
        "    21,                      !- Day of Month",
        "    WinterDesignDay,         !- Day Type",
        "    -17.3,                   !- Maximum Dry-Bulb Temperature {C}",
        "    0.0,                     !- Daily Dry-Bulb Temperature Range {deltaC}",
        "    ,                        !- Dry-Bulb Temperature Range Modifier Type",
        "    ,                        !- Dry-Bulb Temperature Range Modifier Day Schedule Name",
        "    Wetbulb,                 !- Humidity Condition Type",
        "    -17.3,                   !- Wetbulb or DewPoint at Maximum Dry-Bulb {C}",
        "    ,                        !- Humidity Condition Day Schedule Name",
        "    ,                        !- Humidity Ratio at Maximum Dry-Bulb {kgWater/kgDryAir}",
        "    ,                        !- Enthalpy at Maximum Dry-Bulb {J/kg}",
        "    ,                        !- Daily Wet-Bulb Temperature Range {deltaC}",
        "    99063.,                  !- Barometric Pressure {Pa}",
        "    4.9,                     !- Wind Speed {m/s}",
        "    270,                     !- Wind Direction {deg}",
        "    No,                      !- Rain Indicator",
        "    No,                      !- Snow Indicator",
        "    No,                      !- Daylight Saving Time Indicator",
        "    ASHRAEClearSky,          !- Solar Model Indicator",
        "    ,                        !- Beam Solar Day Schedule Name",
        "    ,                        !- Diffuse Solar Day Schedule Name",
        "    ,                        !- ASHRAE Clear Sky Optical Depth for Beam Irradiance (taub) {dimensionless}",
        "    ,                        !- ASHRAE Clear Sky Optical Depth for Diffuse Irradiance (taud) {dimensionless}",
        "    0.0;                     !- Sky Clearness",

        "  SizingPeriod:DesignDay,",
        "    CHICAGO_IL_USA Annual Cooling 1% Design Conditions DB/MCWB,  !- Name",
        "    7,                       !- Month",
        "    21,                      !- Day of Month",
        "    SummerDesignDay,         !- Day Type",
        "    31.5,                    !- Maximum Dry-Bulb Temperature {C}",
        "    10.7,                    !- Daily Dry-Bulb Temperature Range {deltaC}",
        "    ,                        !- Dry-Bulb Temperature Range Modifier Type",
        "    ,                        !- Dry-Bulb Temperature Range Modifier Day Schedule Name",
        "    Wetbulb,                 !- Humidity Condition Type",
        "    23.0,                    !- Wetbulb or DewPoint at Maximum Dry-Bulb {C}",
        "    ,                        !- Humidity Condition Day Schedule Name",
        "    ,                        !- Humidity Ratio at Maximum Dry-Bulb {kgWater/kgDryAir}",
        "    ,                        !- Enthalpy at Maximum Dry-Bulb {J/kg}",
        "    ,                        !- Daily Wet-Bulb Temperature Range {deltaC}",
        "    99063.,                  !- Barometric Pressure {Pa}",
        "    5.3,                     !- Wind Speed {m/s}",
        "    230,                     !- Wind Direction {deg}",
        "    No,                      !- Rain Indicator",
        "    No,                      !- Snow Indicator",
        "    No,                      !- Daylight Saving Time Indicator",
        "    ASHRAEClearSky,          !- Solar Model Indicator",
        "    ,                        !- Beam Solar Day Schedule Name",
        "    ,                        !- Diffuse Solar Day Schedule Name",
        "    ,                        !- ASHRAE Clear Sky Optical Depth for Beam Irradiance (taub) {dimensionless}",
        "    ,                        !- ASHRAE Clear Sky Optical Depth for Diffuse Irradiance (taud) {dimensionless}",
        "    1.0;                     !- Sky Clearness",

        "  Site:GroundTemperature:BuildingSurface,20.03,20.03,20.13,20.30,20.43,20.52,20.62,20.77,20.78,20.55,20.44,20.20;",

        "  Material,",
        "    A1 - 1 IN STUCCO,        !- Name",
        "    Smooth,                  !- Roughness",
        "    2.5389841E-02,           !- Thickness {m}",
        "    0.6918309,               !- Conductivity {W/m-K}",
        "    1858.142,                !- Density {kg/m3}",
        "    836.8000,                !- Specific Heat {J/kg-K}",
        "    0.9000000,               !- Thermal Absorptance",
        "    0.9200000,               !- Solar Absorptance",
        "    0.9200000;               !- Visible Absorptance",

        "  Material,",
        "    CB11,                    !- Name",
        "    MediumRough,             !- Roughness",
        "    0.2032000,               !- Thickness {m}",
        "    1.048000,                !- Conductivity {W/m-K}",
        "    1105.000,                !- Density {kg/m3}",
        "    837.0000,                !- Specific Heat {J/kg-K}",
        "    0.9000000,               !- Thermal Absorptance",
        "    0.2000000,               !- Solar Absorptance",
        "    0.2000000;               !- Visible Absorptance",

        "  Material,",
        "    GP01,                    !- Name",
        "    MediumSmooth,            !- Roughness",
        "    1.2700000E-02,           !- Thickness {m}",
        "    0.1600000,               !- Conductivity {W/m-K}",
        "    801.0000,                !- Density {kg/m3}",
        "    837.0000,                !- Specific Heat {J/kg-K}",
        "    0.9000000,               !- Thermal Absorptance",
        "    0.7500000,               !- Solar Absorptance",
        "    0.7500000;               !- Visible Absorptance",

        "  Material,",
        "    IN02,                    !- Name",
        "    Rough,                   !- Roughness",
        "    9.0099998E-02,           !- Thickness {m}",
        "    4.3000001E-02,           !- Conductivity {W/m-K}",
        "    10.00000,                !- Density {kg/m3}",
        "    837.0000,                !- Specific Heat {J/kg-K}",
        "    0.9000000,               !- Thermal Absorptance",
        "    0.7500000,               !- Solar Absorptance",
        "    0.7500000;               !- Visible Absorptance",

        "  Material,",
        "    IN05,                    !- Name",
        "    Rough,                   !- Roughness",
        "    0.2458000,               !- Thickness {m}",
        "    4.3000001E-02,           !- Conductivity {W/m-K}",
        "    10.00000,                !- Density {kg/m3}",
        "    837.0000,                !- Specific Heat {J/kg-K}",
        "    0.9000000,               !- Thermal Absorptance",
        "    0.7500000,               !- Solar Absorptance",
        "    0.7500000;               !- Visible Absorptance",

        "  Material,",
        "    PW03,                    !- Name",
        "    MediumSmooth,            !- Roughness",
        "    1.2700000E-02,           !- Thickness {m}",
        "    0.1150000,               !- Conductivity {W/m-K}",
        "    545.0000,                !- Density {kg/m3}",
        "    1213.000,                !- Specific Heat {J/kg-K}",
        "    0.9000000,               !- Thermal Absorptance",
        "    0.7800000,               !- Solar Absorptance",
        "    0.7800000;               !- Visible Absorptance",

        "  Material,",
        "    CC03,                    !- Name",
        "    MediumRough,             !- Roughness",
        "    0.1016000,               !- Thickness {m}",
        "    1.310000,                !- Conductivity {W/m-K}",
        "    2243.000,                !- Density {kg/m3}",
        "    837.0000,                !- Specific Heat {J/kg-K}",
        "    0.9000000,               !- Thermal Absorptance",
        "    0.6500000,               !- Solar Absorptance",
        "    0.6500000;               !- Visible Absorptance",

        "  Material,",
        "    HF-A3,                   !- Name",
        "    Smooth,                  !- Roughness",
        "    1.5000000E-03,           !- Thickness {m}",
        "    44.96960,                !- Conductivity {W/m-K}",
        "    7689.000,                !- Density {kg/m3}",
        "    418.0000,                !- Specific Heat {J/kg-K}",
        "    0.9000000,               !- Thermal Absorptance",
        "    0.2000000,               !- Solar Absorptance",
        "    0.2000000;               !- Visible Absorptance",

        "  Material:NoMass,",
        "    AR02,                    !- Name",
        "    VeryRough,               !- Roughness",
        "    7.8000002E-02,           !- Thermal Resistance {m2-K/W}",
        "    0.9000000,               !- Thermal Absorptance",
        "    0.7000000,               !- Solar Absorptance",
        "    0.7000000;               !- Visible Absorptance",

        "  Material:NoMass,",
        "    CP02,                    !- Name",
        "    Rough,                   !- Roughness",
        "    0.2170000,               !- Thermal Resistance {m2-K/W}",
        "    0.9000000,               !- Thermal Absorptance",
        "    0.7500000,               !- Solar Absorptance",
        "    0.7500000;               !- Visible Absorptance",

        "  Construction,",
        "    EXTWALL:LIVING,          !- Name",
        "    A1 - 1 IN STUCCO,        !- Outside Layer",
        "    GP01;                    !- Layer 3",

        "  Construction,",
        "    FLOOR:LIVING,            !- Name",
        "    CC03,                    !- Outside Layer",
        "    CP02;                    !- Layer 2",

        "  Construction,",
        "    ROOF,                    !- Name",
        "    AR02,                    !- Outside Layer",
        "    PW03;                    !- Layer 2",

        "  Zone,",
        "    LIVING ZONE,             !- Name",
        "    0,                       !- Direction of Relative North {deg}",
        "    0,                       !- X Origin {m}",
        "    0,                       !- Y Origin {m}",
        "    0,                       !- Z Origin {m}",
        "    1,                       !- Type",
        "    1,                       !- Multiplier",
        "    autocalculate,           !- Ceiling Height {m}",
        "    autocalculate;           !- Volume {m3}",

        "  GlobalGeometryRules,",
        "    UpperLeftCorner,         !- Starting Vertex Position",
        "    CounterClockWise,        !- Vertex Entry Direction",
        "    World;                   !- Coordinate System",

        "  BuildingSurface:Detailed,",
        "    Living:North,            !- Name",
        "    Wall,                    !- Surface Type",
        "    EXTWALL:LIVING,          !- Construction Name",
        "    LIVING ZONE,             !- Zone Name",
        "    Outdoors,                !- Outside Boundary Condition",
        "    ,                        !- Outside Boundary Condition Object",
        "    SunExposed,              !- Sun Exposure",
        "    WindExposed,             !- Wind Exposure",
        "    0.5000000,               !- View Factor to Ground",
        "    4,                       !- Number of Vertices",
        "    1,1,1,  !- X,Y,Z ==> Vertex 1 {m}",
        "    1,1,0,  !- X,Y,Z ==> Vertex 2 {m}",
        "    0,1,0,  !- X,Y,Z ==> Vertex 3 {m}",
        "    0,1,1;  !- X,Y,Z ==> Vertex 4 {m}",

        "  BuildingSurface:Detailed,",
        "    Living:East,             !- Name",
        "    Wall,                    !- Surface Type",
        "    EXTWALL:LIVING,          !- Construction Name",
        "    LIVING ZONE,             !- Zone Name",
        "    Outdoors,                !- Outside Boundary Condition",
        "    ,                        !- Outside Boundary Condition Object",
        "    SunExposed,              !- Sun Exposure",
        "    WindExposed,             !- Wind Exposure",
        "    0.5000000,               !- View Factor to Ground",
        "    4,                       !- Number of Vertices",
        "    1,0,1,  !- X,Y,Z ==> Vertex 1 {m}",
        "    1,0,0,  !- X,Y,Z ==> Vertex 2 {m}",
        "    1,1,0,  !- X,Y,Z ==> Vertex 3 {m}",
        "    1,1,1;  !- X,Y,Z ==> Vertex 4 {m}",

        "  BuildingSurface:Detailed,",
        "    Living:South,            !- Name",
        "    Wall,                    !- Surface Type",
        "    EXTWALL:LIVING,          !- Construction Name",
        "    LIVING ZONE,             !- Zone Name",
        "    Outdoors,                !- Outside Boundary Condition",
        "    ,                        !- Outside Boundary Condition Object",
        "    SunExposed,              !- Sun Exposure",
        "    WindExposed,             !- Wind Exposure",
        "    0.5000000,               !- View Factor to Ground",
        "    4,                       !- Number of Vertices",
        "    0,0,1,  !- X,Y,Z ==> Vertex 1 {m}",
        "    0,0,0,  !- X,Y,Z ==> Vertex 2 {m}",
        "    1,0,0,  !- X,Y,Z ==> Vertex 3 {m}",
        "    1,0,1;  !- X,Y,Z ==> Vertex 4 {m}",

        "  BuildingSurface:Detailed,",
        "    Living:West,             !- Name",
        "    Wall,                    !- Surface Type",
        "    EXTWALL:LIVING,          !- Construction Name",
        "    LIVING ZONE,             !- Zone Name",
        "    Outdoors,                !- Outside Boundary Condition",
        "    ,                        !- Outside Boundary Condition Object",
        "    SunExposed,              !- Sun Exposure",
        "    WindExposed,             !- Wind Exposure",
        "    0.5000000,               !- View Factor to Ground",
        "    4,                       !- Number of Vertices",
        "    0,1,1,  !- X,Y,Z ==> Vertex 1 {m}",
        "    0,1,0,  !- X,Y,Z ==> Vertex 2 {m}",
        "    0,0,0,  !- X,Y,Z ==> Vertex 3 {m}",
        "    0,0,1;  !- X,Y,Z ==> Vertex 4 {m}",

        "  BuildingSurface:Detailed,",
        "    Living:Floor,            !- Name",
        "    FLOOR,                   !- Surface Type",
        "    FLOOR:LIVING,            !- Construction Name",
        "    LIVING ZONE,             !- Zone Name",
        "    Surface,                 !- Outside Boundary Condition",
        "    Living:Floor,            !- Outside Boundary Condition Object",
        "    NoSun,                   !- Sun Exposure",
        "    NoWind,                  !- Wind Exposure",
        "    0,                       !- View Factor to Ground",
        "    4,                       !- Number of Vertices",
        "    0,0,0,  !- X,Y,Z ==> Vertex 1 {m}",
        "    0,1,0,  !- X,Y,Z ==> Vertex 2 {m}",
        "    1,1,0,  !- X,Y,Z ==> Vertex 3 {m}",
        "    1,0,0;  !- X,Y,Z ==> Vertex 4 {m}",

        "  BuildingSurface:Detailed,",
        "    Living:Ceiling,          !- Name",
        "    ROOF,                 !- Surface Type",
        "    ROOF,          !- Construction Name",
        "    LIVING ZONE,             !- Zone Name",
        "    Outdoors,                !- Outside Boundary Condition",
        "    ,                        !- Outside Boundary Condition Object",
        "    SunExposed,              !- Sun Exposure",
        "    WindExposed,             !- Wind Exposure",
        "    0,                       !- View Factor to Ground",
        "    4,                       !- Number of Vertices",
        "    0,1,1,  !- X,Y,Z ==> Vertex 1 {m}",
        "    0,0,1,  !- X,Y,Z ==> Vertex 2 {m}",
        "    1,0,1,  !- X,Y,Z ==> Vertex 3 {m}",
        "    1,1,1;  !- X,Y,Z ==> Vertex 4 {m}",

        "  SurfaceProperty:LocalEnvironment,",
        "    LocEnv:Living:North,          !- Name",
        "    Living:North,                 !- Exterior Surface Name",
        "    ,                             !- External Shading Fraction Schedule Name",
        "    SrdSurfs:Living:North,        !- Surrounding Surfaces Object Name",
        "    ;                             !- Outdoor Air Node Name",

        "  SurfaceProperty:LocalEnvironment,",
        "    LocEnv:Living:East,           !- Name",
        "    Living:East,                  !- Exterior Surface Name",
        "    ,                             !- External Shading Fraction Schedule Name",
        "    SrdSurfs:Living:East,         !- Surrounding Surfaces Object Name",
        "    ;                             !- Outdoor Air Node Name",

        "  SurfaceProperty:LocalEnvironment,",
        "    LocEnv:Living:South,          !- Name",
        "    Living:South,                 !- Exterior Surface Name",
        "    ,                             !- External Shading Fraction Schedule Name",
        "    SrdSurfs:Living:South,        !- Surrounding Surfaces Object Name",
        "    ;                             !- Outdoor Air Node Name",

        "  SurfaceProperty:SurroundingSurfaces,",
        "    SrdSurfs:Living:North, !- Name",
        "    0.3,",
        "    Sky Temp Sch,",
        "    0.1,",
        "    Ground Temp Sch,",
        "    SurroundingSurface1,",
        "    0.6,",
        "    Surrounding Temp Sch 1;",

        "  SurfaceProperty:SurroundingSurfaces,",
        "    SrdSurfs:Living:East, !- Name",
        "    0.2,",
        "    ,",
        "    ,",
        "    ,",
        "    SurroundingSurface1,",
        "    0.3,",
        "    Surrounding Temp Sch 1,",
        "    SurroundingSurface2,",
        "    0.3,",
        "    Surrounding Temp Sch 1;",

        "  SurfaceProperty:SurroundingSurfaces,",
        "    SrdSurfs:Living:South, !- Name",
        "    ,",
        "    ,",
        "    ,",
        "    ,",
        "    SurroundingSurface1,",
        "    0.5,",
        "    Surrounding Temp Sch 1;",

        "  ScheduleTypeLimits,",
        "    Any Number;                   !- Name",

        "  Schedule:Compact,",
        "    Surrounding Temp Sch 1,       !- Name",
        "    Any Number,                   !- Schedule Type Limits Name",
        "    Through: 12/31,               !- Field 1",
        "    For: AllDays,                 !- Field 2",
        "    Until: 24:00, 15.0;           !- Field 3",

        "  Schedule:Compact,",
        "    Sky Temp Sch,                 !- Name",
        "    Any Number,                   !- Schedule Type Limits Name",
        "    Through: 12/31,               !- Field 1",
        "    For: AllDays,                 !- Field 2",
        "    Until: 24:00, 15.0;           !- Field 3",

        "  Schedule:Compact,",
        "    Ground Temp Sch,              !- Name",
        "    Any Number,                   !- Schedule Type Limits Name",
        "    Through: 12/31,               !- Field 1",
        "    For: AllDays,                 !- Field 2",
        "    Until: 24:00, 15.0;           !- Field 3",

    });

    ASSERT_TRUE(process_idf(idf_objects));
    bool ErrorsFound = false;

    ScheduleManager::ProcessScheduleInput(state.outputFiles);

    HeatBalanceManager::GetProjectControlData(state, state.outputFiles, ErrorsFound);
    EXPECT_FALSE(ErrorsFound);
    HeatBalanceManager::GetZoneData(ErrorsFound);
    EXPECT_FALSE(ErrorsFound);
    HeatBalanceManager::GetMaterialData(state.outputFiles, ErrorsFound);
    EXPECT_FALSE(ErrorsFound);
    HeatBalanceManager::GetConstructData(ErrorsFound);
    EXPECT_FALSE(ErrorsFound);
    SurfaceGeometry::GetGeometryParameters(state.outputFiles, ErrorsFound);
    EXPECT_FALSE(ErrorsFound);

    SurfaceGeometry::CosBldgRotAppGonly = 1.0;
    SurfaceGeometry::SinBldgRotAppGonly = 0.0;
    SurfaceGeometry::SetupZoneGeometry(state, ErrorsFound);
    EXPECT_FALSE(ErrorsFound);

    HeatBalanceIntRadExchange::InitSolarViewFactors(state.outputFiles);
    EXPECT_FALSE(has_err_output(true));

    EXPECT_TRUE(DataGlobals::AnyLocalEnvironmentsInModel);

    DataZoneEquipment::ZoneEquipConfig.allocate(1);
    DataZoneEquipment::ZoneEquipConfig(1).ZoneName = "LIVING ZONE";
    DataZoneEquipment::ZoneEquipConfig(1).ActualZoneNum = 1;
    std::vector<int> controlledZoneEquipConfigNums;
    controlledZoneEquipConfigNums.push_back(1);
    DataHeatBalance::Zone(1).IsControlled = true;

    DataZoneEquipment::ZoneEquipConfig(1).NumInletNodes = 2;
    DataZoneEquipment::ZoneEquipConfig(1).InletNode.allocate(2);
    DataZoneEquipment::ZoneEquipConfig(1).InletNode(1) = 1;
    DataZoneEquipment::ZoneEquipConfig(1).InletNode(2) = 2;
    DataZoneEquipment::ZoneEquipConfig(1).NumExhaustNodes = 1;
    DataZoneEquipment::ZoneEquipConfig(1).ExhaustNode.allocate(1);
    DataZoneEquipment::ZoneEquipConfig(1).ExhaustNode(1) = 3;
    DataZoneEquipment::ZoneEquipConfig(1).NumReturnNodes = 1;
    DataZoneEquipment::ZoneEquipConfig(1).ReturnNode.allocate(1);
    DataZoneEquipment::ZoneEquipConfig(1).ReturnNode(1) = 4;
    DataZoneEquipment::ZoneEquipConfig(1).FixedReturnFlow.allocate(1);

    DataSizing::ZoneEqSizing.allocate(1);
    DataHeatBalance::Zone(1).SystemZoneNodeNumber = 5;
    DataEnvironment::OutBaroPress = 101325.0;
    DataHeatBalFanSys::MAT.allocate(1); // Zone temperature C
    DataHeatBalFanSys::MAT(1) = 24.0;
    DataHeatBalFanSys::ZoneAirHumRat.allocate(1);
    DataHeatBalFanSys::ZoneAirHumRat(1) = 0.001;

    DataLoopNode::Node.allocate(4);
    DataSurfaces::Surface(1).TAirRef = DataSurfaces::ZoneMeanAirTemp;
    DataSurfaces::Surface(2).TAirRef = DataSurfaces::AdjacentAirTemp;
    DataSurfaces::Surface(3).TAirRef = DataSurfaces::ZoneSupplyAirTemp;

    DataHeatBalSurface::TempSurfInTmp.allocate(6);
    DataHeatBalSurface::TempSurfInTmp(1) = 15.0;
    DataHeatBalSurface::TempSurfInTmp(2) = 20.0;
    DataHeatBalSurface::TempSurfInTmp(3) = 25.0;
    DataHeatBalSurface::TempSurfInTmp(4) = 25.0;
    DataHeatBalSurface::TempSurfInTmp(5) = 25.0;
    DataHeatBalSurface::TempSurfInTmp(6) = 25.0;
    DataHeatBalance::TempEffBulkAir.allocate(6);

    DataLoopNode::Node(1).Temp = 20.0;
    DataLoopNode::Node(2).Temp = 20.0;
    DataLoopNode::Node(3).Temp = 20.0;
    DataLoopNode::Node(4).Temp = 20.0;
    DataLoopNode::Node(1).MassFlowRate = 0.1;
    DataLoopNode::Node(2).MassFlowRate = 0.1;
    DataLoopNode::Node(3).MassFlowRate = 0.1;
    DataLoopNode::Node(4).MassFlowRate = 0.1;

    DataHeatBalSurface::TH.allocate(2, 2, 6);
    DataHeatBalance::HConvIn.allocate(6);
    DataHeatBalance::HConvIn(1) = 0.5;
    DataHeatBalance::HConvIn(2) = 0.5;
    DataHeatBalance::HConvIn(3) = 0.5;
    DataHeatBalance::HConvIn(4) = 0.5;
    DataHeatBalance::HConvIn(5) = 0.5;
    DataHeatBalance::HConvIn(6) = 0.5;
    DataMoistureBalance::HConvInFD.allocate(6);
    DataMoistureBalance::RhoVaporAirIn.allocate(6);
    DataMoistureBalance::HMassConvInFD.allocate(6);

    DataGlobals::KickOffSimulation = true;
    DataHeatBalFanSys::ZoneLatentGain.allocate(1);
    DataGlobals::TimeStepZoneSec = 900;
    DataHeatBalance::ZoneWinHeatGain.allocate(1);
    DataHeatBalance::ZoneWinHeatGainRep.allocate(1);
    DataHeatBalance::ZoneWinHeatGainRepEnergy.allocate(1);

    // Set up
    AllocateSurfaceHeatBalArrays();
    createFacilityElectricPowerServiceObject();
    SolarShading::AllocateModuleArrays();
    SolarShading::DetermineShadowingCombinations();

    InitSurfaceHeatBalance(state);

    DataSurfaces::AirSkyRadSplit.allocate(6);
    ScheduleManager::Schedule(1).CurrentValue = 25.0; // Srd Srfs Temp
    ScheduleManager::Schedule(2).CurrentValue = 15.0; // Sky temp
    ScheduleManager::Schedule(3).CurrentValue = 22.0; // Grd temp

    int SurfNum;
    Real64 const StefanBoltzmann(5.6697E-8);
    Real64 const KelvinConv(273.15);
    for (SurfNum = 1; SurfNum <= 6; SurfNum++) {
        DataHeatBalSurface::TH(1, 1, SurfNum) = 20;         // Surf temp
        DataSurfaces::Surface(SurfNum).OutDryBulbTemp = 22; // Air temp
        DataSurfaces::Surface(SurfNum).ExtConvCoeff = -6;
        DataSurfaces::AirSkyRadSplit(SurfNum) = 1.0;
    }
    CalcHeatBalanceOutsideSurf();

    // Test if local value correctly overwritten
    // Surface(1-3) - local; Surface(4-6) - global;
    EXPECT_DOUBLE_EQ(0.3, DataSurfaces::Surface(1).ViewFactorSkyIR);
    EXPECT_DOUBLE_EQ(0.1, DataSurfaces::Surface(1).ViewFactorGroundIR);
    EXPECT_DOUBLE_EQ(0.2, DataSurfaces::Surface(2).ViewFactorSkyIR);
    EXPECT_DOUBLE_EQ(0.2, DataSurfaces::Surface(2).ViewFactorGroundIR);
    EXPECT_DOUBLE_EQ(0.25, DataSurfaces::Surface(3).ViewFactorSkyIR);
    EXPECT_DOUBLE_EQ(0.25, DataSurfaces::Surface(3).ViewFactorGroundIR);
    // Test if sky and grd view factor and temperature correctly overwritten
    EXPECT_DOUBLE_EQ((StefanBoltzmann * 0.9 * 0.3 * (pow_4(20.0 + KelvinConv) - pow_4(15.0 + KelvinConv)) / (20.0 - 15.0)),
                     DataHeatBalSurface::HSkyExtSurf(1));
    EXPECT_DOUBLE_EQ((StefanBoltzmann * 0.9 * 0.1 * (pow_4(20.0 + KelvinConv) - pow_4(22.0 + KelvinConv)) / (20.0 - 22.0)),
                     DataHeatBalSurface::HGrdExtSurf(1));

    // Test if LWR from surrounding surfaces correctly calculated
    EXPECT_DOUBLE_EQ(StefanBoltzmann * 0.9 * 0.6 * (pow_4(25.0 + KelvinConv) - pow_4(20.0 + KelvinConv)), DataHeatBalSurface::QRadLWOutSrdSurfs(1));
    EXPECT_DOUBLE_EQ(StefanBoltzmann * 0.9 *
                         (0.3 * (pow_4(25.0 + KelvinConv) - pow_4(20.0 + KelvinConv)) + 0.3 * (pow_4(25.0 + KelvinConv) - pow_4(20.0 + KelvinConv))),
                     DataHeatBalSurface::QRadLWOutSrdSurfs(2));
    EXPECT_DOUBLE_EQ(StefanBoltzmann * 0.9 * 0.5 * (pow_4(25.0 + KelvinConv) - pow_4(20.0 + KelvinConv)), DataHeatBalSurface::QRadLWOutSrdSurfs(3));
    EXPECT_DOUBLE_EQ(0.0, DataHeatBalSurface::QRadLWOutSrdSurfs(4));
}

TEST_F(EnergyPlusFixture, HeatBalanceSurfaceManager_SurfaceCOnstructionIndexTest)
{

    std::string const idf_objects = delimited_string({
        " Output:Variable,Perimeter_ZN_1_wall_south_Window_1,Surface Window Transmitted Solar Radiation Rate,timestep;",
        " Output:Variable,*,SURFACE CONSTRUCTION INDEX,timestep;",
        " Output:Diagnostics, DisplayAdvancedReportVariables;",
    });

    ASSERT_TRUE(process_idf(idf_objects));

    DataGlobals::DisplayAdvancedReportVariables = true;

    DataSurfaces::TotSurfaces = 1;
    DataGlobals::NumOfZones = 1;
    DataHeatBalance::TotConstructs = 1;
    DataHeatBalance::Zone.allocate(DataGlobals::NumOfZones);
    DataSurfaces::Surface.allocate(DataSurfaces::TotSurfaces);
    DataSurfaces::SurfaceWindow.allocate(DataSurfaces::TotSurfaces);
    DataHeatBalance::Construct.allocate(DataHeatBalance::TotConstructs);
    DataHeatBalance::AnyConstructInternalSourceInInput = true;

    DataSurfaces::Surface(1).Class = DataSurfaces::SurfaceClass_Wall;
    DataSurfaces::Surface(1).HeatTransSurf = true;
    DataSurfaces::Surface(1).HeatTransferAlgorithm = DataSurfaces::HeatTransferModel_CTF;
    DataSurfaces::Surface(1).ExtBoundCond = 1;
    DataSurfaces::Surface(1).Construction = 1;

    DataHeatBalance::Construct(1).NumCTFTerms = 2;
    DataHeatBalance::Construct(1).SourceSinkPresent = true;
    DataHeatBalance::Construct(1).NumHistories = 1;
    DataHeatBalance::Construct(1).CTFTUserOut(0) = 0.5;
    DataHeatBalance::Construct(1).CTFTUserIn(0) = 0.25;
    DataHeatBalance::Construct(1).CTFTUserSource(0) = 0.25;

    AllocateSurfaceHeatBalArrays(); // allocates a host of variables related to CTF calculations
    OutputProcessor::GetReportVariableInput(state.outputFiles);

    EXPECT_EQ(OutputProcessor::ReqRepVars(2).VarName, "SURFACE CONSTRUCTION INDEX");
}

TEST_F(EnergyPlusFixture, HeatBalanceSurfaceManager_TestSurfTempCalcHeatBalanceAddSourceTerm)
{

    std::string const idf_objects = delimited_string({
        "  Building,",
        "    House with AirflowNetwork simulation,  !- Name",
        "    0,                       !- North Axis {deg}",
        "    Suburbs,                 !- Terrain",
        "    0.001,                   !- Loads Convergence Tolerance Value",
        "    0.0050000,               !- Temperature Convergence Tolerance Value {deltaC}",
        "    FullInteriorAndExterior, !- Solar Distribution",
        "    25,                      !- Maximum Number of Warmup Days",
        "    6;                       !- Minimum Number of Warmup Days",

        "  Timestep,6;",

        "  SurfaceConvectionAlgorithm:Inside,TARP;",

        "  SurfaceConvectionAlgorithm:Outside,DOE-2;",

        "  HeatBalanceAlgorithm,ConductionTransferFunction;",

        "  Output:DebuggingData,0,0;",

        "  SimulationControl,",
        "    No,                      !- Do Zone Sizing Calculation",
        "    No,                      !- Do System Sizing Calculation",
        "    No,                      !- Do Plant Sizing Calculation",
        "    Yes,                     !- Run Simulation for Sizing Periods",
        "    No;                      !- Run Simulation for Weather File Run Periods",

        "  RunPeriod,",
        "    WinterDay,               !- Name",
        "    1,                       !- Begin Month",
        "    14,                      !- Begin Day of Month",
        "    ,                        !- Begin Year",
        "    1,                       !- End Month",
        "    14,                      !- End Day of Month",
        "    ,                        !- End Year",
        "    Tuesday,                 !- Day of Week for Start Day",
        "    Yes,                     !- Use Weather File Holidays and Special Days",
        "    Yes,                     !- Use Weather File Daylight Saving Period",
        "    No,                      !- Apply Weekend Holiday Rule",
        "    Yes,                     !- Use Weather File Rain Indicators",
        "    Yes;                     !- Use Weather File Snow Indicators",

        "  RunPeriod,",
        "    SummerDay,               !- Name",
        "    7,                       !- Begin Month",
        "    7,                       !- Begin Day of Month",
        "    ,                        !- Begin Year",
        "    7,                       !- End Month",
        "    7,                       !- End Day of Month",
        "    ,                        !- End Year",
        "    Tuesday,                 !- Day of Week for Start Day",
        "    Yes,                     !- Use Weather File Holidays and Special Days",
        "    Yes,                     !- Use Weather File Daylight Saving Period",
        "    No,                      !- Apply Weekend Holiday Rule",
        "    Yes,                     !- Use Weather File Rain Indicators",
        "    No;                      !- Use Weather File Snow Indicators",

        "  Site:Location,",
        "    CHICAGO_IL_USA TMY2-94846,  !- Name",
        "    41.78,                   !- Latitude {deg}",
        "    -87.75,                  !- Longitude {deg}",
        "    -6.00,                   !- Time Zone {hr}",
        "    190.00;                  !- Elevation {m}",

        "  SizingPeriod:DesignDay,",
        "    CHICAGO_IL_USA Annual Heating 99% Design Conditions DB,  !- Name",
        "    1,                       !- Month",
        "    21,                      !- Day of Month",
        "    WinterDesignDay,         !- Day Type",
        "    -17.3,                   !- Maximum Dry-Bulb Temperature {C}",
        "    0.0,                     !- Daily Dry-Bulb Temperature Range {deltaC}",
        "    ,                        !- Dry-Bulb Temperature Range Modifier Type",
        "    ,                        !- Dry-Bulb Temperature Range Modifier Day Schedule Name",
        "    Wetbulb,                 !- Humidity Condition Type",
        "    -17.3,                   !- Wetbulb or DewPoint at Maximum Dry-Bulb {C}",
        "    ,                        !- Humidity Condition Day Schedule Name",
        "    ,                        !- Humidity Ratio at Maximum Dry-Bulb {kgWater/kgDryAir}",
        "    ,                        !- Enthalpy at Maximum Dry-Bulb {J/kg}",
        "    ,                        !- Daily Wet-Bulb Temperature Range {deltaC}",
        "    99063.,                  !- Barometric Pressure {Pa}",
        "    4.9,                     !- Wind Speed {m/s}",
        "    270,                     !- Wind Direction {deg}",
        "    No,                      !- Rain Indicator",
        "    No,                      !- Snow Indicator",
        "    No,                      !- Daylight Saving Time Indicator",
        "    ASHRAEClearSky,          !- Solar Model Indicator",
        "    ,                        !- Beam Solar Day Schedule Name",
        "    ,                        !- Diffuse Solar Day Schedule Name",
        "    ,                        !- ASHRAE Clear Sky Optical Depth for Beam Irradiance (taub) {dimensionless}",
        "    ,                        !- ASHRAE Clear Sky Optical Depth for Diffuse Irradiance (taud) {dimensionless}",
        "    0.0;                     !- Sky Clearness",

        "  SizingPeriod:DesignDay,",
        "    CHICAGO_IL_USA Annual Cooling 1% Design Conditions DB/MCWB,  !- Name",
        "    7,                       !- Month",
        "    21,                      !- Day of Month",
        "    SummerDesignDay,         !- Day Type",
        "    31.5,                    !- Maximum Dry-Bulb Temperature {C}",
        "    10.7,                    !- Daily Dry-Bulb Temperature Range {deltaC}",
        "    ,                        !- Dry-Bulb Temperature Range Modifier Type",
        "    ,                        !- Dry-Bulb Temperature Range Modifier Day Schedule Name",
        "    Wetbulb,                 !- Humidity Condition Type",
        "    23.0,                    !- Wetbulb or DewPoint at Maximum Dry-Bulb {C}",
        "    ,                        !- Humidity Condition Day Schedule Name",
        "    ,                        !- Humidity Ratio at Maximum Dry-Bulb {kgWater/kgDryAir}",
        "    ,                        !- Enthalpy at Maximum Dry-Bulb {J/kg}",
        "    ,                        !- Daily Wet-Bulb Temperature Range {deltaC}",
        "    99063.,                  !- Barometric Pressure {Pa}",
        "    5.3,                     !- Wind Speed {m/s}",
        "    230,                     !- Wind Direction {deg}",
        "    No,                      !- Rain Indicator",
        "    No,                      !- Snow Indicator",
        "    No,                      !- Daylight Saving Time Indicator",
        "    ASHRAEClearSky,          !- Solar Model Indicator",
        "    ,                        !- Beam Solar Day Schedule Name",
        "    ,                        !- Diffuse Solar Day Schedule Name",
        "    ,                        !- ASHRAE Clear Sky Optical Depth for Beam Irradiance (taub) {dimensionless}",
        "    ,                        !- ASHRAE Clear Sky Optical Depth for Diffuse Irradiance (taud) {dimensionless}",
        "    1.0;                     !- Sky Clearness",

        "  Site:GroundTemperature:BuildingSurface,20.03,20.03,20.13,20.30,20.43,20.52,20.62,20.77,20.78,20.55,20.44,20.20;",

        "  Material,",
        "    A1 - 1 IN STUCCO,        !- Name",
        "    Smooth,                  !- Roughness",
        "    2.5389841E-02,           !- Thickness {m}",
        "    0.6918309,               !- Conductivity {W/m-K}",
        "    1858.142,                !- Density {kg/m3}",
        "    836.8000,                !- Specific Heat {J/kg-K}",
        "    0.9000000,               !- Thermal Absorptance",
        "    0.9200000,               !- Solar Absorptance",
        "    0.9200000;               !- Visible Absorptance",

        "  Material,",
        "    CB11,                    !- Name",
        "    MediumRough,             !- Roughness",
        "    0.2032000,               !- Thickness {m}",
        "    1.048000,                !- Conductivity {W/m-K}",
        "    1105.000,                !- Density {kg/m3}",
        "    837.0000,                !- Specific Heat {J/kg-K}",
        "    0.9000000,               !- Thermal Absorptance",
        "    0.2000000,               !- Solar Absorptance",
        "    0.2000000;               !- Visible Absorptance",

        "  Material,",
        "    GP01,                    !- Name",
        "    MediumSmooth,            !- Roughness",
        "    1.2700000E-02,           !- Thickness {m}",
        "    0.1600000,               !- Conductivity {W/m-K}",
        "    801.0000,                !- Density {kg/m3}",
        "    837.0000,                !- Specific Heat {J/kg-K}",
        "    0.9000000,               !- Thermal Absorptance",
        "    0.7500000,               !- Solar Absorptance",
        "    0.7500000;               !- Visible Absorptance",

        "  Material,",
        "    IN02,                    !- Name",
        "    Rough,                   !- Roughness",
        "    9.0099998E-02,           !- Thickness {m}",
        "    4.3000001E-02,           !- Conductivity {W/m-K}",
        "    10.00000,                !- Density {kg/m3}",
        "    837.0000,                !- Specific Heat {J/kg-K}",
        "    0.9000000,               !- Thermal Absorptance",
        "    0.7500000,               !- Solar Absorptance",
        "    0.7500000;               !- Visible Absorptance",

        "  Material,",
        "    IN05,                    !- Name",
        "    Rough,                   !- Roughness",
        "    0.2458000,               !- Thickness {m}",
        "    4.3000001E-02,           !- Conductivity {W/m-K}",
        "    10.00000,                !- Density {kg/m3}",
        "    837.0000,                !- Specific Heat {J/kg-K}",
        "    0.9000000,               !- Thermal Absorptance",
        "    0.7500000,               !- Solar Absorptance",
        "    0.7500000;               !- Visible Absorptance",

        "  Material,",
        "    PW03,                    !- Name",
        "    MediumSmooth,            !- Roughness",
        "    1.2700000E-02,           !- Thickness {m}",
        "    0.1150000,               !- Conductivity {W/m-K}",
        "    545.0000,                !- Density {kg/m3}",
        "    1213.000,                !- Specific Heat {J/kg-K}",
        "    0.9000000,               !- Thermal Absorptance",
        "    0.7800000,               !- Solar Absorptance",
        "    0.7800000;               !- Visible Absorptance",

        "  Material,",
        "    CC03,                    !- Name",
        "    MediumRough,             !- Roughness",
        "    0.1016000,               !- Thickness {m}",
        "    1.310000,                !- Conductivity {W/m-K}",
        "    2243.000,                !- Density {kg/m3}",
        "    837.0000,                !- Specific Heat {J/kg-K}",
        "    0.9000000,               !- Thermal Absorptance",
        "    0.6500000,               !- Solar Absorptance",
        "    0.6500000;               !- Visible Absorptance",

        "  Material,",
        "    HF-A3,                   !- Name",
        "    Smooth,                  !- Roughness",
        "    1.5000000E-03,           !- Thickness {m}",
        "    44.96960,                !- Conductivity {W/m-K}",
        "    7689.000,                !- Density {kg/m3}",
        "    418.0000,                !- Specific Heat {J/kg-K}",
        "    0.9000000,               !- Thermal Absorptance",
        "    0.2000000,               !- Solar Absorptance",
        "    0.2000000;               !- Visible Absorptance",

        "  Material:NoMass,",
        "    AR02,                    !- Name",
        "    VeryRough,               !- Roughness",
        "    7.8000002E-02,           !- Thermal Resistance {m2-K/W}",
        "    0.9000000,               !- Thermal Absorptance",
        "    0.7000000,               !- Solar Absorptance",
        "    0.7000000;               !- Visible Absorptance",

        "  Material:NoMass,",
        "    CP02,                    !- Name",
        "    Rough,                   !- Roughness",
        "    0.2170000,               !- Thermal Resistance {m2-K/W}",
        "    0.9000000,               !- Thermal Absorptance",
        "    0.7500000,               !- Solar Absorptance",
        "    0.7500000;               !- Visible Absorptance",

        "  Construction,",
        "    EXTWALL:LIVING,          !- Name",
        "    A1 - 1 IN STUCCO,        !- Outside Layer",
        "    GP01;                    !- Layer 3",

        "  Construction,",
        "    FLOOR:LIVING,            !- Name",
        "    CC03,                    !- Outside Layer",
        "    CP02;                    !- Layer 2",

        "  Construction,",
        "    ROOF,                    !- Name",
        "    AR02,                    !- Outside Layer",
        "    PW03;                    !- Layer 2",

        "  Zone,",
        "    LIVING ZONE,             !- Name",
        "    0,                       !- Direction of Relative North {deg}",
        "    0,                       !- X Origin {m}",
        "    0,                       !- Y Origin {m}",
        "    0,                       !- Z Origin {m}",
        "    1,                       !- Type",
        "    1,                       !- Multiplier",
        "    autocalculate,           !- Ceiling Height {m}",
        "    autocalculate;           !- Volume {m3}",

        "  GlobalGeometryRules,",
        "    UpperLeftCorner,         !- Starting Vertex Position",
        "    CounterClockWise,        !- Vertex Entry Direction",
        "    World;                   !- Coordinate System",

        "  BuildingSurface:Detailed,",
        "    Living:North,            !- Name",
        "    Wall,                    !- Surface Type",
        "    EXTWALL:LIVING,          !- Construction Name",
        "    LIVING ZONE,             !- Zone Name",
        "    Outdoors,                !- Outside Boundary Condition",
        "    ,                        !- Outside Boundary Condition Object",
        "    SunExposed,              !- Sun Exposure",
        "    WindExposed,             !- Wind Exposure",
        "    0.5000000,               !- View Factor to Ground",
        "    4,                       !- Number of Vertices",
        "    1,1,1,  !- X,Y,Z ==> Vertex 1 {m}",
        "    1,1,0,  !- X,Y,Z ==> Vertex 2 {m}",
        "    0,1,0,  !- X,Y,Z ==> Vertex 3 {m}",
        "    0,1,1;  !- X,Y,Z ==> Vertex 4 {m}",

        "  BuildingSurface:Detailed,",
        "    Living:East,             !- Name",
        "    Wall,                    !- Surface Type",
        "    EXTWALL:LIVING,          !- Construction Name",
        "    LIVING ZONE,             !- Zone Name",
        "    Outdoors,                !- Outside Boundary Condition",
        "    ,                        !- Outside Boundary Condition Object",
        "    SunExposed,              !- Sun Exposure",
        "    WindExposed,             !- Wind Exposure",
        "    0.5000000,               !- View Factor to Ground",
        "    4,                       !- Number of Vertices",
        "    1,0,1,  !- X,Y,Z ==> Vertex 1 {m}",
        "    1,0,0,  !- X,Y,Z ==> Vertex 2 {m}",
        "    1,1,0,  !- X,Y,Z ==> Vertex 3 {m}",
        "    1,1,1;  !- X,Y,Z ==> Vertex 4 {m}",

        "  BuildingSurface:Detailed,",
        "    Living:South,            !- Name",
        "    Wall,                    !- Surface Type",
        "    EXTWALL:LIVING,          !- Construction Name",
        "    LIVING ZONE,             !- Zone Name",
        "    Outdoors,                !- Outside Boundary Condition",
        "    ,                        !- Outside Boundary Condition Object",
        "    SunExposed,              !- Sun Exposure",
        "    WindExposed,             !- Wind Exposure",
        "    0.5000000,               !- View Factor to Ground",
        "    4,                       !- Number of Vertices",
        "    0,0,1,  !- X,Y,Z ==> Vertex 1 {m}",
        "    0,0,0,  !- X,Y,Z ==> Vertex 2 {m}",
        "    1,0,0,  !- X,Y,Z ==> Vertex 3 {m}",
        "    1,0,1;  !- X,Y,Z ==> Vertex 4 {m}",

        "  BuildingSurface:Detailed,",
        "    Living:West,             !- Name",
        "    Wall,                    !- Surface Type",
        "    EXTWALL:LIVING,          !- Construction Name",
        "    LIVING ZONE,             !- Zone Name",
        "    Outdoors,                !- Outside Boundary Condition",
        "    ,                        !- Outside Boundary Condition Object",
        "    SunExposed,              !- Sun Exposure",
        "    WindExposed,             !- Wind Exposure",
        "    0.5000000,               !- View Factor to Ground",
        "    4,                       !- Number of Vertices",
        "    0,1,1,  !- X,Y,Z ==> Vertex 1 {m}",
        "    0,1,0,  !- X,Y,Z ==> Vertex 2 {m}",
        "    0,0,0,  !- X,Y,Z ==> Vertex 3 {m}",
        "    0,0,1;  !- X,Y,Z ==> Vertex 4 {m}",
        "  BuildingSurface:Detailed,",
        "    Living:Floor,            !- Name",
        "    FLOOR,                   !- Surface Type",
        "    FLOOR:LIVING,            !- Construction Name",
        "    LIVING ZONE,             !- Zone Name",
        "    Surface,                 !- Outside Boundary Condition",
        "    Living:Floor,            !- Outside Boundary Condition Object",
        "    NoSun,                   !- Sun Exposure",
        "    NoWind,                  !- Wind Exposure",
        "    0,                       !- View Factor to Ground",
        "    4,                       !- Number of Vertices",
        "    0,0,0,  !- X,Y,Z ==> Vertex 1 {m}",
        "    0,1,0,  !- X,Y,Z ==> Vertex 2 {m}",
        "    1,1,0,  !- X,Y,Z ==> Vertex 3 {m}",
        "    1,0,0;  !- X,Y,Z ==> Vertex 4 {m}",

        "  BuildingSurface:Detailed,",
        "    Living:Ceiling,          !- Name",
        "    ROOF,                 !- Surface Type",
        "    ROOF,          !- Construction Name",
        "    LIVING ZONE,             !- Zone Name",
        "    Outdoors,                !- Outside Boundary Condition",
        "    ,                        !- Outside Boundary Condition Object",
        "    SunExposed,              !- Sun Exposure",
        "    WindExposed,             !- Wind Exposure",
        "    0,                       !- View Factor to Ground",
        "    4,                       !- Number of Vertices",
        "    0,1,1,  !- X,Y,Z ==> Vertex 1 {m}",
        "    0,0,1,  !- X,Y,Z ==> Vertex 2 {m}",
        "    1,0,1,  !- X,Y,Z ==> Vertex 3 {m}",
        "    1,1,1;  !- X,Y,Z ==> Vertex 4 {m}",
        "",
        "  Schedule:Compact,",
        "    Sche_Q_Evap_Cool,        !- Name",
        "	 Any Number,              !- Schedule Type Limits Name",
        "    Through: 12/31,",
        "    For: AllDays,",
        "    Until: 24:00, -0.1;",
        "",
        "  Schedule:Compact,",
        "    Sche_Q_Add_Heat,         !- Name",
        "	 Any Number,              !- Schedule Type Limits Name",
        "    Through: 12/31,",
        "    For: AllDays,",
        "    Until: 24:00, 0.1;",
        "",
        "  SurfaceProperty:HeatBalanceSourceTerm,",
        "    Living:North,               !- Surface Name",
        "	 ,                           !- Inside Face Heat Source Term Schedule Name",
        "    Sche_Q_Evap_Cool;           !- Outside Face Heat Source Term Schedule Name",
        "",
        "  SurfaceProperty:HeatBalanceSourceTerm,",
        "    Living:Ceiling,             !- Surface Name",
        "	 Sche_Q_Add_Heat,            !- Inside Face Heat Source Term Schedule Name",
        "    ;                           !- Outside Face Heat Source Term Schedule Name"
    });

    ASSERT_TRUE(process_idf(idf_objects));
    bool ErrorsFound = false;

    HeatBalanceManager::GetProjectControlData(state, state.outputFiles, ErrorsFound);
    EXPECT_FALSE(ErrorsFound);
    HeatBalanceManager::GetZoneData(ErrorsFound);
    EXPECT_FALSE(ErrorsFound);
    HeatBalanceManager::GetMaterialData(state.outputFiles, ErrorsFound);
    EXPECT_FALSE(ErrorsFound);
    HeatBalanceManager::GetConstructData(ErrorsFound);
    EXPECT_FALSE(ErrorsFound);
    SurfaceGeometry::GetGeometryParameters(state.outputFiles, ErrorsFound);
    EXPECT_FALSE(ErrorsFound);

    SurfaceGeometry::CosBldgRotAppGonly = 1.0;
    SurfaceGeometry::SinBldgRotAppGonly = 0.0;
    SurfaceGeometry::SetupZoneGeometry(state, ErrorsFound);
    EXPECT_FALSE(ErrorsFound);

    // Clear schedule type warnings
    EXPECT_TRUE(has_err_output(true));

    HeatBalanceIntRadExchange::InitSolarViewFactors(state.outputFiles);
    EXPECT_TRUE(compare_err_stream(""));
    EXPECT_FALSE(has_err_output(true));

    DataZoneEquipment::ZoneEquipConfig.allocate(1);
    DataZoneEquipment::ZoneEquipConfig(1).ZoneName = "LIVING ZONE";
    DataZoneEquipment::ZoneEquipConfig(1).ActualZoneNum = 1;
    std::vector<int> controlledZoneEquipConfigNums;
    controlledZoneEquipConfigNums.push_back(1);
    DataHeatBalance::Zone(1).IsControlled = true;
    DataHeatBalance::Zone(1).ZoneEqNum = 1;
    DataZoneEquipment::ZoneEquipConfig(1).NumInletNodes = 2;
    DataZoneEquipment::ZoneEquipConfig(1).InletNode.allocate(2);
    DataZoneEquipment::ZoneEquipConfig(1).InletNode(1) = 1;
    DataZoneEquipment::ZoneEquipConfig(1).InletNode(2) = 2;
    DataZoneEquipment::ZoneEquipConfig(1).NumExhaustNodes = 1;
    DataZoneEquipment::ZoneEquipConfig(1).ExhaustNode.allocate(1);
    DataZoneEquipment::ZoneEquipConfig(1).ExhaustNode(1) = 3;
    DataZoneEquipment::ZoneEquipConfig(1).NumReturnNodes = 1;
    DataZoneEquipment::ZoneEquipConfig(1).ReturnNode.allocate(1);
    DataZoneEquipment::ZoneEquipConfig(1).ReturnNode(1) = 4;
    DataZoneEquipment::ZoneEquipConfig(1).FixedReturnFlow.allocate(1);

    DataSizing::ZoneEqSizing.allocate(1);
    DataHeatBalance::Zone(1).SystemZoneNodeNumber = 5;
    DataEnvironment::OutBaroPress = 101325.0;
    DataHeatBalFanSys::MAT.allocate(1); // Zone temperature C
    DataHeatBalFanSys::MAT(1) = 24.0;
    DataHeatBalFanSys::ZoneAirHumRat.allocate(1);
    DataHeatBalFanSys::ZoneAirHumRat(1) = 0.001;

    DataLoopNode::Node.allocate(4);
    DataSurfaces::Surface(1).TAirRef = DataSurfaces::ZoneMeanAirTemp;
    DataSurfaces::Surface(2).TAirRef = DataSurfaces::AdjacentAirTemp;
    DataSurfaces::Surface(3).TAirRef = DataSurfaces::ZoneSupplyAirTemp;

    DataHeatBalSurface::TempSurfInTmp.allocate(6);
    DataHeatBalSurface::TempSurfInTmp(1) = 15.0;
    DataHeatBalSurface::TempSurfInTmp(2) = 20.0;
    DataHeatBalSurface::TempSurfInTmp(3) = 25.0;
    DataHeatBalSurface::TempSurfInTmp(4) = 25.0;
    DataHeatBalSurface::TempSurfInTmp(5) = 25.0;
    DataHeatBalSurface::TempSurfInTmp(6) = 25.0;
    DataHeatBalance::TempEffBulkAir.allocate(6);

    DataLoopNode::Node(1).Temp = 20.0;
    DataLoopNode::Node(2).Temp = 20.0;
    DataLoopNode::Node(3).Temp = 20.0;
    DataLoopNode::Node(4).Temp = 20.0;
    DataLoopNode::Node(1).MassFlowRate = 0.1;
    DataLoopNode::Node(2).MassFlowRate = 0.1;
    DataLoopNode::Node(3).MassFlowRate = 0.1;
    DataLoopNode::Node(4).MassFlowRate = 0.1;

    DataHeatBalSurface::TH.allocate(2, 2, 6);
    DataHeatBalSurface::TH(1, 1, 1) = 20;
    DataHeatBalSurface::TH(1, 1, 2) = 20;
    DataHeatBalSurface::TH(1, 1, 3) = 20;
    DataHeatBalSurface::TH(1, 1, 4) = 20;
    DataHeatBalSurface::TH(1, 1, 5) = 20;
    DataHeatBalSurface::TH(1, 1, 6) = 20;
    DataHeatBalance::HConvIn.allocate(6);
    DataHeatBalance::HConvIn(1) = 0.5;
    DataHeatBalance::HConvIn(2) = 0.5;
    DataHeatBalance::HConvIn(3) = 0.5;
    DataHeatBalance::HConvIn(4) = 0.5;
    DataHeatBalance::HConvIn(5) = 0.5;
    DataHeatBalance::HConvIn(6) = 0.5;
    DataMoistureBalance::HConvInFD.allocate(6);
    DataMoistureBalance::RhoVaporAirIn.allocate(6);
    DataMoistureBalance::HMassConvInFD.allocate(6);

    DataGlobals::KickOffSimulation = true;
    DataHeatBalFanSys::ZoneLatentGain.allocate(1);
    DataGlobals::TimeStepZoneSec = 900;
    DataHeatBalance::ZoneWinHeatGain.allocate(1);
    DataHeatBalance::ZoneWinHeatGainRep.allocate(1);
    DataHeatBalance::ZoneWinHeatGainRepEnergy.allocate(1);

    ScheduleManager::Schedule(1).CurrentValue = -0.1;
    ScheduleManager::Schedule(2).CurrentValue = 0.1;

    AllocateSurfaceHeatBalArrays();
    createFacilityElectricPowerServiceObject();
    SolarShading::AllocateModuleArrays();
    SolarShading::DetermineShadowingCombinations();
    InitSurfaceHeatBalance(state);
    for (int SurfNum = 1; SurfNum <= 6; SurfNum++) {
        DataSurfaces::Surface(SurfNum).ExtConvCoeff = -1;
    }

    // Test Additional Heat Source Calculation
    CalcHeatBalanceOutsideSurf();
    EXPECT_EQ(-0.1, DataHeatBalSurface::QAdditionalHeatSourceOutside(1));

<<<<<<< HEAD
    CalcHeatBalanceInsideSurf(state.dataWindowManager);
=======
    CalcHeatBalanceInsideSurf(state.dataZoneTempPredictorCorrector);
>>>>>>> 4b7fa19a
    EXPECT_EQ(0.1, DataHeatBalSurface::QAdditionalHeatSourceInside(6));

    DataZoneEquipment::ZoneEquipConfig.deallocate();
    DataSizing::ZoneEqSizing.deallocate();
    DataHeatBalFanSys::MAT.deallocate(); // Zone temperature C
    DataHeatBalFanSys::ZoneAirHumRat.deallocate();
    DataLoopNode::Node.deallocate();
    DataGlobals::KickOffSimulation = false;
    DataHeatBalSurface::TempSurfInTmp.deallocate();
    DataHeatBalance::TempEffBulkAir.deallocate();
    DataHeatBalSurface::TH.deallocate();
    DataHeatBalance::HConvIn.deallocate();
    DataMoistureBalance::HConvInFD.deallocate();
    DataMoistureBalance::RhoVaporAirIn.deallocate();
    DataMoistureBalance::HMassConvInFD.deallocate();
    DataHeatBalFanSys::ZoneLatentGain.deallocate();
    DataHeatBalance::ZoneWinHeatGain.deallocate();
    DataHeatBalance::ZoneWinHeatGainRep.deallocate();
    DataHeatBalance::ZoneWinHeatGainRepEnergy.deallocate();
}

TEST_F(EnergyPlusFixture, HeatBalanceSurfaceManager_TestReportIntMovInsInsideSurfTemp)
{

    Real64 ExpectedResult1;
    Real64 ExpectedResult2;
    Real64 ExpectedResult3;

    DataSurfaces::clear_state();
    DataHeatBalSurface::clear_state();

    DataSurfaces::TotSurfaces = 3;
    DataSurfaces::Surface.allocate(DataSurfaces::TotSurfaces);
    DataHeatBalSurface::TempSurfIn.allocate(DataSurfaces::TotSurfaces);
    DataHeatBalSurface::TempSurfInTmp.allocate(DataSurfaces::TotSurfaces);
    DataHeatBalSurface::TempSurfInMovInsRep.allocate(DataSurfaces::TotSurfaces);

    // Test 1 Data: Surface does NOT have movable insulation
    DataSurfaces::Surface(1).MaterialMovInsulInt = 0; // No material means no movable insulation
    DataSurfaces::Surface(1).SchedMovInsulInt = 0;    // Schedule index of zero returns zero value (not scheduled)
    DataHeatBalSurface::TempSurfIn(1) = 23.0;
    DataHeatBalSurface::TempSurfInTmp(1) = 12.3;
    DataHeatBalSurface::TempSurfInMovInsRep(1) = 1.23;
    ExpectedResult1 = 23.0; // TempSurfInMovInsRep should be set to TempSurfIn

    // Test 2 Data: Surface does have movable insulation but it is scheduled OFF
    DataSurfaces::Surface(2).MaterialMovInsulInt = 1; // Material index present means there is movable insulation
    DataSurfaces::Surface(2).SchedMovInsulInt = 0;    // Schedule index of zero returns zero value (not scheduled)
    DataHeatBalSurface::TempSurfIn(2) = 123.0;
    DataHeatBalSurface::TempSurfInTmp(2) = 12.3;
    DataHeatBalSurface::TempSurfInMovInsRep(2) = 1.23;
    ExpectedResult2 = 123.0; // TempSurfInMovInsRep should be set to TempSurfIn

    // Test 3 Data: Surface does have movable insulation and it is scheduled ON
    DataSurfaces::Surface(3).MaterialMovInsulInt = 1; // Material index present means there is movable insulation
    DataSurfaces::Surface(3).SchedMovInsulInt = -1;   // Schedule index of -1 returns 1.0 value
    DataHeatBalSurface::TempSurfIn(3) = 12.3;
    DataHeatBalSurface::TempSurfInTmp(3) = 1.23;
    DataHeatBalSurface::TempSurfInMovInsRep(3) = -9999.9;
    ExpectedResult3 = 1.23; // TempSurfInMovInsRep should be set to TempSurfInTmp

    // Now call the subroutine which will run all of the test cases at once and then make the comparisons
    HeatBalanceSurfaceManager::ReportIntMovInsInsideSurfTemp();
    EXPECT_NEAR(DataHeatBalSurface::TempSurfInMovInsRep(1), ExpectedResult1, 0.00001);
    EXPECT_NEAR(DataHeatBalSurface::TempSurfInMovInsRep(2), ExpectedResult2, 0.00001);
    EXPECT_NEAR(DataHeatBalSurface::TempSurfInMovInsRep(3), ExpectedResult3, 0.00001);
}

TEST_F(EnergyPlusFixture, HeatBalanceSurfaceManager_OutsideSurfHeatBalanceWhenRainFlag)
{
    DataSurfaces::Surface.allocate(1);
    DataHeatBalSurface::HcExtSurf.allocate(1);
    DataHeatBalSurface::TH.allocate(1, 1, 1);

    DataSurfaces::Surface(1).Area = 58.197;
    DataHeatBalSurface::HcExtSurf(1) = 1000;
    DataHeatBalSurface::TH(1, 1, 1) = 6.71793958923051;
    DataSurfaces::Surface(1).OutWetBulbTemp = 6.66143784594778;
    DataSurfaces::Surface(1).OutDryBulbTemp = 7.2;

    // If Rain Flag = on, GetQdotConvOutRep uses Outdoor Air Wet Bulb Temp.
    DataEnvironment::IsRain = true;
    Real64 ExpectedQconvPerArea1 = -1000 * (6.71793958923051 - 6.66143784594778);

    EXPECT_NEAR(ExpectedQconvPerArea1, GetQdotConvOutRepPerArea(1), 0.01);

    // Otherwise, GetQdotConvOutRep uses Outdoor Air Dry Bulb Temp.
    DataEnvironment::IsRain = false;
    DataHeatBalSurface::HcExtSurf(1) = 5.65361106051348;
    Real64 ExpectedQconvPerArea2 = -5.65361106051348 * (6.71793958923051 - 7.2);

    EXPECT_NEAR(ExpectedQconvPerArea2, GetQdotConvOutRepPerArea(1), 0.01);
}

TEST_F(EnergyPlusFixture, HeatBalanceSurfaceManager_TestInterzoneRadFactorCalc)
{

    DataSurfaces::TotSurfaces = 2;
    DataGlobals::NumOfZones = 2;
    DataHeatBalance::TotMaterials = 1;
    DataHeatBalance::TotConstructs = 1;

    DataHeatBalance::Zone.allocate(DataGlobals::NumOfZones);
    DataSurfaces::Surface.allocate(DataSurfaces::TotSurfaces);
    DataHeatBalance::Construct.allocate(DataHeatBalance::TotConstructs);
    DataHeatBalSurface::VMULT.allocate(DataGlobals::NumOfZones);
    DataHeatBalance::Construct(1).TransDiff = 0.1;
    DataHeatBalSurface::VMULT(1) = 1.0;
    DataHeatBalSurface::VMULT(2) = 1.0;

    DataSurfaces::Surface(1).HeatTransSurf = true;
    DataSurfaces::Surface(1).Construction = 1;
    DataSurfaces::Surface(1).ExtBoundCond = 2;
    DataSurfaces::Surface(1).Area = 1.0;
    DataSurfaces::Surface(1).Zone = 1;

    DataSurfaces::Surface(2).HeatTransSurf = true;
    DataSurfaces::Surface(2).Construction = 1;
    DataSurfaces::Surface(2).ExtBoundCond = 1;
    DataSurfaces::Surface(2).Area = 1.0;
    DataSurfaces::Surface(2).Zone = 2;

    DataSurfaces::Surface(1).SolarEnclIndex = 1;
    DataSurfaces::Surface(2).SolarEnclIndex = 2;

    ComputeDifSolExcZonesWIZWindows(DataGlobals::NumOfZones);

    EXPECT_EQ(1, DataHeatBalSurface::FractDifShortZtoZ(1, 1));
    EXPECT_EQ(1, DataHeatBalSurface::FractDifShortZtoZ(2, 2));
    EXPECT_FALSE(DataHeatBalSurface::RecDifShortFromZ(1));
    EXPECT_FALSE(DataHeatBalSurface::RecDifShortFromZ(2));

    DataHeatBalance::Zone(1).HasInterZoneWindow = true;
    DataHeatBalance::Zone(2).HasInterZoneWindow = true;

    ComputeDifSolExcZonesWIZWindows(DataGlobals::NumOfZones);

    EXPECT_TRUE(DataHeatBalSurface::RecDifShortFromZ(1));
    EXPECT_TRUE(DataHeatBalSurface::RecDifShortFromZ(2));

    DataGlobals::KickOffSimulation = true;
    ComputeDifSolExcZonesWIZWindows(DataGlobals::NumOfZones);

    EXPECT_EQ(1, DataHeatBalSurface::FractDifShortZtoZ(1, 1));
    EXPECT_EQ(1, DataHeatBalSurface::FractDifShortZtoZ(2, 2));
    EXPECT_FALSE(DataHeatBalSurface::RecDifShortFromZ(1));
    EXPECT_FALSE(DataHeatBalSurface::RecDifShortFromZ(2));

}

TEST_F(EnergyPlusFixture, HeatBalanceSurfaceManager_TestInitHBInterzoneWindow)
{

    std::string const idf_objects =
            delimited_string({
                                     "  Building,",
                                     "    House with Local Air Nodes,  !- Name",
                                     "    0,                       !- North Axis {deg}",
                                     "    Suburbs,                 !- Terrain",
                                     "    0.001,                   !- Loads Convergence Tolerance Value",
                                     "    0.0050000,               !- Temperature Convergence Tolerance Value {deltaC}",
                                     "    FullInteriorAndExterior, !- Solar Distribution",
                                     "    25,                      !- Maximum Number of Warmup Days",
                                     "    6;                       !- Minimum Number of Warmup Days",

                                     "  Timestep,6;",

                                     "  SimulationControl,",
                                     "    No,                      !- Do Zone Sizing Calculation",
                                     "    No,                      !- Do System Sizing Calculation",
                                     "    No,                      !- Do Plant Sizing Calculation",
                                     "    No,                     !- Run Simulation for Sizing Periods",
                                     "    YES;                     !- Run Simulation for Weather File Run Periods",

                                     "  RunPeriod,",
                                     "    WinterDay,               !- Name",
                                     "    1,                       !- Begin Month",
                                     "    14,                      !- Begin Day of Month",
                                     "    ,                        !- Begin Year",
                                     "    1,                       !- End Month",
                                     "    14,                      !- End Day of Month",
                                     "    ,                        !- End Year",
                                     "    Tuesday,                 !- Day of Week for Start Day",
                                     "    Yes,                     !- Use Weather File Holidays and Special Days",
                                     "    Yes,                     !- Use Weather File Daylight Saving Period",
                                     "    No,                      !- Apply Weekend Holiday Rule",
                                     "    Yes,                     !- Use Weather File Rain Indicators",
                                     "    Yes;                     !- Use Weather File Snow Indicators",

                                     "  Material,",
                                     "    A1 - 1 IN STUCCO,        !- Name",
                                     "    Smooth,                  !- Roughness",
                                     "    2.5389841E-02,           !- Thickness {m}",
                                     "    0.6918309,               !- Conductivity {W/m-K}",
                                     "    1858.142,                !- Density {kg/m3}",
                                     "    836.8000,                !- Specific Heat {J/kg-K}",
                                     "    0.9000000,               !- Thermal Absorptance",
                                     "    0.9200000,               !- Solar Absorptance",
                                     "    0.9200000;               !- Visible Absorptance",

                                     "  Material,",
                                     "    CB11,                    !- Name",
                                     "    MediumRough,             !- Roughness",
                                     "    0.2032000,               !- Thickness {m}",
                                     "    1.048000,                !- Conductivity {W/m-K}",
                                     "    1105.000,                !- Density {kg/m3}",
                                     "    837.0000,                !- Specific Heat {J/kg-K}",
                                     "    0.9000000,               !- Thermal Absorptance",
                                     "    0.2000000,               !- Solar Absorptance",
                                     "    0.2000000;               !- Visible Absorptance",

                                     "  Material,",
                                     "    GP01,                    !- Name",
                                     "    MediumSmooth,            !- Roughness",
                                     "    1.2700000E-02,           !- Thickness {m}",
                                     "    0.1600000,               !- Conductivity {W/m-K}",
                                     "    801.0000,                !- Density {kg/m3}",
                                     "    837.0000,                !- Specific Heat {J/kg-K}",
                                     "    0.9000000,               !- Thermal Absorptance",
                                     "    0.7500000,               !- Solar Absorptance",
                                     "    0.7500000;               !- Visible Absorptance",

                                     "  Material,",
                                     "    IN02,                    !- Name",
                                     "    Rough,                   !- Roughness",
                                     "    9.0099998E-02,           !- Thickness {m}",
                                     "    4.3000001E-02,           !- Conductivity {W/m-K}",
                                     "    10.00000,                !- Density {kg/m3}",
                                     "    837.0000,                !- Specific Heat {J/kg-K}",
                                     "    0.9000000,               !- Thermal Absorptance",
                                     "    0.7500000,               !- Solar Absorptance",
                                     "    0.7500000;               !- Visible Absorptance",

                                     "  Material,",
                                     "    IN05,                    !- Name",
                                     "    Rough,                   !- Roughness",
                                     "    0.2458000,               !- Thickness {m}",
                                     "    4.3000001E-02,           !- Conductivity {W/m-K}",
                                     "    10.00000,                !- Density {kg/m3}",
                                     "    837.0000,                !- Specific Heat {J/kg-K}",
                                     "    0.9000000,               !- Thermal Absorptance",
                                     "    0.7500000,               !- Solar Absorptance",
                                     "    0.7500000;               !- Visible Absorptance",

                                     "  Material,",
                                     "    PW03,                    !- Name",
                                     "    MediumSmooth,            !- Roughness",
                                     "    1.2700000E-02,           !- Thickness {m}",
                                     "    0.1150000,               !- Conductivity {W/m-K}",
                                     "    545.0000,                !- Density {kg/m3}",
                                     "    1213.000,                !- Specific Heat {J/kg-K}",
                                     "    0.9000000,               !- Thermal Absorptance",
                                     "    0.7800000,               !- Solar Absorptance",
                                     "    0.7800000;               !- Visible Absorptance",

                                     "  Material,",
                                     "    CC03,                    !- Name",
                                     "    MediumRough,             !- Roughness",
                                     "    0.1016000,               !- Thickness {m}",
                                     "    1.310000,                !- Conductivity {W/m-K}",
                                     "    2243.000,                !- Density {kg/m3}",
                                     "    837.0000,                !- Specific Heat {J/kg-K}",
                                     "    0.9000000,               !- Thermal Absorptance",
                                     "    0.6500000,               !- Solar Absorptance",
                                     "    0.6500000;               !- Visible Absorptance",

                                     "  Material,",
                                     "    HF-A3,                   !- Name",
                                     "    Smooth,                  !- Roughness",
                                     "    1.5000000E-03,           !- Thickness {m}",
                                     "    44.96960,                !- Conductivity {W/m-K}",
                                     "    7689.000,                !- Density {kg/m3}",
                                     "    418.0000,                !- Specific Heat {J/kg-K}",
                                     "    0.9000000,               !- Thermal Absorptance",
                                     "    0.2000000,               !- Solar Absorptance",
                                     "    0.2000000;               !- Visible Absorptance",

                                     "  Material:NoMass,",
                                     "    AR02,                    !- Name",
                                     "    VeryRough,               !- Roughness",
                                     "    7.8000002E-02,           !- Thermal Resistance {m2-K/W}",
                                     "    0.9000000,               !- Thermal Absorptance",
                                     "    0.7000000,               !- Solar Absorptance",
                                     "    0.7000000;               !- Visible Absorptance",

                                     "  Material:NoMass,",
                                     "    CP02,                    !- Name",
                                     "    Rough,                   !- Roughness",
                                     "    0.2170000,               !- Thermal Resistance {m2-K/W}",
                                     "    0.9000000,               !- Thermal Absorptance",
                                     "    0.7500000,               !- Solar Absorptance",
                                     "    0.7500000;               !- Visible Absorptance",

                                     "  Construction,",
                                     "    EXTWALL:LIVING,          !- Name",
                                     "    A1 - 1 IN STUCCO,        !- Outside Layer",
                                     "    GP01;                    !- Layer 3",

                                     "  Construction,",
                                     "    FLOOR:LIVING,            !- Name",
                                     "    CC03,                    !- Outside Layer",
                                     "    CP02;                    !- Layer 2",

                                     "  Construction,",
                                     "    ROOF,                    !- Name",
                                     "    AR02,                    !- Outside Layer",
                                     "    PW03;                    !- Layer 2",

                                     "  Zone,",
                                     "    LIVING ZONE,             !- Name",
                                     "    0,                       !- Direction of Relative North {deg}",
                                     "    0,                       !- X Origin {m}",
                                     "    0,                       !- Y Origin {m}",
                                     "    0,                       !- Z Origin {m}",
                                     "    1,                       !- Type",
                                     "    1,                       !- Multiplier",
                                     "    autocalculate,           !- Ceiling Height {m}",
                                     "    autocalculate;           !- Volume {m3}",

                                     "  GlobalGeometryRules,",
                                     "    UpperLeftCorner,         !- Starting Vertex Position",
                                     "    CounterClockWise,        !- Vertex Entry Direction",
                                     "    World;                   !- Coordinate System",

                                     "  BuildingSurface:Detailed,",
                                     "    Living:North,            !- Name",
                                     "    Wall,                    !- Surface Type",
                                     "    EXTWALL:LIVING,          !- Construction Name",
                                     "    LIVING ZONE,             !- Zone Name",
                                     "    Outdoors,                !- Outside Boundary Condition",
                                     "    ,                        !- Outside Boundary Condition Object",
                                     "    SunExposed,              !- Sun Exposure",
                                     "    WindExposed,             !- Wind Exposure",
                                     "    0.5000000,               !- View Factor to Ground",
                                     "    4,                       !- Number of Vertices",
                                     "    1,1,1,  !- X,Y,Z ==> Vertex 1 {m}",
                                     "    1,1,0,  !- X,Y,Z ==> Vertex 2 {m}",
                                     "    0,1,0,  !- X,Y,Z ==> Vertex 3 {m}",
                                     "    0,1,1;  !- X,Y,Z ==> Vertex 4 {m}",

                                     "  BuildingSurface:Detailed,",
                                     "    Living:East,             !- Name",
                                     "    Wall,                    !- Surface Type",
                                     "    EXTWALL:LIVING,          !- Construction Name",
                                     "    LIVING ZONE,             !- Zone Name",
                                     "    Outdoors,                !- Outside Boundary Condition",
                                     "    ,                        !- Outside Boundary Condition Object",
                                     "    SunExposed,              !- Sun Exposure",
                                     "    WindExposed,             !- Wind Exposure",
                                     "    0.5000000,               !- View Factor to Ground",
                                     "    4,                       !- Number of Vertices",
                                     "    1,0,1,  !- X,Y,Z ==> Vertex 1 {m}",
                                     "    1,0,0,  !- X,Y,Z ==> Vertex 2 {m}",
                                     "    1,1,0,  !- X,Y,Z ==> Vertex 3 {m}",
                                     "    1,1,1;  !- X,Y,Z ==> Vertex 4 {m}",

                                     "  BuildingSurface:Detailed,",
                                     "    Living:South,            !- Name",
                                     "    Wall,                    !- Surface Type",
                                     "    EXTWALL:LIVING,          !- Construction Name",
                                     "    LIVING ZONE,             !- Zone Name",
                                     "    Outdoors,                !- Outside Boundary Condition",
                                     "    ,                        !- Outside Boundary Condition Object",
                                     "    SunExposed,              !- Sun Exposure",
                                     "    WindExposed,             !- Wind Exposure",
                                     "    0.5000000,               !- View Factor to Ground",
                                     "    4,                       !- Number of Vertices",
                                     "    0,0,1,  !- X,Y,Z ==> Vertex 1 {m}",
                                     "    0,0,0,  !- X,Y,Z ==> Vertex 2 {m}",
                                     "    1,0,0,  !- X,Y,Z ==> Vertex 3 {m}",
                                     "    1,0,1;  !- X,Y,Z ==> Vertex 4 {m}",

                                     "  BuildingSurface:Detailed,",
                                     "    Living:West,             !- Name",
                                     "    Wall,                    !- Surface Type",
                                     "    EXTWALL:LIVING,          !- Construction Name",
                                     "    LIVING ZONE,             !- Zone Name",
                                     "    Outdoors,                !- Outside Boundary Condition",
                                     "    ,                        !- Outside Boundary Condition Object",
                                     "    SunExposed,              !- Sun Exposure",
                                     "    WindExposed,             !- Wind Exposure",
                                     "    0.5000000,               !- View Factor to Ground",
                                     "    4,                       !- Number of Vertices",
                                     "    0,1,1,  !- X,Y,Z ==> Vertex 1 {m}",
                                     "    0,1,0,  !- X,Y,Z ==> Vertex 2 {m}",
                                     "    0,0,0,  !- X,Y,Z ==> Vertex 3 {m}",
                                     "    0,0,1;  !- X,Y,Z ==> Vertex 4 {m}",

                                     "  BuildingSurface:Detailed,",
                                     "    Living:Floor,            !- Name",
                                     "    FLOOR,                   !- Surface Type",
                                     "    FLOOR:LIVING,            !- Construction Name",
                                     "    LIVING ZONE,             !- Zone Name",
                                     "    Surface,                 !- Outside Boundary Condition",
                                     "    Living:Floor,            !- Outside Boundary Condition Object",
                                     "    NoSun,                   !- Sun Exposure",
                                     "    NoWind,                  !- Wind Exposure",
                                     "    0,                       !- View Factor to Ground",
                                     "    4,                       !- Number of Vertices",
                                     "    0,0,0,  !- X,Y,Z ==> Vertex 1 {m}",
                                     "    0,1,0,  !- X,Y,Z ==> Vertex 2 {m}",
                                     "    1,1,0,  !- X,Y,Z ==> Vertex 3 {m}",
                                     "    1,0,0;  !- X,Y,Z ==> Vertex 4 {m}",

                                     "  BuildingSurface:Detailed,",
                                     "    Living:Ceiling,          !- Name",
                                     "    ROOF,                 !- Surface Type",
                                     "    ROOF,          !- Construction Name",
                                     "    LIVING ZONE,             !- Zone Name",
                                     "    Outdoors,                !- Outside Boundary Condition",
                                     "    ,                        !- Outside Boundary Condition Object",
                                     "    SunExposed,              !- Sun Exposure",
                                     "    WindExposed,             !- Wind Exposure",
                                     "    0,                       !- View Factor to Ground",
                                     "    4,                       !- Number of Vertices",
                                     "    0,1,1,  !- X,Y,Z ==> Vertex 1 {m}",
                                     "    0,0,1,  !- X,Y,Z ==> Vertex 2 {m}",
                                     "    1,0,1,  !- X,Y,Z ==> Vertex 3 {m}",
                                     "    1,1,1;  !- X,Y,Z ==> Vertex 4 {m}"});

    ASSERT_TRUE(process_idf(idf_objects));
    bool ErrorsFound = false;

    HeatBalanceManager::GetProjectControlData(state, state.outputFiles, ErrorsFound);
    EXPECT_FALSE(ErrorsFound);
    HeatBalanceManager::GetZoneData(ErrorsFound);
    EXPECT_FALSE(ErrorsFound);
    HeatBalanceManager::GetMaterialData(state.outputFiles, ErrorsFound);
    EXPECT_FALSE(ErrorsFound);
    HeatBalanceManager::GetConstructData(ErrorsFound);
    EXPECT_FALSE(ErrorsFound);
    SurfaceGeometry::GetGeometryParameters(state.outputFiles, ErrorsFound);
    EXPECT_FALSE(ErrorsFound);

    SurfaceGeometry::CosBldgRotAppGonly = 1.0;
    SurfaceGeometry::SinBldgRotAppGonly = 0.0;
    SurfaceGeometry::SetupZoneGeometry(state, ErrorsFound);
    EXPECT_FALSE(ErrorsFound);

    HeatBalanceIntRadExchange::InitSolarViewFactors(state.outputFiles);
    EXPECT_FALSE(has_err_output(true));

    DataHeatBalFanSys::MAT.allocate(1); // Zone temperature C
    DataHeatBalFanSys::ZoneAirHumRat.allocate(1);

    DataHeatBalSurface::TempSurfInTmp.allocate(6);
    DataHeatBalance::TempEffBulkAir.allocate(6);

    DataHeatBalSurface::TH.allocate(2, 2, 6);
    DataHeatBalance::HConvIn.allocate(6);
    DataMoistureBalance::HConvInFD.allocate(6);
    DataMoistureBalance::RhoVaporAirIn.allocate(6);
    DataMoistureBalance::HMassConvInFD.allocate(6);

    DataGlobals::KickOffSimulation = true;
    DataHeatBalFanSys::ZoneLatentGain.allocate(1);
    DataGlobals::TimeStepZoneSec = 900;
    DataHeatBalance::ZoneWinHeatGain.allocate(1);
    DataHeatBalance::ZoneWinHeatGainRep.allocate(1);
    DataHeatBalance::ZoneWinHeatGainRepEnergy.allocate(1);

    AllocateSurfaceHeatBalArrays();
    createFacilityElectricPowerServiceObject();
    SolarShading::AllocateModuleArrays();
    SolarShading::DetermineShadowingCombinations();

    InitSurfaceHeatBalance(state);

    EXPECT_FALSE(DataHeatBalSurface::InterZoneWindow);
    EXPECT_FALSE(allocated(DataHeatBalSurface::FractDifShortZtoZ));

    DataHeatBalSurface::InterZoneWindow = true;
    InitSurfaceHeatBalance(state);

    EXPECT_TRUE(allocated(DataHeatBalSurface::FractDifShortZtoZ));
    EXPECT_EQ(1, DataHeatBalSurface::FractDifShortZtoZ(1, 1));

}

} // namespace EnergyPlus<|MERGE_RESOLUTION|>--- conflicted
+++ resolved
@@ -771,11 +771,7 @@
     AllocateSurfaceHeatBalArrays();
     createFacilityElectricPowerServiceObject();
     // with supply air
-<<<<<<< HEAD
-    CalcHeatBalanceInsideSurf(state.dataWindowManager);
-=======
-    CalcHeatBalanceInsideSurf(state.dataZoneTempPredictorCorrector);
->>>>>>> 4b7fa19a
+    CalcHeatBalanceInsideSurf(state);
     EXPECT_EQ(24.0, DataHeatBalance::TempEffBulkAir(1));
     EXPECT_EQ(23.0, DataHeatBalance::TempEffBulkAir(2));
     EXPECT_EQ(20.0, DataHeatBalance::TempEffBulkAir(3));
@@ -785,11 +781,7 @@
     DataLoopNode::Node(2).MassFlowRate = 0.0;
     DataLoopNode::Node(3).MassFlowRate = 0.0;
     DataLoopNode::Node(4).MassFlowRate = 0.0;
-<<<<<<< HEAD
-    CalcHeatBalanceInsideSurf(state.dataWindowManager);
-=======
-    CalcHeatBalanceInsideSurf(state.dataZoneTempPredictorCorrector);
->>>>>>> 4b7fa19a
+    CalcHeatBalanceInsideSurf(state);
     EXPECT_EQ(24.0, DataHeatBalance::TempEffBulkAir(1));
     EXPECT_EQ(23.0, DataHeatBalance::TempEffBulkAir(2));
     EXPECT_EQ(24.0, DataHeatBalance::TempEffBulkAir(3));
@@ -2474,11 +2466,7 @@
     CalcHeatBalanceOutsideSurf();
     EXPECT_EQ(-0.1, DataHeatBalSurface::QAdditionalHeatSourceOutside(1));
 
-<<<<<<< HEAD
-    CalcHeatBalanceInsideSurf(state.dataWindowManager);
-=======
-    CalcHeatBalanceInsideSurf(state.dataZoneTempPredictorCorrector);
->>>>>>> 4b7fa19a
+    CalcHeatBalanceInsideSurf(state);
     EXPECT_EQ(0.1, DataHeatBalSurface::QAdditionalHeatSourceInside(6));
 
     DataZoneEquipment::ZoneEquipConfig.deallocate();
