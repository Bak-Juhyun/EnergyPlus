--- conflicted
+++ resolved
@@ -694,11 +694,7 @@
 
     SurfaceGeometry::CosBldgRotAppGonly = 1.0;
     SurfaceGeometry::SinBldgRotAppGonly = 0.0;
-<<<<<<< HEAD
-    SurfaceGeometry::GetSurfaceData(state.files, ErrorsFound);
-=======
-    SurfaceGeometry::GetSurfaceData(state.dataZoneTempPredictorCorrector, state.outputFiles, ErrorsFound);
->>>>>>> 4f18c328
+    SurfaceGeometry::GetSurfaceData(state.dataZoneTempPredictorCorrector, state.files, ErrorsFound);
     EXPECT_FALSE(ErrorsFound);
 
     DataZoneEquipment::ZoneEquipConfig.allocate(1);
