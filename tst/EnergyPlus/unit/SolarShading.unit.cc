--- conflicted
+++ resolved
@@ -80,226 +80,224 @@
 using namespace EnergyPlus::DataShadowingCombinations;
 using namespace ObjexxFCL;
 
-TEST_F(EnergyPlusFixture, SolarShadingTest_CalcPerSolarBeamTest)
+TEST_F( EnergyPlusFixture, SolarShadingTest_CalcPerSolarBeamTest )
 {
-    // Test inits for integrated and non-integrated shading calcs
-
-    //	static bool ErrorsFound( false ); // If errors detected in input
-    //	static int ZoneNum( 0 ); // Zone number
-    //	int NumAlphas( 2 );
-    //	int NumNumbers( 9 );
-    Real64 AvgEqOfTime(0.0);       // Average value of Equation of Time for period
-    Real64 AvgSinSolarDeclin(1.0); // Average value of Sine of Solar Declination for period
-    Real64 AvgCosSolarDeclin(0.0); // Average value of Cosine of Solar Declination for period
-    int NumTimeSteps(6);
-
-    TimeStep = 1;
-    TotSurfaces = 3;
-    MaxBkSurf = 3;
-    SurfaceWindow.allocate(TotSurfaces);
-    SunlitFracHR.allocate(24, TotSurfaces);
-    SunlitFrac.allocate(NumTimeSteps, 24, TotSurfaces);
-    SunlitFracWithoutReveal.allocate(NumTimeSteps, 24, TotSurfaces);
-    CTHETA.allocate(TotSurfaces);
-    CosIncAngHR.allocate(24, TotSurfaces);
-    CosIncAng.allocate(NumTimeSteps, 24, TotSurfaces);
-    AOSurf.allocate(TotSurfaces);
-    BackSurfaces.allocate(NumTimeSteps, 24, MaxBkSurf, TotSurfaces);
-    OverlapAreas.allocate(NumTimeSteps, 24, MaxBkSurf, TotSurfaces);
-
-    // Test non-integrated option first, CalcPerSolarBeam should set OutProjSLFracMult and InOutProjSLFracMult to 1.0 for all hours
-    for (int SurfNum = 1; SurfNum <= TotSurfaces; ++SurfNum) {
-        for (int Hour = 1; Hour <= 24; ++Hour) {
-            SurfaceWindow(SurfNum).OutProjSLFracMult(Hour) = 999.0;
-            SurfaceWindow(SurfNum).InOutProjSLFracMult(Hour) = 888.0;
-        }
-    }
-
-    DetailedSolarTimestepIntegration = false;
-    CalcPerSolarBeam(AvgEqOfTime, AvgSinSolarDeclin, AvgCosSolarDeclin);
-
-    for (int SurfNum = 1; SurfNum <= TotSurfaces; ++SurfNum) {
-        for (int Hour = 1; Hour <= 24; ++Hour) {
-            EXPECT_EQ(1.0, SurfaceWindow(SurfNum).OutProjSLFracMult(Hour));
-            EXPECT_EQ(1.0, SurfaceWindow(SurfNum).InOutProjSLFracMult(Hour));
-        }
-    }
-
-    // Test integrated option, CalcPerSolarBeam should set OutProjSLFracMult and InOutProjSLFracMult to 1.0 only for the specified hour
-    // Re-initialize to new values
-    for (int SurfNum = 1; SurfNum <= TotSurfaces; ++SurfNum) {
-        for (int Hour = 1; Hour <= 24; ++Hour) {
-            SurfaceWindow(SurfNum).OutProjSLFracMult(Hour) = 555.0;
-            SurfaceWindow(SurfNum).InOutProjSLFracMult(Hour) = 444.0;
-        }
-    }
-
-    DetailedSolarTimestepIntegration = true;
-    HourOfDay = 23;
-    CalcPerSolarBeam(AvgEqOfTime, AvgSinSolarDeclin, AvgCosSolarDeclin);
-
-    for (int SurfNum = 1; SurfNum <= TotSurfaces; ++SurfNum) {
-        for (int Hour = 1; Hour <= 24; ++Hour) {
-            if (Hour == HourOfDay) {
-                EXPECT_EQ(1.0, SurfaceWindow(SurfNum).OutProjSLFracMult(Hour));
-                EXPECT_EQ(1.0, SurfaceWindow(SurfNum).InOutProjSLFracMult(Hour));
-            } else {
-                EXPECT_EQ(555.0, SurfaceWindow(SurfNum).OutProjSLFracMult(Hour));
-                EXPECT_EQ(444.0, SurfaceWindow(SurfNum).InOutProjSLFracMult(Hour));
-            }
-        }
-    }
-
-    // Clean up
-    SurfaceWindow.deallocate();
-    SunlitFracHR.deallocate();
-    SunlitFrac.deallocate();
-    SunlitFracWithoutReveal.deallocate();
-    CTHETA.deallocate();
-    CosIncAngHR.deallocate();
-    CosIncAng.deallocate();
-    AOSurf.deallocate();
-    BackSurfaces.deallocate();
-    OverlapAreas.deallocate();
+// Test inits for integrated and non-integrated shading calcs
+
+//	static bool ErrorsFound( false ); // If errors detected in input
+//	static int ZoneNum( 0 ); // Zone number
+//	int NumAlphas( 2 );
+//	int NumNumbers( 9 );
+	Real64 AvgEqOfTime( 0.0 ); // Average value of Equation of Time for period
+	Real64 AvgSinSolarDeclin( 1.0 ); // Average value of Sine of Solar Declination for period
+	Real64 AvgCosSolarDeclin( 0.0 ); // Average value of Cosine of Solar Declination for period
+	int NumTimeSteps( 6 );
+
+	TimeStep = 1;
+	TotSurfaces = 3;
+	MaxBkSurf = 3;
+	SurfaceWindow.allocate( TotSurfaces );
+	SunlitFracHR.allocate( 24, TotSurfaces );
+	SunlitFrac.allocate( NumTimeSteps, 24, TotSurfaces );
+	SunlitFracWithoutReveal.allocate( NumTimeSteps, 24, TotSurfaces );
+	CTHETA.allocate( TotSurfaces );
+	CosIncAngHR.allocate( 24, TotSurfaces );
+	CosIncAng.allocate( NumTimeSteps, 24, TotSurfaces );
+	AOSurf.allocate( TotSurfaces );
+	BackSurfaces.allocate( NumTimeSteps, 24, MaxBkSurf, TotSurfaces );
+	OverlapAreas.allocate( NumTimeSteps, 24, MaxBkSurf, TotSurfaces );
+
+// Test non-integrated option first, CalcPerSolarBeam should set OutProjSLFracMult and InOutProjSLFracMult to 1.0 for all hours
+	for ( int SurfNum = 1; SurfNum <= TotSurfaces; ++SurfNum ) {
+		for ( int Hour = 1; Hour <= 24; ++Hour ) {
+			SurfaceWindow( SurfNum).OutProjSLFracMult( Hour ) = 999.0;
+			SurfaceWindow( SurfNum ).InOutProjSLFracMult( Hour ) = 888.0;
+		}
+	}
+
+	DetailedSolarTimestepIntegration = false;
+	CalcPerSolarBeam( AvgEqOfTime, AvgSinSolarDeclin, AvgCosSolarDeclin );
+
+	for ( int SurfNum = 1; SurfNum <= TotSurfaces; ++SurfNum ) {
+		for ( int Hour = 1; Hour <= 24; ++Hour ) {
+			EXPECT_EQ( 1.0, SurfaceWindow( SurfNum ).OutProjSLFracMult( Hour ) );
+			EXPECT_EQ( 1.0, SurfaceWindow( SurfNum ).InOutProjSLFracMult( Hour ) );
+		}
+	}
+
+	// Test integrated option, CalcPerSolarBeam should set OutProjSLFracMult and InOutProjSLFracMult to 1.0 only for the specified hour
+	// Re-initialize to new values
+	for ( int SurfNum = 1; SurfNum <= TotSurfaces; ++SurfNum ) {
+		for ( int Hour = 1; Hour <= 24; ++Hour ) {
+			SurfaceWindow( SurfNum ).OutProjSLFracMult( Hour ) = 555.0;
+			SurfaceWindow( SurfNum ).InOutProjSLFracMult( Hour ) = 444.0;
+		}
+	}
+
+	DetailedSolarTimestepIntegration = true;
+	HourOfDay = 23;
+	CalcPerSolarBeam( AvgEqOfTime, AvgSinSolarDeclin, AvgCosSolarDeclin );
+
+	for ( int SurfNum = 1; SurfNum <= TotSurfaces; ++SurfNum ) {
+		for ( int Hour = 1; Hour <= 24; ++Hour ) {
+			if ( Hour == HourOfDay ) {
+				EXPECT_EQ( 1.0, SurfaceWindow( SurfNum ).OutProjSLFracMult( Hour ) );
+				EXPECT_EQ( 1.0, SurfaceWindow( SurfNum ).InOutProjSLFracMult( Hour ) );
+			} else {
+				EXPECT_EQ( 555.0, SurfaceWindow( SurfNum ).OutProjSLFracMult( Hour ) );
+				EXPECT_EQ( 444.0, SurfaceWindow( SurfNum ).InOutProjSLFracMult( Hour ) );
+			}
+		}
+	}
+
+	// Clean up
+	SurfaceWindow.deallocate();
+	SunlitFracHR.deallocate();
+	SunlitFrac.deallocate();
+	SunlitFracWithoutReveal.deallocate();
+	CTHETA.deallocate();
+	CosIncAngHR.deallocate();
+	CosIncAng.deallocate();
+	AOSurf.deallocate();
+	BackSurfaces.deallocate();
+	OverlapAreas.deallocate();
 }
 
-TEST_F(EnergyPlusFixture, SolarShadingTest_SurfaceScheduledSolarInc)
+TEST_F( EnergyPlusFixture, SolarShadingTest_SurfaceScheduledSolarInc )
 {
-    int SurfSolIncPtr;
-    TotSurfIncSolSSG = 4;
-    SurfIncSolSSG.allocate(TotSurfIncSolSSG);
-    SurfIncSolSSG(1).SurfPtr = 1;
-    SurfIncSolSSG(1).ConstrPtr = 1;
-    SurfIncSolSSG(2).SurfPtr = 1;
-    SurfIncSolSSG(2).ConstrPtr = 2;
-    SurfIncSolSSG(3).SurfPtr = 4;
-    SurfIncSolSSG(3).ConstrPtr = 10;
-    SurfIncSolSSG(4).SurfPtr = 5;
-    SurfIncSolSSG(4).ConstrPtr = 1;
-
-    // Test retrieving pointer for surface incident solar schedule
-
-    SurfSolIncPtr = -99;
-    SurfSolIncPtr = SurfaceScheduledSolarInc(1, 1);
-    EXPECT_EQ(1, SurfSolIncPtr);
-
-    SurfSolIncPtr = -99;
-    SurfSolIncPtr = SurfaceScheduledSolarInc(1, 2);
-    EXPECT_EQ(2, SurfSolIncPtr);
-
-    SurfSolIncPtr = -99;
-    SurfSolIncPtr = SurfaceScheduledSolarInc(1, 3);
-    EXPECT_EQ(0, SurfSolIncPtr);
-
-    SurfSolIncPtr = -99;
-    SurfSolIncPtr = SurfaceScheduledSolarInc(5, 1);
-    EXPECT_EQ(4, SurfSolIncPtr);
-
-    SurfSolIncPtr = -99;
-    SurfSolIncPtr = SurfaceScheduledSolarInc(5, 10);
-    EXPECT_EQ(0, SurfSolIncPtr);
-
-    SurfIncSolSSG.deallocate();
+	int SurfSolIncPtr;
+	TotSurfIncSolSSG = 4;
+	SurfIncSolSSG.allocate( TotSurfIncSolSSG );
+	SurfIncSolSSG( 1 ).SurfPtr = 1;
+	SurfIncSolSSG( 1 ).ConstrPtr = 1;
+	SurfIncSolSSG( 2 ).SurfPtr = 1;
+	SurfIncSolSSG( 2 ).ConstrPtr = 2;
+	SurfIncSolSSG( 3 ).SurfPtr = 4;
+	SurfIncSolSSG( 3 ).ConstrPtr = 10;
+	SurfIncSolSSG( 4 ).SurfPtr = 5;
+	SurfIncSolSSG( 4 ).ConstrPtr = 1;
+
+	// Test retrieving pointer for surface incident solar schedule
+
+	SurfSolIncPtr = -99;
+	SurfSolIncPtr = SurfaceScheduledSolarInc( 1, 1 );
+	EXPECT_EQ( 1, SurfSolIncPtr );
+
+	SurfSolIncPtr = -99;
+	SurfSolIncPtr = SurfaceScheduledSolarInc( 1, 2 );
+	EXPECT_EQ( 2, SurfSolIncPtr );
+
+	SurfSolIncPtr = -99;
+	SurfSolIncPtr = SurfaceScheduledSolarInc( 1, 3 );
+	EXPECT_EQ( 0, SurfSolIncPtr );
+
+	SurfSolIncPtr = -99;
+	SurfSolIncPtr = SurfaceScheduledSolarInc( 5, 1 );
+	EXPECT_EQ( 4, SurfSolIncPtr );
+
+	SurfSolIncPtr = -99;
+	SurfSolIncPtr = SurfaceScheduledSolarInc( 5, 10 );
+	EXPECT_EQ( 0, SurfSolIncPtr );
+
+	SurfIncSolSSG.deallocate();
 }
 
-TEST_F(EnergyPlusFixture, SolarShadingTest_polygon_contains_point)
+TEST_F( EnergyPlusFixture, SolarShadingTest_polygon_contains_point )
 {
-    unsigned int numSides = 4;
-    Array1D<Vector> Rectangle3d;
-
-    Rectangle3d.allocate(numSides);
-
-    Rectangle3d(1).x = 0.;
-    Rectangle3d(1).y = 0.;
-    Rectangle3d(1).z = 0.;
-
-    Rectangle3d(2).x = 10.;
-    Rectangle3d(2).y = 0.;
-    Rectangle3d(2).z = 0.;
-
-    Rectangle3d(3).x = 10.;
-    Rectangle3d(3).y = 10.;
-    Rectangle3d(3).z = 0.;
-
-    Rectangle3d(4).x = 0.;
-    Rectangle3d(4).y = 10.;
-    Rectangle3d(4).z = 0.;
-
-    Vector PointInside;
-
-    PointInside.x = 5.;
-    PointInside.y = 5.;
-    PointInside.z = 0.;
-
-    Vector PointOutside;
-
-    PointOutside.x = 20.;
-    PointOutside.y = 20.;
-    PointOutside.z = 0.;
-
-    EXPECT_TRUE(polygon_contains_point(numSides, Rectangle3d, PointInside, false, false, true));
-    EXPECT_FALSE(polygon_contains_point(numSides, Rectangle3d, PointOutside, false, false, true));
-
-    Rectangle3d(1).x = 0.;
-    Rectangle3d(1).y = 0.;
-    Rectangle3d(1).z = 0.;
-
-    Rectangle3d(2).x = 10.;
-    Rectangle3d(2).y = 0.;
-    Rectangle3d(2).z = 0.;
-
-    Rectangle3d(3).x = 10.;
-    Rectangle3d(3).y = 0.;
-    Rectangle3d(3).z = 10.;
-
-    Rectangle3d(4).x = 0.;
-    Rectangle3d(4).y = 0.;
-    Rectangle3d(4).z = 10.;
-
-    PointInside.x = 5.;
-    PointInside.y = 0.;
-    PointInside.z = 5.;
-
-    PointOutside.x = 20.;
-    PointOutside.y = 0.;
-    PointOutside.z = 20.;
-
-    EXPECT_TRUE(polygon_contains_point(numSides, Rectangle3d, PointInside, false, true, false));
-    EXPECT_FALSE(polygon_contains_point(numSides, Rectangle3d, PointOutside, false, true, false));
-
-    Rectangle3d(1).x = 0.;
-    Rectangle3d(1).y = 0.;
-    Rectangle3d(1).z = 0.;
-
-    Rectangle3d(2).x = 0.;
-    Rectangle3d(2).y = 10.;
-    Rectangle3d(2).z = 0.;
-
-    Rectangle3d(3).x = 0.;
-    Rectangle3d(3).y = 10.;
-    Rectangle3d(3).z = 10.;
-
-    Rectangle3d(4).x = 0.;
-    Rectangle3d(4).y = 0.;
-    Rectangle3d(4).z = 10.;
-
-    PointInside.x = 0.;
-    PointInside.y = 5.;
-    PointInside.z = 5.;
-
-    PointOutside.x = 0.;
-    PointOutside.y = 20.;
-    PointOutside.z = 20.;
-
-    EXPECT_TRUE(polygon_contains_point(numSides, Rectangle3d, PointInside, true, false, false));
-    EXPECT_FALSE(polygon_contains_point(numSides, Rectangle3d, PointOutside, true, false, false));
+	unsigned int numSides = 4;
+	Array1D< Vector > Rectangle3d;
+
+	Rectangle3d.allocate( numSides );
+
+	Rectangle3d( 1 ).x = 0.;
+	Rectangle3d( 1 ).y = 0.;
+	Rectangle3d( 1 ).z = 0.;
+
+	Rectangle3d( 2 ).x = 10.;
+	Rectangle3d( 2 ).y = 0.;
+	Rectangle3d( 2 ).z = 0.;
+
+	Rectangle3d( 3 ).x = 10.;
+	Rectangle3d( 3 ).y = 10.;
+	Rectangle3d( 3 ).z = 0.;
+
+	Rectangle3d( 4 ).x = 0.;
+	Rectangle3d( 4 ).y = 10.;
+	Rectangle3d( 4 ).z = 0.;
+
+	Vector PointInside;
+
+	PointInside.x = 5.;
+	PointInside.y = 5.;
+	PointInside.z = 0.;
+
+	Vector PointOutside;
+
+	PointOutside.x = 20.;
+	PointOutside.y = 20.;
+	PointOutside.z = 0.;
+
+	EXPECT_TRUE(polygon_contains_point( numSides, Rectangle3d, PointInside, false, false, true ) );
+	EXPECT_FALSE( polygon_contains_point( numSides, Rectangle3d, PointOutside, false, false, true ) );
+
+	Rectangle3d( 1 ).x = 0.;
+	Rectangle3d( 1 ).y = 0.;
+	Rectangle3d( 1 ).z = 0.;
+
+	Rectangle3d( 2 ).x = 10.;
+	Rectangle3d( 2 ).y = 0.;
+	Rectangle3d( 2 ).z = 0.;
+
+	Rectangle3d( 3 ).x = 10.;
+	Rectangle3d( 3 ).y = 0.;
+	Rectangle3d( 3 ).z = 10.;
+
+	Rectangle3d( 4 ).x = 0.;
+	Rectangle3d( 4 ).y = 0.;
+	Rectangle3d( 4 ).z = 10.;
+
+	PointInside.x = 5.;
+	PointInside.y = 0.;
+	PointInside.z = 5.;
+
+	PointOutside.x = 20.;
+	PointOutside.y = 0.;
+	PointOutside.z = 20.;
+
+	EXPECT_TRUE( polygon_contains_point( numSides, Rectangle3d, PointInside, false, true, false ) );
+	EXPECT_FALSE( polygon_contains_point( numSides, Rectangle3d, PointOutside, false, true, false ) );
+
+	Rectangle3d( 1 ).x = 0.;
+	Rectangle3d( 1 ).y = 0.;
+	Rectangle3d( 1 ).z = 0.;
+
+	Rectangle3d( 2 ).x = 0.;
+	Rectangle3d( 2 ).y = 10.;
+	Rectangle3d( 2 ).z = 0.;
+
+	Rectangle3d( 3 ).x = 0.;
+	Rectangle3d( 3 ).y = 10.;
+	Rectangle3d( 3 ).z = 10.;
+
+	Rectangle3d( 4 ).x = 0.;
+	Rectangle3d( 4 ).y = 0.;
+	Rectangle3d( 4 ).z = 10.;
+
+	PointInside.x = 0.;
+	PointInside.y = 5.;
+	PointInside.z = 5.;
+
+	PointOutside.x = 0.;
+	PointOutside.y = 20.;
+	PointOutside.z = 20.;
+
+	EXPECT_TRUE( polygon_contains_point( numSides, Rectangle3d, PointInside, true, false, false ) );
+	EXPECT_FALSE( polygon_contains_point( numSides, Rectangle3d, PointOutside, true, false, false ) );
 }
 
-TEST_F(EnergyPlusFixture, SolarShadingTest_FigureSolarBeamAtTimestep)
+TEST_F( EnergyPlusFixture, SolarShadingTest_FigureSolarBeamAtTimestep )
 {
-<<<<<<< HEAD
-	std::string const idf_objects = delimited_string( {
-		"  Version,8.9;                                                                       ",
+    std::string const idf_objects = delimited_string({"  Version,8.9;                                                                       ",
 		"  Building,                                                                          ",
 		"    DemoFDT,                 !- Name                                                 ",
 		"    0,                       !- North Axis {deg}                                     ",
@@ -607,8 +605,7 @@
 		"  ShadingProperty:Reflectance,                                                       ",
 		"    Zn001:Wall-South:Shade001,  !- Shading Surface Name                              ",
 		"    0.2,                     !- Diffuse Solar Reflectance of Unglazed Part of Shading",
-		"    0.2;                     !- Diffuse Visible Reflectance of Unglazed Part of Shadi"
-	} );
+                                                      "    0.2;                     !- Diffuse Visible Reflectance of Unglazed Part of Shadi"});
 
 	ASSERT_TRUE( process_idf( idf_objects ) );
 
@@ -674,388 +671,11 @@
 
 	EXPECT_NEAR( 0.6504, DifShdgRatioIsoSkyHRTS( 4, 9, 6 ), 0.0001 );
 	EXPECT_NEAR( 0.9152, DifShdgRatioHorizHRTS( 4, 9, 6 ), 0.0001 );
-
-=======
+}
+
+TEST_F( EnergyPlusFixture, SolarShadingTest_ExternalShadingIO )
+{
     std::string const idf_objects = delimited_string({"  Version,8.9;                                                                       ",
-                                                      "  Building,                                                                          ",
-                                                      "    DemoFDT,                 !- Name                                                 ",
-                                                      "    0,                       !- North Axis {deg}                                     ",
-                                                      "    Suburbs,                 !- Terrain                                              ",
-                                                      "    3.9999999E-02,           !- Loads Convergence Tolerance Value                    ",
-                                                      "    4.0000002E-03,           !- Temperature Convergence Tolerance Value {deltaC}     ",
-                                                      "    FullExterior,            !- Solar Distribution                                   ",
-                                                      "    ,                        !- Maximum Number of Warmup Days                        ",
-                                                      "    6;                       !- Minimum Number of Warmup Days                        ",
-                                                      "  ShadowCalculation,                                                                 ",
-                                                      "    TimestepFrequency,       !- Calculation Method                                   ",
-                                                      "    ,                        !- Calculation Frequency                                ",
-                                                      "    ,                        !- Maximum Figures in Shadow Overlap Calculations       ",
-                                                      "    ,                        !- Polygon Clipping Algorithm                           ",
-                                                      "    DetailedSkyDiffuseModeling;  !- Sky Diffuse Modeling Algorithm                   ",
-                                                      "  SurfaceConvectionAlgorithm:Inside,TARP;                                            ",
-                                                      "  SurfaceConvectionAlgorithm:Outside,TARP;                                           ",
-                                                      "  HeatBalanceAlgorithm,ConductionTransferFunction;                                   ",
-                                                      "  Timestep,6;                                                                        ",
-                                                      "  RunPeriod,                                                                         ",
-                                                      "    ,                        !- Name                                                 ",
-                                                      "    1,                       !- Begin Month                                          ",
-                                                      "    1,                       !- Begin Day of Month                                   ",
-                                                      "    12,                      !- End Month                                            ",
-                                                      "    31,                      !- End Day of Month                                     ",
-                                                      "    ,                        !- Day of Week for Start Day                            ",
-                                                      "    ,                        !- Use Weather File Holidays and Special Days           ",
-                                                      "    ,                        !- Use Weather File Daylight Saving Period              ",
-                                                      "    ,                        !- Apply Weekend Holiday Rule                           ",
-                                                      "    ,                        !- Use Weather File Rain Indicators                     ",
-                                                      "    ;                        !- Use Weather File Snow Indicators                     ",
-                                                      "  ScheduleTypeLimits,                                                                ",
-                                                      "    Fraction,                !- Name                                                 ",
-                                                      "    0.0,                     !- Lower Limit Value                                    ",
-                                                      "    1.0,                     !- Upper Limit Value                                    ",
-                                                      "    Continuous;              !- Numeric Type                                         ",
-                                                      "  ScheduleTypeLimits,                                                                ",
-                                                      "    ON/OFF,                  !- Name                                                 ",
-                                                      "    0,                       !- Lower Limit Value                                    ",
-                                                      "    1,                       !- Upper Limit Value                                    ",
-                                                      "    Discrete;                !- Numeric Type                                         ",
-                                                      "  Schedule:Compact,                                                                  ",
-                                                      "    SunShading,              !- Name                                                 ",
-                                                      "    ON/OFF,                  !- Schedule Type Limits Name                            ",
-                                                      "    Through: 4/30,           !- Field 1                                              ",
-                                                      "    For: AllDays,            !- Field 2                                              ",
-                                                      "    until: 24:00,1,          !- Field 3                                              ",
-                                                      "    Through: 10/31,          !- Field 5                                              ",
-                                                      "    For: AllDays,            !- Field 6                                              ",
-                                                      "    until: 24:00,0,          !- Field 7                                              ",
-                                                      "    Through: 12/31,          !- Field 9                                              ",
-                                                      "    For: AllDays,            !- Field 10                                             ",
-                                                      "    until: 24:00,1;          !- Field 11                                             ",
-                                                      "  Material,                                                                          ",
-                                                      "    A2 - 4 IN DENSE FACE BRICK,  !- Name                                             ",
-                                                      "    Rough,                   !- Roughness                                            ",
-                                                      "    0.1014984,               !- Thickness {m}                                        ",
-                                                      "    1.245296,                !- Conductivity {W/m-K}                                 ",
-                                                      "    2082.400,                !- Density {kg/m3}                                      ",
-                                                      "    920.4800,                !- Specific Heat {J/kg-K}                               ",
-                                                      "    0.9000000,               !- Thermal Absorptance                                  ",
-                                                      "    0.9300000,               !- Solar Absorptance                                    ",
-                                                      "    0.9300000;               !- Visible Absorptance                                  ",
-                                                      "  Material,                                                                          ",
-                                                      "    E1 - 3 / 4 IN PLASTER OR GYP BOARD,  !- Name                                     ",
-                                                      "    Smooth,                  !- Roughness                                            ",
-                                                      "    1.9050000E-02,           !- Thickness {m}                                        ",
-                                                      "    0.7264224,               !- Conductivity {W/m-K}                                 ",
-                                                      "    1601.846,                !- Density {kg/m3}                                      ",
-                                                      "    836.8000,                !- Specific Heat {J/kg-K}                               ",
-                                                      "    0.9000000,               !- Thermal Absorptance                                  ",
-                                                      "    0.9200000,               !- Solar Absorptance                                    ",
-                                                      "    0.9200000;               !- Visible Absorptance                                  ",
-                                                      "  Material,                                                                          ",
-                                                      "    E2 - 1 / 2 IN SLAG OR STONE,  !- Name                                            ",
-                                                      "    Rough,                   !- Roughness                                            ",
-                                                      "    1.2710161E-02,           !- Thickness {m}                                        ",
-                                                      "    1.435549,                !- Conductivity {W/m-K}                                 ",
-                                                      "    881.0155,                !- Density {kg/m3}                                      ",
-                                                      "    1673.600,                !- Specific Heat {J/kg-K}                               ",
-                                                      "    0.9000000,               !- Thermal Absorptance                                  ",
-                                                      "    0.5500000,               !- Solar Absorptance                                    ",
-                                                      "    0.5500000;               !- Visible Absorptance                                  ",
-                                                      "  Material,                                                                          ",
-                                                      "    C12 - 2 IN HW CONCRETE,  !- Name                                                 ",
-                                                      "    MediumRough,             !- Roughness                                            ",
-                                                      "    5.0901599E-02,           !- Thickness {m}                                        ",
-                                                      "    1.729577,                !- Conductivity {W/m-K}                                 ",
-                                                      "    2242.585,                !- Density {kg/m3}                                      ",
-                                                      "    836.8000,                !- Specific Heat {J/kg-K}                               ",
-                                                      "    0.9000000,               !- Thermal Absorptance                                  ",
-                                                      "    0.6500000,               !- Solar Absorptance                                    ",
-                                                      "    0.6500000;               !- Visible Absorptance                                  ",
-                                                      "  Material:NoMass,                                                                   ",
-                                                      "    R13LAYER,                !- Name                                                 ",
-                                                      "    Rough,                   !- Roughness                                            ",
-                                                      "    2.290965,                !- Thermal Resistance {m2-K/W}                          ",
-                                                      "    0.9000000,               !- Thermal Absorptance                                  ",
-                                                      "    0.7500000,               !- Solar Absorptance                                    ",
-                                                      "    0.7500000;               !- Visible Absorptance                                  ",
-                                                      "  WindowMaterial:Glazing,                                                            ",
-                                                      "    GLASS - CLEAR PLATE 1 / 4 IN,  !- Name                                           ",
-                                                      "    SpectralAverage,         !- Optical Data Type                                    ",
-                                                      "    ,                        !- Window Glass Spectral Data Set Name                  ",
-                                                      "    0.006,                   !- Thickness {m}                                        ",
-                                                      "    0.80,                    !- Solar Transmittance at Normal Incidence              ",
-                                                      "    0.10,                    !- Front Side Solar Reflectance at Normal Incidence     ",
-                                                      "    0.10,                    !- Back Side Solar Reflectance at Normal Incidence      ",
-                                                      "    0.80,                    !- Visible Transmittance at Normal Incidence            ",
-                                                      "    0.10,                    !- Front Side Visible Reflectance at Normal Incidence   ",
-                                                      "    0.10,                    !- Back Side Visible Reflectance at Normal Incidence    ",
-                                                      "    0.0,                     !- Infrared Transmittance at Normal Incidence           ",
-                                                      "    0.84,                    !- Front Side Infrared Hemispherical Emissivity         ",
-                                                      "    0.84,                    !- Back Side Infrared Hemispherical Emissivity          ",
-                                                      "    0.9;                     !- Conductivity {W/m-K}                                 ",
-                                                      "  WindowMaterial:Gas,                                                                ",
-                                                      "    AIRGAP,                  !- Name                                                 ",
-                                                      "    AIR,                     !- Gas Type                                             ",
-                                                      "    0.0125;                  !- Thickness {m}                                        ",
-                                                      "  Construction,                                                                      ",
-                                                      "    R13WALL,                 !- Name                                                 ",
-                                                      "    R13LAYER;                !- Outside Layer                                        ",
-                                                      "  Construction,                                                                      ",
-                                                      "    EXTWALL09,               !- Name                                                 ",
-                                                      "    A2 - 4 IN DENSE FACE BRICK,  !- Outside Layer                                    ",
-                                                      "    E1 - 3 / 4 IN PLASTER OR GYP BOARD;  !- Layer 4                                  ",
-                                                      "  Construction,                                                                      ",
-                                                      "    INTERIOR,                !- Name                                                 ",
-                                                      "    C12 - 2 IN HW CONCRETE;  !- Layer 4                                              ",
-                                                      "  Construction,                                                                      ",
-                                                      "    SLAB FLOOR,              !- Name                                                 ",
-                                                      "    C12 - 2 IN HW CONCRETE;  !- Layer 4                                              ",
-                                                      "  Construction,                                                                      ",
-                                                      "    ROOF31,                  !- Name                                                 ",
-                                                      "    E2 - 1 / 2 IN SLAG OR STONE,  !- Outside Layer                                   ",
-                                                      "    C12 - 2 IN HW CONCRETE;  !- Layer 4                                              ",
-                                                      "  Construction,                                                                      ",
-                                                      "    DOUBLE PANE HW WINDOW,   !- Name                                                 ",
-                                                      "    GLASS - CLEAR PLATE 1 / 4 IN,  !- Outside Layer                                  ",
-                                                      "    AIRGAP,                  !- Layer 2                                              ",
-                                                      "    GLASS - CLEAR PLATE 1 / 4 IN;  !- Layer 3                                        ",
-                                                      "  Construction,                                                                      ",
-                                                      "    PARTITION02,             !- Name                                                 ",
-                                                      "    E1 - 3 / 4 IN PLASTER OR GYP BOARD,  !- Outside Layer                            ",
-                                                      "    C12 - 2 IN HW CONCRETE,  !- Layer 4                                              ",
-                                                      "    E1 - 3 / 4 IN PLASTER OR GYP BOARD;  !- Layer 3                                  ",
-                                                      "  Construction,                                                                      ",
-                                                      "    single PANE HW WINDOW,   !- Name                                                 ",
-                                                      "    GLASS - CLEAR PLATE 1 / 4 IN;  !- Outside Layer                                  ",
-                                                      "  Construction,                                                                      ",
-                                                      "    EXTWALLdemo,             !- Name                                                 ",
-                                                      "    A2 - 4 IN DENSE FACE BRICK,  !- Outside Layer                                    ",
-                                                      "    E1 - 3 / 4 IN PLASTER OR GYP BOARD;  !- Layer 4                                  ",
-                                                      "  GlobalGeometryRules,                                                               ",
-                                                      "    UpperLeftCorner,         !- Starting Vertex Position                             ",
-                                                      "    Counterclockwise,        !- Vertex Entry Direction                               ",
-                                                      "    Relative;                !- Coordinate System                                    ",
-                                                      "  Zone,                                                                              ",
-                                                      "    ZONE ONE,                !- Name                                                 ",
-                                                      "    0,                       !- Direction of Relative North {deg}                    ",
-                                                      "    0,                       !- X Origin {m}                                         ",
-                                                      "    0,                       !- Y Origin {m}                                         ",
-                                                      "    0,                       !- Z Origin {m}                                         ",
-                                                      "    1,                       !- Type                                                 ",
-                                                      "    1,                       !- Multiplier                                           ",
-                                                      "    0,                       !- Ceiling Height {m}                                   ",
-                                                      "    0;                       !- Volume {m3}                                          ",
-                                                      "  BuildingSurface:Detailed,                                                          ",
-                                                      "    Zn001:Wall-North,        !- Name                                                 ",
-                                                      "    Wall,                    !- Surface Type                                         ",
-                                                      "    EXTWALLdemo,             !- Construction Name                                    ",
-                                                      "    ZONE ONE,                !- Zone Name                                            ",
-                                                      "    Outdoors,                !- Outside Boundary Condition                           ",
-                                                      "    ,                        !- Outside Boundary Condition Object                    ",
-                                                      "    SunExposed,              !- Sun Exposure                                         ",
-                                                      "    WindExposed,             !- Wind Exposure                                        ",
-                                                      "    0.5000000,               !- View Factor to Ground                                ",
-                                                      "    4,                       !- Number of Vertices                                   ",
-                                                      "    5,5,3,  !- X,Y,Z ==> Vertex 1 {m}                                                ",
-                                                      "    5,5,0,  !- X,Y,Z ==> Vertex 2 {m}                                                ",
-                                                      "    -5,5,0,  !- X,Y,Z ==> Vertex 3 {m}                                               ",
-                                                      "    -5,5,3;  !- X,Y,Z ==> Vertex 4 {m}                                               ",
-                                                      "  BuildingSurface:Detailed,                                                          ",
-                                                      "    Zn001:Wall-East,         !- Name                                                 ",
-                                                      "    Wall,                    !- Surface Type                                         ",
-                                                      "    EXTWALL09,               !- Construction Name                                    ",
-                                                      "    ZONE ONE,                !- Zone Name                                            ",
-                                                      "    Outdoors,                !- Outside Boundary Condition                           ",
-                                                      "    ,                        !- Outside Boundary Condition Object                    ",
-                                                      "    SunExposed,              !- Sun Exposure                                         ",
-                                                      "    WindExposed,             !- Wind Exposure                                        ",
-                                                      "    0.5000000,               !- View Factor to Ground                                ",
-                                                      "    4,                       !- Number of Vertices                                   ",
-                                                      "    5,-5,3,  !- X,Y,Z ==> Vertex 1 {m}                                               ",
-                                                      "    5,-5,0,  !- X,Y,Z ==> Vertex 2 {m}                                               ",
-                                                      "    5,5,0,  !- X,Y,Z ==> Vertex 3 {m}                                                ",
-                                                      "    5,5,3;  !- X,Y,Z ==> Vertex 4 {m}                                                ",
-                                                      "  BuildingSurface:Detailed,                                                          ",
-                                                      "    Zn001:Wall-South,        !- Name                                                 ",
-                                                      "    Wall,                    !- Surface Type                                         ",
-                                                      "    R13WALL,                 !- Construction Name                                    ",
-                                                      "    ZONE ONE,                !- Zone Name                                            ",
-                                                      "    Outdoors,                !- Outside Boundary Condition                           ",
-                                                      "    ,                        !- Outside Boundary Condition Object                    ",
-                                                      "    SunExposed,              !- Sun Exposure                                         ",
-                                                      "    WindExposed,             !- Wind Exposure                                        ",
-                                                      "    0.5000000,               !- View Factor to Ground                                ",
-                                                      "    4,                       !- Number of Vertices                                   ",
-                                                      "    -5,-5,3,  !- X,Y,Z ==> Vertex 1 {m}                                              ",
-                                                      "    -5,-5,0,  !- X,Y,Z ==> Vertex 2 {m}                                              ",
-                                                      "    5,-5,0,  !- X,Y,Z ==> Vertex 3 {m}                                               ",
-                                                      "    5,-5,3;  !- X,Y,Z ==> Vertex 4 {m}                                               ",
-                                                      "  BuildingSurface:Detailed,                                                          ",
-                                                      "    Zn001:Wall-West,         !- Name                                                 ",
-                                                      "    Wall,                    !- Surface Type                                         ",
-                                                      "    EXTWALL09,               !- Construction Name                                    ",
-                                                      "    ZONE ONE,                !- Zone Name                                            ",
-                                                      "    Outdoors,                !- Outside Boundary Condition                           ",
-                                                      "    ,                        !- Outside Boundary Condition Object                    ",
-                                                      "    SunExposed,              !- Sun Exposure                                         ",
-                                                      "    WindExposed,             !- Wind Exposure                                        ",
-                                                      "    0.5000000,               !- View Factor to Ground                                ",
-                                                      "    4,                       !- Number of Vertices                                   ",
-                                                      "    -5,5,3,  !- X,Y,Z ==> Vertex 1 {m}                                               ",
-                                                      "    -5,5,0,  !- X,Y,Z ==> Vertex 2 {m}                                               ",
-                                                      "    -5,-5,0,  !- X,Y,Z ==> Vertex 3 {m}                                              ",
-                                                      "    -5,-5,3;  !- X,Y,Z ==> Vertex 4 {m}                                              ",
-                                                      "  BuildingSurface:Detailed,                                                          ",
-                                                      "    Zn001:roof,              !- Name                                                 ",
-                                                      "    Roof,                    !- Surface Type                                         ",
-                                                      "    ROOF31,                  !- Construction Name                                    ",
-                                                      "    ZONE ONE,                !- Zone Name                                            ",
-                                                      "    Outdoors,                !- Outside Boundary Condition                           ",
-                                                      "    ,                        !- Outside Boundary Condition Object                    ",
-                                                      "    SunExposed,              !- Sun Exposure                                         ",
-                                                      "    WindExposed,             !- Wind Exposure                                        ",
-                                                      "    0.0000000,               !- View Factor to Ground                                ",
-                                                      "    4,                       !- Number of Vertices                                   ",
-                                                      "    -5,-5,3,  !- X,Y,Z ==> Vertex 1 {m}                                              ",
-                                                      "    5,-5,3,  !- X,Y,Z ==> Vertex 2 {m}                                               ",
-                                                      "    5,5,3,  !- X,Y,Z ==> Vertex 3 {m}                                                ",
-                                                      "    -5,5,3;  !- X,Y,Z ==> Vertex 4 {m}                                               ",
-                                                      "  BuildingSurface:Detailed,                                                          ",
-                                                      "    Zn001:floor,             !- Name                                                 ",
-                                                      "    Floor,                   !- Surface Type                                         ",
-                                                      "    SLAB FLOOR,              !- Construction Name                                    ",
-                                                      "    ZONE ONE,                !- Zone Name                                            ",
-                                                      "    Outdoors,                !- Outside Boundary Condition                           ",
-                                                      "    ,                        !- Outside Boundary Condition Object                    ",
-                                                      "    SunExposed,              !- Sun Exposure                                         ",
-                                                      "    WindExposed,             !- Wind Exposure                                        ",
-                                                      "    0.0000000,               !- View Factor to Ground                                ",
-                                                      "    4,                       !- Number of Vertices                                   ",
-                                                      "    -5,5,0,  !- X,Y,Z ==> Vertex 1 {m}                                               ",
-                                                      "    5,5,0,  !- X,Y,Z ==> Vertex 2 {m}                                                ",
-                                                      "    5,-5,0,  !- X,Y,Z ==> Vertex 3 {m}                                               ",
-                                                      "    -5,-5,0;  !- X,Y,Z ==> Vertex 4 {m}                                              ",
-                                                      "  FenestrationSurface:Detailed,                                                      ",
-                                                      "    Zn001:Wall-South:Win001, !- Name                                                 ",
-                                                      "    Window,                  !- Surface Type                                         ",
-                                                      "    DOUBLE PANE HW WINDOW,   !- Construction Name                                    ",
-                                                      "    Zn001:Wall-South,        !- Building Surface Name                                ",
-                                                      "    ,                        !- Outside Boundary Condition Object                    ",
-                                                      "    0.5000000,               !- View Factor to Ground                                ",
-                                                      "    ,                        !- Shading Control Name                                 ",
-                                                      "    TestFrameAndDivider,     !- Frame and Divider Name                               ",
-                                                      "    1.0,                     !- Multiplier                                           ",
-                                                      "    4,                       !- Number of Vertices                                   ",
-                                                      "    -3,-5,2.5,  !- X,Y,Z ==> Vertex 1 {m}                                            ",
-                                                      "    -3,-5,0.5,  !- X,Y,Z ==> Vertex 2 {m}                                            ",
-                                                      "    3,-5,0.5,  !- X,Y,Z ==> Vertex 3 {m}                                             ",
-                                                      "    3,-5,2.5;  !- X,Y,Z ==> Vertex 4 {m}                                             ",
-                                                      "  WindowProperty:FrameAndDivider,                                                    ",
-                                                      "    TestFrameAndDivider,     !- Name                                                 ",
-                                                      "    0.05,                    !- Frame Width {m}                                      ",
-                                                      "    0.05,                    !- Frame Outside Projection {m}                         ",
-                                                      "    0.05,                    !- Frame Inside Projection {m}                          ",
-                                                      "    5.0,                     !- Frame Conductance {W/m2-K}                           ",
-                                                      "    1.2,                     !- Ratio of Frame-Edge Glass Conductance to Center-Of-Gl",
-                                                      "    0.8,                     !- Frame Solar Absorptance                              ",
-                                                      "    0.8,                     !- Frame Visible Absorptance                            ",
-                                                      "    0.9,                     !- Frame Thermal Hemispherical Emissivity               ",
-                                                      "    DividedLite,             !- Divider Type                                         ",
-                                                      "    0.02,                    !- Divider Width {m}                                    ",
-                                                      "    2,                       !- Number of Horizontal Dividers                        ",
-                                                      "    2,                       !- Number of Vertical Dividers                          ",
-                                                      "    0.02,                    !- Divider Outside Projection {m}                       ",
-                                                      "    0.02,                    !- Divider Inside Projection {m}                        ",
-                                                      "    5.0,                     !- Divider Conductance {W/m2-K}                         ",
-                                                      "    1.2,                     !- Ratio of Divider-Edge Glass Conductance to Center-Of-",
-                                                      "    0.8,                     !- Divider Solar Absorptance                            ",
-                                                      "    0.8,                     !- Divider Visible Absorptance                          ",
-                                                      "    0.9;                     !- Divider Thermal Hemispherical Emissivity             ",
-                                                      "  Shading:Zone:Detailed,                                                             ",
-                                                      "    Zn001:Wall-South:Shade001,  !- Name                                              ",
-                                                      "    Zn001:Wall-South,        !- Base Surface Name                                    ",
-                                                      "    SunShading,              !- Transmittance Schedule Name                          ",
-                                                      "    4,                       !- Number of Vertices                                   ",
-                                                      "    -3,-5,2.5,  !- X,Y,Z ==> Vertex 1 {m}                                            ",
-                                                      "    -3,-6,2.5,  !- X,Y,Z ==> Vertex 2 {m}                                            ",
-                                                      "    3,-6,2.5,  !- X,Y,Z ==> Vertex 3 {m}                                             ",
-                                                      "    3,-5,2.5;  !- X,Y,Z ==> Vertex 4 {m}                                             ",
-                                                      "  ShadingProperty:Reflectance,                                                       ",
-                                                      "    Zn001:Wall-South:Shade001,  !- Shading Surface Name                              ",
-                                                      "    0.2,                     !- Diffuse Solar Reflectance of Unglazed Part of Shading",
-                                                      "    0.2;                     !- Diffuse Visible Reflectance of Unglazed Part of Shadi"});
-
-    ASSERT_TRUE(process_idf(idf_objects));
-
-    SimulationManager::GetProjectData();
-    bool FoundError = false;
-
-    HeatBalanceManager::GetProjectControlData(FoundError); // read project control data
-    EXPECT_FALSE(FoundError);                              // expect no errors
-
-    HeatBalanceManager::SetPreConstructionInputParameters();
-    ScheduleManager::ProcessScheduleInput(); // read schedules
-
-    HeatBalanceManager::GetMaterialData(FoundError);
-    EXPECT_FALSE(FoundError);
-
-    HeatBalanceManager::GetFrameAndDividerData(FoundError);
-    EXPECT_FALSE(FoundError);
-
-    HeatBalanceManager::GetConstructData(FoundError);
-    EXPECT_FALSE(FoundError);
-
-    HeatBalanceManager::GetZoneData(FoundError); // Read Zone data from input file
-    EXPECT_FALSE(FoundError);
-
-    SurfaceGeometry::GetGeometryParameters(FoundError);
-    EXPECT_FALSE(FoundError);
-
-    SurfaceGeometry::CosZoneRelNorth.allocate(1);
-    SurfaceGeometry::SinZoneRelNorth.allocate(1);
-
-    SurfaceGeometry::CosZoneRelNorth(1) = std::cos(-Zone(1).RelNorth * DegToRadians);
-    SurfaceGeometry::SinZoneRelNorth(1) = std::sin(-Zone(1).RelNorth * DegToRadians);
-    SurfaceGeometry::CosBldgRelNorth = 1.0;
-    SurfaceGeometry::SinBldgRelNorth = 0.0;
-
-    SurfaceGeometry::GetSurfaceData(FoundError); // setup zone geometry and get zone data
-    EXPECT_FALSE(FoundError);                    // expect no errors
-
-    //	compare_err_stream( "" ); // just for debugging
-
-    SurfaceGeometry::SetupZoneGeometry(FoundError); // this calls GetSurfaceData()
-    EXPECT_FALSE(FoundError);
-
-    SolarShading::AllocateModuleArrays();
-    SolarShading::DetermineShadowingCombinations();
-    DataEnvironment::DayOfYear_Schedule = 168;
-    DataEnvironment::DayOfWeek = 6;
-    DataGlobals::TimeStep = 4;
-    DataGlobals::HourOfDay = 9;
-
-    //	compare_err_stream( "" ); // just for debugging
-
-    DataSurfaces::ShadingTransmittanceVaries = true;
-    DataSystemVariables::DetailedSkyDiffuseAlgorithm = true;
-    SolarDistribution = FullExterior;
-
-    CalcSkyDifShading = true;
-    SolarShading::InitSolarCalculations();
-    SolarShading::SkyDifSolarShading();
-    CalcSkyDifShading = false;
-
-    FigureSolarBeamAtTimestep(DataGlobals::HourOfDay, DataGlobals::TimeStep);
-
-    EXPECT_NEAR(0.6504, DifShdgRatioIsoSkyHRTS(4, 9, 6), 0.0001);
-    EXPECT_NEAR(0.9152, DifShdgRatioHorizHRTS(4, 9, 6), 0.0001);
->>>>>>> b6f573e2
-}
-
-TEST_F(EnergyPlusFixture, SolarShadingTest_ExternalShadingIO)
-{
-<<<<<<< HEAD
-	std::string const idf_objects = delimited_string( {
-		"  Version,8.9;                                                                       ",
 		"  Building,                                                                          ",
 		"    DemoFDT,                 !- Name                                                 ",
 		"    0,                       !- North Axis {deg}                                     ",
@@ -1378,8 +998,7 @@
 		"  ShadingProperty:Reflectance,                                                       ",
 		"    Zn001:Wall-South:Shade001,  !- Shading Surface Name                              ",
 		"    0.2,                     !- Diffuse Solar Reflectance of Unglazed Part of Shading",
-		"    0.2;                     !- Diffuse Visible Reflectance of Unglazed Part of Shadi"
-	} );
+                                                      "    0.2;                     !- Diffuse Visible Reflectance of Unglazed Part of Shadi"});
 
 	ASSERT_TRUE( process_idf( idf_objects ) );
 
@@ -1435,12 +1054,10 @@
 	DataSystemVariables::UseScheduledSunlitFrac = true;
 	SolarDistribution = FullExterior;
 
-
 	CalcSkyDifShading = true;
 	SolarShading::InitSolarCalculations();
 	SolarShading::SkyDifSolarShading();
 	CalcSkyDifShading = false;
-
 
 	ScheduleManager::UpdateScheduleValues();
 	DataBSDFWindow::SUNCOSTS( 4, 9, 1 ) = 0.1;
@@ -1451,796 +1068,395 @@
 	EXPECT_TRUE( UseScheduledSunlitFrac );
 	EXPECT_DOUBLE_EQ( 0.5432, ScheduleManager::LookUpScheduleValue( 2, 9, 4 ) );
 	EXPECT_FALSE( SolarShading::SUNCOS( 3 ) < 0.00001 );
-	EXPECT_DOUBLE_EQ( 0.00001, DataEnvironment::SunIsUpValue );;
+    EXPECT_DOUBLE_EQ(0.00001, DataEnvironment::SunIsUpValue);
+    ;
 	EXPECT_FALSE( SolarShading::SUNCOS( 3 ) < DataEnvironment::SunIsUpValue );
 
 	EXPECT_DOUBLE_EQ( 1, SunlitFrac( 4, 9, 3 ) );
 	EXPECT_DOUBLE_EQ( 1, SunlitFrac( 4, 9, 6 ) );
 	EXPECT_DOUBLE_EQ( 0.5432, SunlitFrac( 4, 9, 9 ) );
 	SolarShading::clear_state();
-
-=======
-    std::string const idf_objects = delimited_string({"  Version,8.9;                                                                       ",
-                                                      "  Building,                                                                          ",
-                                                      "    DemoFDT,                 !- Name                                                 ",
-                                                      "    0,                       !- North Axis {deg}                                     ",
-                                                      "    Suburbs,                 !- Terrain                                              ",
-                                                      "    3.9999999E-02,           !- Loads Convergence Tolerance Value                    ",
-                                                      "    4.0000002E-03,           !- Temperature Convergence Tolerance Value {deltaC}     ",
-                                                      "    FullExterior,            !- Solar Distribution                                   ",
-                                                      "    ,                        !- Maximum Number of Warmup Days                        ",
-                                                      "    6;                       !- Minimum Number of Warmup Days                        ",
-                                                      "  ShadowCalculation,                                                                 ",
-                                                      "    TimestepFrequency,          !- Calculation Method                                ",
-                                                      "    ,                           !- Calculation Frequency                             ",
-                                                      "    ,                           !- Maximum Figures in Shadow Overlap Calculations    ",
-                                                      "    ,                           !- Polygon Clipping Algorithm                        ",
-                                                      "    DetailedSkyDiffuseModeling, !- Sky Diffuse Modeling Algorithm                    ",
-                                                      "    ScheduledShading,           !- External Shading Calculation Method               ",
-                                                      "    Yes;                        !- Output External Shading Calculation Results       ",
-                                                      "  SurfaceConvectionAlgorithm:Inside,TARP;                                            ",
-                                                      "  SurfaceConvectionAlgorithm:Outside,TARP;                                           ",
-                                                      "  HeatBalanceAlgorithm,ConductionTransferFunction;                                   ",
-                                                      "  Timestep,6;                                                                        ",
-                                                      "  RunPeriod,                                                                         ",
-                                                      "    ,                        !- Name                                                 ",
-                                                      "    1,                       !- Begin Month                                          ",
-                                                      "    1,                       !- Begin Day of Month                                   ",
-                                                      "    12,                      !- End Month                                            ",
-                                                      "    31,                      !- End Day of Month                                     ",
-                                                      "    ,                        !- Day of Week for Start Day                            ",
-                                                      "    ,                        !- Use Weather File Holidays and Special Days           ",
-                                                      "    ,                        !- Use Weather File Daylight Saving Period              ",
-                                                      "    ,                        !- Apply Weekend Holiday Rule                           ",
-                                                      "    ,                        !- Use Weather File Rain Indicators                     ",
-                                                      "    ;                        !- Use Weather File Snow Indicators                     ",
-                                                      "  ScheduleTypeLimits,                                                                ",
-                                                      "    Fraction,                !- Name                                                 ",
-                                                      "    0.0,                     !- Lower Limit Value                                    ",
-                                                      "    1.0,                     !- Upper Limit Value                                    ",
-                                                      "    Continuous;              !- Numeric Type                                         ",
-                                                      "  ScheduleTypeLimits,                                                                ",
-                                                      "    ON/OFF,                  !- Name                                                 ",
-                                                      "    0,                       !- Lower Limit Value                                    ",
-                                                      "    1,                       !- Upper Limit Value                                    ",
-                                                      "    Discrete;                !- Numeric Type                                         ",
-                                                      "  Schedule:Compact,                                                                  ",
-                                                      "    SunShading,              !- Name                                                 ",
-                                                      "    ON/OFF,                  !- Schedule Type Limits Name                            ",
-                                                      "    Through: 4/30,           !- Field 1                                              ",
-                                                      "    For: AllDays,            !- Field 2                                              ",
-                                                      "    until: 24:00,1,          !- Field 3                                              ",
-                                                      "    Through: 10/31,          !- Field 5                                              ",
-                                                      "    For: AllDays,            !- Field 6                                              ",
-                                                      "    until: 24:00,0,          !- Field 7                                              ",
-                                                      "    Through: 12/31,          !- Field 9                                              ",
-                                                      "    For: AllDays,            !- Field 10                                             ",
-                                                      "    until: 24:00,1;          !- Field 11                                             ",
-                                                      "  Material,                                                                          ",
-                                                      "    A2 - 4 IN DENSE FACE BRICK,  !- Name                                             ",
-                                                      "    Rough,                   !- Roughness                                            ",
-                                                      "    0.1014984,               !- Thickness {m}                                        ",
-                                                      "    1.245296,                !- Conductivity {W/m-K}                                 ",
-                                                      "    2082.400,                !- Density {kg/m3}                                      ",
-                                                      "    920.4800,                !- Specific Heat {J/kg-K}                               ",
-                                                      "    0.9000000,               !- Thermal Absorptance                                  ",
-                                                      "    0.9300000,               !- Solar Absorptance                                    ",
-                                                      "    0.9300000;               !- Visible Absorptance                                  ",
-                                                      "  Material,                                                                          ",
-                                                      "    E1 - 3 / 4 IN PLASTER OR GYP BOARD,  !- Name                                     ",
-                                                      "    Smooth,                  !- Roughness                                            ",
-                                                      "    1.9050000E-02,           !- Thickness {m}                                        ",
-                                                      "    0.7264224,               !- Conductivity {W/m-K}                                 ",
-                                                      "    1601.846,                !- Density {kg/m3}                                      ",
-                                                      "    836.8000,                !- Specific Heat {J/kg-K}                               ",
-                                                      "    0.9000000,               !- Thermal Absorptance                                  ",
-                                                      "    0.9200000,               !- Solar Absorptance                                    ",
-                                                      "    0.9200000;               !- Visible Absorptance                                  ",
-                                                      "  Material,                                                                          ",
-                                                      "    E2 - 1 / 2 IN SLAG OR STONE,  !- Name                                            ",
-                                                      "    Rough,                   !- Roughness                                            ",
-                                                      "    1.2710161E-02,           !- Thickness {m}                                        ",
-                                                      "    1.435549,                !- Conductivity {W/m-K}                                 ",
-                                                      "    881.0155,                !- Density {kg/m3}                                      ",
-                                                      "    1673.600,                !- Specific Heat {J/kg-K}                               ",
-                                                      "    0.9000000,               !- Thermal Absorptance                                  ",
-                                                      "    0.5500000,               !- Solar Absorptance                                    ",
-                                                      "    0.5500000;               !- Visible Absorptance                                  ",
-                                                      "  Material,                                                                          ",
-                                                      "    C12 - 2 IN HW CONCRETE,  !- Name                                                 ",
-                                                      "    MediumRough,             !- Roughness                                            ",
-                                                      "    5.0901599E-02,           !- Thickness {m}                                        ",
-                                                      "    1.729577,                !- Conductivity {W/m-K}                                 ",
-                                                      "    2242.585,                !- Density {kg/m3}                                      ",
-                                                      "    836.8000,                !- Specific Heat {J/kg-K}                               ",
-                                                      "    0.9000000,               !- Thermal Absorptance                                  ",
-                                                      "    0.6500000,               !- Solar Absorptance                                    ",
-                                                      "    0.6500000;               !- Visible Absorptance                                  ",
-                                                      "  Material:NoMass,                                                                   ",
-                                                      "    R13LAYER,                !- Name                                                 ",
-                                                      "    Rough,                   !- Roughness                                            ",
-                                                      "    2.290965,                !- Thermal Resistance {m2-K/W}                          ",
-                                                      "    0.9000000,               !- Thermal Absorptance                                  ",
-                                                      "    0.7500000,               !- Solar Absorptance                                    ",
-                                                      "    0.7500000;               !- Visible Absorptance                                  ",
-                                                      "  WindowMaterial:Glazing,                                                            ",
-                                                      "    GLASS - CLEAR PLATE 1 / 4 IN,  !- Name                                           ",
-                                                      "    SpectralAverage,         !- Optical Data Type                                    ",
-                                                      "    ,                        !- Window Glass Spectral Data Set Name                  ",
-                                                      "    0.006,                   !- Thickness {m}                                        ",
-                                                      "    0.80,                    !- Solar Transmittance at Normal Incidence              ",
-                                                      "    0.10,                    !- Front Side Solar Reflectance at Normal Incidence     ",
-                                                      "    0.10,                    !- Back Side Solar Reflectance at Normal Incidence      ",
-                                                      "    0.80,                    !- Visible Transmittance at Normal Incidence            ",
-                                                      "    0.10,                    !- Front Side Visible Reflectance at Normal Incidence   ",
-                                                      "    0.10,                    !- Back Side Visible Reflectance at Normal Incidence    ",
-                                                      "    0.0,                     !- Infrared Transmittance at Normal Incidence           ",
-                                                      "    0.84,                    !- Front Side Infrared Hemispherical Emissivity         ",
-                                                      "    0.84,                    !- Back Side Infrared Hemispherical Emissivity          ",
-                                                      "    0.9;                     !- Conductivity {W/m-K}                                 ",
-                                                      "  WindowMaterial:Gas,                                                                ",
-                                                      "    AIRGAP,                  !- Name                                                 ",
-                                                      "    AIR,                     !- Gas Type                                             ",
-                                                      "    0.0125;                  !- Thickness {m}                                        ",
-                                                      "  Construction,                                                                      ",
-                                                      "    R13WALL,                 !- Name                                                 ",
-                                                      "    R13LAYER;                !- Outside Layer                                        ",
-                                                      "  Construction,                                                                      ",
-                                                      "    EXTWALL09,               !- Name                                                 ",
-                                                      "    A2 - 4 IN DENSE FACE BRICK,  !- Outside Layer                                    ",
-                                                      "    E1 - 3 / 4 IN PLASTER OR GYP BOARD;  !- Layer 4                                  ",
-                                                      "  Construction,                                                                      ",
-                                                      "    INTERIOR,                !- Name                                                 ",
-                                                      "    C12 - 2 IN HW CONCRETE;  !- Layer 4                                              ",
-                                                      "  Construction,                                                                      ",
-                                                      "    SLAB FLOOR,              !- Name                                                 ",
-                                                      "    C12 - 2 IN HW CONCRETE;  !- Layer 4                                              ",
-                                                      "  Construction,                                                                      ",
-                                                      "    ROOF31,                  !- Name                                                 ",
-                                                      "    E2 - 1 / 2 IN SLAG OR STONE,  !- Outside Layer                                   ",
-                                                      "    C12 - 2 IN HW CONCRETE;  !- Layer 4                                              ",
-                                                      "  Construction,                                                                      ",
-                                                      "    DOUBLE PANE HW WINDOW,   !- Name                                                 ",
-                                                      "    GLASS - CLEAR PLATE 1 / 4 IN,  !- Outside Layer                                  ",
-                                                      "    AIRGAP,                  !- Layer 2                                              ",
-                                                      "    GLASS - CLEAR PLATE 1 / 4 IN;  !- Layer 3                                        ",
-                                                      "  Construction,                                                                      ",
-                                                      "    PARTITION02,             !- Name                                                 ",
-                                                      "    E1 - 3 / 4 IN PLASTER OR GYP BOARD,  !- Outside Layer                            ",
-                                                      "    C12 - 2 IN HW CONCRETE,  !- Layer 4                                              ",
-                                                      "    E1 - 3 / 4 IN PLASTER OR GYP BOARD;  !- Layer 3                                  ",
-                                                      "  Construction,                                                                      ",
-                                                      "    single PANE HW WINDOW,   !- Name                                                 ",
-                                                      "    GLASS - CLEAR PLATE 1 / 4 IN;  !- Outside Layer                                  ",
-                                                      "  Construction,                                                                      ",
-                                                      "    EXTWALLdemo,             !- Name                                                 ",
-                                                      "    A2 - 4 IN DENSE FACE BRICK,  !- Outside Layer                                    ",
-                                                      "    E1 - 3 / 4 IN PLASTER OR GYP BOARD;  !- Layer 4                                  ",
-                                                      "  GlobalGeometryRules,                                                               ",
-                                                      "    UpperLeftCorner,         !- Starting Vertex Position                             ",
-                                                      "    Counterclockwise,        !- Vertex Entry Direction                               ",
-                                                      "    Relative;                !- Coordinate System                                    ",
-                                                      "  Zone,                                                                              ",
-                                                      "    ZONE ONE,                !- Name                                                 ",
-                                                      "    0,                       !- Direction of Relative North {deg}                    ",
-                                                      "    0,                       !- X Origin {m}                                         ",
-                                                      "    0,                       !- Y Origin {m}                                         ",
-                                                      "    0,                       !- Z Origin {m}                                         ",
-                                                      "    1,                       !- Type                                                 ",
-                                                      "    1,                       !- Multiplier                                           ",
-                                                      "    0,                       !- Ceiling Height {m}                                   ",
-                                                      "    0;                       !- Volume {m3}                                          ",
-                                                      "  BuildingSurface:Detailed,                                                          ",
-                                                      "    Zn001:Wall-North,        !- Name                                                 ",
-                                                      "    Wall,                    !- Surface Type                                         ",
-                                                      "    EXTWALLdemo,             !- Construction Name                                    ",
-                                                      "    ZONE ONE,                !- Zone Name                                            ",
-                                                      "    Outdoors,                !- Outside Boundary Condition                           ",
-                                                      "    ,                        !- Outside Boundary Condition Object                    ",
-                                                      "    SunExposed,              !- Sun Exposure                                         ",
-                                                      "    WindExposed,             !- Wind Exposure                                        ",
-                                                      "    0.5000000,               !- View Factor to Ground                                ",
-                                                      "    4,                       !- Number of Vertices                                   ",
-                                                      "    5,5,3,  !- X,Y,Z ==> Vertex 1 {m}                                                ",
-                                                      "    5,5,0,  !- X,Y,Z ==> Vertex 2 {m}                                                ",
-                                                      "    -5,5,0,  !- X,Y,Z ==> Vertex 3 {m}                                               ",
-                                                      "    -5,5,3;  !- X,Y,Z ==> Vertex 4 {m}                                               ",
-                                                      "  BuildingSurface:Detailed,                                                          ",
-                                                      "    Zn001:Wall-East,         !- Name                                                 ",
-                                                      "    Wall,                    !- Surface Type                                         ",
-                                                      "    EXTWALL09,               !- Construction Name                                    ",
-                                                      "    ZONE ONE,                !- Zone Name                                            ",
-                                                      "    Outdoors,                !- Outside Boundary Condition                           ",
-                                                      "    ,                        !- Outside Boundary Condition Object                    ",
-                                                      "    SunExposed,              !- Sun Exposure                                         ",
-                                                      "    WindExposed,             !- Wind Exposure                                        ",
-                                                      "    0.5000000,               !- View Factor to Ground                                ",
-                                                      "    4,                       !- Number of Vertices                                   ",
-                                                      "    5,-5,3,  !- X,Y,Z ==> Vertex 1 {m}                                               ",
-                                                      "    5,-5,0,  !- X,Y,Z ==> Vertex 2 {m}                                               ",
-                                                      "    5,5,0,  !- X,Y,Z ==> Vertex 3 {m}                                                ",
-                                                      "    5,5,3;  !- X,Y,Z ==> Vertex 4 {m}                                                ",
-                                                      "  BuildingSurface:Detailed,                                                          ",
-                                                      "    Zn001:Wall-South,        !- Name                                                 ",
-                                                      "    Wall,                    !- Surface Type                                         ",
-                                                      "    R13WALL,                 !- Construction Name                                    ",
-                                                      "    ZONE ONE,                !- Zone Name                                            ",
-                                                      "    Outdoors,                !- Outside Boundary Condition                           ",
-                                                      "    ,                        !- Outside Boundary Condition Object                    ",
-                                                      "    SunExposed,              !- Sun Exposure                                         ",
-                                                      "    WindExposed,             !- Wind Exposure                                        ",
-                                                      "    0.5000000,               !- View Factor to Ground                                ",
-                                                      "    4,                       !- Number of Vertices                                   ",
-                                                      "    -5,-5,3,  !- X,Y,Z ==> Vertex 1 {m}                                              ",
-                                                      "    -5,-5,0,  !- X,Y,Z ==> Vertex 2 {m}                                              ",
-                                                      "    5,-5,0,  !- X,Y,Z ==> Vertex 3 {m}                                               ",
-                                                      "    5,-5,3;  !- X,Y,Z ==> Vertex 4 {m}                                               ",
-                                                      "  BuildingSurface:Detailed,                                                          ",
-                                                      "    Zn001:Wall-West,         !- Name                                                 ",
-                                                      "    Wall,                    !- Surface Type                                         ",
-                                                      "    EXTWALL09,               !- Construction Name                                    ",
-                                                      "    ZONE ONE,                !- Zone Name                                            ",
-                                                      "    Outdoors,                !- Outside Boundary Condition                           ",
-                                                      "    ,                        !- Outside Boundary Condition Object                    ",
-                                                      "    SunExposed,              !- Sun Exposure                                         ",
-                                                      "    WindExposed,             !- Wind Exposure                                        ",
-                                                      "    0.5000000,               !- View Factor to Ground                                ",
-                                                      "    4,                       !- Number of Vertices                                   ",
-                                                      "    -5,5,3,  !- X,Y,Z ==> Vertex 1 {m}                                               ",
-                                                      "    -5,5,0,  !- X,Y,Z ==> Vertex 2 {m}                                               ",
-                                                      "    -5,-5,0,  !- X,Y,Z ==> Vertex 3 {m}                                              ",
-                                                      "    -5,-5,3;  !- X,Y,Z ==> Vertex 4 {m}                                              ",
-                                                      "  BuildingSurface:Detailed,                                                          ",
-                                                      "    Zn001:roof,              !- Name                                                 ",
-                                                      "    Roof,                    !- Surface Type                                         ",
-                                                      "    ROOF31,                  !- Construction Name                                    ",
-                                                      "    ZONE ONE,                !- Zone Name                                            ",
-                                                      "    Outdoors,                !- Outside Boundary Condition                           ",
-                                                      "    ,                        !- Outside Boundary Condition Object                    ",
-                                                      "    SunExposed,              !- Sun Exposure                                         ",
-                                                      "    WindExposed,             !- Wind Exposure                                        ",
-                                                      "    0.0000000,               !- View Factor to Ground                                ",
-                                                      "    4,                       !- Number of Vertices                                   ",
-                                                      "    -5,-5,3,  !- X,Y,Z ==> Vertex 1 {m}                                              ",
-                                                      "    5,-5,3,  !- X,Y,Z ==> Vertex 2 {m}                                               ",
-                                                      "    5,5,3,  !- X,Y,Z ==> Vertex 3 {m}                                                ",
-                                                      "    -5,5,3;  !- X,Y,Z ==> Vertex 4 {m}                                               ",
-                                                      "  SurfaceProperty:LocalEnvironment,                                                  ",
-                                                      "    LocEnv:Zn001:roof,                                                               ",
-                                                      "    Zn001:roof,                                                                      ",
-                                                      "    ExtShadingSch:Zn001:roof,                                                        ",
-                                                      "    ,                                                                                ",
-                                                      "    ;                                                                                ",
-                                                      "  Schedule:Compact,                                                                  ",
-                                                      "    ExtShadingSch:Zn001:roof,                                                        ",
-                                                      "    Fraction,                !- Schedule Type Limits Name                            ",
-                                                      "    Through: 12/31,          !- Field 1                                              ",
-                                                      "    For: AllDays,            !- Field 2                                              ",
-                                                      "    Until: 24:00,            !- Field 3                                              ",
-                                                      "    0.5432;                  !- Field 4                                              ",
-                                                      "  BuildingSurface:Detailed,                                                          ",
-                                                      "    Zn001:floor,             !- Name                                                 ",
-                                                      "    Floor,                   !- Surface Type                                         ",
-                                                      "    SLAB FLOOR,              !- Construction Name                                    ",
-                                                      "    ZONE ONE,                !- Zone Name                                            ",
-                                                      "    Outdoors,                !- Outside Boundary Condition                           ",
-                                                      "    ,                        !- Outside Boundary Condition Object                    ",
-                                                      "    SunExposed,              !- Sun Exposure                                         ",
-                                                      "    WindExposed,             !- Wind Exposure                                        ",
-                                                      "    0.0000000,               !- View Factor to Ground                                ",
-                                                      "    4,                       !- Number of Vertices                                   ",
-                                                      "    -5,5,0,  !- X,Y,Z ==> Vertex 1 {m}                                               ",
-                                                      "    5,5,0,  !- X,Y,Z ==> Vertex 2 {m}                                                ",
-                                                      "    5,-5,0,  !- X,Y,Z ==> Vertex 3 {m}                                               ",
-                                                      "    -5,-5,0;  !- X,Y,Z ==> Vertex 4 {m}                                              ",
-                                                      "  FenestrationSurface:Detailed,                                                      ",
-                                                      "    Zn001:Wall-South:Win001, !- Name                                                 ",
-                                                      "    Window,                  !- Surface Type                                         ",
-                                                      "    DOUBLE PANE HW WINDOW,   !- Construction Name                                    ",
-                                                      "    Zn001:Wall-South,        !- Building Surface Name                                ",
-                                                      "    ,                        !- Outside Boundary Condition Object                    ",
-                                                      "    0.5000000,               !- View Factor to Ground                                ",
-                                                      "    ,                        !- Shading Control Name                                 ",
-                                                      "    TestFrameAndDivider,     !- Frame and Divider Name                               ",
-                                                      "    1.0,                     !- Multiplier                                           ",
-                                                      "    4,                       !- Number of Vertices                                   ",
-                                                      "    -3,-5,2.5,  !- X,Y,Z ==> Vertex 1 {m}                                            ",
-                                                      "    -3,-5,0.5,  !- X,Y,Z ==> Vertex 2 {m}                                            ",
-                                                      "    3,-5,0.5,  !- X,Y,Z ==> Vertex 3 {m}                                             ",
-                                                      "    3,-5,2.5;  !- X,Y,Z ==> Vertex 4 {m}                                             ",
-                                                      "  WindowProperty:FrameAndDivider,                                                    ",
-                                                      "    TestFrameAndDivider,     !- Name                                                 ",
-                                                      "    0.05,                    !- Frame Width {m}                                      ",
-                                                      "    0.05,                    !- Frame Outside Projection {m}                         ",
-                                                      "    0.05,                    !- Frame Inside Projection {m}                          ",
-                                                      "    5.0,                     !- Frame Conductance {W/m2-K}                           ",
-                                                      "    1.2,                     !- Ratio of Frame-Edge Glass Conductance to Center-Of-Gl",
-                                                      "    0.8,                     !- Frame Solar Absorptance                              ",
-                                                      "    0.8,                     !- Frame Visible Absorptance                            ",
-                                                      "    0.9,                     !- Frame Thermal Hemispherical Emissivity               ",
-                                                      "    DividedLite,             !- Divider Type                                         ",
-                                                      "    0.02,                    !- Divider Width {m}                                    ",
-                                                      "    2,                       !- Number of Horizontal Dividers                        ",
-                                                      "    2,                       !- Number of Vertical Dividers                          ",
-                                                      "    0.02,                    !- Divider Outside Projection {m}                       ",
-                                                      "    0.02,                    !- Divider Inside Projection {m}                        ",
-                                                      "    5.0,                     !- Divider Conductance {W/m2-K}                         ",
-                                                      "    1.2,                     !- Ratio of Divider-Edge Glass Conductance to Center-Of-",
-                                                      "    0.8,                     !- Divider Solar Absorptance                            ",
-                                                      "    0.8,                     !- Divider Visible Absorptance                          ",
-                                                      "    0.9;                     !- Divider Thermal Hemispherical Emissivity             ",
-                                                      "  Shading:Zone:Detailed,                                                             ",
-                                                      "    Zn001:Wall-South:Shade001,  !- Name                                              ",
-                                                      "    Zn001:Wall-South,        !- Base Surface Name                                    ",
-                                                      "    SunShading,              !- Transmittance Schedule Name                          ",
-                                                      "    4,                       !- Number of Vertices                                   ",
-                                                      "    -3,-5,2.5,  !- X,Y,Z ==> Vertex 1 {m}                                            ",
-                                                      "    -3,-6,2.5,  !- X,Y,Z ==> Vertex 2 {m}                                            ",
-                                                      "    3,-6,2.5,  !- X,Y,Z ==> Vertex 3 {m}                                             ",
-                                                      "    3,-5,2.5;  !- X,Y,Z ==> Vertex 4 {m}                                             ",
-                                                      "  ShadingProperty:Reflectance,                                                       ",
-                                                      "    Zn001:Wall-South:Shade001,  !- Shading Surface Name                              ",
-                                                      "    0.2,                     !- Diffuse Solar Reflectance of Unglazed Part of Shading",
-                                                      "    0.2;                     !- Diffuse Visible Reflectance of Unglazed Part of Shadi"});
-
-    ASSERT_TRUE(process_idf(idf_objects));
-
-    SolarShading::clear_state();
-
-    SimulationManager::GetProjectData();
-    bool FoundError = false;
-
-    HeatBalanceManager::GetProjectControlData(FoundError); // read project control data
-    EXPECT_FALSE(FoundError);                              // expect no errors
-
-    HeatBalanceManager::SetPreConstructionInputParameters();
-    ScheduleManager::ProcessScheduleInput(); // read schedules
-
-    HeatBalanceManager::GetMaterialData(FoundError);
-    EXPECT_FALSE(FoundError);
-
-    HeatBalanceManager::GetFrameAndDividerData(FoundError);
-    EXPECT_FALSE(FoundError);
-
-    HeatBalanceManager::GetConstructData(FoundError);
-    EXPECT_FALSE(FoundError);
-
-    HeatBalanceManager::GetZoneData(FoundError); // Read Zone data from input file
-    EXPECT_FALSE(FoundError);
-
-    SurfaceGeometry::GetGeometryParameters(FoundError);
-    EXPECT_FALSE(FoundError);
-
-    SurfaceGeometry::CosZoneRelNorth.allocate(1);
-    SurfaceGeometry::SinZoneRelNorth.allocate(1);
-
-    SurfaceGeometry::CosZoneRelNorth(1) = std::cos(-Zone(1).RelNorth * DegToRadians);
-    SurfaceGeometry::SinZoneRelNorth(1) = std::sin(-Zone(1).RelNorth * DegToRadians);
-    SurfaceGeometry::CosBldgRelNorth = 1.0;
-    SurfaceGeometry::SinBldgRelNorth = 0.0;
-
-    compare_err_stream("");                         // just for debugging
-    SurfaceGeometry::SetupZoneGeometry(FoundError); // this calls GetSurfaceData()
-    EXPECT_FALSE(FoundError);
-
-    SolarShading::AllocateModuleArrays();
-    SolarShading::DetermineShadowingCombinations();
-    DataEnvironment::DayOfYear_Schedule = 168;
-    DataEnvironment::DayOfWeek = 6;
-    DataGlobals::TimeStep = 4;
-    DataGlobals::HourOfDay = 9;
-
-    compare_err_stream(""); // just for debugging
-
-    DataSurfaces::ShadingTransmittanceVaries = true;
-    DataSystemVariables::DetailedSkyDiffuseAlgorithm = true;
-    DataSystemVariables::UseScheduledSunlitFrac = true;
-    SolarDistribution = FullExterior;
-
-    CalcSkyDifShading = true;
-    SolarShading::InitSolarCalculations();
-    SolarShading::SkyDifSolarShading();
-    CalcSkyDifShading = false;
-
-    ScheduleManager::UpdateScheduleValues();
-    DataBSDFWindow::SUNCOSTS(4, 9, 1) = 0.1;
-    DataBSDFWindow::SUNCOSTS(4, 9, 2) = 0.1;
-    DataBSDFWindow::SUNCOSTS(4, 9, 3) = 0.1;
-    FigureSolarBeamAtTimestep(DataGlobals::HourOfDay, DataGlobals::TimeStep);
-
-    EXPECT_TRUE(UseScheduledSunlitFrac);
-    EXPECT_DOUBLE_EQ(0.5432, ScheduleManager::LookUpScheduleValue(2, 9, 4));
-    EXPECT_FALSE(SolarShading::SUNCOS(3) < 0.00001);
-    EXPECT_DOUBLE_EQ(0.00001, DataEnvironment::SunIsUpValue);
-    ;
-    EXPECT_FALSE(SolarShading::SUNCOS(3) < DataEnvironment::SunIsUpValue);
-
-    EXPECT_DOUBLE_EQ(1, SunlitFrac(4, 9, 3));
-    EXPECT_DOUBLE_EQ(1, SunlitFrac(4, 9, 6));
-    EXPECT_DOUBLE_EQ(0.5432, SunlitFrac(4, 9, 9));
-    SolarShading::clear_state();
->>>>>>> b6f573e2
 }
 
-TEST_F(EnergyPlusFixture, SolarShadingTest_DisableGroupSelfShading)
+TEST_F( EnergyPlusFixture, SolarShadingTest_DisableGroupSelfShading )
 {
     std::string const idf_objects = delimited_string({"  Version,8.9;                                                                       ",
-                                                      "  Building,                                                                          ",
-                                                      "    DemoFDT,                 !- Name                                                 ",
-                                                      "    0,                       !- North Axis {deg}                                     ",
-                                                      "    Suburbs,                 !- Terrain                                              ",
-                                                      "    3.9999999E-02,           !- Loads Convergence Tolerance Value                    ",
-                                                      "    4.0000002E-03,           !- Temperature Convergence Tolerance Value {deltaC}     ",
-                                                      "    FullExterior,            !- Solar Distribution                                   ",
-                                                      "    ,                        !- Maximum Number of Warmup Days                        ",
-                                                      "    6;                       !- Minimum Number of Warmup Days                        ",
-                                                      "  ShadowCalculation,                                                                 ",
-                                                      "    TimestepFrequency,          !- Calculation Method                                ",
-                                                      "    ,                           !- Calculation Frequency                             ",
-                                                      "    ,                           !- Maximum Figures in Shadow Overlap Calculations    ",
-                                                      "    ,                           !- Polygon Clipping Algorithm                        ",
-                                                      "    ,                           !- Sky Diffuse Modeling Algorithm                    ",
-                                                      "    ,                           !- External Shading Calculation Method               ",
-                                                      "    ,                           !- Output External Shading Calculation Results       ",
-                                                      "    Yes,                        !- Disable Shading within A Zone Group               ",
-                                                      "    ,                           !- Disable Shading between Zone Groups               ",
-                                                      "    ShadingZoneGroup;           !- Shading Group 1 ZoneList Name                     ",
-                                                      "  SurfaceConvectionAlgorithm:Inside,TARP;                                            ",
-                                                      "  SurfaceConvectionAlgorithm:Outside,TARP;                                           ",
-                                                      "  HeatBalanceAlgorithm,ConductionTransferFunction;                                   ",
-                                                      "  Timestep,6;                                                                        ",
-                                                      "  RunPeriod,                                                                         ",
-                                                      "    ,                        !- Name                                                 ",
-                                                      "    1,                       !- Begin Month                                          ",
-                                                      "    1,                       !- Begin Day of Month                                   ",
-                                                      "    12,                      !- End Month                                            ",
-                                                      "    31,                      !- End Day of Month                                     ",
-                                                      "    ,                        !- Day of Week for Start Day                            ",
-                                                      "    ,                        !- Use Weather File Holidays and Special Days           ",
-                                                      "    ,                        !- Use Weather File Daylight Saving Period              ",
-                                                      "    ,                        !- Apply Weekend Holiday Rule                           ",
-                                                      "    ,                        !- Use Weather File Rain Indicators                     ",
-                                                      "    ;                        !- Use Weather File Snow Indicators                     ",
-                                                      "  ScheduleTypeLimits,                                                                ",
-                                                      "    Fraction,                !- Name                                                 ",
-                                                      "    0.0,                     !- Lower Limit Value                                    ",
-                                                      "    1.0,                     !- Upper Limit Value                                    ",
-                                                      "    Continuous;              !- Numeric Type                                         ",
-                                                      "  ScheduleTypeLimits,                                                                ",
-                                                      "    ON/OFF,                  !- Name                                                 ",
-                                                      "    0,                       !- Lower Limit Value                                    ",
-                                                      "    1,                       !- Upper Limit Value                                    ",
-                                                      "    Discrete;                !- Numeric Type                                         ",
-                                                      "  Schedule:Compact,                                                                  ",
-                                                      "    SunShading,              !- Name                                                 ",
-                                                      "    ON/OFF,                  !- Schedule Type Limits Name                            ",
-                                                      "    Through: 4/30,           !- Field 1                                              ",
-                                                      "    For: AllDays,            !- Field 2                                              ",
-                                                      "    until: 24:00,1,          !- Field 3                                              ",
-                                                      "    Through: 10/31,          !- Field 5                                              ",
-                                                      "    For: AllDays,            !- Field 6                                              ",
-                                                      "    until: 24:00,0,          !- Field 7                                              ",
-                                                      "    Through: 12/31,          !- Field 9                                              ",
-                                                      "    For: AllDays,            !- Field 10                                             ",
-                                                      "    until: 24:00,1;          !- Field 11                                             ",
-                                                      "  Material,                                                                          ",
-                                                      "    A2 - 4 IN DENSE FACE BRICK,  !- Name                                             ",
-                                                      "    Rough,                   !- Roughness                                            ",
-                                                      "    0.1014984,               !- Thickness {m}                                        ",
-                                                      "    1.245296,                !- Conductivity {W/m-K}                                 ",
-                                                      "    2082.400,                !- Density {kg/m3}                                      ",
-                                                      "    920.4800,                !- Specific Heat {J/kg-K}                               ",
-                                                      "    0.9000000,               !- Thermal Absorptance                                  ",
-                                                      "    0.9300000,               !- Solar Absorptance                                    ",
-                                                      "    0.9300000;               !- Visible Absorptance                                  ",
-                                                      "  Material,                                                                          ",
-                                                      "    E1 - 3 / 4 IN PLASTER OR GYP BOARD,  !- Name                                     ",
-                                                      "    Smooth,                  !- Roughness                                            ",
-                                                      "    1.9050000E-02,           !- Thickness {m}                                        ",
-                                                      "    0.7264224,               !- Conductivity {W/m-K}                                 ",
-                                                      "    1601.846,                !- Density {kg/m3}                                      ",
-                                                      "    836.8000,                !- Specific Heat {J/kg-K}                               ",
-                                                      "    0.9000000,               !- Thermal Absorptance                                  ",
-                                                      "    0.9200000,               !- Solar Absorptance                                    ",
-                                                      "    0.9200000;               !- Visible Absorptance                                  ",
-                                                      "  Material,                                                                          ",
-                                                      "    E2 - 1 / 2 IN SLAG OR STONE,  !- Name                                            ",
-                                                      "    Rough,                   !- Roughness                                            ",
-                                                      "    1.2710161E-02,           !- Thickness {m}                                        ",
-                                                      "    1.435549,                !- Conductivity {W/m-K}                                 ",
-                                                      "    881.0155,                !- Density {kg/m3}                                      ",
-                                                      "    1673.600,                !- Specific Heat {J/kg-K}                               ",
-                                                      "    0.9000000,               !- Thermal Absorptance                                  ",
-                                                      "    0.5500000,               !- Solar Absorptance                                    ",
-                                                      "    0.5500000;               !- Visible Absorptance                                  ",
-                                                      "  Material,                                                                          ",
-                                                      "    C12 - 2 IN HW CONCRETE,  !- Name                                                 ",
-                                                      "    MediumRough,             !- Roughness                                            ",
-                                                      "    5.0901599E-02,           !- Thickness {m}                                        ",
-                                                      "    1.729577,                !- Conductivity {W/m-K}                                 ",
-                                                      "    2242.585,                !- Density {kg/m3}                                      ",
-                                                      "    836.8000,                !- Specific Heat {J/kg-K}                               ",
-                                                      "    0.9000000,               !- Thermal Absorptance                                  ",
-                                                      "    0.6500000,               !- Solar Absorptance                                    ",
-                                                      "    0.6500000;               !- Visible Absorptance                                  ",
-                                                      "  Material:NoMass,                                                                   ",
-                                                      "    R13LAYER,                !- Name                                                 ",
-                                                      "    Rough,                   !- Roughness                                            ",
-                                                      "    2.290965,                !- Thermal Resistance {m2-K/W}                          ",
-                                                      "    0.9000000,               !- Thermal Absorptance                                  ",
-                                                      "    0.7500000,               !- Solar Absorptance                                    ",
-                                                      "    0.7500000;               !- Visible Absorptance                                  ",
-                                                      "  WindowMaterial:Glazing,                                                            ",
-                                                      "    GLASS - CLEAR PLATE 1 / 4 IN,  !- Name                                           ",
-                                                      "    SpectralAverage,         !- Optical Data Type                                    ",
-                                                      "    ,                        !- Window Glass Spectral Data Set Name                  ",
-                                                      "    0.006,                   !- Thickness {m}                                        ",
-                                                      "    0.80,                    !- Solar Transmittance at Normal Incidence              ",
-                                                      "    0.10,                    !- Front Side Solar Reflectance at Normal Incidence     ",
-                                                      "    0.10,                    !- Back Side Solar Reflectance at Normal Incidence      ",
-                                                      "    0.80,                    !- Visible Transmittance at Normal Incidence            ",
-                                                      "    0.10,                    !- Front Side Visible Reflectance at Normal Incidence   ",
-                                                      "    0.10,                    !- Back Side Visible Reflectance at Normal Incidence    ",
-                                                      "    0.0,                     !- Infrared Transmittance at Normal Incidence           ",
-                                                      "    0.84,                    !- Front Side Infrared Hemispherical Emissivity         ",
-                                                      "    0.84,                    !- Back Side Infrared Hemispherical Emissivity          ",
-                                                      "    0.9;                     !- Conductivity {W/m-K}                                 ",
-                                                      "  WindowMaterial:Gas,                                                                ",
-                                                      "    AIRGAP,                  !- Name                                                 ",
-                                                      "    AIR,                     !- Gas Type                                             ",
-                                                      "    0.0125;                  !- Thickness {m}                                        ",
-                                                      "  Construction,                                                                      ",
-                                                      "    R13WALL,                 !- Name                                                 ",
-                                                      "    R13LAYER;                !- Outside Layer                                        ",
-                                                      "  Construction,                                                                      ",
-                                                      "    EXTWALL09,               !- Name                                                 ",
-                                                      "    A2 - 4 IN DENSE FACE BRICK,  !- Outside Layer                                    ",
-                                                      "    E1 - 3 / 4 IN PLASTER OR GYP BOARD;  !- Layer 4                                  ",
-                                                      "  Construction,                                                                      ",
-                                                      "    INTERIOR,                !- Name                                                 ",
-                                                      "    C12 - 2 IN HW CONCRETE;  !- Layer 4                                              ",
-                                                      "  Construction,                                                                      ",
-                                                      "    SLAB FLOOR,              !- Name                                                 ",
-                                                      "    C12 - 2 IN HW CONCRETE;  !- Layer 4                                              ",
-                                                      "  Construction,                                                                      ",
-                                                      "    ROOF31,                  !- Name                                                 ",
-                                                      "    E2 - 1 / 2 IN SLAG OR STONE,  !- Outside Layer                                   ",
-                                                      "    C12 - 2 IN HW CONCRETE;  !- Layer 4                                              ",
-                                                      "  Construction,                                                                      ",
-                                                      "    DOUBLE PANE HW WINDOW,   !- Name                                                 ",
-                                                      "    GLASS - CLEAR PLATE 1 / 4 IN,  !- Outside Layer                                  ",
-                                                      "    AIRGAP,                  !- Layer 2                                              ",
-                                                      "    GLASS - CLEAR PLATE 1 / 4 IN;  !- Layer 3                                        ",
-                                                      "  Construction,                                                                      ",
-                                                      "    PARTITION02,             !- Name                                                 ",
-                                                      "    E1 - 3 / 4 IN PLASTER OR GYP BOARD,  !- Outside Layer                            ",
-                                                      "    C12 - 2 IN HW CONCRETE,  !- Layer 4                                              ",
-                                                      "    E1 - 3 / 4 IN PLASTER OR GYP BOARD;  !- Layer 3                                  ",
-                                                      "  Construction,                                                                      ",
-                                                      "    single PANE HW WINDOW,   !- Name                                                 ",
-                                                      "    GLASS - CLEAR PLATE 1 / 4 IN;  !- Outside Layer                                  ",
-                                                      "  Construction,                                                                      ",
-                                                      "    EXTWALLdemo,             !- Name                                                 ",
-                                                      "    A2 - 4 IN DENSE FACE BRICK,  !- Outside Layer                                    ",
-                                                      "    E1 - 3 / 4 IN PLASTER OR GYP BOARD;  !- Layer 4                                  ",
-                                                      "  GlobalGeometryRules,                                                               ",
-                                                      "    UpperLeftCorner,         !- Starting Vertex Position                             ",
-                                                      "    Counterclockwise,        !- Vertex Entry Direction                               ",
-                                                      "    Relative;                !- Coordinate System                                    ",
-                                                      "  Zone,                                                                              ",
-                                                      "    ZONE ONE,                !- Name                                                 ",
-                                                      "    0,                       !- Direction of Relative North {deg}                    ",
-                                                      "    0,                       !- X Origin {m}                                         ",
-                                                      "    0,                       !- Y Origin {m}                                         ",
-                                                      "    0,                       !- Z Origin {m}                                         ",
-                                                      "    1,                       !- Type                                                 ",
-                                                      "    1,                       !- Multiplier                                           ",
-                                                      "    0,                       !- Ceiling Height {m}                                   ",
-                                                      "    0;                       !- Volume {m3}                                          ",
-                                                      "  ZoneList,                                                                          ",
-                                                      "    ShadingZoneGroup,                                                                ",
-                                                      "    ZONE ONE;                                                                        ",
-                                                      "  BuildingSurface:Detailed,                                                          ",
-                                                      "    Zn001:Wall-North,        !- Name                                                 ",
-                                                      "    Wall,                    !- Surface Type                                         ",
-                                                      "    EXTWALLdemo,             !- Construction Name                                    ",
-                                                      "    ZONE ONE,                !- Zone Name                                            ",
-                                                      "    Outdoors,                !- Outside Boundary Condition                           ",
-                                                      "    ,                        !- Outside Boundary Condition Object                    ",
-                                                      "    SunExposed,              !- Sun Exposure                                         ",
-                                                      "    WindExposed,             !- Wind Exposure                                        ",
-                                                      "    0.5000000,               !- View Factor to Ground                                ",
-                                                      "    4,                       !- Number of Vertices                                   ",
-                                                      "    5,5,3,  !- X,Y,Z ==> Vertex 1 {m}                                                ",
-                                                      "    5,5,0,  !- X,Y,Z ==> Vertex 2 {m}                                                ",
-                                                      "    -5,5,0,  !- X,Y,Z ==> Vertex 3 {m}                                               ",
-                                                      "    -5,5,3;  !- X,Y,Z ==> Vertex 4 {m}                                               ",
-                                                      "  BuildingSurface:Detailed,                                                          ",
-                                                      "    Zn001:Wall-East,         !- Name                                                 ",
-                                                      "    Wall,                    !- Surface Type                                         ",
-                                                      "    EXTWALL09,               !- Construction Name                                    ",
-                                                      "    ZONE ONE,                !- Zone Name                                            ",
-                                                      "    Outdoors,                !- Outside Boundary Condition                           ",
-                                                      "    ,                        !- Outside Boundary Condition Object                    ",
-                                                      "    SunExposed,              !- Sun Exposure                                         ",
-                                                      "    WindExposed,             !- Wind Exposure                                        ",
-                                                      "    0.5000000,               !- View Factor to Ground                                ",
-                                                      "    4,                       !- Number of Vertices                                   ",
-                                                      "    5,-5,3,  !- X,Y,Z ==> Vertex 1 {m}                                               ",
-                                                      "    5,-5,0,  !- X,Y,Z ==> Vertex 2 {m}                                               ",
-                                                      "    5,5,0,  !- X,Y,Z ==> Vertex 3 {m}                                                ",
-                                                      "    5,5,3;  !- X,Y,Z ==> Vertex 4 {m}                                                ",
-                                                      "  BuildingSurface:Detailed,                                                          ",
-                                                      "    Zn001:Wall-South,        !- Name                                                 ",
-                                                      "    Wall,                    !- Surface Type                                         ",
-                                                      "    R13WALL,                 !- Construction Name                                    ",
-                                                      "    ZONE ONE,                !- Zone Name                                            ",
-                                                      "    Outdoors,                !- Outside Boundary Condition                           ",
-                                                      "    ,                        !- Outside Boundary Condition Object                    ",
-                                                      "    SunExposed,              !- Sun Exposure                                         ",
-                                                      "    WindExposed,             !- Wind Exposure                                        ",
-                                                      "    0.5000000,               !- View Factor to Ground                                ",
-                                                      "    4,                       !- Number of Vertices                                   ",
-                                                      "    -5,-5,3,  !- X,Y,Z ==> Vertex 1 {m}                                              ",
-                                                      "    -5,-5,0,  !- X,Y,Z ==> Vertex 2 {m}                                              ",
-                                                      "    5,-5,0,  !- X,Y,Z ==> Vertex 3 {m}                                               ",
-                                                      "    5,-5,3;  !- X,Y,Z ==> Vertex 4 {m}                                               ",
-                                                      "  BuildingSurface:Detailed,                                                          ",
-                                                      "    Zn001:Wall-West,         !- Name                                                 ",
-                                                      "    Wall,                    !- Surface Type                                         ",
-                                                      "    EXTWALL09,               !- Construction Name                                    ",
-                                                      "    ZONE ONE,                !- Zone Name                                            ",
-                                                      "    Outdoors,                !- Outside Boundary Condition                           ",
-                                                      "    ,                        !- Outside Boundary Condition Object                    ",
-                                                      "    SunExposed,              !- Sun Exposure                                         ",
-                                                      "    WindExposed,             !- Wind Exposure                                        ",
-                                                      "    0.5000000,               !- View Factor to Ground                                ",
-                                                      "    4,                       !- Number of Vertices                                   ",
-                                                      "    -5,5,3,  !- X,Y,Z ==> Vertex 1 {m}                                               ",
-                                                      "    -5,5,0,  !- X,Y,Z ==> Vertex 2 {m}                                               ",
-                                                      "    -5,-5,0,  !- X,Y,Z ==> Vertex 3 {m}                                              ",
-                                                      "    -5,-5,3;  !- X,Y,Z ==> Vertex 4 {m}                                              ",
-                                                      "  BuildingSurface:Detailed,                                                          ",
-                                                      "    Zn001:roof,              !- Name                                                 ",
-                                                      "    Roof,                    !- Surface Type                                         ",
-                                                      "    ROOF31,                  !- Construction Name                                    ",
-                                                      "    ZONE ONE,                !- Zone Name                                            ",
-                                                      "    Outdoors,                !- Outside Boundary Condition                           ",
-                                                      "    ,                        !- Outside Boundary Condition Object                    ",
-                                                      "    SunExposed,              !- Sun Exposure                                         ",
-                                                      "    WindExposed,             !- Wind Exposure                                        ",
-                                                      "    0.0000000,               !- View Factor to Ground                                ",
-                                                      "    4,                       !- Number of Vertices                                   ",
-                                                      "    -5,-5,3,  !- X,Y,Z ==> Vertex 1 {m}                                              ",
-                                                      "    5,-5,3,  !- X,Y,Z ==> Vertex 2 {m}                                               ",
-                                                      "    5,5,3,  !- X,Y,Z ==> Vertex 3 {m}                                                ",
-                                                      "    -5,5,3;  !- X,Y,Z ==> Vertex 4 {m}                                               ",
-                                                      "  Schedule:Compact,                                                                  ",
-                                                      "    ExtShadingSch:Zn001:roof,                                                        ",
-                                                      "    Fraction,                !- Schedule Type Limits Name                            ",
-                                                      "    Through: 12/31,          !- Field 1                                              ",
-                                                      "    For: AllDays,            !- Field 2                                              ",
-                                                      "    Until: 24:00,            !- Field 3                                              ",
-                                                      "    0.5432;                  !- Field 4                                              ",
-                                                      "  BuildingSurface:Detailed,                                                          ",
-                                                      "    Zn001:floor,             !- Name                                                 ",
-                                                      "    Floor,                   !- Surface Type                                         ",
-                                                      "    SLAB FLOOR,              !- Construction Name                                    ",
-                                                      "    ZONE ONE,                !- Zone Name                                            ",
-                                                      "    Outdoors,                !- Outside Boundary Condition                           ",
-                                                      "    ,                        !- Outside Boundary Condition Object                    ",
-                                                      "    SunExposed,              !- Sun Exposure                                         ",
-                                                      "    WindExposed,             !- Wind Exposure                                        ",
-                                                      "    0.0000000,               !- View Factor to Ground                                ",
-                                                      "    4,                       !- Number of Vertices                                   ",
-                                                      "    -5,5,0,  !- X,Y,Z ==> Vertex 1 {m}                                               ",
-                                                      "    5,5,0,  !- X,Y,Z ==> Vertex 2 {m}                                                ",
-                                                      "    5,-5,0,  !- X,Y,Z ==> Vertex 3 {m}                                               ",
-                                                      "    -5,-5,0;  !- X,Y,Z ==> Vertex 4 {m}                                              ",
-                                                      "  FenestrationSurface:Detailed,                                                      ",
-                                                      "    Zn001:Wall-South:Win001, !- Name                                                 ",
-                                                      "    Window,                  !- Surface Type                                         ",
-                                                      "    DOUBLE PANE HW WINDOW,   !- Construction Name                                    ",
-                                                      "    Zn001:Wall-South,        !- Building Surface Name                                ",
-                                                      "    ,                        !- Outside Boundary Condition Object                    ",
-                                                      "    0.5000000,               !- View Factor to Ground                                ",
-                                                      "    ,                        !- Shading Control Name                                 ",
-                                                      "    TestFrameAndDivider,     !- Frame and Divider Name                               ",
-                                                      "    1.0,                     !- Multiplier                                           ",
-                                                      "    4,                       !- Number of Vertices                                   ",
-                                                      "    -3,-5,2.5,  !- X,Y,Z ==> Vertex 1 {m}                                            ",
-                                                      "    -3,-5,0.5,  !- X,Y,Z ==> Vertex 2 {m}                                            ",
-                                                      "    3,-5,0.5,  !- X,Y,Z ==> Vertex 3 {m}                                             ",
-                                                      "    3,-5,2.5;  !- X,Y,Z ==> Vertex 4 {m}                                             ",
-                                                      "  WindowProperty:FrameAndDivider,                                                    ",
-                                                      "    TestFrameAndDivider,     !- Name                                                 ",
-                                                      "    0.05,                    !- Frame Width {m}                                      ",
-                                                      "    0.05,                    !- Frame Outside Projection {m}                         ",
-                                                      "    0.05,                    !- Frame Inside Projection {m}                          ",
-                                                      "    5.0,                     !- Frame Conductance {W/m2-K}                           ",
-                                                      "    1.2,                     !- Ratio of Frame-Edge Glass Conductance to Center-Of-Gl",
-                                                      "    0.8,                     !- Frame Solar Absorptance                              ",
-                                                      "    0.8,                     !- Frame Visible Absorptance                            ",
-                                                      "    0.9,                     !- Frame Thermal Hemispherical Emissivity               ",
-                                                      "    DividedLite,             !- Divider Type                                         ",
-                                                      "    0.02,                    !- Divider Width {m}                                    ",
-                                                      "    2,                       !- Number of Horizontal Dividers                        ",
-                                                      "    2,                       !- Number of Vertical Dividers                          ",
-                                                      "    0.02,                    !- Divider Outside Projection {m}                       ",
-                                                      "    0.02,                    !- Divider Inside Projection {m}                        ",
-                                                      "    5.0,                     !- Divider Conductance {W/m2-K}                         ",
-                                                      "    1.2,                     !- Ratio of Divider-Edge Glass Conductance to Center-Of-",
-                                                      "    0.8,                     !- Divider Solar Absorptance                            ",
-                                                      "    0.8,                     !- Divider Visible Absorptance                          ",
-                                                      "    0.9;                     !- Divider Thermal Hemispherical Emissivity             ",
-                                                      "  Shading:Zone:Detailed,                                                             ",
-                                                      "    Zn001:Wall-South:Shade001,  !- Name                                              ",
-                                                      "    Zn001:Wall-South,        !- Base Surface Name                                    ",
-                                                      "    SunShading,              !- Transmittance Schedule Name                          ",
-                                                      "    4,                       !- Number of Vertices                                   ",
-                                                      "    -3,-5,2.5,  !- X,Y,Z ==> Vertex 1 {m}                                            ",
-                                                      "    -3,-6,2.5,  !- X,Y,Z ==> Vertex 2 {m}                                            ",
-                                                      "    3,-6,2.5,  !- X,Y,Z ==> Vertex 3 {m}                                             ",
-                                                      "    3,-5,2.5;  !- X,Y,Z ==> Vertex 4 {m}                                             ",
-                                                      "  ShadingProperty:Reflectance,                                                       ",
-                                                      "    Zn001:Wall-South:Shade001,  !- Shading Surface Name                              ",
-                                                      "    0.2,                     !- Diffuse Solar Reflectance of Unglazed Part of Shading",
+		"  Building,                                                                          ",
+		"    DemoFDT,                 !- Name                                                 ",
+		"    0,                       !- North Axis {deg}                                     ",
+		"    Suburbs,                 !- Terrain                                              ",
+		"    3.9999999E-02,           !- Loads Convergence Tolerance Value                    ",
+		"    4.0000002E-03,           !- Temperature Convergence Tolerance Value {deltaC}     ",
+		"    FullExterior,            !- Solar Distribution                                   ",
+		"    ,                        !- Maximum Number of Warmup Days                        ",
+		"    6;                       !- Minimum Number of Warmup Days                        ",
+		"  ShadowCalculation,                                                                 ",
+		"    TimestepFrequency,          !- Calculation Method                                ",
+		"    ,                           !- Calculation Frequency                             ",
+		"    ,                           !- Maximum Figures in Shadow Overlap Calculations    ",
+		"    ,                           !- Polygon Clipping Algorithm                        ",
+		"    ,                           !- Sky Diffuse Modeling Algorithm                    ",
+		"    ,                           !- External Shading Calculation Method               ",
+		"    ,                           !- Output External Shading Calculation Results       ",
+		"    Yes,                        !- Disable Shading within A Zone Group               ",
+		"    ,                           !- Disable Shading between Zone Groups               ",
+		"    ShadingZoneGroup;           !- Shading Group 1 ZoneList Name                     ",
+		"  SurfaceConvectionAlgorithm:Inside,TARP;                                            ",
+		"  SurfaceConvectionAlgorithm:Outside,TARP;                                           ",
+		"  HeatBalanceAlgorithm,ConductionTransferFunction;                                   ",
+		"  Timestep,6;                                                                        ",
+		"  RunPeriod,                                                                         ",
+		"    ,                        !- Name                                                 ",
+		"    1,                       !- Begin Month                                          ",
+		"    1,                       !- Begin Day of Month                                   ",
+		"    12,                      !- End Month                                            ",
+		"    31,                      !- End Day of Month                                     ",
+		"    ,                        !- Day of Week for Start Day                            ",
+		"    ,                        !- Use Weather File Holidays and Special Days           ",
+		"    ,                        !- Use Weather File Daylight Saving Period              ",
+		"    ,                        !- Apply Weekend Holiday Rule                           ",
+		"    ,                        !- Use Weather File Rain Indicators                     ",
+		"    ;                        !- Use Weather File Snow Indicators                     ",
+		"  ScheduleTypeLimits,                                                                ",
+		"    Fraction,                !- Name                                                 ",
+		"    0.0,                     !- Lower Limit Value                                    ",
+		"    1.0,                     !- Upper Limit Value                                    ",
+		"    Continuous;              !- Numeric Type                                         ",
+		"  ScheduleTypeLimits,                                                                ",
+		"    ON/OFF,                  !- Name                                                 ",
+		"    0,                       !- Lower Limit Value                                    ",
+		"    1,                       !- Upper Limit Value                                    ",
+		"    Discrete;                !- Numeric Type                                         ",
+		"  Schedule:Compact,                                                                  ",
+		"    SunShading,              !- Name                                                 ",
+		"    ON/OFF,                  !- Schedule Type Limits Name                            ",
+		"    Through: 4/30,           !- Field 1                                              ",
+		"    For: AllDays,            !- Field 2                                              ",
+		"    until: 24:00,1,          !- Field 3                                              ",
+		"    Through: 10/31,          !- Field 5                                              ",
+		"    For: AllDays,            !- Field 6                                              ",
+		"    until: 24:00,0,          !- Field 7                                              ",
+		"    Through: 12/31,          !- Field 9                                              ",
+		"    For: AllDays,            !- Field 10                                             ",
+		"    until: 24:00,1;          !- Field 11                                             ",
+		"  Material,                                                                          ",
+		"    A2 - 4 IN DENSE FACE BRICK,  !- Name                                             ",
+		"    Rough,                   !- Roughness                                            ",
+		"    0.1014984,               !- Thickness {m}                                        ",
+		"    1.245296,                !- Conductivity {W/m-K}                                 ",
+		"    2082.400,                !- Density {kg/m3}                                      ",
+		"    920.4800,                !- Specific Heat {J/kg-K}                               ",
+		"    0.9000000,               !- Thermal Absorptance                                  ",
+		"    0.9300000,               !- Solar Absorptance                                    ",
+		"    0.9300000;               !- Visible Absorptance                                  ",
+		"  Material,                                                                          ",
+		"    E1 - 3 / 4 IN PLASTER OR GYP BOARD,  !- Name                                     ",
+		"    Smooth,                  !- Roughness                                            ",
+		"    1.9050000E-02,           !- Thickness {m}                                        ",
+		"    0.7264224,               !- Conductivity {W/m-K}                                 ",
+		"    1601.846,                !- Density {kg/m3}                                      ",
+		"    836.8000,                !- Specific Heat {J/kg-K}                               ",
+		"    0.9000000,               !- Thermal Absorptance                                  ",
+		"    0.9200000,               !- Solar Absorptance                                    ",
+		"    0.9200000;               !- Visible Absorptance                                  ",
+		"  Material,                                                                          ",
+		"    E2 - 1 / 2 IN SLAG OR STONE,  !- Name                                            ",
+		"    Rough,                   !- Roughness                                            ",
+		"    1.2710161E-02,           !- Thickness {m}                                        ",
+		"    1.435549,                !- Conductivity {W/m-K}                                 ",
+		"    881.0155,                !- Density {kg/m3}                                      ",
+		"    1673.600,                !- Specific Heat {J/kg-K}                               ",
+		"    0.9000000,               !- Thermal Absorptance                                  ",
+		"    0.5500000,               !- Solar Absorptance                                    ",
+		"    0.5500000;               !- Visible Absorptance                                  ",
+		"  Material,                                                                          ",
+		"    C12 - 2 IN HW CONCRETE,  !- Name                                                 ",
+		"    MediumRough,             !- Roughness                                            ",
+		"    5.0901599E-02,           !- Thickness {m}                                        ",
+		"    1.729577,                !- Conductivity {W/m-K}                                 ",
+		"    2242.585,                !- Density {kg/m3}                                      ",
+		"    836.8000,                !- Specific Heat {J/kg-K}                               ",
+		"    0.9000000,               !- Thermal Absorptance                                  ",
+		"    0.6500000,               !- Solar Absorptance                                    ",
+		"    0.6500000;               !- Visible Absorptance                                  ",
+		"  Material:NoMass,                                                                   ",
+		"    R13LAYER,                !- Name                                                 ",
+		"    Rough,                   !- Roughness                                            ",
+		"    2.290965,                !- Thermal Resistance {m2-K/W}                          ",
+		"    0.9000000,               !- Thermal Absorptance                                  ",
+		"    0.7500000,               !- Solar Absorptance                                    ",
+		"    0.7500000;               !- Visible Absorptance                                  ",
+		"  WindowMaterial:Glazing,                                                            ",
+		"    GLASS - CLEAR PLATE 1 / 4 IN,  !- Name                                           ",
+		"    SpectralAverage,         !- Optical Data Type                                    ",
+		"    ,                        !- Window Glass Spectral Data Set Name                  ",
+		"    0.006,                   !- Thickness {m}                                        ",
+		"    0.80,                    !- Solar Transmittance at Normal Incidence              ",
+		"    0.10,                    !- Front Side Solar Reflectance at Normal Incidence     ",
+		"    0.10,                    !- Back Side Solar Reflectance at Normal Incidence      ",
+		"    0.80,                    !- Visible Transmittance at Normal Incidence            ",
+		"    0.10,                    !- Front Side Visible Reflectance at Normal Incidence   ",
+		"    0.10,                    !- Back Side Visible Reflectance at Normal Incidence    ",
+		"    0.0,                     !- Infrared Transmittance at Normal Incidence           ",
+		"    0.84,                    !- Front Side Infrared Hemispherical Emissivity         ",
+		"    0.84,                    !- Back Side Infrared Hemispherical Emissivity          ",
+		"    0.9;                     !- Conductivity {W/m-K}                                 ",
+		"  WindowMaterial:Gas,                                                                ",
+		"    AIRGAP,                  !- Name                                                 ",
+		"    AIR,                     !- Gas Type                                             ",
+		"    0.0125;                  !- Thickness {m}                                        ",
+		"  Construction,                                                                      ",
+		"    R13WALL,                 !- Name                                                 ",
+		"    R13LAYER;                !- Outside Layer                                        ",
+		"  Construction,                                                                      ",
+		"    EXTWALL09,               !- Name                                                 ",
+		"    A2 - 4 IN DENSE FACE BRICK,  !- Outside Layer                                    ",
+		"    E1 - 3 / 4 IN PLASTER OR GYP BOARD;  !- Layer 4                                  ",
+		"  Construction,                                                                      ",
+		"    INTERIOR,                !- Name                                                 ",
+		"    C12 - 2 IN HW CONCRETE;  !- Layer 4                                              ",
+		"  Construction,                                                                      ",
+		"    SLAB FLOOR,              !- Name                                                 ",
+		"    C12 - 2 IN HW CONCRETE;  !- Layer 4                                              ",
+		"  Construction,                                                                      ",
+		"    ROOF31,                  !- Name                                                 ",
+		"    E2 - 1 / 2 IN SLAG OR STONE,  !- Outside Layer                                   ",
+		"    C12 - 2 IN HW CONCRETE;  !- Layer 4                                              ",
+		"  Construction,                                                                      ",
+		"    DOUBLE PANE HW WINDOW,   !- Name                                                 ",
+		"    GLASS - CLEAR PLATE 1 / 4 IN,  !- Outside Layer                                  ",
+		"    AIRGAP,                  !- Layer 2                                              ",
+		"    GLASS - CLEAR PLATE 1 / 4 IN;  !- Layer 3                                        ",
+		"  Construction,                                                                      ",
+		"    PARTITION02,             !- Name                                                 ",
+		"    E1 - 3 / 4 IN PLASTER OR GYP BOARD,  !- Outside Layer                            ",
+		"    C12 - 2 IN HW CONCRETE,  !- Layer 4                                              ",
+		"    E1 - 3 / 4 IN PLASTER OR GYP BOARD;  !- Layer 3                                  ",
+		"  Construction,                                                                      ",
+		"    single PANE HW WINDOW,   !- Name                                                 ",
+		"    GLASS - CLEAR PLATE 1 / 4 IN;  !- Outside Layer                                  ",
+		"  Construction,                                                                      ",
+		"    EXTWALLdemo,             !- Name                                                 ",
+		"    A2 - 4 IN DENSE FACE BRICK,  !- Outside Layer                                    ",
+		"    E1 - 3 / 4 IN PLASTER OR GYP BOARD;  !- Layer 4                                  ",
+		"  GlobalGeometryRules,                                                               ",
+		"    UpperLeftCorner,         !- Starting Vertex Position                             ",
+		"    Counterclockwise,        !- Vertex Entry Direction                               ",
+		"    Relative;                !- Coordinate System                                    ",
+		"  Zone,                                                                              ",
+		"    ZONE ONE,                !- Name                                                 ",
+		"    0,                       !- Direction of Relative North {deg}                    ",
+		"    0,                       !- X Origin {m}                                         ",
+		"    0,                       !- Y Origin {m}                                         ",
+		"    0,                       !- Z Origin {m}                                         ",
+		"    1,                       !- Type                                                 ",
+		"    1,                       !- Multiplier                                           ",
+		"    0,                       !- Ceiling Height {m}                                   ",
+		"    0;                       !- Volume {m3}                                          ",
+		"  ZoneList,                                                                          ",
+		"    ShadingZoneGroup,                                                                ",
+		"    ZONE ONE;                                                                        ",
+		"  BuildingSurface:Detailed,                                                          ",
+		"    Zn001:Wall-North,        !- Name                                                 ",
+		"    Wall,                    !- Surface Type                                         ",
+		"    EXTWALLdemo,             !- Construction Name                                    ",
+		"    ZONE ONE,                !- Zone Name                                            ",
+		"    Outdoors,                !- Outside Boundary Condition                           ",
+		"    ,                        !- Outside Boundary Condition Object                    ",
+		"    SunExposed,              !- Sun Exposure                                         ",
+		"    WindExposed,             !- Wind Exposure                                        ",
+		"    0.5000000,               !- View Factor to Ground                                ",
+		"    4,                       !- Number of Vertices                                   ",
+		"    5,5,3,  !- X,Y,Z ==> Vertex 1 {m}                                                ",
+		"    5,5,0,  !- X,Y,Z ==> Vertex 2 {m}                                                ",
+		"    -5,5,0,  !- X,Y,Z ==> Vertex 3 {m}                                               ",
+		"    -5,5,3;  !- X,Y,Z ==> Vertex 4 {m}                                               ",
+		"  BuildingSurface:Detailed,                                                          ",
+		"    Zn001:Wall-East,         !- Name                                                 ",
+		"    Wall,                    !- Surface Type                                         ",
+		"    EXTWALL09,               !- Construction Name                                    ",
+		"    ZONE ONE,                !- Zone Name                                            ",
+		"    Outdoors,                !- Outside Boundary Condition                           ",
+		"    ,                        !- Outside Boundary Condition Object                    ",
+		"    SunExposed,              !- Sun Exposure                                         ",
+		"    WindExposed,             !- Wind Exposure                                        ",
+		"    0.5000000,               !- View Factor to Ground                                ",
+		"    4,                       !- Number of Vertices                                   ",
+		"    5,-5,3,  !- X,Y,Z ==> Vertex 1 {m}                                               ",
+		"    5,-5,0,  !- X,Y,Z ==> Vertex 2 {m}                                               ",
+		"    5,5,0,  !- X,Y,Z ==> Vertex 3 {m}                                                ",
+		"    5,5,3;  !- X,Y,Z ==> Vertex 4 {m}                                                ",
+		"  BuildingSurface:Detailed,                                                          ",
+		"    Zn001:Wall-South,        !- Name                                                 ",
+		"    Wall,                    !- Surface Type                                         ",
+		"    R13WALL,                 !- Construction Name                                    ",
+		"    ZONE ONE,                !- Zone Name                                            ",
+		"    Outdoors,                !- Outside Boundary Condition                           ",
+		"    ,                        !- Outside Boundary Condition Object                    ",
+		"    SunExposed,              !- Sun Exposure                                         ",
+		"    WindExposed,             !- Wind Exposure                                        ",
+		"    0.5000000,               !- View Factor to Ground                                ",
+		"    4,                       !- Number of Vertices                                   ",
+		"    -5,-5,3,  !- X,Y,Z ==> Vertex 1 {m}                                              ",
+		"    -5,-5,0,  !- X,Y,Z ==> Vertex 2 {m}                                              ",
+		"    5,-5,0,  !- X,Y,Z ==> Vertex 3 {m}                                               ",
+		"    5,-5,3;  !- X,Y,Z ==> Vertex 4 {m}                                               ",
+		"  BuildingSurface:Detailed,                                                          ",
+		"    Zn001:Wall-West,         !- Name                                                 ",
+		"    Wall,                    !- Surface Type                                         ",
+		"    EXTWALL09,               !- Construction Name                                    ",
+		"    ZONE ONE,                !- Zone Name                                            ",
+		"    Outdoors,                !- Outside Boundary Condition                           ",
+		"    ,                        !- Outside Boundary Condition Object                    ",
+		"    SunExposed,              !- Sun Exposure                                         ",
+		"    WindExposed,             !- Wind Exposure                                        ",
+		"    0.5000000,               !- View Factor to Ground                                ",
+		"    4,                       !- Number of Vertices                                   ",
+		"    -5,5,3,  !- X,Y,Z ==> Vertex 1 {m}                                               ",
+		"    -5,5,0,  !- X,Y,Z ==> Vertex 2 {m}                                               ",
+		"    -5,-5,0,  !- X,Y,Z ==> Vertex 3 {m}                                              ",
+		"    -5,-5,3;  !- X,Y,Z ==> Vertex 4 {m}                                              ",
+		"  BuildingSurface:Detailed,                                                          ",
+		"    Zn001:roof,              !- Name                                                 ",
+		"    Roof,                    !- Surface Type                                         ",
+		"    ROOF31,                  !- Construction Name                                    ",
+		"    ZONE ONE,                !- Zone Name                                            ",
+		"    Outdoors,                !- Outside Boundary Condition                           ",
+		"    ,                        !- Outside Boundary Condition Object                    ",
+		"    SunExposed,              !- Sun Exposure                                         ",
+		"    WindExposed,             !- Wind Exposure                                        ",
+		"    0.0000000,               !- View Factor to Ground                                ",
+		"    4,                       !- Number of Vertices                                   ",
+		"    -5,-5,3,  !- X,Y,Z ==> Vertex 1 {m}                                              ",
+		"    5,-5,3,  !- X,Y,Z ==> Vertex 2 {m}                                               ",
+		"    5,5,3,  !- X,Y,Z ==> Vertex 3 {m}                                                ",
+		"    -5,5,3;  !- X,Y,Z ==> Vertex 4 {m}                                               ",
+		"  Schedule:Compact,                                                                  ",
+		"    ExtShadingSch:Zn001:roof,                                                        ",
+		"    Fraction,                !- Schedule Type Limits Name                            ",
+		"    Through: 12/31,          !- Field 1                                              ",
+		"    For: AllDays,            !- Field 2                                              ",
+		"    Until: 24:00,            !- Field 3                                              ",
+		"    0.5432;                  !- Field 4                                              ",
+		"  BuildingSurface:Detailed,                                                          ",
+		"    Zn001:floor,             !- Name                                                 ",
+		"    Floor,                   !- Surface Type                                         ",
+		"    SLAB FLOOR,              !- Construction Name                                    ",
+		"    ZONE ONE,                !- Zone Name                                            ",
+		"    Outdoors,                !- Outside Boundary Condition                           ",
+		"    ,                        !- Outside Boundary Condition Object                    ",
+		"    SunExposed,              !- Sun Exposure                                         ",
+		"    WindExposed,             !- Wind Exposure                                        ",
+		"    0.0000000,               !- View Factor to Ground                                ",
+		"    4,                       !- Number of Vertices                                   ",
+		"    -5,5,0,  !- X,Y,Z ==> Vertex 1 {m}                                               ",
+		"    5,5,0,  !- X,Y,Z ==> Vertex 2 {m}                                                ",
+		"    5,-5,0,  !- X,Y,Z ==> Vertex 3 {m}                                               ",
+		"    -5,-5,0;  !- X,Y,Z ==> Vertex 4 {m}                                              ",
+		"  FenestrationSurface:Detailed,                                                      ",
+		"    Zn001:Wall-South:Win001, !- Name                                                 ",
+		"    Window,                  !- Surface Type                                         ",
+		"    DOUBLE PANE HW WINDOW,   !- Construction Name                                    ",
+		"    Zn001:Wall-South,        !- Building Surface Name                                ",
+		"    ,                        !- Outside Boundary Condition Object                    ",
+		"    0.5000000,               !- View Factor to Ground                                ",
+		"    ,                        !- Shading Control Name                                 ",
+		"    TestFrameAndDivider,     !- Frame and Divider Name                               ",
+		"    1.0,                     !- Multiplier                                           ",
+		"    4,                       !- Number of Vertices                                   ",
+		"    -3,-5,2.5,  !- X,Y,Z ==> Vertex 1 {m}                                            ",
+		"    -3,-5,0.5,  !- X,Y,Z ==> Vertex 2 {m}                                            ",
+		"    3,-5,0.5,  !- X,Y,Z ==> Vertex 3 {m}                                             ",
+		"    3,-5,2.5;  !- X,Y,Z ==> Vertex 4 {m}                                             ",
+		"  WindowProperty:FrameAndDivider,                                                    ",
+		"    TestFrameAndDivider,     !- Name                                                 ",
+		"    0.05,                    !- Frame Width {m}                                      ",
+		"    0.05,                    !- Frame Outside Projection {m}                         ",
+		"    0.05,                    !- Frame Inside Projection {m}                          ",
+		"    5.0,                     !- Frame Conductance {W/m2-K}                           ",
+		"    1.2,                     !- Ratio of Frame-Edge Glass Conductance to Center-Of-Gl",
+		"    0.8,                     !- Frame Solar Absorptance                              ",
+		"    0.8,                     !- Frame Visible Absorptance                            ",
+		"    0.9,                     !- Frame Thermal Hemispherical Emissivity               ",
+		"    DividedLite,             !- Divider Type                                         ",
+		"    0.02,                    !- Divider Width {m}                                    ",
+		"    2,                       !- Number of Horizontal Dividers                        ",
+		"    2,                       !- Number of Vertical Dividers                          ",
+		"    0.02,                    !- Divider Outside Projection {m}                       ",
+		"    0.02,                    !- Divider Inside Projection {m}                        ",
+		"    5.0,                     !- Divider Conductance {W/m2-K}                         ",
+		"    1.2,                     !- Ratio of Divider-Edge Glass Conductance to Center-Of-",
+		"    0.8,                     !- Divider Solar Absorptance                            ",
+		"    0.8,                     !- Divider Visible Absorptance                          ",
+		"    0.9;                     !- Divider Thermal Hemispherical Emissivity             ",
+		"  Shading:Zone:Detailed,                                                             ",
+		"    Zn001:Wall-South:Shade001,  !- Name                                              ",
+		"    Zn001:Wall-South,        !- Base Surface Name                                    ",
+		"    SunShading,              !- Transmittance Schedule Name                          ",
+		"    4,                       !- Number of Vertices                                   ",
+		"    -3,-5,2.5,  !- X,Y,Z ==> Vertex 1 {m}                                            ",
+		"    -3,-6,2.5,  !- X,Y,Z ==> Vertex 2 {m}                                            ",
+		"    3,-6,2.5,  !- X,Y,Z ==> Vertex 3 {m}                                             ",
+		"    3,-5,2.5;  !- X,Y,Z ==> Vertex 4 {m}                                             ",
+		"  ShadingProperty:Reflectance,                                                       ",
+		"    Zn001:Wall-South:Shade001,  !- Shading Surface Name                              ",
+		"    0.2,                     !- Diffuse Solar Reflectance of Unglazed Part of Shading",
                                                       "    0.2;                     !- Diffuse Visible Reflectance of Unglazed Part of Shadi"});
 
-    ASSERT_TRUE(process_idf(idf_objects));
-
-    SolarShading::clear_state();
-
-    SimulationManager::GetProjectData();
-    bool FoundError = false;
-
-    HeatBalanceManager::GetProjectControlData(FoundError); // read project control data
-    EXPECT_FALSE(FoundError);                              // expect no errors
-
-    HeatBalanceManager::SetPreConstructionInputParameters();
-    ScheduleManager::ProcessScheduleInput(); // read schedules
-
-    HeatBalanceManager::GetMaterialData(FoundError);
-    EXPECT_FALSE(FoundError);
-
-    HeatBalanceManager::GetFrameAndDividerData(FoundError);
-    EXPECT_FALSE(FoundError);
-
-    HeatBalanceManager::GetConstructData(FoundError);
-    EXPECT_FALSE(FoundError);
-
-    HeatBalanceManager::GetZoneData(FoundError); // Read Zone data from input file
-    EXPECT_FALSE(FoundError);
-
-    SurfaceGeometry::GetGeometryParameters(FoundError);
-    EXPECT_FALSE(FoundError);
-
-    SizingManager::GetZoneSizingInput();
-
-    SurfaceGeometry::CosZoneRelNorth.allocate(1);
-    SurfaceGeometry::SinZoneRelNorth.allocate(1);
-
-    SurfaceGeometry::CosZoneRelNorth(1) = std::cos(-Zone(1).RelNorth * DegToRadians);
-    SurfaceGeometry::SinZoneRelNorth(1) = std::sin(-Zone(1).RelNorth * DegToRadians);
-    SurfaceGeometry::CosBldgRelNorth = 1.0;
-    SurfaceGeometry::SinBldgRelNorth = 0.0;
-
-    compare_err_stream("");                         // just for debugging
-    SurfaceGeometry::SetupZoneGeometry(FoundError); // this calls GetSurfaceData()
-    EXPECT_FALSE(FoundError);
-
-    compare_err_stream(""); // just for debugging
-
-    SolarShading::GetShadowingInput();
-
-    for (int SurfNum = 1; SurfNum <= TotSurfaces; SurfNum++) {
-        if (Surface(SurfNum).ExtBoundCond == 0 && Surface(SurfNum).Zone != 0) {
-            int ZoneSize = Surface(SurfNum).DisabledShadowingZoneList.size();
-            EXPECT_EQ(1, ZoneSize);
-            std::vector<int> DisabledZones = Surface(SurfNum).DisabledShadowingZoneList;
-            for (int i : DisabledZones) {
-                EXPECT_EQ(1, i);
-            }
-        }
-    }
+	ASSERT_TRUE( process_idf( idf_objects ) );
+
+	SolarShading::clear_state();
+
+	SimulationManager::GetProjectData();
+	bool FoundError = false;
+
+	HeatBalanceManager::GetProjectControlData( FoundError ); // read project control data
+	EXPECT_FALSE( FoundError ); // expect no errors
+
+	HeatBalanceManager::SetPreConstructionInputParameters();
+	ScheduleManager::ProcessScheduleInput(); // read schedules
+
+	HeatBalanceManager::GetMaterialData( FoundError );
+	EXPECT_FALSE( FoundError );
+
+	HeatBalanceManager::GetFrameAndDividerData( FoundError );
+	EXPECT_FALSE( FoundError );
+
+	HeatBalanceManager::GetConstructData( FoundError );
+	EXPECT_FALSE( FoundError );
+
+	HeatBalanceManager::GetZoneData( FoundError ); // Read Zone data from input file
+	EXPECT_FALSE( FoundError );
+
+	SurfaceGeometry::GetGeometryParameters( FoundError );
+	EXPECT_FALSE( FoundError );
+
+	SizingManager::GetZoneSizingInput();
+
+	SurfaceGeometry::CosZoneRelNorth.allocate( 1 );
+	SurfaceGeometry::SinZoneRelNorth.allocate( 1 );
+
+	SurfaceGeometry::CosZoneRelNorth( 1 ) = std::cos( -Zone( 1 ).RelNorth * DegToRadians );
+	SurfaceGeometry::SinZoneRelNorth( 1 ) = std::sin( -Zone( 1 ).RelNorth * DegToRadians );
+	SurfaceGeometry::CosBldgRelNorth = 1.0;
+	SurfaceGeometry::SinBldgRelNorth = 0.0;
+
+	compare_err_stream( "" ); // just for debugging
+	SurfaceGeometry::SetupZoneGeometry( FoundError ); // this calls GetSurfaceData()
+	EXPECT_FALSE( FoundError );
+
+	compare_err_stream( "" ); // just for debugging
+
+	SolarShading::GetShadowingInput();
+
+	for ( int SurfNum = 1; SurfNum <= TotSurfaces; SurfNum++ ) {
+		if ( Surface( SurfNum ).ExtBoundCond == 0 && Surface( SurfNum ).Zone != 0 ) {
+			int ZoneSize = Surface(SurfNum).DisabledShadowingZoneList.size();
+			EXPECT_EQ( 1, ZoneSize );
+			std::vector< int > DisabledZones = Surface( SurfNum ).DisabledShadowingZoneList;
+			for ( int i : DisabledZones ) {
+				EXPECT_EQ( 1, i );
+			}
+		}
+	}
 }