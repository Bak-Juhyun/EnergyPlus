// EnergyPlus, Copyright (c) 1996-2020, The Board of Trustees of the University of Illinois,
// The Regents of the University of California, through Lawrence Berkeley National Laboratory
// (subject to receipt of any required approvals from the U.S. Dept. of Energy), Oak Ridge
// National Laboratory, managed by UT-Battelle, Alliance for Sustainable Energy, LLC, and other
// contributors. All rights reserved.
//
// NOTICE: This Software was developed under funding from the U.S. Department of Energy and the
// U.S. Government consequently retains certain rights. As such, the U.S. Government has been
// granted for itself and others acting on its behalf a paid-up, nonexclusive, irrevocable,
// worldwide license in the Software to reproduce, distribute copies to the public, prepare
// derivative works, and perform publicly and display publicly, and to permit others to do so.
//
// Redistribution and use in source and binary forms, with or without modification, are permitted
// provided that the following conditions are met:
//
// (1) Redistributions of source code must retain the above copyright notice, this list of
//     conditions and the following disclaimer.
//
// (2) Redistributions in binary form must reproduce the above copyright notice, this list of
//     conditions and the following disclaimer in the documentation and/or other materials
//     provided with the distribution.
//
// (3) Neither the name of the University of California, Lawrence Berkeley National Laboratory,
//     the University of Illinois, U.S. Dept. of Energy nor the names of its contributors may be
//     used to endorse or promote products derived from this software without specific prior
//     written permission.
//
// (4) Use of EnergyPlus(TM) Name. If Licensee (i) distributes the software in stand-alone form
//     without changes from the version obtained under this License, or (ii) Licensee makes a
//     reference solely to the software portion of its product, Licensee must refer to the
//     software as "EnergyPlus version X" software, where "X" is the version number Licensee
//     obtained under this License and may not use a different name for the software. Except as
//     specifically required in this Section (4), Licensee shall not use in a company name, a
//     product name, in advertising, publicity, or other promotional activities any name, trade
//     name, trademark, logo, or other designation of "EnergyPlus", "E+", "e+" or confusingly
//     similar designation, without the U.S. Department of Energy's prior written consent.
//
// THIS SOFTWARE IS PROVIDED BY THE COPYRIGHT HOLDERS AND CONTRIBUTORS "AS IS" AND ANY EXPRESS OR
// IMPLIED WARRANTIES, INCLUDING, BUT NOT LIMITED TO, THE IMPLIED WARRANTIES OF MERCHANTABILITY
// AND FITNESS FOR A PARTICULAR PURPOSE ARE DISCLAIMED. IN NO EVENT SHALL THE COPYRIGHT OWNER OR
// CONTRIBUTORS BE LIABLE FOR ANY DIRECT, INDIRECT, INCIDENTAL, SPECIAL, EXEMPLARY, OR
// CONSEQUENTIAL DAMAGES (INCLUDING, BUT NOT LIMITED TO, PROCUREMENT OF SUBSTITUTE GOODS OR
// SERVICES; LOSS OF USE, DATA, OR PROFITS; OR BUSINESS INTERRUPTION) HOWEVER CAUSED AND ON ANY
// THEORY OF LIABILITY, WHETHER IN CONTRACT, STRICT LIABILITY, OR TORT (INCLUDING NEGLIGENCE OR
// OTHERWISE) ARISING IN ANY WAY OUT OF THE USE OF THIS SOFTWARE, EVEN IF ADVISED OF THE
// POSSIBILITY OF SUCH DAMAGE.

// EnergyPlus::SolarShading Unit Tests

// Google Test Headers
#include <gtest/gtest.h>

// EnergyPlus Headers
#include <EnergyPlus/Data/EnergyPlusData.hh>
#include <EnergyPlus/DataBSDFWindow.hh>
#include <EnergyPlus/DataEnvironment.hh>
#include <EnergyPlus/DataGlobals.hh>
#include <EnergyPlus/DataHeatBalance.hh>
#include <EnergyPlus/DataShadowingCombinations.hh>
#include <EnergyPlus/DataSurfaces.hh>
#include <EnergyPlus/DataSystemVariables.hh>
#include <EnergyPlus/DataVectorTypes.hh>
#include <EnergyPlus/HeatBalanceManager.hh>
#include <EnergyPlus/IOFiles.hh>
#include <EnergyPlus/ScheduleManager.hh>
#include <EnergyPlus/SimulationManager.hh>
#include <EnergyPlus/SizingManager.hh>
#include <EnergyPlus/SolarShading.hh>
#include <EnergyPlus/SurfaceGeometry.hh>
#include <EnergyPlus/UtilityRoutines.hh>

#include "Fixtures/EnergyPlusFixture.hh"

using namespace EnergyPlus;
using namespace EnergyPlus::SolarShading;
using namespace EnergyPlus::DataSurfaces;
using namespace EnergyPlus::DataGlobals;
using namespace EnergyPlus::DataSystemVariables;
using namespace EnergyPlus::DataHeatBalance;
using namespace EnergyPlus::DataBSDFWindow;
using namespace EnergyPlus::DataVectorTypes;
using namespace EnergyPlus::DataShadowingCombinations;
using namespace ObjexxFCL;

TEST_F(EnergyPlusFixture, SolarShadingTest_CalcPerSolarBeamTest)
{
    // Test inits for integrated and non-integrated shading calcs

    //	static bool ErrorsFound( false ); // If errors detected in input
    //	static int ZoneNum( 0 ); // Zone number
    //	int NumAlphas( 2 );
    //	int NumNumbers( 9 );
    Real64 AvgEqOfTime(0.0);       // Average value of Equation of Time for period
    Real64 AvgSinSolarDeclin(1.0); // Average value of Sine of Solar Declination for period
    Real64 AvgCosSolarDeclin(0.0); // Average value of Cosine of Solar Declination for period
    int NumTimeSteps(6);

    TimeStep = 1;
    TotSurfaces = 3;
    MaxBkSurf = 3;
    SurfaceWindow.allocate(TotSurfaces);
    SunlitFracHR.allocate(24, TotSurfaces);
    SunlitFrac.allocate(NumTimeSteps, 24, TotSurfaces);
    SunlitFracWithoutReveal.allocate(NumTimeSteps, 24, TotSurfaces);
    CTHETA.allocate(TotSurfaces);
    CosIncAngHR.allocate(24, TotSurfaces);
    CosIncAng.allocate(NumTimeSteps, 24, TotSurfaces);
    AOSurf.allocate(TotSurfaces);
    BackSurfaces.allocate(NumTimeSteps, 24, MaxBkSurf, TotSurfaces);
    OverlapAreas.allocate(NumTimeSteps, 24, MaxBkSurf, TotSurfaces);

    // Test non-integrated option first, CalcPerSolarBeam should set OutProjSLFracMult and InOutProjSLFracMult to 1.0 for all hours
    for (int SurfNum = 1; SurfNum <= TotSurfaces; ++SurfNum) {
        for (int Hour = 1; Hour <= 24; ++Hour) {
            SurfaceWindow(SurfNum).OutProjSLFracMult(Hour) = 999.0;
            SurfaceWindow(SurfNum).InOutProjSLFracMult(Hour) = 888.0;
        }
    }

    DetailedSolarTimestepIntegration = false;
    CalcPerSolarBeam(AvgEqOfTime, AvgSinSolarDeclin, AvgCosSolarDeclin);

    for (int SurfNum = 1; SurfNum <= TotSurfaces; ++SurfNum) {
        for (int Hour = 1; Hour <= 24; ++Hour) {
            EXPECT_EQ(1.0, SurfaceWindow(SurfNum).OutProjSLFracMult(Hour));
            EXPECT_EQ(1.0, SurfaceWindow(SurfNum).InOutProjSLFracMult(Hour));
        }
    }

    // Test integrated option, CalcPerSolarBeam should set OutProjSLFracMult and InOutProjSLFracMult to 1.0 only for the specified hour
    // Re-initialize to new values
    for (int SurfNum = 1; SurfNum <= TotSurfaces; ++SurfNum) {
        for (int Hour = 1; Hour <= 24; ++Hour) {
            SurfaceWindow(SurfNum).OutProjSLFracMult(Hour) = 555.0;
            SurfaceWindow(SurfNum).InOutProjSLFracMult(Hour) = 444.0;
        }
    }

    DetailedSolarTimestepIntegration = true;
    HourOfDay = 23;
    CalcPerSolarBeam(AvgEqOfTime, AvgSinSolarDeclin, AvgCosSolarDeclin);

    for (int SurfNum = 1; SurfNum <= TotSurfaces; ++SurfNum) {
        for (int Hour = 1; Hour <= 24; ++Hour) {
            if (Hour == HourOfDay) {
                EXPECT_EQ(1.0, SurfaceWindow(SurfNum).OutProjSLFracMult(Hour));
                EXPECT_EQ(1.0, SurfaceWindow(SurfNum).InOutProjSLFracMult(Hour));
            } else {
                EXPECT_EQ(555.0, SurfaceWindow(SurfNum).OutProjSLFracMult(Hour));
                EXPECT_EQ(444.0, SurfaceWindow(SurfNum).InOutProjSLFracMult(Hour));
            }
        }
    }

    // Clean up
    SurfaceWindow.deallocate();
    SunlitFracHR.deallocate();
    SunlitFrac.deallocate();
    SunlitFracWithoutReveal.deallocate();
    CTHETA.deallocate();
    CosIncAngHR.deallocate();
    CosIncAng.deallocate();
    AOSurf.deallocate();
    BackSurfaces.deallocate();
    OverlapAreas.deallocate();
}

TEST_F(EnergyPlusFixture, SolarShadingTest_SurfaceScheduledSolarInc)
{
    int SurfSolIncPtr;
    TotSurfIncSolSSG = 4;
    SurfIncSolSSG.allocate(TotSurfIncSolSSG);
    SurfIncSolSSG(1).SurfPtr = 1;
    SurfIncSolSSG(1).ConstrPtr = 1;
    SurfIncSolSSG(2).SurfPtr = 1;
    SurfIncSolSSG(2).ConstrPtr = 2;
    SurfIncSolSSG(3).SurfPtr = 4;
    SurfIncSolSSG(3).ConstrPtr = 10;
    SurfIncSolSSG(4).SurfPtr = 5;
    SurfIncSolSSG(4).ConstrPtr = 1;

    // Test retrieving pointer for surface incident solar schedule

    SurfSolIncPtr = -99;
    SurfSolIncPtr = SurfaceScheduledSolarInc(1, 1);
    EXPECT_EQ(1, SurfSolIncPtr);

    SurfSolIncPtr = -99;
    SurfSolIncPtr = SurfaceScheduledSolarInc(1, 2);
    EXPECT_EQ(2, SurfSolIncPtr);

    SurfSolIncPtr = -99;
    SurfSolIncPtr = SurfaceScheduledSolarInc(1, 3);
    EXPECT_EQ(0, SurfSolIncPtr);

    SurfSolIncPtr = -99;
    SurfSolIncPtr = SurfaceScheduledSolarInc(5, 1);
    EXPECT_EQ(4, SurfSolIncPtr);

    SurfSolIncPtr = -99;
    SurfSolIncPtr = SurfaceScheduledSolarInc(5, 10);
    EXPECT_EQ(0, SurfSolIncPtr);

    SurfIncSolSSG.deallocate();
}

TEST_F(EnergyPlusFixture, SolarShadingTest_polygon_contains_point)
{
    unsigned int numSides = 4;
    Array1D<Vector> Rectangle3d;

    Rectangle3d.allocate(numSides);

    Rectangle3d(1).x = 0.;
    Rectangle3d(1).y = 0.;
    Rectangle3d(1).z = 0.;

    Rectangle3d(2).x = 10.;
    Rectangle3d(2).y = 0.;
    Rectangle3d(2).z = 0.;

    Rectangle3d(3).x = 10.;
    Rectangle3d(3).y = 10.;
    Rectangle3d(3).z = 0.;

    Rectangle3d(4).x = 0.;
    Rectangle3d(4).y = 10.;
    Rectangle3d(4).z = 0.;

    Vector PointInside;

    PointInside.x = 5.;
    PointInside.y = 5.;
    PointInside.z = 0.;

    Vector PointOutside;

    PointOutside.x = 20.;
    PointOutside.y = 20.;
    PointOutside.z = 0.;

    EXPECT_TRUE(polygon_contains_point(numSides, Rectangle3d, PointInside, false, false, true));
    EXPECT_FALSE(polygon_contains_point(numSides, Rectangle3d, PointOutside, false, false, true));

    Rectangle3d(1).x = 0.;
    Rectangle3d(1).y = 0.;
    Rectangle3d(1).z = 0.;

    Rectangle3d(2).x = 10.;
    Rectangle3d(2).y = 0.;
    Rectangle3d(2).z = 0.;

    Rectangle3d(3).x = 10.;
    Rectangle3d(3).y = 0.;
    Rectangle3d(3).z = 10.;

    Rectangle3d(4).x = 0.;
    Rectangle3d(4).y = 0.;
    Rectangle3d(4).z = 10.;

    PointInside.x = 5.;
    PointInside.y = 0.;
    PointInside.z = 5.;

    PointOutside.x = 20.;
    PointOutside.y = 0.;
    PointOutside.z = 20.;

    EXPECT_TRUE(polygon_contains_point(numSides, Rectangle3d, PointInside, false, true, false));
    EXPECT_FALSE(polygon_contains_point(numSides, Rectangle3d, PointOutside, false, true, false));

    Rectangle3d(1).x = 0.;
    Rectangle3d(1).y = 0.;
    Rectangle3d(1).z = 0.;

    Rectangle3d(2).x = 0.;
    Rectangle3d(2).y = 10.;
    Rectangle3d(2).z = 0.;

    Rectangle3d(3).x = 0.;
    Rectangle3d(3).y = 10.;
    Rectangle3d(3).z = 10.;

    Rectangle3d(4).x = 0.;
    Rectangle3d(4).y = 0.;
    Rectangle3d(4).z = 10.;

    PointInside.x = 0.;
    PointInside.y = 5.;
    PointInside.z = 5.;

    PointOutside.x = 0.;
    PointOutside.y = 20.;
    PointOutside.z = 20.;

    EXPECT_TRUE(polygon_contains_point(numSides, Rectangle3d, PointInside, true, false, false));
    EXPECT_FALSE(polygon_contains_point(numSides, Rectangle3d, PointOutside, true, false, false));
}

TEST_F(EnergyPlusFixture, SolarShadingTest_FigureSolarBeamAtTimestep)
{
    std::string const idf_objects = delimited_string({
        "  Building,",
        "    DemoFDT,                 !- Name",
        "    0,                       !- North Axis {deg}",
        "    Suburbs,                 !- Terrain",
        "    3.9999999E-02,           !- Loads Convergence Tolerance Value",
        "    4.0000002E-03,           !- Temperature Convergence Tolerance Value {deltaC}",
        "    FullExterior,            !- Solar Distribution",
        "    ,                        !- Maximum Number of Warmup Days",
        "    6;                       !- Minimum Number of Warmup Days",
        "  ShadowCalculation,",
        "    PolygonClipping,         !- Shading Calculation Method",
        "    Timestep,                !- Shading Calculation Update Frequency Method",
        "    ,                        !- Shading Calculation Update Frequency",
        "    ,                        !- Maximum Figures in Shadow Overlap Calculations",
        "    ,                        !- Polygon Clipping Algorithm",
        "    ,                        !- Pixel Counting Resolution",
        "    DetailedSkyDiffuseModeling;  !- Sky Diffuse Modeling Algorithm",
        "  SurfaceConvectionAlgorithm:Inside,TARP;",
        "  SurfaceConvectionAlgorithm:Outside,TARP;",
        "  HeatBalanceAlgorithm,ConductionTransferFunction;",
        "  Timestep,6;",
        "  RunPeriod,",
        "    RP1,                     !- Name",
        "    1,                       !- Begin Month",
        "    1,                       !- Begin Day of Month",
        "    ,                        !- Begin Year",
        "    12,                      !- End Month",
        "    31,                      !- End Day of Month",
        "    ,                        !- End Year",
        "    ,                        !- Day of Week for Start Day",
        "    ,                        !- Use Weather File Holidays and Special Days",
        "    ,                        !- Use Weather File Daylight Saving Period",
        "    ,                        !- Apply Weekend Holiday Rule",
        "    ,                        !- Use Weather File Rain Indicators",
        "    ;                        !- Use Weather File Snow Indicators",
        "  ScheduleTypeLimits,",
        "    Fraction,                !- Name",
        "    0.0,                     !- Lower Limit Value",
        "    1.0,                     !- Upper Limit Value",
        "    Continuous;              !- Numeric Type",
        "  ScheduleTypeLimits,",
        "    ON/OFF,                  !- Name",
        "    0,                       !- Lower Limit Value",
        "    1,                       !- Upper Limit Value",
        "    Discrete;                !- Numeric Type",
        "  Schedule:Compact,",
        "    SunShading,              !- Name",
        "    ON/OFF,                  !- Schedule Type Limits Name",
        "    Through: 4/30,           !- Field 1",
        "    For: AllDays,            !- Field 2",
        "    until: 24:00,1,          !- Field 3",
        "    Through: 10/31,          !- Field 5",
        "    For: AllDays,            !- Field 6",
        "    until: 24:00,0,          !- Field 7",
        "    Through: 12/31,          !- Field 9",
        "    For: AllDays,            !- Field 10",
        "    until: 24:00,1;          !- Field 11",
        "  Material,",
        "    A2 - 4 IN DENSE FACE BRICK,  !- Name",
        "    Rough,                   !- Roughness",
        "    0.1014984,               !- Thickness {m}",
        "    1.245296,                !- Conductivity {W/m-K}",
        "    2082.400,                !- Density {kg/m3}",
        "    920.4800,                !- Specific Heat {J/kg-K}",
        "    0.9000000,               !- Thermal Absorptance",
        "    0.9300000,               !- Solar Absorptance",
        "    0.9300000;               !- Visible Absorptance",
        "  Material,",
        "    E1 - 3 / 4 IN PLASTER OR GYP BOARD,  !- Name",
        "    Smooth,                  !- Roughness",
        "    1.9050000E-02,           !- Thickness {m}",
        "    0.7264224,               !- Conductivity {W/m-K}",
        "    1601.846,                !- Density {kg/m3}",
        "    836.8000,                !- Specific Heat {J/kg-K}",
        "    0.9000000,               !- Thermal Absorptance",
        "    0.9200000,               !- Solar Absorptance",
        "    0.9200000;               !- Visible Absorptance",
        "  Material,",
        "    E2 - 1 / 2 IN SLAG OR STONE,  !- Name",
        "    Rough,                   !- Roughness",
        "    1.2710161E-02,           !- Thickness {m}",
        "    1.435549,                !- Conductivity {W/m-K}",
        "    881.0155,                !- Density {kg/m3}",
        "    1673.600,                !- Specific Heat {J/kg-K}",
        "    0.9000000,               !- Thermal Absorptance",
        "    0.5500000,               !- Solar Absorptance",
        "    0.5500000;               !- Visible Absorptance",
        "  Material,",
        "    C12 - 2 IN HW CONCRETE,  !- Name",
        "    MediumRough,             !- Roughness",
        "    5.0901599E-02,           !- Thickness {m}",
        "    1.729577,                !- Conductivity {W/m-K}",
        "    2242.585,                !- Density {kg/m3}",
        "    836.8000,                !- Specific Heat {J/kg-K}",
        "    0.9000000,               !- Thermal Absorptance",
        "    0.6500000,               !- Solar Absorptance",
        "    0.6500000;               !- Visible Absorptance",
        "  Material:NoMass,",
        "    R13LAYER,                !- Name",
        "    Rough,                   !- Roughness",
        "    2.290965,                !- Thermal Resistance {m2-K/W}",
        "    0.9000000,               !- Thermal Absorptance",
        "    0.7500000,               !- Solar Absorptance",
        "    0.7500000;               !- Visible Absorptance",
        "  WindowMaterial:Glazing,",
        "    GLASS - CLEAR PLATE 1 / 4 IN,  !- Name",
        "    SpectralAverage,         !- Optical Data Type",
        "    ,                        !- Window Glass Spectral Data Set Name",
        "    0.006,                   !- Thickness {m}",
        "    0.80,                    !- Solar Transmittance at Normal Incidence",
        "    0.10,                    !- Front Side Solar Reflectance at Normal Incidence",
        "    0.10,                    !- Back Side Solar Reflectance at Normal Incidence",
        "    0.80,                    !- Visible Transmittance at Normal Incidence",
        "    0.10,                    !- Front Side Visible Reflectance at Normal Incidence",
        "    0.10,                    !- Back Side Visible Reflectance at Normal Incidence",
        "    0.0,                     !- Infrared Transmittance at Normal Incidence",
        "    0.84,                    !- Front Side Infrared Hemispherical Emissivity",
        "    0.84,                    !- Back Side Infrared Hemispherical Emissivity",
        "    0.9;                     !- Conductivity {W/m-K}",
        "  WindowMaterial:Gas,",
        "    AIRGAP,                  !- Name",
        "    AIR,                     !- Gas Type",
        "    0.0125;                  !- Thickness {m}",
        "  Construction,",
        "    R13WALL,                 !- Name",
        "    R13LAYER;                !- Outside Layer",
        "  Construction,",
        "    EXTWALL09,               !- Name",
        "    A2 - 4 IN DENSE FACE BRICK,  !- Outside Layer",
        "    E1 - 3 / 4 IN PLASTER OR GYP BOARD;  !- Layer 4",
        "  Construction,",
        "    INTERIOR,                !- Name",
        "    C12 - 2 IN HW CONCRETE;  !- Layer 4",
        "  Construction,",
        "    SLAB FLOOR,              !- Name",
        "    C12 - 2 IN HW CONCRETE;  !- Layer 4",
        "  Construction,",
        "    ROOF31,                  !- Name",
        "    E2 - 1 / 2 IN SLAG OR STONE,  !- Outside Layer",
        "    C12 - 2 IN HW CONCRETE;  !- Layer 4",
        "  Construction,",
        "    DOUBLE PANE HW WINDOW,   !- Name",
        "    GLASS - CLEAR PLATE 1 / 4 IN,  !- Outside Layer",
        "    AIRGAP,                  !- Layer 2",
        "    GLASS - CLEAR PLATE 1 / 4 IN;  !- Layer 3",
        "  Construction,",
        "    PARTITION02,             !- Name",
        "    E1 - 3 / 4 IN PLASTER OR GYP BOARD,  !- Outside Layer",
        "    C12 - 2 IN HW CONCRETE,  !- Layer 4",
        "    E1 - 3 / 4 IN PLASTER OR GYP BOARD;  !- Layer 3",
        "  Construction,",
        "    single PANE HW WINDOW,   !- Name",
        "    GLASS - CLEAR PLATE 1 / 4 IN;  !- Outside Layer",
        "  Construction,",
        "    EXTWALLdemo,             !- Name",
        "    A2 - 4 IN DENSE FACE BRICK,  !- Outside Layer",
        "    E1 - 3 / 4 IN PLASTER OR GYP BOARD;  !- Layer 4",
        "  GlobalGeometryRules,",
        "    UpperLeftCorner,         !- Starting Vertex Position",
        "    Counterclockwise,        !- Vertex Entry Direction",
        "    Relative;                !- Coordinate System",
        "  Zone,",
        "    ZONE ONE,                !- Name",
        "    0,                       !- Direction of Relative North {deg}",
        "    0,                       !- X Origin {m}",
        "    0,                       !- Y Origin {m}",
        "    0,                       !- Z Origin {m}",
        "    1,                       !- Type",
        "    1,                       !- Multiplier",
        "    0,                       !- Ceiling Height {m}",
        "    0;                       !- Volume {m3}",
        "  BuildingSurface:Detailed,",
        "    Zn001:Wall-North,        !- Name",
        "    Wall,                    !- Surface Type",
        "    EXTWALLdemo,             !- Construction Name",
        "    ZONE ONE,                !- Zone Name",
        "    Outdoors,                !- Outside Boundary Condition",
        "    ,                        !- Outside Boundary Condition Object",
        "    SunExposed,              !- Sun Exposure",
        "    WindExposed,             !- Wind Exposure",
        "    0.5000000,               !- View Factor to Ground",
        "    4,                       !- Number of Vertices",
        "    5,5,3,  !- X,Y,Z ==> Vertex 1 {m}",
        "    5,5,0,  !- X,Y,Z ==> Vertex 2 {m}",
        "    -5,5,0,  !- X,Y,Z ==> Vertex 3 {m}",
        "    -5,5,3;  !- X,Y,Z ==> Vertex 4 {m}",
        "  BuildingSurface:Detailed,",
        "    Zn001:Wall-East,         !- Name",
        "    Wall,                    !- Surface Type",
        "    EXTWALL09,               !- Construction Name",
        "    ZONE ONE,                !- Zone Name",
        "    Outdoors,                !- Outside Boundary Condition",
        "    ,                        !- Outside Boundary Condition Object",
        "    SunExposed,              !- Sun Exposure",
        "    WindExposed,             !- Wind Exposure",
        "    0.5000000,               !- View Factor to Ground",
        "    4,                       !- Number of Vertices",
        "    5,-5,3,  !- X,Y,Z ==> Vertex 1 {m}",
        "    5,-5,0,  !- X,Y,Z ==> Vertex 2 {m}",
        "    5,5,0,  !- X,Y,Z ==> Vertex 3 {m}",
        "    5,5,3;  !- X,Y,Z ==> Vertex 4 {m}",
        "  BuildingSurface:Detailed,",
        "    Zn001:Wall-South,        !- Name",
        "    Wall,                    !- Surface Type",
        "    R13WALL,                 !- Construction Name",
        "    ZONE ONE,                !- Zone Name",
        "    Outdoors,                !- Outside Boundary Condition",
        "    ,                        !- Outside Boundary Condition Object",
        "    SunExposed,              !- Sun Exposure",
        "    WindExposed,             !- Wind Exposure",
        "    0.5000000,               !- View Factor to Ground",
        "    4,                       !- Number of Vertices",
        "    -5,-5,3,  !- X,Y,Z ==> Vertex 1 {m}",
        "    -5,-5,0,  !- X,Y,Z ==> Vertex 2 {m}",
        "    5,-5,0,  !- X,Y,Z ==> Vertex 3 {m}",
        "    5,-5,3;  !- X,Y,Z ==> Vertex 4 {m}",
        "  BuildingSurface:Detailed,",
        "    Zn001:Wall-West,         !- Name",
        "    Wall,                    !- Surface Type",
        "    EXTWALL09,               !- Construction Name",
        "    ZONE ONE,                !- Zone Name",
        "    Outdoors,                !- Outside Boundary Condition",
        "    ,                        !- Outside Boundary Condition Object",
        "    SunExposed,              !- Sun Exposure",
        "    WindExposed,             !- Wind Exposure",
        "    0.5000000,               !- View Factor to Ground",
        "    4,                       !- Number of Vertices",
        "    -5,5,3,  !- X,Y,Z ==> Vertex 1 {m}",
        "    -5,5,0,  !- X,Y,Z ==> Vertex 2 {m}",
        "    -5,-5,0,  !- X,Y,Z ==> Vertex 3 {m}",
        "    -5,-5,3;  !- X,Y,Z ==> Vertex 4 {m}",
        "  BuildingSurface:Detailed,",
        "    Zn001:roof,              !- Name",
        "    Roof,                    !- Surface Type",
        "    ROOF31,                  !- Construction Name",
        "    ZONE ONE,                !- Zone Name",
        "    Outdoors,                !- Outside Boundary Condition",
        "    ,                        !- Outside Boundary Condition Object",
        "    SunExposed,              !- Sun Exposure",
        "    WindExposed,             !- Wind Exposure",
        "    0.0000000,               !- View Factor to Ground",
        "    4,                       !- Number of Vertices",
        "    -5,-5,3,  !- X,Y,Z ==> Vertex 1 {m}",
        "    5,-5,3,  !- X,Y,Z ==> Vertex 2 {m}",
        "    5,5,3,  !- X,Y,Z ==> Vertex 3 {m}",
        "    -5,5,3;  !- X,Y,Z ==> Vertex 4 {m}",
        "  BuildingSurface:Detailed,",
        "    Zn001:floor,             !- Name",
        "    Floor,                   !- Surface Type",
        "    SLAB FLOOR,              !- Construction Name",
        "    ZONE ONE,                !- Zone Name",
        "    Outdoors,                !- Outside Boundary Condition",
        "    ,                        !- Outside Boundary Condition Object",
        "    SunExposed,              !- Sun Exposure",
        "    WindExposed,             !- Wind Exposure",
        "    0.0000000,               !- View Factor to Ground",
        "    4,                       !- Number of Vertices",
        "    -5,5,0,  !- X,Y,Z ==> Vertex 1 {m}",
        "    5,5,0,  !- X,Y,Z ==> Vertex 2 {m}",
        "    5,-5,0,  !- X,Y,Z ==> Vertex 3 {m}",
        "    -5,-5,0;  !- X,Y,Z ==> Vertex 4 {m}",
        "  FenestrationSurface:Detailed,",
        "    Zn001:Wall-South:Win001, !- Name",
        "    Window,                  !- Surface Type",
        "    DOUBLE PANE HW WINDOW,   !- Construction Name",
        "    Zn001:Wall-South,        !- Building Surface Name",
        "    ,                        !- Outside Boundary Condition Object",
        "    0.5000000,               !- View Factor to Ground",
        "    TestFrameAndDivider,     !- Frame and Divider Name",
        "    1.0,                     !- Multiplier",
        "    4,                       !- Number of Vertices",
        "    -3,-5,2.5,  !- X,Y,Z ==> Vertex 1 {m}",
        "    -3,-5,0.5,  !- X,Y,Z ==> Vertex 2 {m}",
        "    3,-5,0.5,  !- X,Y,Z ==> Vertex 3 {m}",
        "    3,-5,2.5;  !- X,Y,Z ==> Vertex 4 {m}",
        "  WindowProperty:FrameAndDivider,",
        "    TestFrameAndDivider,     !- Name",
        "    0.05,                    !- Frame Width {m}",
        "    0.05,                    !- Frame Outside Projection {m}",
        "    0.05,                    !- Frame Inside Projection {m}",
        "    5.0,                     !- Frame Conductance {W/m2-K}",
        "    1.2,                     !- Ratio of Frame-Edge Glass Conductance to Center-Of-Gl",
        "    0.8,                     !- Frame Solar Absorptance",
        "    0.8,                     !- Frame Visible Absorptance",
        "    0.9,                     !- Frame Thermal Hemispherical Emissivity",
        "    DividedLite,             !- Divider Type",
        "    0.02,                    !- Divider Width {m}",
        "    2,                       !- Number of Horizontal Dividers",
        "    2,                       !- Number of Vertical Dividers",
        "    0.02,                    !- Divider Outside Projection {m}",
        "    0.02,                    !- Divider Inside Projection {m}",
        "    5.0,                     !- Divider Conductance {W/m2-K}",
        "    1.2,                     !- Ratio of Divider-Edge Glass Conductance to Center-Of-",
        "    0.8,                     !- Divider Solar Absorptance",
        "    0.8,                     !- Divider Visible Absorptance",
        "    0.9;                     !- Divider Thermal Hemispherical Emissivity",
        "  Shading:Zone:Detailed,",
        "    Zn001:Wall-South:Shade001,  !- Name",
        "    Zn001:Wall-South,        !- Base Surface Name",
        "    SunShading,              !- Transmittance Schedule Name",
        "    4,                       !- Number of Vertices",
        "    -3,-5,2.5,  !- X,Y,Z ==> Vertex 1 {m}",
        "    -3,-6,2.5,  !- X,Y,Z ==> Vertex 2 {m}",
        "    3,-6,2.5,  !- X,Y,Z ==> Vertex 3 {m}",
        "    3,-5,2.5;  !- X,Y,Z ==> Vertex 4 {m}",
        "  ShadingProperty:Reflectance,",
        "    Zn001:Wall-South:Shade001,  !- Shading Surface Name",
        "    0.2,                     !- Diffuse Solar Reflectance of Unglazed Part of Shading",
        "    0.2;                     !- Diffuse Visible Reflectance of Unglazed Part of Shading",
    });

    ASSERT_TRUE(process_idf(idf_objects));

<<<<<<< HEAD
    SimulationManager::GetProjectData(state.files);
=======
    SimulationManager::GetProjectData(state.dataZoneTempPredictorCorrector, state.outputFiles);
>>>>>>> 4f18c328
    bool FoundError = false;

    HeatBalanceManager::GetProjectControlData(state.files, FoundError); // read project control data
    EXPECT_FALSE(FoundError);                              // expect no errors

    HeatBalanceManager::SetPreConstructionInputParameters();
    ScheduleManager::ProcessScheduleInput(state.files); // read schedules

    HeatBalanceManager::GetMaterialData(state.files, FoundError);
    EXPECT_FALSE(FoundError);

    HeatBalanceManager::GetFrameAndDividerData(FoundError);
    EXPECT_FALSE(FoundError);

    HeatBalanceManager::GetConstructData(FoundError);
    EXPECT_FALSE(FoundError);

    HeatBalanceManager::GetZoneData(FoundError); // Read Zone data from input file
    EXPECT_FALSE(FoundError);

    SurfaceGeometry::GetGeometryParameters(state.files, FoundError);
    EXPECT_FALSE(FoundError);

    SurfaceGeometry::CosZoneRelNorth.allocate(1);
    SurfaceGeometry::SinZoneRelNorth.allocate(1);

    SurfaceGeometry::CosZoneRelNorth(1) = std::cos(-Zone(1).RelNorth * DegToRadians);
    SurfaceGeometry::SinZoneRelNorth(1) = std::sin(-Zone(1).RelNorth * DegToRadians);
    SurfaceGeometry::CosBldgRelNorth = 1.0;
    SurfaceGeometry::SinBldgRelNorth = 0.0;

<<<<<<< HEAD
    SurfaceGeometry::GetSurfaceData(state.files, FoundError); // setup zone geometry and get zone data
=======
    SurfaceGeometry::GetSurfaceData(state.dataZoneTempPredictorCorrector, state.outputFiles, FoundError); // setup zone geometry and get zone data
>>>>>>> 4f18c328
    EXPECT_FALSE(FoundError);                    // expect no errors

    //	compare_err_stream( "" ); // just for debugging

    SurfaceGeometry::SetupZoneGeometry(state, FoundError); // this calls GetSurfaceData()
    EXPECT_FALSE(FoundError);

    SolarShading::AllocateModuleArrays();
    SolarShading::DetermineShadowingCombinations();
    DataEnvironment::DayOfYear_Schedule = 168;
    DataEnvironment::DayOfWeek = 6;
    DataGlobals::TimeStep = 4;
    DataGlobals::HourOfDay = 9;

    //	compare_err_stream( "" ); // just for debugging

    DataSurfaces::ShadingTransmittanceVaries = true;
    DataSystemVariables::DetailedSkyDiffuseAlgorithm = true;
    SolarDistribution = FullExterior;

    CalcSkyDifShading = true;
    SolarShading::InitSolarCalculations();
    SolarShading::SkyDifSolarShading();
    CalcSkyDifShading = false;

    FigureSolarBeamAtTimestep(DataGlobals::HourOfDay, DataGlobals::TimeStep);

    EXPECT_NEAR(0.6504, DifShdgRatioIsoSkyHRTS(4, 9, 6), 0.0001);
    EXPECT_NEAR(0.9152, DifShdgRatioHorizHRTS(4, 9, 6), 0.0001);


}

TEST_F(EnergyPlusFixture, SolarShadingTest_ExternalShadingIO)
{
    std::string const idf_objects = delimited_string({

        "  Building,",
        "    DemoFDT,                 !- Name",
        "    0,                       !- North Axis {deg}",
        "    Suburbs,                 !- Terrain",
        "    3.9999999E-02,           !- Loads Convergence Tolerance Value",
        "    4.0000002E-03,           !- Temperature Convergence Tolerance Value {deltaC}",
        "    FullExterior,            !- Solar Distribution",
        "    ,                        !- Maximum Number of Warmup Days",
        "    6;                       !- Minimum Number of Warmup Days",
        "  ShadowCalculation,",
        "    Scheduled,               !- Shading Calculation Method",
        "    Timestep,                !- Shading Calculation Update Frequency Method",
        "    ,                        !- Shading Calculation Update Frequency",
        "    ,                           !- Maximum Figures in Shadow Overlap Calculations",
        "    ,                           !- Polygon Clipping Algorithm",
        "    ,                        !- Pixel Counting Resolution",
        "    DetailedSkyDiffuseModeling, !- Sky Diffuse Modeling Algorithm",
        "    Yes;                        !- Output External Shading Calculation Results",
        "  SurfaceConvectionAlgorithm:Inside,TARP;",
        "  SurfaceConvectionAlgorithm:Outside,TARP;",
        "  HeatBalanceAlgorithm,ConductionTransferFunction;",
        "  Timestep,6;",
        "  RunPeriod,",
        "    RP1,                     !- Name",
        "    1,                       !- Begin Month",
        "    1,                       !- Begin Day of Month",
        "    ,                        !- Begin Year",
        "    12,                      !- End Month",
        "    31,                      !- End Day of Month",
        "    ,                        !- End Year",
        "    ,                        !- Day of Week for Start Day",
        "    ,                        !- Use Weather File Holidays and Special Days",
        "    ,                        !- Use Weather File Daylight Saving Period",
        "    ,                        !- Apply Weekend Holiday Rule",
        "    ,                        !- Use Weather File Rain Indicators",
        "    ;                        !- Use Weather File Snow Indicators",
        "  ScheduleTypeLimits,",
        "    Fraction,                !- Name",
        "    0.0,                     !- Lower Limit Value",
        "    1.0,                     !- Upper Limit Value",
        "    Continuous;              !- Numeric Type",
        "  ScheduleTypeLimits,",
        "    ON/OFF,                  !- Name",
        "    0,                       !- Lower Limit Value",
        "    1,                       !- Upper Limit Value",
        "    Discrete;                !- Numeric Type",
        "  Schedule:Compact,",
        "    SunShading,              !- Name",
        "    ON/OFF,                  !- Schedule Type Limits Name",
        "    Through: 4/30,           !- Field 1",
        "    For: AllDays,            !- Field 2",
        "    until: 24:00,1,          !- Field 3",
        "    Through: 10/31,          !- Field 5",
        "    For: AllDays,            !- Field 6",
        "    until: 24:00,0,          !- Field 7",
        "    Through: 12/31,          !- Field 9",
        "    For: AllDays,            !- Field 10",
        "    until: 24:00,1;          !- Field 11",
        "  Material,",
        "    A2 - 4 IN DENSE FACE BRICK,  !- Name",
        "    Rough,                   !- Roughness",
        "    0.1014984,               !- Thickness {m}",
        "    1.245296,                !- Conductivity {W/m-K}",
        "    2082.400,                !- Density {kg/m3}",
        "    920.4800,                !- Specific Heat {J/kg-K}",
        "    0.9000000,               !- Thermal Absorptance",
        "    0.9300000,               !- Solar Absorptance",
        "    0.9300000;               !- Visible Absorptance",
        "  Material,",
        "    E1 - 3 / 4 IN PLASTER OR GYP BOARD,  !- Name",
        "    Smooth,                  !- Roughness",
        "    1.9050000E-02,           !- Thickness {m}",
        "    0.7264224,               !- Conductivity {W/m-K}",
        "    1601.846,                !- Density {kg/m3}",
        "    836.8000,                !- Specific Heat {J/kg-K}",
        "    0.9000000,               !- Thermal Absorptance",
        "    0.9200000,               !- Solar Absorptance",
        "    0.9200000;               !- Visible Absorptance",
        "  Material,",
        "    E2 - 1 / 2 IN SLAG OR STONE,  !- Name",
        "    Rough,                   !- Roughness",
        "    1.2710161E-02,           !- Thickness {m}",
        "    1.435549,                !- Conductivity {W/m-K}",
        "    881.0155,                !- Density {kg/m3}",
        "    1673.600,                !- Specific Heat {J/kg-K}",
        "    0.9000000,               !- Thermal Absorptance",
        "    0.5500000,               !- Solar Absorptance",
        "    0.5500000;               !- Visible Absorptance",
        "  Material,",
        "    C12 - 2 IN HW CONCRETE,  !- Name",
        "    MediumRough,             !- Roughness",
        "    5.0901599E-02,           !- Thickness {m}",
        "    1.729577,                !- Conductivity {W/m-K}",
        "    2242.585,                !- Density {kg/m3}",
        "    836.8000,                !- Specific Heat {J/kg-K}",
        "    0.9000000,               !- Thermal Absorptance",
        "    0.6500000,               !- Solar Absorptance",
        "    0.6500000;               !- Visible Absorptance",
        "  Material:NoMass,",
        "    R13LAYER,                !- Name",
        "    Rough,                   !- Roughness",
        "    2.290965,                !- Thermal Resistance {m2-K/W}",
        "    0.9000000,               !- Thermal Absorptance",
        "    0.7500000,               !- Solar Absorptance",
        "    0.7500000;               !- Visible Absorptance",
        "  WindowMaterial:Glazing,",
        "    GLASS - CLEAR PLATE 1 / 4 IN,  !- Name",
        "    SpectralAverage,         !- Optical Data Type",
        "    ,                        !- Window Glass Spectral Data Set Name",
        "    0.006,                   !- Thickness {m}",
        "    0.80,                    !- Solar Transmittance at Normal Incidence",
        "    0.10,                    !- Front Side Solar Reflectance at Normal Incidence",
        "    0.10,                    !- Back Side Solar Reflectance at Normal Incidence",
        "    0.80,                    !- Visible Transmittance at Normal Incidence",
        "    0.10,                    !- Front Side Visible Reflectance at Normal Incidence",
        "    0.10,                    !- Back Side Visible Reflectance at Normal Incidence",
        "    0.0,                     !- Infrared Transmittance at Normal Incidence",
        "    0.84,                    !- Front Side Infrared Hemispherical Emissivity",
        "    0.84,                    !- Back Side Infrared Hemispherical Emissivity",
        "    0.9;                     !- Conductivity {W/m-K}",
        "  WindowMaterial:Gas,",
        "    AIRGAP,                  !- Name",
        "    AIR,                     !- Gas Type",
        "    0.0125;                  !- Thickness {m}",
        "  Construction,",
        "    R13WALL,                 !- Name",
        "    R13LAYER;                !- Outside Layer",
        "  Construction,",
        "    EXTWALL09,               !- Name",
        "    A2 - 4 IN DENSE FACE BRICK,  !- Outside Layer",
        "    E1 - 3 / 4 IN PLASTER OR GYP BOARD;  !- Layer 4",
        "  Construction,",
        "    INTERIOR,                !- Name",
        "    C12 - 2 IN HW CONCRETE;  !- Layer 4",
        "  Construction,",
        "    SLAB FLOOR,              !- Name",
        "    C12 - 2 IN HW CONCRETE;  !- Layer 4",
        "  Construction,",
        "    ROOF31,                  !- Name",
        "    E2 - 1 / 2 IN SLAG OR STONE,  !- Outside Layer",
        "    C12 - 2 IN HW CONCRETE;  !- Layer 4",
        "  Construction,",
        "    DOUBLE PANE HW WINDOW,   !- Name",
        "    GLASS - CLEAR PLATE 1 / 4 IN,  !- Outside Layer",
        "    AIRGAP,                  !- Layer 2",
        "    GLASS - CLEAR PLATE 1 / 4 IN;  !- Layer 3",
        "  Construction,",
        "    PARTITION02,             !- Name",
        "    E1 - 3 / 4 IN PLASTER OR GYP BOARD,  !- Outside Layer",
        "    C12 - 2 IN HW CONCRETE,  !- Layer 4",
        "    E1 - 3 / 4 IN PLASTER OR GYP BOARD;  !- Layer 3",
        "  Construction,",
        "    single PANE HW WINDOW,   !- Name",
        "    GLASS - CLEAR PLATE 1 / 4 IN;  !- Outside Layer",
        "  Construction,",
        "    EXTWALLdemo,             !- Name",
        "    A2 - 4 IN DENSE FACE BRICK,  !- Outside Layer",
        "    E1 - 3 / 4 IN PLASTER OR GYP BOARD;  !- Layer 4",
        "  GlobalGeometryRules,",
        "    UpperLeftCorner,         !- Starting Vertex Position",
        "    Counterclockwise,        !- Vertex Entry Direction",
        "    Relative;                !- Coordinate System",
        "  Zone,",
        "    ZONE ONE,                !- Name",
        "    0,                       !- Direction of Relative North {deg}",
        "    0,                       !- X Origin {m}",
        "    0,                       !- Y Origin {m}",
        "    0,                       !- Z Origin {m}",
        "    1,                       !- Type",
        "    1,                       !- Multiplier",
        "    0,                       !- Ceiling Height {m}",
        "    0;                       !- Volume {m3}",
        "  BuildingSurface:Detailed,",
        "    Zn001:Wall-North,        !- Name",
        "    Wall,                    !- Surface Type",
        "    EXTWALLdemo,             !- Construction Name",
        "    ZONE ONE,                !- Zone Name",
        "    Outdoors,                !- Outside Boundary Condition",
        "    ,                        !- Outside Boundary Condition Object",
        "    SunExposed,              !- Sun Exposure",
        "    WindExposed,             !- Wind Exposure",
        "    0.5000000,               !- View Factor to Ground",
        "    4,                       !- Number of Vertices",
        "    5,5,3,  !- X,Y,Z ==> Vertex 1 {m}",
        "    5,5,0,  !- X,Y,Z ==> Vertex 2 {m}",
        "    -5,5,0,  !- X,Y,Z ==> Vertex 3 {m}",
        "    -5,5,3;  !- X,Y,Z ==> Vertex 4 {m}",
        "  BuildingSurface:Detailed,",
        "    Zn001:Wall-East,         !- Name",
        "    Wall,                    !- Surface Type",
        "    EXTWALL09,               !- Construction Name",
        "    ZONE ONE,                !- Zone Name",
        "    Outdoors,                !- Outside Boundary Condition",
        "    ,                        !- Outside Boundary Condition Object",
        "    SunExposed,              !- Sun Exposure",
        "    WindExposed,             !- Wind Exposure",
        "    0.5000000,               !- View Factor to Ground",
        "    4,                       !- Number of Vertices",
        "    5,-5,3,  !- X,Y,Z ==> Vertex 1 {m}",
        "    5,-5,0,  !- X,Y,Z ==> Vertex 2 {m}",
        "    5,5,0,  !- X,Y,Z ==> Vertex 3 {m}",
        "    5,5,3;  !- X,Y,Z ==> Vertex 4 {m}",
        "  BuildingSurface:Detailed,",
        "    Zn001:Wall-South,        !- Name",
        "    Wall,                    !- Surface Type",
        "    R13WALL,                 !- Construction Name",
        "    ZONE ONE,                !- Zone Name",
        "    Outdoors,                !- Outside Boundary Condition",
        "    ,                        !- Outside Boundary Condition Object",
        "    SunExposed,              !- Sun Exposure",
        "    WindExposed,             !- Wind Exposure",
        "    0.5000000,               !- View Factor to Ground",
        "    4,                       !- Number of Vertices",
        "    -5,-5,3,  !- X,Y,Z ==> Vertex 1 {m}",
        "    -5,-5,0,  !- X,Y,Z ==> Vertex 2 {m}",
        "    5,-5,0,  !- X,Y,Z ==> Vertex 3 {m}",
        "    5,-5,3;  !- X,Y,Z ==> Vertex 4 {m}",
        "  BuildingSurface:Detailed,",
        "    Zn001:Wall-West,         !- Name",
        "    Wall,                    !- Surface Type",
        "    EXTWALL09,               !- Construction Name",
        "    ZONE ONE,                !- Zone Name",
        "    Outdoors,                !- Outside Boundary Condition",
        "    ,                        !- Outside Boundary Condition Object",
        "    SunExposed,              !- Sun Exposure",
        "    WindExposed,             !- Wind Exposure",
        "    0.5000000,               !- View Factor to Ground",
        "    4,                       !- Number of Vertices",
        "    -5,5,3,  !- X,Y,Z ==> Vertex 1 {m}",
        "    -5,5,0,  !- X,Y,Z ==> Vertex 2 {m}",
        "    -5,-5,0,  !- X,Y,Z ==> Vertex 3 {m}",
        "    -5,-5,3;  !- X,Y,Z ==> Vertex 4 {m}",
        "  BuildingSurface:Detailed,",
        "    Zn001:roof,              !- Name",
        "    Roof,                    !- Surface Type",
        "    ROOF31,                  !- Construction Name",
        "    ZONE ONE,                !- Zone Name",
        "    Outdoors,                !- Outside Boundary Condition",
        "    ,                        !- Outside Boundary Condition Object",
        "    SunExposed,              !- Sun Exposure",
        "    WindExposed,             !- Wind Exposure",
        "    0.0000000,               !- View Factor to Ground",
        "    4,                       !- Number of Vertices",
        "    -5,-5,3,  !- X,Y,Z ==> Vertex 1 {m}",
        "    5,-5,3,  !- X,Y,Z ==> Vertex 2 {m}",
        "    5,5,3,  !- X,Y,Z ==> Vertex 3 {m}",
        "    -5,5,3;  !- X,Y,Z ==> Vertex 4 {m}",
        "  SurfaceProperty:LocalEnvironment,",
        "    LocEnv:Zn001:roof,",
        "    Zn001:roof,",
        "    ExtShadingSch:Zn001:roof,",
        "    ,",
        "    ;",
        "  Schedule:Compact,",
        "    ExtShadingSch:Zn001:roof,",
        "    Fraction,                !- Schedule Type Limits Name",
        "    Through: 12/31,          !- Field 1",
        "    For: AllDays,            !- Field 2",
        "    Until: 24:00,            !- Field 3",
        "    0.5432;                  !- Field 4",
        "  BuildingSurface:Detailed,",
        "    Zn001:floor,             !- Name",
        "    Floor,                   !- Surface Type",
        "    SLAB FLOOR,              !- Construction Name",
        "    ZONE ONE,                !- Zone Name",
        "    Outdoors,                !- Outside Boundary Condition",
        "    ,                        !- Outside Boundary Condition Object",
        "    SunExposed,              !- Sun Exposure",
        "    WindExposed,             !- Wind Exposure",
        "    0.0000000,               !- View Factor to Ground",
        "    4,                       !- Number of Vertices",
        "    -5,5,0,  !- X,Y,Z ==> Vertex 1 {m}",
        "    5,5,0,  !- X,Y,Z ==> Vertex 2 {m}",
        "    5,-5,0,  !- X,Y,Z ==> Vertex 3 {m}",
        "    -5,-5,0;  !- X,Y,Z ==> Vertex 4 {m}",
        "  FenestrationSurface:Detailed,",
        "    Zn001:Wall-South:Win001, !- Name",
        "    Window,                  !- Surface Type",
        "    DOUBLE PANE HW WINDOW,   !- Construction Name",
        "    Zn001:Wall-South,        !- Building Surface Name",
        "    ,                        !- Outside Boundary Condition Object",
        "    0.5000000,               !- View Factor to Ground",
        "    TestFrameAndDivider,     !- Frame and Divider Name",
        "    1.0,                     !- Multiplier",
        "    4,                       !- Number of Vertices",
        "    -3,-5,2.5,  !- X,Y,Z ==> Vertex 1 {m}",
        "    -3,-5,0.5,  !- X,Y,Z ==> Vertex 2 {m}",
        "    3,-5,0.5,  !- X,Y,Z ==> Vertex 3 {m}",
        "    3,-5,2.5;  !- X,Y,Z ==> Vertex 4 {m}",
        "  WindowProperty:FrameAndDivider,",
        "    TestFrameAndDivider,     !- Name",
        "    0.05,                    !- Frame Width {m}",
        "    0.05,                    !- Frame Outside Projection {m}",
        "    0.05,                    !- Frame Inside Projection {m}",
        "    5.0,                     !- Frame Conductance {W/m2-K}",
        "    1.2,                     !- Ratio of Frame-Edge Glass Conductance to Center-Of-Gl",
        "    0.8,                     !- Frame Solar Absorptance",
        "    0.8,                     !- Frame Visible Absorptance",
        "    0.9,                     !- Frame Thermal Hemispherical Emissivity",
        "    DividedLite,             !- Divider Type",
        "    0.02,                    !- Divider Width {m}",
        "    2,                       !- Number of Horizontal Dividers",
        "    2,                       !- Number of Vertical Dividers",
        "    0.02,                    !- Divider Outside Projection {m}",
        "    0.02,                    !- Divider Inside Projection {m}",
        "    5.0,                     !- Divider Conductance {W/m2-K}",
        "    1.2,                     !- Ratio of Divider-Edge Glass Conductance to Center-Of-",
        "    0.8,                     !- Divider Solar Absorptance",
        "    0.8,                     !- Divider Visible Absorptance",
        "    0.9;                     !- Divider Thermal Hemispherical Emissivity",
        "  Shading:Zone:Detailed,",
        "    Zn001:Wall-South:Shade001,  !- Name",
        "    Zn001:Wall-South,        !- Base Surface Name",
        "    SunShading,              !- Transmittance Schedule Name",
        "    4,                       !- Number of Vertices",
        "    -3,-5,2.5,  !- X,Y,Z ==> Vertex 1 {m}",
        "    -3,-6,2.5,  !- X,Y,Z ==> Vertex 2 {m}",
        "    3,-6,2.5,  !- X,Y,Z ==> Vertex 3 {m}",
        "    3,-5,2.5;  !- X,Y,Z ==> Vertex 4 {m}",
        "  ShadingProperty:Reflectance,",
        "    Zn001:Wall-South:Shade001,  !- Shading Surface Name",
        "    0.2,                     !- Diffuse Solar Reflectance of Unglazed Part of Shading",
        "    0.2;                     !- Diffuse Visible Reflectance of Unglazed Part of Shading",
    });

    ASSERT_TRUE(process_idf(idf_objects));

    SolarShading::clear_state();

<<<<<<< HEAD
    SimulationManager::GetProjectData(state.files);
=======
    SimulationManager::GetProjectData(state.dataZoneTempPredictorCorrector, state.outputFiles);
>>>>>>> 4f18c328
    bool FoundError = false;

    HeatBalanceManager::GetProjectControlData(state.files, FoundError); // read project control data
    EXPECT_FALSE(FoundError);                              // expect no errors

    HeatBalanceManager::SetPreConstructionInputParameters();
    ScheduleManager::ProcessScheduleInput(state.files); // read schedules

    HeatBalanceManager::GetMaterialData(state.files, FoundError);
    EXPECT_FALSE(FoundError);

    HeatBalanceManager::GetFrameAndDividerData(FoundError);
    EXPECT_FALSE(FoundError);

    HeatBalanceManager::GetConstructData(FoundError);
    EXPECT_FALSE(FoundError);

    HeatBalanceManager::GetZoneData(FoundError); // Read Zone data from input file
    EXPECT_FALSE(FoundError);

    SurfaceGeometry::GetGeometryParameters(state.files, FoundError);
    EXPECT_FALSE(FoundError);

    SurfaceGeometry::CosZoneRelNorth.allocate(1);
    SurfaceGeometry::SinZoneRelNorth.allocate(1);

    SurfaceGeometry::CosZoneRelNorth(1) = std::cos(-Zone(1).RelNorth * DegToRadians);
    SurfaceGeometry::SinZoneRelNorth(1) = std::sin(-Zone(1).RelNorth * DegToRadians);
    SurfaceGeometry::CosBldgRelNorth = 1.0;
    SurfaceGeometry::SinBldgRelNorth = 0.0;

    compare_err_stream("");                         // just for debugging
    SurfaceGeometry::SetupZoneGeometry(state, FoundError); // this calls GetSurfaceData()
    EXPECT_FALSE(FoundError);

    SolarShading::AllocateModuleArrays();
    SolarShading::DetermineShadowingCombinations();
    DataEnvironment::DayOfYear_Schedule = 168;
    DataEnvironment::DayOfWeek = 6;
    DataGlobals::TimeStep = 4;
    DataGlobals::HourOfDay = 9;
    DataGlobals::DoingSizing = false;
    DataGlobals::KindOfSim = DataGlobals::ksRunPeriodWeather;

    compare_err_stream(""); // just for debugging

    DataSurfaces::ShadingTransmittanceVaries = true;
    DataSystemVariables::DetailedSkyDiffuseAlgorithm = true;
    DataSystemVariables::shadingMethod = DataSystemVariables::ShadingMethod::Scheduled;
    SolarDistribution = FullExterior;

    CalcSkyDifShading = true;
    SolarShading::InitSolarCalculations();
    SolarShading::SkyDifSolarShading();
    CalcSkyDifShading = false;

    ScheduleManager::UpdateScheduleValues();
    DataBSDFWindow::SUNCOSTS(4, 9, 1) = 0.1;
    DataBSDFWindow::SUNCOSTS(4, 9, 2) = 0.1;
    DataBSDFWindow::SUNCOSTS(4, 9, 3) = 0.1;
    FigureSolarBeamAtTimestep(DataGlobals::HourOfDay, DataGlobals::TimeStep);

    EXPECT_TRUE(DataSystemVariables::shadingMethod == DataSystemVariables::ShadingMethod::Scheduled);
    EXPECT_DOUBLE_EQ(0.5432, ScheduleManager::LookUpScheduleValue(2, 9, 4));
    EXPECT_FALSE(SolarShading::SUNCOS(3) < 0.00001);
    EXPECT_DOUBLE_EQ(0.00001, DataEnvironment::SunIsUpValue);
    ;
    EXPECT_FALSE(SolarShading::SUNCOS(3) < DataEnvironment::SunIsUpValue);

    EXPECT_DOUBLE_EQ(1, SunlitFrac(4, 9, 3));
    EXPECT_DOUBLE_EQ(1, SunlitFrac(4, 9, 6));
    EXPECT_DOUBLE_EQ(0.5432, SunlitFrac(4, 9, 9));
    SolarShading::clear_state();
}

TEST_F(EnergyPlusFixture, SolarShadingTest_DisableGroupSelfShading)
{
    std::string const idf_objects = delimited_string({
        "  Building,",
        "    DemoFDT,                 !- Name",
        "    0,                       !- North Axis {deg}",
        "    Suburbs,                 !- Terrain",
        "    3.9999999E-02,           !- Loads Convergence Tolerance Value",
        "    4.0000002E-03,           !- Temperature Convergence Tolerance Value {deltaC}",
        "    FullExterior,            !- Solar Distribution",
        "    ,                        !- Maximum Number of Warmup Days",
        "    6;                       !- Minimum Number of Warmup Days",
        "  ShadowCalculation,",
        "    PolygonClipping,         !- Shading Calculation Method",
        "    Timestep,                !- Shading Calculation Update Frequency Method",
        "    ,                        !- Shading Calculation Update Frequency",
        "    ,                           !- Maximum Figures in Shadow Overlap Calculations",
        "    ,                           !- Polygon Clipping Algorithm",
        "    ,                           !- Pixel Counting Resolution",
        "    ,                           !- Sky Diffuse Modeling Algorithm",
        "    ,                           !- Output External Shading Calculation Results",
        "    Yes,                        !- Disable Shading within A Zone Group",
        "    ,                           !- Disable Shading between Zone Groups",
        "    ShadingZoneGroup;           !- Shading Group 1 ZoneList Name",
        "  SurfaceConvectionAlgorithm:Inside,TARP;",
        "  SurfaceConvectionAlgorithm:Outside,TARP;",
        "  HeatBalanceAlgorithm,ConductionTransferFunction;",
        "  Timestep,6;",
        "  RunPeriod,",
        "    RP1,                     !- Name",
        "    1,                       !- Begin Month",
        "    1,                       !- Begin Day of Month",
        "    ,                        !- Begin Year",
        "    12,                      !- End Month",
        "    31,                      !- End Day of Month",
        "    ,                        !- End Year",
        "    ,                        !- Day of Week for Start Day",
        "    ,                        !- Use Weather File Holidays and Special Days",
        "    ,                        !- Use Weather File Daylight Saving Period",
        "    ,                        !- Apply Weekend Holiday Rule",
        "    ,                        !- Use Weather File Rain Indicators",
        "    ;                        !- Use Weather File Snow Indicators",
        "  ScheduleTypeLimits,",
        "    Fraction,                !- Name",
        "    0.0,                     !- Lower Limit Value",
        "    1.0,                     !- Upper Limit Value",
        "    Continuous;              !- Numeric Type",
        "  ScheduleTypeLimits,",
        "    ON/OFF,                  !- Name",
        "    0,                       !- Lower Limit Value",
        "    1,                       !- Upper Limit Value",
        "    Discrete;                !- Numeric Type",
        "  Schedule:Compact,",
        "    SunShading,              !- Name",
        "    ON/OFF,                  !- Schedule Type Limits Name",
        "    Through: 4/30,           !- Field 1",
        "    For: AllDays,            !- Field 2",
        "    until: 24:00,1,          !- Field 3",
        "    Through: 10/31,          !- Field 5",
        "    For: AllDays,            !- Field 6",
        "    until: 24:00,0,          !- Field 7",
        "    Through: 12/31,          !- Field 9",
        "    For: AllDays,            !- Field 10",
        "    until: 24:00,1;          !- Field 11",
        "  Material,",
        "    A2 - 4 IN DENSE FACE BRICK,  !- Name",
        "    Rough,                   !- Roughness",
        "    0.1014984,               !- Thickness {m}",
        "    1.245296,                !- Conductivity {W/m-K}",
        "    2082.400,                !- Density {kg/m3}",
        "    920.4800,                !- Specific Heat {J/kg-K}",
        "    0.9000000,               !- Thermal Absorptance",
        "    0.9300000,               !- Solar Absorptance",
        "    0.9300000;               !- Visible Absorptance",
        "  Material,",
        "    E1 - 3 / 4 IN PLASTER OR GYP BOARD,  !- Name",
        "    Smooth,                  !- Roughness",
        "    1.9050000E-02,           !- Thickness {m}",
        "    0.7264224,               !- Conductivity {W/m-K}",
        "    1601.846,                !- Density {kg/m3}",
        "    836.8000,                !- Specific Heat {J/kg-K}",
        "    0.9000000,               !- Thermal Absorptance",
        "    0.9200000,               !- Solar Absorptance",
        "    0.9200000;               !- Visible Absorptance",
        "  Material,",
        "    E2 - 1 / 2 IN SLAG OR STONE,  !- Name",
        "    Rough,                   !- Roughness",
        "    1.2710161E-02,           !- Thickness {m}",
        "    1.435549,                !- Conductivity {W/m-K}",
        "    881.0155,                !- Density {kg/m3}",
        "    1673.600,                !- Specific Heat {J/kg-K}",
        "    0.9000000,               !- Thermal Absorptance",
        "    0.5500000,               !- Solar Absorptance",
        "    0.5500000;               !- Visible Absorptance",
        "  Material,",
        "    C12 - 2 IN HW CONCRETE,  !- Name",
        "    MediumRough,             !- Roughness",
        "    5.0901599E-02,           !- Thickness {m}",
        "    1.729577,                !- Conductivity {W/m-K}",
        "    2242.585,                !- Density {kg/m3}",
        "    836.8000,                !- Specific Heat {J/kg-K}",
        "    0.9000000,               !- Thermal Absorptance",
        "    0.6500000,               !- Solar Absorptance",
        "    0.6500000;               !- Visible Absorptance",
        "  Material:NoMass,",
        "    R13LAYER,                !- Name",
        "    Rough,                   !- Roughness",
        "    2.290965,                !- Thermal Resistance {m2-K/W}",
        "    0.9000000,               !- Thermal Absorptance",
        "    0.7500000,               !- Solar Absorptance",
        "    0.7500000;               !- Visible Absorptance",
        "  WindowMaterial:Glazing,",
        "    GLASS - CLEAR PLATE 1 / 4 IN,  !- Name",
        "    SpectralAverage,         !- Optical Data Type",
        "    ,                        !- Window Glass Spectral Data Set Name",
        "    0.006,                   !- Thickness {m}",
        "    0.80,                    !- Solar Transmittance at Normal Incidence",
        "    0.10,                    !- Front Side Solar Reflectance at Normal Incidence",
        "    0.10,                    !- Back Side Solar Reflectance at Normal Incidence",
        "    0.80,                    !- Visible Transmittance at Normal Incidence",
        "    0.10,                    !- Front Side Visible Reflectance at Normal Incidence",
        "    0.10,                    !- Back Side Visible Reflectance at Normal Incidence",
        "    0.0,                     !- Infrared Transmittance at Normal Incidence",
        "    0.84,                    !- Front Side Infrared Hemispherical Emissivity",
        "    0.84,                    !- Back Side Infrared Hemispherical Emissivity",
        "    0.9;                     !- Conductivity {W/m-K}",
        "  WindowMaterial:Gas,",
        "    AIRGAP,                  !- Name",
        "    AIR,                     !- Gas Type",
        "    0.0125;                  !- Thickness {m}",
        "  Construction,",
        "    R13WALL,                 !- Name",
        "    R13LAYER;                !- Outside Layer",
        "  Construction,",
        "    EXTWALL09,               !- Name",
        "    A2 - 4 IN DENSE FACE BRICK,  !- Outside Layer",
        "    E1 - 3 / 4 IN PLASTER OR GYP BOARD;  !- Layer 4",
        "  Construction,",
        "    INTERIOR,                !- Name",
        "    C12 - 2 IN HW CONCRETE;  !- Layer 4",
        "  Construction,",
        "    SLAB FLOOR,              !- Name",
        "    C12 - 2 IN HW CONCRETE;  !- Layer 4",
        "  Construction,",
        "    ROOF31,                  !- Name",
        "    E2 - 1 / 2 IN SLAG OR STONE,  !- Outside Layer",
        "    C12 - 2 IN HW CONCRETE;  !- Layer 4",
        "  Construction,",
        "    DOUBLE PANE HW WINDOW,   !- Name",
        "    GLASS - CLEAR PLATE 1 / 4 IN,  !- Outside Layer",
        "    AIRGAP,                  !- Layer 2",
        "    GLASS - CLEAR PLATE 1 / 4 IN;  !- Layer 3",
        "  Construction,",
        "    PARTITION02,             !- Name",
        "    E1 - 3 / 4 IN PLASTER OR GYP BOARD,  !- Outside Layer",
        "    C12 - 2 IN HW CONCRETE,  !- Layer 4",
        "    E1 - 3 / 4 IN PLASTER OR GYP BOARD;  !- Layer 3",
        "  Construction,",
        "    single PANE HW WINDOW,   !- Name",
        "    GLASS - CLEAR PLATE 1 / 4 IN;  !- Outside Layer",
        "  Construction,",
        "    EXTWALLdemo,             !- Name",
        "    A2 - 4 IN DENSE FACE BRICK,  !- Outside Layer",
        "    E1 - 3 / 4 IN PLASTER OR GYP BOARD;  !- Layer 4",
        "  GlobalGeometryRules,",
        "    UpperLeftCorner,         !- Starting Vertex Position",
        "    Counterclockwise,        !- Vertex Entry Direction",
        "    Relative;                !- Coordinate System",
        "  Zone,",
        "    ZONE ONE,                !- Name",
        "    0,                       !- Direction of Relative North {deg}",
        "    0,                       !- X Origin {m}",
        "    0,                       !- Y Origin {m}",
        "    0,                       !- Z Origin {m}",
        "    1,                       !- Type",
        "    1,                       !- Multiplier",
        "    0,                       !- Ceiling Height {m}",
        "    0;                       !- Volume {m3}",
        "  ZoneList,",
        "    ShadingZoneGroup,",
        "    ZONE ONE;",
        "  BuildingSurface:Detailed,",
        "    Zn001:Wall-North,        !- Name",
        "    Wall,                    !- Surface Type",
        "    EXTWALLdemo,             !- Construction Name",
        "    ZONE ONE,                !- Zone Name",
        "    Outdoors,                !- Outside Boundary Condition",
        "    ,                        !- Outside Boundary Condition Object",
        "    SunExposed,              !- Sun Exposure",
        "    WindExposed,             !- Wind Exposure",
        "    0.5000000,               !- View Factor to Ground",
        "    4,                       !- Number of Vertices",
        "    5,5,3,  !- X,Y,Z ==> Vertex 1 {m}",
        "    5,5,0,  !- X,Y,Z ==> Vertex 2 {m}",
        "    -5,5,0,  !- X,Y,Z ==> Vertex 3 {m}",
        "    -5,5,3;  !- X,Y,Z ==> Vertex 4 {m}",
        "  BuildingSurface:Detailed,",
        "    Zn001:Wall-East,         !- Name",
        "    Wall,                    !- Surface Type",
        "    EXTWALL09,               !- Construction Name",
        "    ZONE ONE,                !- Zone Name",
        "    Outdoors,                !- Outside Boundary Condition",
        "    ,                        !- Outside Boundary Condition Object",
        "    SunExposed,              !- Sun Exposure",
        "    WindExposed,             !- Wind Exposure",
        "    0.5000000,               !- View Factor to Ground",
        "    4,                       !- Number of Vertices",
        "    5,-5,3,  !- X,Y,Z ==> Vertex 1 {m}",
        "    5,-5,0,  !- X,Y,Z ==> Vertex 2 {m}",
        "    5,5,0,  !- X,Y,Z ==> Vertex 3 {m}",
        "    5,5,3;  !- X,Y,Z ==> Vertex 4 {m}",
        "  BuildingSurface:Detailed,",
        "    Zn001:Wall-South,        !- Name",
        "    Wall,                    !- Surface Type",
        "    R13WALL,                 !- Construction Name",
        "    ZONE ONE,                !- Zone Name",
        "    Outdoors,                !- Outside Boundary Condition",
        "    ,                        !- Outside Boundary Condition Object",
        "    SunExposed,              !- Sun Exposure",
        "    WindExposed,             !- Wind Exposure",
        "    0.5000000,               !- View Factor to Ground",
        "    4,                       !- Number of Vertices",
        "    -5,-5,3,  !- X,Y,Z ==> Vertex 1 {m}",
        "    -5,-5,0,  !- X,Y,Z ==> Vertex 2 {m}",
        "    5,-5,0,  !- X,Y,Z ==> Vertex 3 {m}",
        "    5,-5,3;  !- X,Y,Z ==> Vertex 4 {m}",
        "  BuildingSurface:Detailed,",
        "    Zn001:Wall-West,         !- Name",
        "    Wall,                    !- Surface Type",
        "    EXTWALL09,               !- Construction Name",
        "    ZONE ONE,                !- Zone Name",
        "    Outdoors,                !- Outside Boundary Condition",
        "    ,                        !- Outside Boundary Condition Object",
        "    SunExposed,              !- Sun Exposure",
        "    WindExposed,             !- Wind Exposure",
        "    0.5000000,               !- View Factor to Ground",
        "    4,                       !- Number of Vertices",
        "    -5,5,3,  !- X,Y,Z ==> Vertex 1 {m}",
        "    -5,5,0,  !- X,Y,Z ==> Vertex 2 {m}",
        "    -5,-5,0,  !- X,Y,Z ==> Vertex 3 {m}",
        "    -5,-5,3;  !- X,Y,Z ==> Vertex 4 {m}",
        "  BuildingSurface:Detailed,",
        "    Zn001:roof,              !- Name",
        "    Roof,                    !- Surface Type",
        "    ROOF31,                  !- Construction Name",
        "    ZONE ONE,                !- Zone Name",
        "    Outdoors,                !- Outside Boundary Condition",
        "    ,                        !- Outside Boundary Condition Object",
        "    SunExposed,              !- Sun Exposure",
        "    WindExposed,             !- Wind Exposure",
        "    0.0000000,               !- View Factor to Ground",
        "    4,                       !- Number of Vertices",
        "    -5,-5,3,  !- X,Y,Z ==> Vertex 1 {m}",
        "    5,-5,3,  !- X,Y,Z ==> Vertex 2 {m}",
        "    5,5,3,  !- X,Y,Z ==> Vertex 3 {m}",
        "    -5,5,3;  !- X,Y,Z ==> Vertex 4 {m}",
        "  Schedule:Compact,",
        "    ExtShadingSch:Zn001:roof,",
        "    Fraction,                !- Schedule Type Limits Name",
        "    Through: 12/31,          !- Field 1",
        "    For: AllDays,            !- Field 2",
        "    Until: 24:00,            !- Field 3",
        "    0.5432;                  !- Field 4",
        "  BuildingSurface:Detailed,",
        "    Zn001:floor,             !- Name",
        "    Floor,                   !- Surface Type",
        "    SLAB FLOOR,              !- Construction Name",
        "    ZONE ONE,                !- Zone Name",
        "    Outdoors,                !- Outside Boundary Condition",
        "    ,                        !- Outside Boundary Condition Object",
        "    SunExposed,              !- Sun Exposure",
        "    WindExposed,             !- Wind Exposure",
        "    0.0000000,               !- View Factor to Ground",
        "    4,                       !- Number of Vertices",
        "    -5,5,0,  !- X,Y,Z ==> Vertex 1 {m}",
        "    5,5,0,  !- X,Y,Z ==> Vertex 2 {m}",
        "    5,-5,0,  !- X,Y,Z ==> Vertex 3 {m}",
        "    -5,-5,0;  !- X,Y,Z ==> Vertex 4 {m}",
        "  FenestrationSurface:Detailed,",
        "    Zn001:Wall-South:Win001, !- Name",
        "    Window,                  !- Surface Type",
        "    DOUBLE PANE HW WINDOW,   !- Construction Name",
        "    Zn001:Wall-South,        !- Building Surface Name",
        "    ,                        !- Outside Boundary Condition Object",
        "    0.5000000,               !- View Factor to Ground",
        "    TestFrameAndDivider,     !- Frame and Divider Name",
        "    1.0,                     !- Multiplier",
        "    4,                       !- Number of Vertices",
        "    -3,-5,2.5,  !- X,Y,Z ==> Vertex 1 {m}",
        "    -3,-5,0.5,  !- X,Y,Z ==> Vertex 2 {m}",
        "    3,-5,0.5,  !- X,Y,Z ==> Vertex 3 {m}",
        "    3,-5,2.5;  !- X,Y,Z ==> Vertex 4 {m}",
        "  WindowProperty:FrameAndDivider,",
        "    TestFrameAndDivider,     !- Name",
        "    0.05,                    !- Frame Width {m}",
        "    0.05,                    !- Frame Outside Projection {m}",
        "    0.05,                    !- Frame Inside Projection {m}",
        "    5.0,                     !- Frame Conductance {W/m2-K}",
        "    1.2,                     !- Ratio of Frame-Edge Glass Conductance to Center-Of-Gl",
        "    0.8,                     !- Frame Solar Absorptance",
        "    0.8,                     !- Frame Visible Absorptance",
        "    0.9,                     !- Frame Thermal Hemispherical Emissivity",
        "    DividedLite,             !- Divider Type",
        "    0.02,                    !- Divider Width {m}",
        "    2,                       !- Number of Horizontal Dividers",
        "    2,                       !- Number of Vertical Dividers",
        "    0.02,                    !- Divider Outside Projection {m}",
        "    0.02,                    !- Divider Inside Projection {m}",
        "    5.0,                     !- Divider Conductance {W/m2-K}",
        "    1.2,                     !- Ratio of Divider-Edge Glass Conductance to Center-Of-",
        "    0.8,                     !- Divider Solar Absorptance",
        "    0.8,                     !- Divider Visible Absorptance",
        "    0.9;                     !- Divider Thermal Hemispherical Emissivity",
        "  Shading:Zone:Detailed,",
        "    Zn001:Wall-South:Shade001,  !- Name",
        "    Zn001:Wall-South,        !- Base Surface Name",
        "    SunShading,              !- Transmittance Schedule Name",
        "    4,                       !- Number of Vertices",
        "    -3,-5,2.5,  !- X,Y,Z ==> Vertex 1 {m}",
        "    -3,-6,2.5,  !- X,Y,Z ==> Vertex 2 {m}",
        "    3,-6,2.5,  !- X,Y,Z ==> Vertex 3 {m}",
        "    3,-5,2.5;  !- X,Y,Z ==> Vertex 4 {m}",
        "  ShadingProperty:Reflectance,",
        "    Zn001:Wall-South:Shade001,  !- Shading Surface Name",
        "    0.2,                     !- Diffuse Solar Reflectance of Unglazed Part of Shading",
        "    0.2;                     !- Diffuse Visible Reflectance of Unglazed Part of Shading",
    });

    ASSERT_TRUE(process_idf(idf_objects));

    SolarShading::clear_state();

<<<<<<< HEAD
    SimulationManager::GetProjectData(state.files);
=======
    SimulationManager::GetProjectData(state.dataZoneTempPredictorCorrector, state.outputFiles);
>>>>>>> 4f18c328
    bool FoundError = false;

    HeatBalanceManager::GetProjectControlData(state.files, FoundError); // read project control data
    EXPECT_FALSE(FoundError);                              // expect no errors

    HeatBalanceManager::SetPreConstructionInputParameters();
    ScheduleManager::ProcessScheduleInput(state.files); // read schedules

    HeatBalanceManager::GetMaterialData(state.files, FoundError);
    EXPECT_FALSE(FoundError);

    HeatBalanceManager::GetFrameAndDividerData(FoundError);
    EXPECT_FALSE(FoundError);

    HeatBalanceManager::GetConstructData(FoundError);
    EXPECT_FALSE(FoundError);

    HeatBalanceManager::GetZoneData(FoundError); // Read Zone data from input file
    EXPECT_FALSE(FoundError);

    SurfaceGeometry::GetGeometryParameters(state.files, FoundError);
    EXPECT_FALSE(FoundError);

    SizingManager::GetZoneSizingInput();

    SurfaceGeometry::CosZoneRelNorth.allocate(1);
    SurfaceGeometry::SinZoneRelNorth.allocate(1);

    SurfaceGeometry::CosZoneRelNorth(1) = std::cos(-Zone(1).RelNorth * DegToRadians);
    SurfaceGeometry::SinZoneRelNorth(1) = std::sin(-Zone(1).RelNorth * DegToRadians);
    SurfaceGeometry::CosBldgRelNorth = 1.0;
    SurfaceGeometry::SinBldgRelNorth = 0.0;

    compare_err_stream("");                         // just for debugging
    SurfaceGeometry::SetupZoneGeometry(state, FoundError); // this calls GetSurfaceData()
    EXPECT_FALSE(FoundError);

    compare_err_stream(""); // just for debugging

    SolarShading::GetShadowingInput(state.files);

    for (int SurfNum = 1; SurfNum <= TotSurfaces; SurfNum++) {
        if (Surface(SurfNum).ExtBoundCond == 0 && Surface(SurfNum).Zone != 0) {
            int ZoneSize = Surface(SurfNum).DisabledShadowingZoneList.size();
            EXPECT_EQ(1, ZoneSize);
            std::vector<int> DisabledZones = Surface(SurfNum).DisabledShadowingZoneList;
            for (int i : DisabledZones) {
                EXPECT_EQ(1, i);
            }
        }
    }
}

TEST_F(EnergyPlusFixture, SolarShadingTest_PolygonClippingDirect)
{
    std::string const idf_objects = delimited_string({
        "  Building,",
        "    DemoFDT,                 !- Name",
        "    0,                       !- North Axis {deg}",
        "    Suburbs,                 !- Terrain",
        "    3.9999999E-02,           !- Loads Convergence Tolerance Value",
        "    4.0000002E-03,           !- Temperature Convergence Tolerance Value {deltaC}",
        "    FullExterior,            !- Solar Distribution",
        "    ,                        !- Maximum Number of Warmup Days",
        "    6;                       !- Minimum Number of Warmup Days",
        "  ShadowCalculation,",
        "    PolygonClipping,         !- Shading Calculation Method",
        "    Timestep,                !- Shading Calculation Update Frequency Method",
        "    ,                        !- Shading Calculation Update Frequency",
        "    ,                        !- Maximum Figures in Shadow Overlap Calculations",
        "    ,                        !- Polygon Clipping Algorithm",
        "    ,                        !- Pixel Counting Resolution",
        "    DetailedSkyDiffuseModeling;  !- Sky Diffuse Modeling Algorithm",
        "  SurfaceConvectionAlgorithm:Inside,TARP;",
        "  SurfaceConvectionAlgorithm:Outside,TARP;",
        "  HeatBalanceAlgorithm,ConductionTransferFunction;",
        "  Timestep,6;",
        "  RunPeriod,",
        "    RP1,                     !- Name",
        "    1,                       !- Begin Month",
        "    1,                       !- Begin Day of Month",
        "    ,                        !- Begin Year",
        "    12,                      !- End Month",
        "    31,                      !- End Day of Month",
        "    ,                        !- End Year",
        "    ,                        !- Day of Week for Start Day",
        "    ,                        !- Use Weather File Holidays and Special Days",
        "    ,                        !- Use Weather File Daylight Saving Period",
        "    ,                        !- Apply Weekend Holiday Rule",
        "    ,                        !- Use Weather File Rain Indicators",
        "    ;                        !- Use Weather File Snow Indicators",
        "  ScheduleTypeLimits,",
        "    Fraction,                !- Name",
        "    0.0,                     !- Lower Limit Value",
        "    1.0,                     !- Upper Limit Value",
        "    Continuous;              !- Numeric Type",
        "  ScheduleTypeLimits,",
        "    ON/OFF,                  !- Name",
        "    0,                       !- Lower Limit Value",
        "    1,                       !- Upper Limit Value",
        "    Discrete;                !- Numeric Type",
        "  Schedule:Compact,",
        "    SunShading,              !- Name",
        "    ON/OFF,                  !- Schedule Type Limits Name",
        "    Through: 4/30,           !- Field 1",
        "    For: AllDays,            !- Field 2",
        "    until: 24:00,1,          !- Field 3",
        "    Through: 10/31,          !- Field 5",
        "    For: AllDays,            !- Field 6",
        "    until: 24:00,0,          !- Field 7",
        "    Through: 12/31,          !- Field 9",
        "    For: AllDays,            !- Field 10",
        "    until: 24:00,1;          !- Field 11",
        "  Material,",
        "    A2 - 4 IN DENSE FACE BRICK,  !- Name",
        "    Rough,                   !- Roughness",
        "    0.1014984,               !- Thickness {m}",
        "    1.245296,                !- Conductivity {W/m-K}",
        "    2082.400,                !- Density {kg/m3}",
        "    920.4800,                !- Specific Heat {J/kg-K}",
        "    0.9000000,               !- Thermal Absorptance",
        "    0.9300000,               !- Solar Absorptance",
        "    0.9300000;               !- Visible Absorptance",
        "  Material,",
        "    E1 - 3 / 4 IN PLASTER OR GYP BOARD,  !- Name",
        "    Smooth,                  !- Roughness",
        "    1.9050000E-02,           !- Thickness {m}",
        "    0.7264224,               !- Conductivity {W/m-K}",
        "    1601.846,                !- Density {kg/m3}",
        "    836.8000,                !- Specific Heat {J/kg-K}",
        "    0.9000000,               !- Thermal Absorptance",
        "    0.9200000,               !- Solar Absorptance",
        "    0.9200000;               !- Visible Absorptance",
        "  Material,",
        "    E2 - 1 / 2 IN SLAG OR STONE,  !- Name",
        "    Rough,                   !- Roughness",
        "    1.2710161E-02,           !- Thickness {m}",
        "    1.435549,                !- Conductivity {W/m-K}",
        "    881.0155,                !- Density {kg/m3}",
        "    1673.600,                !- Specific Heat {J/kg-K}",
        "    0.9000000,               !- Thermal Absorptance",
        "    0.5500000,               !- Solar Absorptance",
        "    0.5500000;               !- Visible Absorptance",
        "  Material,",
        "    C12 - 2 IN HW CONCRETE,  !- Name",
        "    MediumRough,             !- Roughness",
        "    5.0901599E-02,           !- Thickness {m}",
        "    1.729577,                !- Conductivity {W/m-K}",
        "    2242.585,                !- Density {kg/m3}",
        "    836.8000,                !- Specific Heat {J/kg-K}",
        "    0.9000000,               !- Thermal Absorptance",
        "    0.6500000,               !- Solar Absorptance",
        "    0.6500000;               !- Visible Absorptance",
        "  Material:NoMass,",
        "    R13LAYER,                !- Name",
        "    Rough,                   !- Roughness",
        "    2.290965,                !- Thermal Resistance {m2-K/W}",
        "    0.9000000,               !- Thermal Absorptance",
        "    0.7500000,               !- Solar Absorptance",
        "    0.7500000;               !- Visible Absorptance",
        "  WindowMaterial:Glazing,",
        "    GLASS - CLEAR PLATE 1 / 4 IN,  !- Name",
        "    SpectralAverage,         !- Optical Data Type",
        "    ,                        !- Window Glass Spectral Data Set Name",
        "    0.006,                   !- Thickness {m}",
        "    0.80,                    !- Solar Transmittance at Normal Incidence",
        "    0.10,                    !- Front Side Solar Reflectance at Normal Incidence",
        "    0.10,                    !- Back Side Solar Reflectance at Normal Incidence",
        "    0.80,                    !- Visible Transmittance at Normal Incidence",
        "    0.10,                    !- Front Side Visible Reflectance at Normal Incidence",
        "    0.10,                    !- Back Side Visible Reflectance at Normal Incidence",
        "    0.0,                     !- Infrared Transmittance at Normal Incidence",
        "    0.84,                    !- Front Side Infrared Hemispherical Emissivity",
        "    0.84,                    !- Back Side Infrared Hemispherical Emissivity",
        "    0.9;                     !- Conductivity {W/m-K}",
        "  WindowMaterial:Gas,",
        "    AIRGAP,                  !- Name",
        "    AIR,                     !- Gas Type",
        "    0.0125;                  !- Thickness {m}",
        "  Construction,",
        "    R13WALL,                 !- Name",
        "    R13LAYER;                !- Outside Layer",
        "  Construction,",
        "    EXTWALL09,               !- Name",
        "    A2 - 4 IN DENSE FACE BRICK,  !- Outside Layer",
        "    E1 - 3 / 4 IN PLASTER OR GYP BOARD;  !- Layer 4",
        "  Construction,",
        "    INTERIOR,                !- Name",
        "    C12 - 2 IN HW CONCRETE;  !- Layer 4",
        "  Construction,",
        "    SLAB FLOOR,              !- Name",
        "    C12 - 2 IN HW CONCRETE;  !- Layer 4",
        "  Construction,",
        "    ROOF31,                  !- Name",
        "    E2 - 1 / 2 IN SLAG OR STONE,  !- Outside Layer",
        "    C12 - 2 IN HW CONCRETE;  !- Layer 4",
        "  Construction,",
        "    DOUBLE PANE HW WINDOW,   !- Name",
        "    GLASS - CLEAR PLATE 1 / 4 IN,  !- Outside Layer",
        "    AIRGAP,                  !- Layer 2",
        "    GLASS - CLEAR PLATE 1 / 4 IN;  !- Layer 3",
        "  Construction,",
        "    PARTITION02,             !- Name",
        "    E1 - 3 / 4 IN PLASTER OR GYP BOARD,  !- Outside Layer",
        "    C12 - 2 IN HW CONCRETE,  !- Layer 4",
        "    E1 - 3 / 4 IN PLASTER OR GYP BOARD;  !- Layer 3",
        "  Construction,",
        "    single PANE HW WINDOW,   !- Name",
        "    GLASS - CLEAR PLATE 1 / 4 IN;  !- Outside Layer",
        "  Construction,",
        "    EXTWALLdemo,             !- Name",
        "    A2 - 4 IN DENSE FACE BRICK,  !- Outside Layer",
        "    E1 - 3 / 4 IN PLASTER OR GYP BOARD;  !- Layer 4",
        "  GlobalGeometryRules,",
        "    UpperLeftCorner,         !- Starting Vertex Position",
        "    Counterclockwise,        !- Vertex Entry Direction",
        "    Relative;                !- Coordinate System",
        "  Zone,",
        "    ZONE ONE,                !- Name",
        "    0,                       !- Direction of Relative North {deg}",
        "    0,                       !- X Origin {m}",
        "    0,                       !- Y Origin {m}",
        "    0,                       !- Z Origin {m}",
        "    1,                       !- Type",
        "    1,                       !- Multiplier",
        "    0,                       !- Ceiling Height {m}",
        "    0;                       !- Volume {m3}",
        "  BuildingSurface:Detailed,",
        "    Zn001:Wall-North,        !- Name",
        "    Wall,                    !- Surface Type",
        "    EXTWALLdemo,             !- Construction Name",
        "    ZONE ONE,                !- Zone Name",
        "    Outdoors,                !- Outside Boundary Condition",
        "    ,                        !- Outside Boundary Condition Object",
        "    SunExposed,              !- Sun Exposure",
        "    WindExposed,             !- Wind Exposure",
        "    0.5000000,               !- View Factor to Ground",
        "    4,                       !- Number of Vertices",
        "    5,5,3,  !- X,Y,Z ==> Vertex 1 {m}",
        "    5,5,0,  !- X,Y,Z ==> Vertex 2 {m}",
        "    -5,5,0,  !- X,Y,Z ==> Vertex 3 {m}",
        "    -5,5,3;  !- X,Y,Z ==> Vertex 4 {m}",
        "  BuildingSurface:Detailed,",
        "    Zn001:Wall-East,         !- Name",
        "    Wall,                    !- Surface Type",
        "    EXTWALL09,               !- Construction Name",
        "    ZONE ONE,                !- Zone Name",
        "    Outdoors,                !- Outside Boundary Condition",
        "    ,                        !- Outside Boundary Condition Object",
        "    SunExposed,              !- Sun Exposure",
        "    WindExposed,             !- Wind Exposure",
        "    0.5000000,               !- View Factor to Ground",
        "    4,                       !- Number of Vertices",
        "    5,-5,3,  !- X,Y,Z ==> Vertex 1 {m}",
        "    5,-5,0,  !- X,Y,Z ==> Vertex 2 {m}",
        "    5,5,0,  !- X,Y,Z ==> Vertex 3 {m}",
        "    5,5,3;  !- X,Y,Z ==> Vertex 4 {m}",
        "  BuildingSurface:Detailed,",
        "    Zn001:Wall-South,        !- Name",
        "    Wall,                    !- Surface Type",
        "    R13WALL,                 !- Construction Name",
        "    ZONE ONE,                !- Zone Name",
        "    Outdoors,                !- Outside Boundary Condition",
        "    ,                        !- Outside Boundary Condition Object",
        "    SunExposed,              !- Sun Exposure",
        "    WindExposed,             !- Wind Exposure",
        "    0.5000000,               !- View Factor to Ground",
        "    4,                       !- Number of Vertices",
        "    -5,-5,3,  !- X,Y,Z ==> Vertex 1 {m}",
        "    -5,-5,0,  !- X,Y,Z ==> Vertex 2 {m}",
        "    5,-5,0,  !- X,Y,Z ==> Vertex 3 {m}",
        "    5,-5,3;  !- X,Y,Z ==> Vertex 4 {m}",
        "  BuildingSurface:Detailed,",
        "    Zn001:Wall-West,         !- Name",
        "    Wall,                    !- Surface Type",
        "    EXTWALL09,               !- Construction Name",
        "    ZONE ONE,                !- Zone Name",
        "    Outdoors,                !- Outside Boundary Condition",
        "    ,                        !- Outside Boundary Condition Object",
        "    SunExposed,              !- Sun Exposure",
        "    WindExposed,             !- Wind Exposure",
        "    0.5000000,               !- View Factor to Ground",
        "    4,                       !- Number of Vertices",
        "    -5,5,3,  !- X,Y,Z ==> Vertex 1 {m}",
        "    -5,5,0,  !- X,Y,Z ==> Vertex 2 {m}",
        "    -5,-5,0,  !- X,Y,Z ==> Vertex 3 {m}",
        "    -5,-5,3;  !- X,Y,Z ==> Vertex 4 {m}",
        "  BuildingSurface:Detailed,",
        "    Zn001:roof,              !- Name",
        "    Roof,                    !- Surface Type",
        "    ROOF31,                  !- Construction Name",
        "    ZONE ONE,                !- Zone Name",
        "    Outdoors,                !- Outside Boundary Condition",
        "    ,                        !- Outside Boundary Condition Object",
        "    SunExposed,              !- Sun Exposure",
        "    WindExposed,             !- Wind Exposure",
        "    0.0000000,               !- View Factor to Ground",
        "    4,                       !- Number of Vertices",
        "    -5,-5,3,  !- X,Y,Z ==> Vertex 1 {m}",
        "    5,-5,3,  !- X,Y,Z ==> Vertex 2 {m}",
        "    5,5,3,  !- X,Y,Z ==> Vertex 3 {m}",
        "    -5,5,3;  !- X,Y,Z ==> Vertex 4 {m}",
        "  BuildingSurface:Detailed,",
        "    Zn001:floor,             !- Name",
        "    Floor,                   !- Surface Type",
        "    SLAB FLOOR,              !- Construction Name",
        "    ZONE ONE,                !- Zone Name",
        "    Outdoors,                !- Outside Boundary Condition",
        "    ,                        !- Outside Boundary Condition Object",
        "    SunExposed,              !- Sun Exposure",
        "    WindExposed,             !- Wind Exposure",
        "    0.0000000,               !- View Factor to Ground",
        "    4,                       !- Number of Vertices",
        "    -5,5,0,  !- X,Y,Z ==> Vertex 1 {m}",
        "    5,5,0,  !- X,Y,Z ==> Vertex 2 {m}",
        "    5,-5,0,  !- X,Y,Z ==> Vertex 3 {m}",
        "    -5,-5,0;  !- X,Y,Z ==> Vertex 4 {m}",
        "  FenestrationSurface:Detailed,",
        "    Zn001:Wall-South:Win001, !- Name",
        "    Window,                  !- Surface Type",
        "    DOUBLE PANE HW WINDOW,   !- Construction Name",
        "    Zn001:Wall-South,        !- Building Surface Name",
        "    ,                        !- Outside Boundary Condition Object",
        "    0.5000000,               !- View Factor to Ground",
        "    TestFrameAndDivider,     !- Frame and Divider Name",
        "    1.0,                     !- Multiplier",
        "    4,                       !- Number of Vertices",
        "    -3,-5,2.5,  !- X,Y,Z ==> Vertex 1 {m}",
        "    -3,-5,0.5,  !- X,Y,Z ==> Vertex 2 {m}",
        "    3,-5,0.5,  !- X,Y,Z ==> Vertex 3 {m}",
        "    3,-5,2.5;  !- X,Y,Z ==> Vertex 4 {m}",
        "  WindowProperty:FrameAndDivider,",
        "    TestFrameAndDivider,     !- Name",
        "    0.05,                    !- Frame Width {m}",
        "    0.05,                    !- Frame Outside Projection {m}",
        "    0.05,                    !- Frame Inside Projection {m}",
        "    5.0,                     !- Frame Conductance {W/m2-K}",
        "    1.2,                     !- Ratio of Frame-Edge Glass Conductance to Center-Of-Gl",
        "    0.8,                     !- Frame Solar Absorptance",
        "    0.8,                     !- Frame Visible Absorptance",
        "    0.9,                     !- Frame Thermal Hemispherical Emissivity",
        "    DividedLite,             !- Divider Type",
        "    0.02,                    !- Divider Width {m}",
        "    2,                       !- Number of Horizontal Dividers",
        "    2,                       !- Number of Vertical Dividers",
        "    0.02,                    !- Divider Outside Projection {m}",
        "    0.02,                    !- Divider Inside Projection {m}",
        "    5.0,                     !- Divider Conductance {W/m2-K}",
        "    1.2,                     !- Ratio of Divider-Edge Glass Conductance to Center-Of-",
        "    0.8,                     !- Divider Solar Absorptance",
        "    0.8,                     !- Divider Visible Absorptance",
        "    0.9;                     !- Divider Thermal Hemispherical Emissivity",
        "  Shading:Zone:Detailed,",
        "    Zn001:Wall-South:Shade001,  !- Name",
        "    Zn001:Wall-South,        !- Base Surface Name",
        "    SunShading,              !- Transmittance Schedule Name",
        "    4,                       !- Number of Vertices",
        "    -3,-5,2.5,  !- X,Y,Z ==> Vertex 1 {m}",
        "    -3,-6,2.5,  !- X,Y,Z ==> Vertex 2 {m}",
        "    3,-6,2.5,  !- X,Y,Z ==> Vertex 3 {m}",
        "    3,-5,2.5;  !- X,Y,Z ==> Vertex 4 {m}",
        "  ShadingProperty:Reflectance,",
        "    Zn001:Wall-South:Shade001,  !- Shading Surface Name",
        "    0.2,                     !- Diffuse Solar Reflectance of Unglazed Part of Shading",
        "    0.2;                     !- Diffuse Visible Reflectance of Unglazed Part of Shading",
    });

    ASSERT_TRUE(process_idf(idf_objects));

<<<<<<< HEAD
    SimulationManager::GetProjectData(state.files);
=======
    SimulationManager::GetProjectData(state.dataZoneTempPredictorCorrector, state.outputFiles);
>>>>>>> 4f18c328
    bool FoundError = false;

    HeatBalanceManager::GetProjectControlData(state.files, FoundError); // read project control data
    EXPECT_FALSE(FoundError);                                                           // expect no errors

    HeatBalanceManager::SetPreConstructionInputParameters();
    ScheduleManager::ProcessScheduleInput(state.files); // read schedules

    HeatBalanceManager::GetMaterialData(state.files, FoundError);
    EXPECT_FALSE(FoundError);

    HeatBalanceManager::GetFrameAndDividerData(FoundError);
    EXPECT_FALSE(FoundError);

    HeatBalanceManager::GetConstructData(FoundError);
    EXPECT_FALSE(FoundError);

    HeatBalanceManager::GetZoneData(FoundError); // Read Zone data from input file
    EXPECT_FALSE(FoundError);

    SurfaceGeometry::GetGeometryParameters(state.files, FoundError);
    EXPECT_FALSE(FoundError);

    SurfaceGeometry::CosZoneRelNorth.allocate(1);
    SurfaceGeometry::SinZoneRelNorth.allocate(1);

    SurfaceGeometry::CosZoneRelNorth(1) = std::cos(-Zone(1).RelNorth * DegToRadians);
    SurfaceGeometry::SinZoneRelNorth(1) = std::sin(-Zone(1).RelNorth * DegToRadians);
    SurfaceGeometry::CosBldgRelNorth = 1.0;
    SurfaceGeometry::SinBldgRelNorth = 0.0;

<<<<<<< HEAD
    SurfaceGeometry::GetSurfaceData(state.files, FoundError); // setup zone geometry and get zone data
=======
    SurfaceGeometry::GetSurfaceData(state.dataZoneTempPredictorCorrector, state.outputFiles, FoundError); // setup zone geometry and get zone data
>>>>>>> 4f18c328
    EXPECT_FALSE(FoundError);                                                 // expect no errors

    //	compare_err_stream( "" ); // just for debugging

    SurfaceGeometry::SetupZoneGeometry(state, FoundError); // this calls GetSurfaceData()
    EXPECT_FALSE(FoundError);

    SolarShading::AllocateModuleArrays();
    SolarShading::DetermineShadowingCombinations();
    DataEnvironment::DayOfYear_Schedule = 168;
    DataEnvironment::DayOfWeek = 6;
    DataGlobals::TimeStep = 4;
    DataGlobals::HourOfDay = 9;

    //	compare_err_stream( "" ); // just for debugging
    EXPECT_FALSE(DataSystemVariables::SlaterBarsky);

    DataSurfaces::ShadingTransmittanceVaries = true;
    DataSystemVariables::DetailedSkyDiffuseAlgorithm = true;
    SolarDistribution = FullExterior;
    DataSystemVariables::SlaterBarsky = true;

    CalcSkyDifShading = true;
    SolarShading::InitSolarCalculations();
    SolarShading::SkyDifSolarShading();
    CalcSkyDifShading = false;

    FigureSolarBeamAtTimestep(DataGlobals::HourOfDay, DataGlobals::TimeStep);

    EXPECT_NEAR(0.6504, DifShdgRatioIsoSkyHRTS(4, 9, 6), 0.0001);
    EXPECT_NEAR(0.9152, DifShdgRatioHorizHRTS(4, 9, 6), 0.0001);

    DataSystemVariables::SlaterBarsky = false;
}<|MERGE_RESOLUTION|>--- conflicted
+++ resolved
@@ -613,11 +613,7 @@
 
     ASSERT_TRUE(process_idf(idf_objects));
 
-<<<<<<< HEAD
-    SimulationManager::GetProjectData(state.files);
-=======
-    SimulationManager::GetProjectData(state.dataZoneTempPredictorCorrector, state.outputFiles);
->>>>>>> 4f18c328
+    SimulationManager::GetProjectData(state.dataZoneTempPredictorCorrector, state.files);
     bool FoundError = false;
 
     HeatBalanceManager::GetProjectControlData(state.files, FoundError); // read project control data
@@ -649,11 +645,7 @@
     SurfaceGeometry::CosBldgRelNorth = 1.0;
     SurfaceGeometry::SinBldgRelNorth = 0.0;
 
-<<<<<<< HEAD
-    SurfaceGeometry::GetSurfaceData(state.files, FoundError); // setup zone geometry and get zone data
-=======
-    SurfaceGeometry::GetSurfaceData(state.dataZoneTempPredictorCorrector, state.outputFiles, FoundError); // setup zone geometry and get zone data
->>>>>>> 4f18c328
+    SurfaceGeometry::GetSurfaceData(state.dataZoneTempPredictorCorrector, state.files, FoundError); // setup zone geometry and get zone data
     EXPECT_FALSE(FoundError);                    // expect no errors
 
     //	compare_err_stream( "" ); // just for debugging
@@ -1020,11 +1012,7 @@
 
     SolarShading::clear_state();
 
-<<<<<<< HEAD
-    SimulationManager::GetProjectData(state.files);
-=======
-    SimulationManager::GetProjectData(state.dataZoneTempPredictorCorrector, state.outputFiles);
->>>>>>> 4f18c328
+    SimulationManager::GetProjectData(state.dataZoneTempPredictorCorrector, state.files);
     bool FoundError = false;
 
     HeatBalanceManager::GetProjectControlData(state.files, FoundError); // read project control data
@@ -1432,11 +1420,7 @@
 
     SolarShading::clear_state();
 
-<<<<<<< HEAD
-    SimulationManager::GetProjectData(state.files);
-=======
-    SimulationManager::GetProjectData(state.dataZoneTempPredictorCorrector, state.outputFiles);
->>>>>>> 4f18c328
+    SimulationManager::GetProjectData(state.dataZoneTempPredictorCorrector, state.files);
     bool FoundError = false;
 
     HeatBalanceManager::GetProjectControlData(state.files, FoundError); // read project control data
@@ -1806,11 +1790,7 @@
 
     ASSERT_TRUE(process_idf(idf_objects));
 
-<<<<<<< HEAD
-    SimulationManager::GetProjectData(state.files);
-=======
-    SimulationManager::GetProjectData(state.dataZoneTempPredictorCorrector, state.outputFiles);
->>>>>>> 4f18c328
+    SimulationManager::GetProjectData(state.dataZoneTempPredictorCorrector, state.files);
     bool FoundError = false;
 
     HeatBalanceManager::GetProjectControlData(state.files, FoundError); // read project control data
@@ -1842,11 +1822,7 @@
     SurfaceGeometry::CosBldgRelNorth = 1.0;
     SurfaceGeometry::SinBldgRelNorth = 0.0;
 
-<<<<<<< HEAD
-    SurfaceGeometry::GetSurfaceData(state.files, FoundError); // setup zone geometry and get zone data
-=======
-    SurfaceGeometry::GetSurfaceData(state.dataZoneTempPredictorCorrector, state.outputFiles, FoundError); // setup zone geometry and get zone data
->>>>>>> 4f18c328
+    SurfaceGeometry::GetSurfaceData(state.dataZoneTempPredictorCorrector, state.files, FoundError); // setup zone geometry and get zone data
     EXPECT_FALSE(FoundError);                                                 // expect no errors
 
     //	compare_err_stream( "" ); // just for debugging
