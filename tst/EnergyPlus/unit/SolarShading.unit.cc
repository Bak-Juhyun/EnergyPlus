--- conflicted
+++ resolved
@@ -649,11 +649,7 @@
 
     //	compare_err_stream( "" ); // just for debugging
 
-<<<<<<< HEAD
-    SurfaceGeometry::SetupZoneGeometry(state, OutputFiles::getSingleton(), FoundError); // this calls GetSurfaceData()
-=======
-    SurfaceGeometry::SetupZoneGeometry(outputFiles(), FoundError); // this calls GetSurfaceData()
->>>>>>> 507eb8d3
+    SurfaceGeometry::SetupZoneGeometry(state, outputFiles(), FoundError); // this calls GetSurfaceData()
     EXPECT_FALSE(FoundError);
 
     SolarShading::AllocateModuleArrays();
@@ -1046,11 +1042,7 @@
     SurfaceGeometry::SinBldgRelNorth = 0.0;
 
     compare_err_stream("");                         // just for debugging
-<<<<<<< HEAD
-    SurfaceGeometry::SetupZoneGeometry(state, OutputFiles::getSingleton(), FoundError); // this calls GetSurfaceData()
-=======
-    SurfaceGeometry::SetupZoneGeometry(outputFiles(), FoundError); // this calls GetSurfaceData()
->>>>>>> 507eb8d3
+    SurfaceGeometry::SetupZoneGeometry(state, outputFiles(), FoundError); // this calls GetSurfaceData()
     EXPECT_FALSE(FoundError);
 
     SolarShading::AllocateModuleArrays();
@@ -1459,11 +1451,7 @@
     SurfaceGeometry::SinBldgRelNorth = 0.0;
 
     compare_err_stream("");                         // just for debugging
-<<<<<<< HEAD
-    SurfaceGeometry::SetupZoneGeometry(state, OutputFiles::getSingleton(), FoundError); // this calls GetSurfaceData()
-=======
-    SurfaceGeometry::SetupZoneGeometry(outputFiles(), FoundError); // this calls GetSurfaceData()
->>>>>>> 507eb8d3
+    SurfaceGeometry::SetupZoneGeometry(state, outputFiles(), FoundError); // this calls GetSurfaceData()
     EXPECT_FALSE(FoundError);
 
     compare_err_stream(""); // just for debugging
@@ -1833,11 +1821,7 @@
 
     //	compare_err_stream( "" ); // just for debugging
 
-<<<<<<< HEAD
-    SurfaceGeometry::SetupZoneGeometry(state, OutputFiles::getSingleton(), FoundError); // this calls GetSurfaceData()
-=======
-    SurfaceGeometry::SetupZoneGeometry(outputFiles(), FoundError); // this calls GetSurfaceData()
->>>>>>> 507eb8d3
+    SurfaceGeometry::SetupZoneGeometry(state, outputFiles(), FoundError); // this calls GetSurfaceData()
     EXPECT_FALSE(FoundError);
 
     SolarShading::AllocateModuleArrays();
