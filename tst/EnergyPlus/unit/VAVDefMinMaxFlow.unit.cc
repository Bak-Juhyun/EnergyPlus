// EnergyPlus, Copyright (c) 1996-2020, The Board of Trustees of the University of Illinois,
// The Regents of the University of California, through Lawrence Berkeley National Laboratory
// (subject to receipt of any required approvals from the U.S. Dept. of Energy), Oak Ridge
// National Laboratory, managed by UT-Battelle, Alliance for Sustainable Energy, LLC, and other
// contributors. All rights reserved.
//
// NOTICE: This Software was developed under funding from the U.S. Department of Energy and the
// U.S. Government consequently retains certain rights. As such, the U.S. Government has been
// granted for itself and others acting on its behalf a paid-up, nonexclusive, irrevocable,
// worldwide license in the Software to reproduce, distribute copies to the public, prepare
// derivative works, and perform publicly and display publicly, and to permit others to do so.
//
// Redistribution and use in source and binary forms, with or without modification, are permitted
// provided that the following conditions are met:
//
// (1) Redistributions of source code must retain the above copyright notice, this list of
//     conditions and the following disclaimer.
//
// (2) Redistributions in binary form must reproduce the above copyright notice, this list of
//     conditions and the following disclaimer in the documentation and/or other materials
//     provided with the distribution.
//
// (3) Neither the name of the University of California, Lawrence Berkeley National Laboratory,
//     the University of Illinois, U.S. Dept. of Energy nor the names of its contributors may be
//     used to endorse or promote products derived from this software without specific prior
//     written permission.
//
// (4) Use of EnergyPlus(TM) Name. If Licensee (i) distributes the software in stand-alone form
//     without changes from the version obtained under this License, or (ii) Licensee makes a
//     reference solely to the software portion of its product, Licensee must refer to the
//     software as "EnergyPlus version X" software, where "X" is the version number Licensee
//     obtained under this License and may not use a different name for the software. Except as
//     specifically required in this Section (4), Licensee shall not use in a company name, a
//     product name, in advertising, publicity, or other promotional activities any name, trade
//     name, trademark, logo, or other designation of "EnergyPlus", "E+", "e+" or confusingly
//     similar designation, without the U.S. Department of Energy's prior written consent.
//
// THIS SOFTWARE IS PROVIDED BY THE COPYRIGHT HOLDERS AND CONTRIBUTORS "AS IS" AND ANY EXPRESS OR
// IMPLIED WARRANTIES, INCLUDING, BUT NOT LIMITED TO, THE IMPLIED WARRANTIES OF MERCHANTABILITY
// AND FITNESS FOR A PARTICULAR PURPOSE ARE DISCLAIMED. IN NO EVENT SHALL THE COPYRIGHT OWNER OR
// CONTRIBUTORS BE LIABLE FOR ANY DIRECT, INDIRECT, INCIDENTAL, SPECIAL, EXEMPLARY, OR
// CONSEQUENTIAL DAMAGES (INCLUDING, BUT NOT LIMITED TO, PROCUREMENT OF SUBSTITUTE GOODS OR
// SERVICES; LOSS OF USE, DATA, OR PROFITS; OR BUSINESS INTERRUPTION) HOWEVER CAUSED AND ON ANY
// THEORY OF LIABILITY, WHETHER IN CONTRACT, STRICT LIABILITY, OR TORT (INCLUDING NEGLIGENCE OR
// OTHERWISE) ARISING IN ANY WAY OUT OF THE USE OF THIS SOFTWARE, EVEN IF ADVISED OF THE
// POSSIBILITY OF SUCH DAMAGE.

// Google Test Headers
#include <gtest/gtest.h>

// EnergyPlus Headers
#include <EnergyPlus/DataGlobals.hh>
#include <EnergyPlus/DataHVACGlobals.hh>
#include <EnergyPlus/DataHeatBalance.hh>
#include <EnergyPlus/DataLoopNode.hh>
#include <EnergyPlus/DataSizing.hh>
#include <EnergyPlus/DataZoneEquipment.hh>
#include <EnergyPlus/General.hh>
#include <EnergyPlus/GlobalNames.hh>
#include <EnergyPlus/Data/EnergyPlusData.hh>
#include <EnergyPlus/HeatBalanceManager.hh>
#include <EnergyPlus/OutputFiles.hh>
#include <EnergyPlus/Psychrometrics.hh>
#include <EnergyPlus/ScheduleManager.hh>
#include <EnergyPlus/SimAirServingZones.hh>
#include <EnergyPlus/SingleDuct.hh>
#include <EnergyPlus/SizingManager.hh>
#include <EnergyPlus/UtilityRoutines.hh>
#include <EnergyPlus/ZoneAirLoopEquipmentManager.hh>
#include <EnergyPlus/General.hh>

#include "Fixtures/EnergyPlusFixture.hh"

using namespace ObjexxFCL;
using namespace EnergyPlus;
using namespace EnergyPlus::DataHVACGlobals;
using namespace EnergyPlus::DataLoopNode;
using namespace EnergyPlus::DataGlobals;
using namespace EnergyPlus::GlobalNames;
using namespace EnergyPlus::DataHeatBalance;
using namespace EnergyPlus::DataSizing;
using namespace EnergyPlus::DataZoneEquipment;
using namespace EnergyPlus::HeatBalanceManager;
using namespace EnergyPlus::Psychrometrics;
using namespace EnergyPlus::ScheduleManager;
using namespace EnergyPlus::SimAirServingZones;
using namespace EnergyPlus::SingleDuct;
using namespace EnergyPlus::SizingManager;
using namespace EnergyPlus::ZoneAirLoopEquipmentManager;

namespace EnergyPlus {
TEST_F(EnergyPlusFixture, VAVDefMinMaxFlowTestVentEffLimit)
{

    Real64 ZoneOAFrac;   // ratio of outdoor air (divided by distribution effectiveness) to available supply air
    Real64 VozClg;       //   outdoor air flow divided by distribution effectiveness [m3/s]
    Real64 Xs;           // ratio of uncorrected system outdoor air flow rate to the design system supply flow rate
    Real64 SysCoolingEv; // system ventilation effectiveness
    int CtrlZoneNum;     // controlled zone number

    TermUnitFinalZoneSizing.allocate(2);

    Xs = 0.2516;
    ZoneOAFrac = 0.8265;
    VozClg = .06245;
    SysCoolingEv = 1.0 + Xs - ZoneOAFrac;
    CtrlZoneNum = 1;
    TermUnitFinalZoneSizing(CtrlZoneNum).ZoneVentilationEff = 0.7;
    LimitZoneVentEff(Xs, VozClg, CtrlZoneNum, SysCoolingEv);
    EXPECT_DOUBLE_EQ(0.7, SysCoolingEv);
    EXPECT_NEAR(0.5516, TermUnitFinalZoneSizing(CtrlZoneNum).ZpzClgByZone, 0.0001);
    EXPECT_NEAR(0.1132, TermUnitFinalZoneSizing(CtrlZoneNum).DesCoolVolFlowMin, 0.0001);
    ZoneOAFrac = 0.4894;
    VozClg = 0.02759;
    SysCoolingEv = 1.0 + Xs - ZoneOAFrac;
    CtrlZoneNum = 2;
    TermUnitFinalZoneSizing(CtrlZoneNum).ZoneVentilationEff = 0.7;
    LimitZoneVentEff(Xs, VozClg, CtrlZoneNum, SysCoolingEv);
    EXPECT_NEAR(0.7622, SysCoolingEv, .0001);

    TermUnitFinalZoneSizing.deallocate();
}
TEST_F(EnergyPlusFixture, VAVDefMinMaxFlowTestSizing1)
{

    // Test whether Sys (VAV Terminal Unit) picks up 0.22 min air frac from Sizing:Zone input and also picks up max reheat flow rate
    //	set by the 0.4 max reheat fraction in Sizing:Zone

    bool ErrorsFound(false);

    InitializePsychRoutines();

    std::string const idf_objects = delimited_string({
        "	Zone,",
        "	SPACE3-1, !- Name",
        "	0, !- Direction of Relative North { deg }",
        "	0, !- X Origin { m }",
        "	0, !- Y Origin { m }",
        "	0, !- Z Origin { m }",
        "	1, !- Type",
        "	1, !- Multiplier",
        "	2.438400269, !- Ceiling Height {m}",
        "	239.247360229; !- Volume {m3}",
        "	Sizing:Zone,",
        "	SPACE3-1, !- Zone or ZoneList Name",
        "	SupplyAirTemperature, !- Zone Cooling Design Supply Air Temperature Input Method",
        "	14., !- Zone Cooling Design Supply Air Temperature { C }",
        "	, !- Zone Cooling Design Supply Air Temperature Difference { deltaC }",
        "	SupplyAirTemperature, !- Zone Heating Design Supply Air Temperature Input Method",
        "	50., !- Zone Heating Design Supply Air Temperature { C }",
        "	, !- Zone Heating Design Supply Air Temperature Difference { deltaC }",
        "	0.009, !- Zone Cooling Design Supply Air Humidity Ratio { kgWater/kgDryAir }",
        "	0.004, !- Zone Heating Design Supply Air Humidity Ratio { kgWater/kgDryAir }",
        "	SZ DSOA SPACE3-1, !- Design Specification Outdoor Air Object Name",
        "	0.0, !- Zone Heating Sizing Factor",
        "	0.0, !- Zone Cooling Sizing Factor",
        "	DesignDayWithLimit, !- Cooling Design Air Flow Method",
        "	, !- Cooling Design Air Flow Rate { m3/s }",
        "	0.0, !- Cooling Minimum Air Flow per Zone Floor Area { m3/s-m2 }",
        "	, !- Cooling Minimum Air Flow { m3/s }",
        "	0.22, !- Cooling Minimum Air Flow Fraction",
        "	DesignDay, !- Heating Design Air Flow Method",
        "	, !- Heating Design Air Flow Rate { m3/s }",
        "	, !- Heating Maximum Air Flow per Zone Floor Area { m3/s-m2 }",
        "	, !- Heating Maximum Air Flow { m3/s }",
        "	0.4, !- Heating Maximum Air Flow Fraction",
        "	SZ DZAD SPACE3-1;        !- Design Specification Zone Air Distribution Object Name",
        "	DesignSpecification:ZoneAirDistribution,",
        "	SZ DZAD SPACE3-1, !- Name",
        "	1, !- Zone Air Distribution Effectiveness in Cooling Mode { dimensionless }",
        "	1; !- Zone Air Distribution Effectiveness in Heating Mode { dimensionless }",
        "	DesignSpecification:OutdoorAir,",
        "	SZ DSOA SPACE3-1, !- Name",
        "	sum, !- Outdoor Air Method",
        "	0.00236, !- Outdoor Air Flow per Person { m3/s-person }",
        "	0.000305, !- Outdoor Air Flow per Zone Floor Area { m3/s-m2 }",
        "	0.0; !- Outdoor Air Flow per Zone { m3/s }",
        "	ScheduleTypeLimits,",
        "	Fraction, !- Name",
        "	0.0, !- Lower Limit Value",
        "	1.0, !- Upper Limit Value",
        "	CONTINUOUS; !- Numeric Type",
        "	Schedule:Compact,",
        "	ReheatCoilAvailSched, !- Name",
        "	Fraction, !- Schedule Type Limits Name",
        "	Through: 12/31, !- Field 1",
        "	For: AllDays, !- Field 2",
        "	Until: 24:00,1.0; !- Field 3",
        "	ZoneHVAC:EquipmentConnections,",
        "	SPACE3-1, !- Zone Name",
        "	SPACE3-1 Eq, !- Zone Conditioning Equipment List Name",
        "	SPACE3-1 In Node, !- Zone Air Inlet Node or NodeList Name",
        "	, !- Zone Air Exhaust Node or NodeList Name",
        "	SPACE3-1 Node, !- Zone Air Node Name",
        "	SPACE3-1 Out Node; !- Zone Return Air Node Name",
        "	ZoneHVAC:EquipmentList,",
        "	SPACE3-1 Eq, !- Name",
        "   SequentialLoad,          !- Load Distribution Scheme",
        "	ZoneHVAC:AirDistributionUnit, !- Zone Equipment 1 Object Type",
        "	SPACE3-1 ATU, !- Zone Equipment 1 Name",
        "	1, !- Zone Equipment 1 Cooling Sequence",
        "	1; !- Zone Equipment 1 Heating or No - Load Sequence",
        "	ZoneHVAC:AirDistributionUnit,",
        "	SPACE3-1 ATU, !- Name",
        "	SPACE3-1 In Node, !- Air Distribution Unit Outlet Node Name",
        "	AirTerminal:SingleDuct:VAV:Reheat, !- Air Terminal Object Type",
        "	SPACE3-1 VAV Reheat; !- Air Terminal Name",
        "	Coil:Heating:Fuel,",
        "	SPACE3-1 Zone Coil, !- Name",
        "	ReheatCoilAvailSched, !- Availability Schedule Name",
        "   NaturalGas,  !- Fuel Type",
        "	0.8, !- Burner Efficiency",
        "	1000, ! Nominal Capacity",
        "	SPACE3-1 Zone Coil Air In Node, !- Air Inlet Node Name",
        "	SPACE3-1 In Node; !- Air Outlet Node Name",
        "	AirTerminal:SingleDuct:VAV:Reheat,",
        "	SPACE3-1 VAV Reheat, !- Name",
        "	ReheatCoilAvailSched, !- Availability Schedule Name",
        "	SPACE3-1 Zone Coil Air In Node, !- Damper Air Outlet Node Name",
        "	SPACE3-1 ATU In Node, !- Air Inlet Node Name",
        "	autosize, !- Maximum Air Flow Rate { m3/s }",
        "	, !- Zone Minimum Air Flow Input Method",
        "	, !- Constant Minimum Air Flow Fraction",
        "	, !- Fixed Minimum Air Flow Rate { m3/s }",
        "	, !- Minimum Air Flow Fraction Schedule Name",
        "	Coil:Heating:Fuel, !- Reheat Coil Object Type",
        "	SPACE3-1 Zone Coil, !- Reheat Coil Name",
        "	, !- Maximum Hot Water or Steam Flow Rate { m3/s }",
        "	, !- Minimum Hot Water or Steam Flow Rate { m3/s }",
        "	SPACE3-1 In Node, !- Air Outlet Node Name",
        "	0.001, !- Convergence Tolerance",
        "	ReverseWithLimits, !- Damper Heating Action",
        "	, !- Maximum Flow per Zone Floor Area During Reheat { m3/s-m2 }",
        "	; !- Maximum Flow Fraction During Reheat",

    });

    ASSERT_TRUE(process_idf(idf_objects));

    FinalZoneSizing.allocate(1);
    NumAirTerminalSizingSpec = 1;
    TermUnitFinalZoneSizing.allocate(1);
    CalcFinalZoneSizing.allocate(1);
    TermUnitSizing.allocate(1);
    GetZoneData(ErrorsFound);
    EXPECT_EQ("SPACE3-1", Zone(1).Name);
    GetOARequirements();      // get the OA requirements object
    GetZoneAirDistribution(); // get zone air distribution objects
    GetZoneSizingInput();
<<<<<<< HEAD
    GetZoneEquipmentData1(state);
    ProcessScheduleInput(OutputFiles::getSingleton());
=======
    GetZoneEquipmentData1();
    ProcessScheduleInput(outputFiles());
>>>>>>> 507eb8d3
    ScheduleInputProcessed = true;
    GetZoneAirLoopEquipment();
    GetSysInput(state);
    ZoneSizingRunDone = true;
    CurZoneEqNum = 1;
    CurTermUnitSizingNum = 1;
    Zone(1).FloorArea = 96.48;
    FinalZoneSizing(CurZoneEqNum).DesCoolVolFlow = 0.21081;
    FinalZoneSizing(CurZoneEqNum).DesHeatVolFlow = 0.11341;
    FinalZoneSizing(CurZoneEqNum).DesCoolMinAirFlowFrac = ZoneSizingInput(CurZoneEqNum).DesCoolMinAirFlowFrac;
    CalcFinalZoneSizing(CurZoneEqNum).DesHeatVolFlow = 0.11341;
    CalcFinalZoneSizing(CurZoneEqNum).HeatSizingFactor = 1.0;
    FinalZoneSizing(CurZoneEqNum).DesCoolMinAirFlow = ZoneSizingInput(CurZoneEqNum).DesCoolMinAirFlow;
    FinalZoneSizing(CurZoneEqNum).DesCoolMinAirFlowFrac = ZoneSizingInput(CurZoneEqNum).DesCoolMinAirFlowFrac;
    FinalZoneSizing(CurZoneEqNum).DesCoolMinAirFlow2 = ZoneSizingInput(CurZoneEqNum).DesCoolMinAirFlowPerArea * Zone(1).FloorArea;
    FinalZoneSizing(CurZoneEqNum).DesCoolVolFlowMin =
        max(FinalZoneSizing(CurZoneEqNum).DesCoolMinAirFlow, FinalZoneSizing(CurZoneEqNum).DesCoolMinAirFlow2,
            FinalZoneSizing(CurZoneEqNum).DesCoolVolFlow * FinalZoneSizing(CurZoneEqNum).DesCoolMinAirFlowFrac);
    EXPECT_DOUBLE_EQ(ZoneSizingInput(CurZoneEqNum).DesCoolMinAirFlowPerArea, 0.0);
    EXPECT_DOUBLE_EQ(FinalZoneSizing(CurZoneEqNum).DesCoolMinAirFlow, 0.0);
    EXPECT_DOUBLE_EQ(FinalZoneSizing(CurZoneEqNum).DesCoolMinAirFlowFrac, 0.22);
    EXPECT_NEAR(FinalZoneSizing(CurZoneEqNum).DesCoolMinAirFlow2, 0.0, 0.000001);
    EXPECT_NEAR(FinalZoneSizing(CurZoneEqNum).DesCoolVolFlowMin, 0.22 * 0.21081, 0.000001);
    FinalZoneSizing(CurZoneEqNum).DesHeatMaxAirFlow = ZoneSizingInput(CurZoneEqNum).DesHeatMaxAirFlow;
    FinalZoneSizing(CurZoneEqNum).DesHeatMaxAirFlowFrac = ZoneSizingInput(CurZoneEqNum).DesHeatMaxAirFlowFrac;
    FinalZoneSizing(CurZoneEqNum).DesHeatMaxAirFlowPerArea = ZoneSizingInput(CurZoneEqNum).DesHeatMaxAirFlowPerArea;
    FinalZoneSizing(CurZoneEqNum).DesHeatMaxAirFlow2 = ZoneSizingInput(CurZoneEqNum).DesHeatMaxAirFlowPerArea * Zone(1).FloorArea;
    FinalZoneSizing(CurZoneEqNum).DesHeatVolFlowMax =
        max(FinalZoneSizing(CurZoneEqNum).DesHeatMaxAirFlow, FinalZoneSizing(CurZoneEqNum).DesHeatMaxAirFlow2,
            max(FinalZoneSizing(CurZoneEqNum).DesCoolVolFlow, FinalZoneSizing(CurZoneEqNum).DesHeatVolFlow) *
                FinalZoneSizing(CurZoneEqNum).DesHeatMaxAirFlowFrac);
    EXPECT_DOUBLE_EQ(FinalZoneSizing(CurZoneEqNum).DesHeatMaxAirFlow, 0.0);
    EXPECT_DOUBLE_EQ(FinalZoneSizing(CurZoneEqNum).DesHeatMaxAirFlowFrac, 0.4);
    EXPECT_DOUBLE_EQ(FinalZoneSizing(CurZoneEqNum).DesHeatMaxAirFlowPerArea, 0.0);
    EXPECT_DOUBLE_EQ(FinalZoneSizing(CurZoneEqNum).DesHeatMaxAirFlow2, 0.0);
    EXPECT_NEAR(FinalZoneSizing(CurZoneEqNum).DesHeatVolFlowMax, 0.084324, 0.000001);
    sd_airterminal(1).ZoneFloorArea = Zone(1).FloorArea;
    UpdateTermUnitFinalZoneSizing(); // Fills the TermUnitFinalZoneSizing array
    sd_airterminal(1).SizeSys();
    EXPECT_DOUBLE_EQ(sd_airterminal(CurZoneEqNum).ZoneMinAirFracDes, 0.22);
    EXPECT_NEAR(sd_airterminal(CurZoneEqNum).MaxAirVolFlowRateDuringReheat, 0.084324, 0.000001);

    Node.deallocate();
    ZoneEquipConfig.deallocate();
    Zone.deallocate();
    FinalZoneSizing.deallocate();
    TermUnitFinalZoneSizing.deallocate();
    CalcFinalZoneSizing.deallocate();
    TermUnitSizing.deallocate();
    sd_airterminal.deallocate();
}

TEST_F(EnergyPlusFixture, VAVDefMinMaxFlowTestSizing2)
{

    // Test whether all blank inputs for min cool flow and max heat and reheat flow yield sensible results

    bool ErrorsFound(false);

    InitializePsychRoutines();

    std::string const idf_objects = delimited_string({
        "	Zone,",
        "	SPACE3-1, !- Name",
        "	0, !- Direction of Relative North { deg }",
        "	0, !- X Origin { m }",
        "	0, !- Y Origin { m }",
        "	0, !- Z Origin { m }",
        "	1, !- Type",
        "	1, !- Multiplier",
        "	2.438400269, !- Ceiling Height {m}",
        "	239.247360229; !- Volume {m3}",
        "	Sizing:Zone,",
        "	SPACE3-1, !- Zone or ZoneList Name",
        "	SupplyAirTemperature, !- Zone Cooling Design Supply Air Temperature Input Method",
        "	14., !- Zone Cooling Design Supply Air Temperature { C }",
        "	, !- Zone Cooling Design Supply Air Temperature Difference { deltaC }",
        "	SupplyAirTemperature, !- Zone Heating Design Supply Air Temperature Input Method",
        "	50., !- Zone Heating Design Supply Air Temperature { C }",
        "	, !- Zone Heating Design Supply Air Temperature Difference { deltaC }",
        "	0.009, !- Zone Cooling Design Supply Air Humidity Ratio { kgWater/kgDryAir }",
        "	0.004, !- Zone Heating Design Supply Air Humidity Ratio { kgWater/kgDryAir }",
        "	SZ DSOA SPACE3-1, !- Design Specification Outdoor Air Object Name",
        "	0.0, !- Zone Heating Sizing Factor",
        "	0.0, !- Zone Cooling Sizing Factor",
        "	, !- Cooling Design Air Flow Method",
        "	, !- Cooling Design Air Flow Rate { m3/s }",
        "	, !- Cooling Minimum Air Flow per Zone Floor Area { m3/s-m2 }",
        "	, !- Cooling Minimum Air Flow { m3/s }",
        "	, !- Cooling Minimum Air Flow Fraction",
        "	, !- Heating Design Air Flow Method",
        "	, !- Heating Design Air Flow Rate { m3/s }",
        "	, !- Heating Maximum Air Flow per Zone Floor Area { m3/s-m2 }",
        "	, !- Heating Maximum Air Flow { m3/s }",
        "	, !- Heating Maximum Air Flow Fraction",
        "	SZ DZAD SPACE3-1;        !- Design Specification Zone Air Distribution Object Name",
        "	DesignSpecification:ZoneAirDistribution,",
        "	SZ DZAD SPACE3-1, !- Name",
        "	1, !- Zone Air Distribution Effectiveness in Cooling Mode { dimensionless }",
        "	1; !- Zone Air Distribution Effectiveness in Heating Mode { dimensionless }",
        "	DesignSpecification:OutdoorAir,",
        "	SZ DSOA SPACE3-1, !- Name",
        "	sum, !- Outdoor Air Method",
        "	0.00236, !- Outdoor Air Flow per Person { m3/s-person }",
        "	0.000305, !- Outdoor Air Flow per Zone Floor Area { m3/s-m2 }",
        "	0.0; !- Outdoor Air Flow per Zone { m3/s }",
        "	ScheduleTypeLimits,",
        "	Fraction, !- Name",
        "	0.0, !- Lower Limit Value",
        "	1.0, !- Upper Limit Value",
        "	CONTINUOUS; !- Numeric Type",
        "	Schedule:Compact,",
        "	ReheatCoilAvailSched, !- Name",
        "	Fraction, !- Schedule Type Limits Name",
        "	Through: 12/31, !- Field 1",
        "	For: AllDays, !- Field 2",
        "	Until: 24:00,1.0; !- Field 3",
        "	ZoneHVAC:EquipmentConnections,",
        "	SPACE3-1, !- Zone Name",
        "	SPACE3-1 Eq, !- Zone Conditioning Equipment List Name",
        "	SPACE3-1 In Node, !- Zone Air Inlet Node or NodeList Name",
        "	, !- Zone Air Exhaust Node or NodeList Name",
        "	SPACE3-1 Node, !- Zone Air Node Name",
        "	SPACE3-1 Out Node; !- Zone Return Air Node Name",
        "	ZoneHVAC:EquipmentList,",
        "	SPACE3-1 Eq, !- Name",
        "   SequentialLoad,          !- Load Distribution Scheme",
        "	ZoneHVAC:AirDistributionUnit, !- Zone Equipment 1 Object Type",
        "	SPACE3-1 ATU, !- Zone Equipment 1 Name",
        "	1, !- Zone Equipment 1 Cooling Sequence",
        "	1; !- Zone Equipment 1 Heating or No - Load Sequence",
        "	ZoneHVAC:AirDistributionUnit,",
        "	SPACE3-1 ATU, !- Name",
        "	SPACE3-1 In Node, !- Air Distribution Unit Outlet Node Name",
        "	AirTerminal:SingleDuct:VAV:Reheat, !- Air Terminal Object Type",
        "	SPACE3-1 VAV Reheat; !- Air Terminal Name",
        "	Coil:Heating:Fuel,",
        "	SPACE3-1 Zone Coil, !- Name",
        "	ReheatCoilAvailSched, !- Availability Schedule Name",
        "   NaturalGas,  !- Fuel Type",
        "	0.8, !- Burner Efficiency",
        "	1000, ! Nominal Capacity",
        "	SPACE3-1 Zone Coil Air In Node, !- Air Inlet Node Name",
        "	SPACE3-1 In Node; !- Air Outlet Node Name",
        "	AirTerminal:SingleDuct:VAV:Reheat,",
        "	SPACE3-1 VAV Reheat, !- Name",
        "	ReheatCoilAvailSched, !- Availability Schedule Name",
        "	SPACE3-1 Zone Coil Air In Node, !- Damper Air Outlet Node Name",
        "	SPACE3-1 ATU In Node, !- Air Inlet Node Name",
        "	autosize, !- Maximum Air Flow Rate { m3/s }",
        "	, !- Zone Minimum Air Flow Input Method",
        "	, !- Constant Minimum Air Flow Fraction",
        "	, !- Fixed Minimum Air Flow Rate { m3/s }",
        "	, !- Minimum Air Flow Fraction Schedule Name",
        "	Coil:Heating:Fuel, !- Reheat Coil Object Type",
        "	SPACE3-1 Zone Coil, !- Reheat Coil Name",
        "	, !- Maximum Hot Water or Steam Flow Rate { m3/s }",
        "	, !- Minimum Hot Water or Steam Flow Rate { m3/s }",
        "	SPACE3-1 In Node, !- Air Outlet Node Name",
        "	0.001, !- Convergence Tolerance",
        "	, !- Damper Heating Action",
        "	, !- Maximum Flow per Zone Floor Area During Reheat { m3/s-m2 }",
        "	; !- Maximum Flow Fraction During Reheat",

    });

    ASSERT_TRUE(process_idf(idf_objects));

    FinalZoneSizing.allocate(1);
    TermUnitFinalZoneSizing.allocate(1);
    NumAirTerminalSizingSpec = 1;
    CalcFinalZoneSizing.allocate(1);
    TermUnitSizing.allocate(1);
    GetZoneData(ErrorsFound);
    EXPECT_EQ("SPACE3-1", Zone(1).Name);
    GetOARequirements();      // get the OA requirements object
    GetZoneAirDistribution(); // get zone air distribution objects
    GetZoneSizingInput();
<<<<<<< HEAD
    GetZoneEquipmentData1(state);
    ProcessScheduleInput(OutputFiles::getSingleton());
=======
    GetZoneEquipmentData1();
    ProcessScheduleInput(outputFiles());
>>>>>>> 507eb8d3
    ScheduleInputProcessed = true;
    GetZoneAirLoopEquipment();
    GetSysInput(state);
    ZoneSizingRunDone = true;
    CurZoneEqNum = 1;
    CurTermUnitSizingNum = 1;
    Zone(1).FloorArea = 96.48;
    FinalZoneSizing(CurZoneEqNum).DesCoolVolFlow = 0.21081;
    FinalZoneSizing(CurZoneEqNum).DesHeatVolFlow = 0.11341;
    FinalZoneSizing(CurZoneEqNum).DesCoolMinAirFlowFrac = ZoneSizingInput(CurZoneEqNum).DesCoolMinAirFlowFrac;
    CalcFinalZoneSizing(CurZoneEqNum).DesHeatVolFlow = 0.11341;
    CalcFinalZoneSizing(CurZoneEqNum).HeatSizingFactor = 1.0;
    FinalZoneSizing(CurZoneEqNum).DesCoolMinAirFlow = ZoneSizingInput(CurZoneEqNum).DesCoolMinAirFlow;
    FinalZoneSizing(CurZoneEqNum).DesCoolMinAirFlowFrac = ZoneSizingInput(CurZoneEqNum).DesCoolMinAirFlowFrac;
    FinalZoneSizing(CurZoneEqNum).DesCoolMinAirFlow2 = ZoneSizingInput(CurZoneEqNum).DesCoolMinAirFlowPerArea * Zone(1).FloorArea;
    FinalZoneSizing(CurZoneEqNum).DesCoolVolFlowMin =
        max(FinalZoneSizing(CurZoneEqNum).DesCoolMinAirFlow, FinalZoneSizing(CurZoneEqNum).DesCoolMinAirFlow2,
            FinalZoneSizing(CurZoneEqNum).DesCoolVolFlow * FinalZoneSizing(CurZoneEqNum).DesCoolMinAirFlowFrac);
    EXPECT_DOUBLE_EQ(ZoneSizingInput(CurZoneEqNum).DesCoolMinAirFlowPerArea, 0.000762);
    EXPECT_DOUBLE_EQ(FinalZoneSizing(CurZoneEqNum).DesCoolMinAirFlow, 0.0);
    EXPECT_DOUBLE_EQ(FinalZoneSizing(CurZoneEqNum).DesCoolMinAirFlowFrac, 0.2);
    EXPECT_NEAR(FinalZoneSizing(CurZoneEqNum).DesCoolMinAirFlow2, .07351776, 0.000001);
    EXPECT_NEAR(FinalZoneSizing(CurZoneEqNum).DesCoolVolFlowMin, .07351776, 0.000001);
    FinalZoneSizing(CurZoneEqNum).DesHeatMaxAirFlow = ZoneSizingInput(CurZoneEqNum).DesHeatMaxAirFlow;
    FinalZoneSizing(CurZoneEqNum).DesHeatMaxAirFlowFrac = ZoneSizingInput(CurZoneEqNum).DesHeatMaxAirFlowFrac;
    FinalZoneSizing(CurZoneEqNum).DesHeatMaxAirFlowPerArea = ZoneSizingInput(CurZoneEqNum).DesHeatMaxAirFlowPerArea;
    FinalZoneSizing(CurZoneEqNum).DesHeatMaxAirFlow2 = ZoneSizingInput(CurZoneEqNum).DesHeatMaxAirFlowPerArea * Zone(1).FloorArea;
    FinalZoneSizing(CurZoneEqNum).DesHeatVolFlowMax =
        max(FinalZoneSizing(CurZoneEqNum).DesHeatMaxAirFlow, FinalZoneSizing(CurZoneEqNum).DesHeatMaxAirFlow2,
            max(FinalZoneSizing(CurZoneEqNum).DesCoolVolFlow, FinalZoneSizing(CurZoneEqNum).DesHeatVolFlow) *
                FinalZoneSizing(CurZoneEqNum).DesHeatMaxAirFlowFrac);
    EXPECT_DOUBLE_EQ(FinalZoneSizing(CurZoneEqNum).DesHeatMaxAirFlow, 0.1415762);
    EXPECT_DOUBLE_EQ(FinalZoneSizing(CurZoneEqNum).DesHeatMaxAirFlowFrac, 0.3);
    EXPECT_DOUBLE_EQ(FinalZoneSizing(CurZoneEqNum).DesHeatMaxAirFlowPerArea, .002032);
    EXPECT_NEAR(FinalZoneSizing(CurZoneEqNum).DesHeatMaxAirFlow2, 0.196047, 0.000001);
    // EXPECT_NEAR( FinalZoneSizing( CurZoneEqNum ).DesHeatVolFlowMax, 0.084324, 0.000001 );
    sd_airterminal(1).ZoneFloorArea = Zone(1).FloorArea;
    UpdateTermUnitFinalZoneSizing(); // Fills the TermUnitFinalZoneSizing array
    sd_airterminal(1).SizeSys();
    EXPECT_NEAR(sd_airterminal(CurZoneEqNum).ZoneMinAirFracDes, 0.348739, 0.000001);
    EXPECT_NEAR(sd_airterminal(CurZoneEqNum).MaxAirVolFlowRateDuringReheat, 0.196047, 0.000001);

    Node.deallocate();
    ZoneEquipConfig.deallocate();
    Zone.deallocate();
    FinalZoneSizing.deallocate();
    TermUnitFinalZoneSizing.deallocate();
    CalcFinalZoneSizing.deallocate();
    TermUnitSizing.deallocate();
    sd_airterminal.deallocate();
}

TEST_F(EnergyPlusFixture, VAVDefMinMaxFlowTestSizing3)
{

    // Test user input at the terminal unit level and make sure it overrides any defaults or input coming from Sizing:Zone

    bool ErrorsFound(false);

    InitializePsychRoutines();

    std::string const idf_objects = delimited_string({
        "	Zone,",
        "	SPACE3-1, !- Name",
        "	0, !- Direction of Relative North { deg }",
        "	0, !- X Origin { m }",
        "	0, !- Y Origin { m }",
        "	0, !- Z Origin { m }",
        "	1, !- Type",
        "	1, !- Multiplier",
        "	2.438400269, !- Ceiling Height {m}",
        "	239.247360229; !- Volume {m3}",
        "	Sizing:Zone,",
        "	SPACE3-1, !- Zone or ZoneList Name",
        "	SupplyAirTemperature, !- Zone Cooling Design Supply Air Temperature Input Method",
        "	14., !- Zone Cooling Design Supply Air Temperature { C }",
        "	, !- Zone Cooling Design Supply Air Temperature Difference { deltaC }",
        "	SupplyAirTemperature, !- Zone Heating Design Supply Air Temperature Input Method",
        "	50., !- Zone Heating Design Supply Air Temperature { C }",
        "	, !- Zone Heating Design Supply Air Temperature Difference { deltaC }",
        "	0.009, !- Zone Cooling Design Supply Air Humidity Ratio { kgWater/kgDryAir }",
        "	0.004, !- Zone Heating Design Supply Air Humidity Ratio { kgWater/kgDryAir }",
        "	SZ DSOA SPACE3-1, !- Design Specification Outdoor Air Object Name",
        "	0.0, !- Zone Heating Sizing Factor",
        "	0.0, !- Zone Cooling Sizing Factor",
        "	DesignDayWithLimit, !- Cooling Design Air Flow Method",
        "	, !- Cooling Design Air Flow Rate { m3/s }",
        "	, !- Cooling Minimum Air Flow per Zone Floor Area { m3/s-m2 }",
        "	, !- Cooling Minimum Air Flow { m3/s }",
        "	0.18, !- Cooling Minimum Air Flow Fraction",
        "	DesignDayWithLimit, !- Heating Design Air Flow Method",
        "	, !- Heating Design Air Flow Rate { m3/s }",
        "	, !- Heating Maximum Air Flow per Zone Floor Area { m3/s-m2 }",
        "	0.11, !- Heating Maximum Air Flow { m3/s }",
        "	, !- Heating Maximum Air Flow Fraction",
        "	SZ DZAD SPACE3-1;        !- Design Specification Zone Air Distribution Object Name",
        "	DesignSpecification:ZoneAirDistribution,",
        "	SZ DZAD SPACE3-1, !- Name",
        "	1, !- Zone Air Distribution Effectiveness in Cooling Mode { dimensionless }",
        "	1; !- Zone Air Distribution Effectiveness in Heating Mode { dimensionless }",
        "	DesignSpecification:OutdoorAir,",
        "	SZ DSOA SPACE3-1, !- Name",
        "	sum, !- Outdoor Air Method",
        "	0.00236, !- Outdoor Air Flow per Person { m3/s-person }",
        "	0.000305, !- Outdoor Air Flow per Zone Floor Area { m3/s-m2 }",
        "	0.0; !- Outdoor Air Flow per Zone { m3/s }",
        "	ScheduleTypeLimits,",
        "	Fraction, !- Name",
        "	0.0, !- Lower Limit Value",
        "	1.0, !- Upper Limit Value",
        "	CONTINUOUS; !- Numeric Type",
        "	Schedule:Compact,",
        "	ReheatCoilAvailSched, !- Name",
        "	Fraction, !- Schedule Type Limits Name",
        "	Through: 12/31, !- Field 1",
        "	For: AllDays, !- Field 2",
        "	Until: 24:00,1.0; !- Field 3",
        "	ZoneHVAC:EquipmentConnections,",
        "	SPACE3-1, !- Zone Name",
        "	SPACE3-1 Eq, !- Zone Conditioning Equipment List Name",
        "	SPACE3-1 In Node, !- Zone Air Inlet Node or NodeList Name",
        "	, !- Zone Air Exhaust Node or NodeList Name",
        "	SPACE3-1 Node, !- Zone Air Node Name",
        "	SPACE3-1 Out Node; !- Zone Return Air Node Name",
        "	ZoneHVAC:EquipmentList,",
        "	SPACE3-1 Eq, !- Name",
        "   SequentialLoad,          !- Load Distribution Scheme",
        "	ZoneHVAC:AirDistributionUnit, !- Zone Equipment 1 Object Type",
        "	SPACE3-1 ATU, !- Zone Equipment 1 Name",
        "	1, !- Zone Equipment 1 Cooling Sequence",
        "	1; !- Zone Equipment 1 Heating or No - Load Sequence",
        "	ZoneHVAC:AirDistributionUnit,",
        "	SPACE3-1 ATU, !- Name",
        "	SPACE3-1 In Node, !- Air Distribution Unit Outlet Node Name",
        "	AirTerminal:SingleDuct:VAV:Reheat, !- Air Terminal Object Type",
        "	SPACE3-1 VAV Reheat; !- Air Terminal Name",
        "	Coil:Heating:Fuel,",
        "	SPACE3-1 Zone Coil, !- Name",
        "	ReheatCoilAvailSched, !- Availability Schedule Name",
        "   NaturalGas,  !- Fuel Type",
        "	0.8, !- Burner Efficiency",
        "	1000, ! Nominal Capacity",
        "	SPACE3-1 Zone Coil Air In Node, !- Air Inlet Node Name",
        "	SPACE3-1 In Node; !- Air Outlet Node Name",
        "	AirTerminal:SingleDuct:VAV:Reheat,",
        "	SPACE3-1 VAV Reheat, !- Name",
        "	ReheatCoilAvailSched, !- Availability Schedule Name",
        "	SPACE3-1 Zone Coil Air In Node, !- Damper Air Outlet Node Name",
        "	SPACE3-1 ATU In Node, !- Air Inlet Node Name",
        "	autosize, !- Maximum Air Flow Rate { m3/s }",
        "	Constant, !- Zone Minimum Air Flow Input Method",
        "	0.22, !- Constant Minimum Air Flow Fraction",
        "	, !- Fixed Minimum Air Flow Rate { m3/s }",
        "	, !- Minimum Air Flow Fraction Schedule Name",
        "	Coil:Heating:Fuel, !- Reheat Coil Object Type",
        "	SPACE3-1 Zone Coil, !- Reheat Coil Name",
        "	, !- Maximum Hot Water or Steam Flow Rate { m3/s }",
        "	, !- Minimum Hot Water or Steam Flow Rate { m3/s }",
        "	SPACE3-1 In Node, !- Air Outlet Node Name",
        "	0.001, !- Convergence Tolerance",
        "	ReverseWithLimits, !- Damper Heating Action",
        "	, !- Maximum Flow per Zone Floor Area During Reheat { m3/s-m2 }",
        "	0.44; !- Maximum Flow Fraction During Reheat",

    });

    ASSERT_TRUE(process_idf(idf_objects));

    FinalZoneSizing.allocate(1);
    TermUnitFinalZoneSizing.allocate(1);
    CalcFinalZoneSizing.allocate(1);
    TermUnitSizing.allocate(1);
    GetZoneData(ErrorsFound);
    EXPECT_EQ("SPACE3-1", Zone(1).Name);
    GetOARequirements();      // get the OA requirements object
    GetZoneAirDistribution(); // get zone air distribution objects
    GetZoneSizingInput();
<<<<<<< HEAD
    GetZoneEquipmentData1(state);
    ProcessScheduleInput(OutputFiles::getSingleton());
=======
    GetZoneEquipmentData1();
    ProcessScheduleInput(outputFiles());
>>>>>>> 507eb8d3
    ScheduleInputProcessed = true;
    GetZoneAirLoopEquipment();
    GetSysInput(state);
    ZoneSizingRunDone = true;
    CurZoneEqNum = 1;
    CurTermUnitSizingNum = 1;
    Zone(1).FloorArea = 96.48;
    TermUnitFinalZoneSizing(CurTermUnitSizingNum).DesCoolVolFlow = 0.21081;
    TermUnitFinalZoneSizing(CurTermUnitSizingNum).DesHeatVolFlow = 0.11341;
    FinalZoneSizing(CurZoneEqNum).DesCoolVolFlow = 0.21081;
    FinalZoneSizing(CurZoneEqNum).DesHeatVolFlow = 0.11341;
    FinalZoneSizing(CurZoneEqNum).DesCoolMinAirFlowFrac = ZoneSizingInput(CurZoneEqNum).DesCoolMinAirFlowFrac;
    CalcFinalZoneSizing(CurZoneEqNum).DesHeatVolFlow = 0.11341;
    CalcFinalZoneSizing(CurZoneEqNum).HeatSizingFactor = 1.0;
    FinalZoneSizing(CurZoneEqNum).DesCoolMinAirFlow = ZoneSizingInput(CurZoneEqNum).DesCoolMinAirFlow;
    FinalZoneSizing(CurZoneEqNum).DesCoolMinAirFlowFrac = ZoneSizingInput(CurZoneEqNum).DesCoolMinAirFlowFrac;
    FinalZoneSizing(CurZoneEqNum).DesCoolMinAirFlow2 = ZoneSizingInput(CurZoneEqNum).DesCoolMinAirFlowPerArea * Zone(1).FloorArea;
    FinalZoneSizing(CurZoneEqNum).DesCoolVolFlowMin =
        max(FinalZoneSizing(CurZoneEqNum).DesCoolMinAirFlow, FinalZoneSizing(CurZoneEqNum).DesCoolMinAirFlow2,
            FinalZoneSizing(CurZoneEqNum).DesCoolVolFlow * FinalZoneSizing(CurZoneEqNum).DesCoolMinAirFlowFrac);
    EXPECT_DOUBLE_EQ(ZoneSizingInput(CurZoneEqNum).DesCoolMinAirFlowPerArea, 0.000762);
    EXPECT_DOUBLE_EQ(FinalZoneSizing(CurZoneEqNum).DesCoolMinAirFlow, 0.0);
    EXPECT_DOUBLE_EQ(FinalZoneSizing(CurZoneEqNum).DesCoolMinAirFlowFrac, 0.18);
    EXPECT_NEAR(FinalZoneSizing(CurZoneEqNum).DesCoolMinAirFlow2, .07351776, 0.000001);
    EXPECT_NEAR(FinalZoneSizing(CurZoneEqNum).DesCoolVolFlowMin, .07351776, 0.000001);
    FinalZoneSizing(CurZoneEqNum).DesHeatMaxAirFlow = ZoneSizingInput(CurZoneEqNum).DesHeatMaxAirFlow;
    FinalZoneSizing(CurZoneEqNum).DesHeatMaxAirFlowFrac = ZoneSizingInput(CurZoneEqNum).DesHeatMaxAirFlowFrac;
    FinalZoneSizing(CurZoneEqNum).DesHeatMaxAirFlowPerArea = ZoneSizingInput(CurZoneEqNum).DesHeatMaxAirFlowPerArea;
    FinalZoneSizing(CurZoneEqNum).DesHeatMaxAirFlow2 = ZoneSizingInput(CurZoneEqNum).DesHeatMaxAirFlowPerArea * Zone(1).FloorArea;
    FinalZoneSizing(CurZoneEqNum).DesHeatVolFlowMax =
        max(FinalZoneSizing(CurZoneEqNum).DesHeatMaxAirFlow, FinalZoneSizing(CurZoneEqNum).DesHeatMaxAirFlow2,
            max(FinalZoneSizing(CurZoneEqNum).DesCoolVolFlow, FinalZoneSizing(CurZoneEqNum).DesHeatVolFlow) *
                FinalZoneSizing(CurZoneEqNum).DesHeatMaxAirFlowFrac);
    EXPECT_DOUBLE_EQ(FinalZoneSizing(CurZoneEqNum).DesHeatMaxAirFlow, 0.11);
    EXPECT_DOUBLE_EQ(FinalZoneSizing(CurZoneEqNum).DesHeatMaxAirFlowFrac, 0.0);
    EXPECT_DOUBLE_EQ(FinalZoneSizing(CurZoneEqNum).DesHeatMaxAirFlowPerArea, 0.0);
    EXPECT_DOUBLE_EQ(FinalZoneSizing(CurZoneEqNum).DesHeatMaxAirFlow2, 0.0);
    EXPECT_DOUBLE_EQ(FinalZoneSizing(CurZoneEqNum).DesHeatVolFlowMax, 0.11);
    sd_airterminal(1).ZoneFloorArea = Zone(1).FloorArea;
    sd_airterminal(1).SizeSys();
    EXPECT_DOUBLE_EQ(sd_airterminal(CurZoneEqNum).ZoneMinAirFracDes, 0.22);
    EXPECT_NEAR(sd_airterminal(CurZoneEqNum).MaxAirVolFlowRateDuringReheat, 0.092756, 0.000001);

    Node.deallocate();
    ZoneEquipConfig.deallocate();
    Zone.deallocate();
    FinalZoneSizing.deallocate();
    TermUnitFinalZoneSizing.deallocate();
    CalcFinalZoneSizing.deallocate();
    TermUnitSizing.deallocate();
    sd_airterminal.deallocate();
}

TEST_F(EnergyPlusFixture, VAVDefMinMaxFlowTestSizing4)
{

    // Test all blank inputs for min cool flow and max heat and reheat flow and there have been no sizing calculations.
    // What will happen? It is suposed to autocalculate inputs anyway!

    bool ErrorsFound(false);

    InitializePsychRoutines();

    std::string const idf_objects = delimited_string({
        "	Zone,",
        "	SPACE3-1, !- Name",
        "	0, !- Direction of Relative North { deg }",
        "	0, !- X Origin { m }",
        "	0, !- Y Origin { m }",
        "	0, !- Z Origin { m }",
        "	1, !- Type",
        "	1, !- Multiplier",
        "	2.438400269, !- Ceiling Height {m}",
        "	239.247360229; !- Volume {m3}",
        // "	Sizing:Zone,",
        // "	SPACE3-1, !- Zone or ZoneList Name",
        // "	SupplyAirTemperature, !- Zone Cooling Design Supply Air Temperature Input Method",
        // "	14., !- Zone Cooling Design Supply Air Temperature { C }",
        // "	, !- Zone Cooling Design Supply Air Temperature Difference { deltaC }",
        // "	SupplyAirTemperature, !- Zone Heating Design Supply Air Temperature Input Method",
        // "	50., !- Zone Heating Design Supply Air Temperature { C }",
        // "	, !- Zone Heating Design Supply Air Temperature Difference { deltaC }",
        // "	0.009, !- Zone Cooling Design Supply Air Humidity Ratio { kgWater/kgDryAir }",
        // "	0.004, !- Zone Heating Design Supply Air Humidity Ratio { kgWater/kgDryAir }",
        // "	SZ DSOA SPACE3-1, !- Design Specification Outdoor Air Object Name",
        // "	0.0, !- Zone Heating Sizing Factor",
        // "	0.0, !- Zone Cooling Sizing Factor",
        // "	, !- Cooling Design Air Flow Method",
        // "	, !- Cooling Design Air Flow Rate { m3/s }",
        // "	, !- Cooling Minimum Air Flow per Zone Floor Area { m3/s-m2 }",
        // "	, !- Cooling Minimum Air Flow { m3/s }",
        // "	, !- Cooling Minimum Air Flow Fraction",
        // "	, !- Heating Design Air Flow Method",
        // "	, !- Heating Design Air Flow Rate { m3/s }",
        // "	, !- Heating Maximum Air Flow per Zone Floor Area { m3/s-m2 }",
        // "	, !- Heating Maximum Air Flow { m3/s }",
        // "	, !- Heating Maximum Air Flow Fraction",
        // "	SZ DZAD SPACE3-1;        !- Design Specification Zone Air Distribution Object Name",
        // "	DesignSpecification:ZoneAirDistribution,",
        // "	SZ DZAD SPACE3-1, !- Name",
        // "	1, !- Zone Air Distribution Effectiveness in Cooling Mode { dimensionless }",
        // "	1; !- Zone Air Distribution Effectiveness in Heating Mode { dimensionless }",
        // "	DesignSpecification:OutdoorAir,",
        // "	SZ DSOA SPACE3-1, !- Name",
        // "	sum, !- Outdoor Air Method",
        // "	0.00236, !- Outdoor Air Flow per Person { m3/s-person }",
        // "	0.000305, !- Outdoor Air Flow per Zone Floor Area { m3/s-m2 }",
        // "	0.0; !- Outdoor Air Flow per Zone { m3/s }",
        "	ScheduleTypeLimits,",
        "	Fraction, !- Name",
        "	0.0, !- Lower Limit Value",
        "	1.0, !- Upper Limit Value",
        "	CONTINUOUS; !- Numeric Type",
        "	Schedule:Compact,",
        "	ReheatCoilAvailSched, !- Name",
        "	Fraction, !- Schedule Type Limits Name",
        "	Through: 12/31, !- Field 1",
        "	For: AllDays, !- Field 2",
        "	Until: 24:00,1.0; !- Field 3",
        "	ZoneHVAC:EquipmentConnections,",
        "	SPACE3-1, !- Zone Name",
        "	SPACE3-1 Eq, !- Zone Conditioning Equipment List Name",
        "	SPACE3-1 In Node, !- Zone Air Inlet Node or NodeList Name",
        "	, !- Zone Air Exhaust Node or NodeList Name",
        "	SPACE3-1 Node, !- Zone Air Node Name",
        "	SPACE3-1 Out Node; !- Zone Return Air Node Name",
        "	ZoneHVAC:EquipmentList,",
        "	SPACE3-1 Eq, !- Name",
        "   SequentialLoad,          !- Load Distribution Scheme",
        "	ZoneHVAC:AirDistributionUnit, !- Zone Equipment 1 Object Type",
        "	SPACE3-1 ATU, !- Zone Equipment 1 Name",
        "	1, !- Zone Equipment 1 Cooling Sequence",
        "	1; !- Zone Equipment 1 Heating or No - Load Sequence",
        "	ZoneHVAC:AirDistributionUnit,",
        "	SPACE3-1 ATU, !- Name",
        "	SPACE3-1 In Node, !- Air Distribution Unit Outlet Node Name",
        "	AirTerminal:SingleDuct:VAV:Reheat, !- Air Terminal Object Type",
        "	SPACE3-1 VAV Reheat; !- Air Terminal Name",
        "	Coil:Heating:Fuel,",
        "	SPACE3-1 Zone Coil, !- Name",
        "	ReheatCoilAvailSched, !- Availability Schedule Name",
        "   NaturalGas,  !- Fuel Type",
        "	0.8, !- Burner Efficiency",
        "	1000, ! Nominal Capacity",
        "	SPACE3-1 Zone Coil Air In Node, !- Air Inlet Node Name",
        "	SPACE3-1 In Node; !- Air Outlet Node Name",
        "	AirTerminal:SingleDuct:VAV:Reheat,",
        "	SPACE3-1 VAV Reheat, !- Name",
        "	ReheatCoilAvailSched, !- Availability Schedule Name",
        "	SPACE3-1 Zone Coil Air In Node, !- Damper Air Outlet Node Name",
        "	SPACE3-1 ATU In Node, !- Air Inlet Node Name",
        "	0.21081, !- Maximum Air Flow Rate { m3/s }",
        "	, !- Zone Minimum Air Flow Input Method",
        "	, !- Constant Minimum Air Flow Fraction",
        "	, !- Fixed Minimum Air Flow Rate { m3/s }",
        "	, !- Minimum Air Flow Fraction Schedule Name",
        "	Coil:Heating:Fuel, !- Reheat Coil Object Type",
        "	SPACE3-1 Zone Coil, !- Reheat Coil Name",
        "	, !- Maximum Hot Water or Steam Flow Rate { m3/s }",
        "	, !- Minimum Hot Water or Steam Flow Rate { m3/s }",
        "	SPACE3-1 In Node, !- Air Outlet Node Name",
        "	0.001, !- Convergence Tolerance",
        "	, !- Damper Heating Action",
        "	, !- Maximum Flow per Zone Floor Area During Reheat { m3/s-m2 }",
        "	; !- Maximum Flow Fraction During Reheat",

    });

    ASSERT_TRUE(process_idf(idf_objects));

    FinalZoneSizing.allocate(1);
    TermUnitFinalZoneSizing.allocate(1);
    CalcFinalZoneSizing.allocate(1);
    TermUnitSizing.allocate(1);
    GetZoneData(ErrorsFound);
    EXPECT_EQ("SPACE3-1", Zone(1).Name);
    // GetOARequirements(); // get the OA requirements object
    // GetZoneAirDistribution(); // get zone air distribution objects
    // GetZoneSizingInput();
<<<<<<< HEAD
    GetZoneEquipmentData1(state);
    ProcessScheduleInput(OutputFiles::getSingleton());
=======
    GetZoneEquipmentData1();
    ProcessScheduleInput(outputFiles());
>>>>>>> 507eb8d3
    ScheduleInputProcessed = true;
    GetZoneAirLoopEquipment();
    GetSysInput(state);
    ZoneSizingRunDone = false;
    CurZoneEqNum = 1;
    Zone(1).FloorArea = 96.48;
    sd_airterminal(1).ZoneFloorArea = Zone(1).FloorArea;
    sd_airterminal(1).SizeSys();
    EXPECT_NEAR(sd_airterminal(CurZoneEqNum).ZoneMinAirFracDes, 0.348739, 0.000001);
    EXPECT_NEAR(sd_airterminal(CurZoneEqNum).MaxAirVolFlowRateDuringReheat, 0.196047, 0.000001);

    Node.deallocate();
    ZoneEquipConfig.deallocate();
    Zone.deallocate();
    FinalZoneSizing.deallocate();
    TermUnitFinalZoneSizing.deallocate();
    CalcFinalZoneSizing.deallocate();
    TermUnitSizing.deallocate();
    sd_airterminal.deallocate();
}

TEST_F(EnergyPlusFixture, VAVDefMinMaxFlowTestSizing5)
{

    // Test FixedFlowRate input for Zone Minimum Air Flow Input Method. Does it pick up the default from Sizing:Zone?
    // Test max heating input in Sizing:Zone - use Heating Maximum Air Flow input and Design Day sizing

    bool ErrorsFound(false);

    InitializePsychRoutines();

    std::string const idf_objects = delimited_string({
        "	Zone,",
        "	SPACE3-1, !- Name",
        "	0, !- Direction of Relative North { deg }",
        "	0, !- X Origin { m }",
        "	0, !- Y Origin { m }",
        "	0, !- Z Origin { m }",
        "	1, !- Type",
        "	1, !- Multiplier",
        "	2.438400269, !- Ceiling Height {m}",
        "	239.247360229; !- Volume {m3}",
        "	Sizing:Zone,",
        "	SPACE3-1, !- Zone or ZoneList Name",
        "	SupplyAirTemperature, !- Zone Cooling Design Supply Air Temperature Input Method",
        "	14., !- Zone Cooling Design Supply Air Temperature { C }",
        "	, !- Zone Cooling Design Supply Air Temperature Difference { deltaC }",
        "	SupplyAirTemperature, !- Zone Heating Design Supply Air Temperature Input Method",
        "	50., !- Zone Heating Design Supply Air Temperature { C }",
        "	, !- Zone Heating Design Supply Air Temperature Difference { deltaC }",
        "	0.009, !- Zone Cooling Design Supply Air Humidity Ratio { kgWater/kgDryAir }",
        "	0.004, !- Zone Heating Design Supply Air Humidity Ratio { kgWater/kgDryAir }",
        "	SZ DSOA SPACE3-1, !- Design Specification Outdoor Air Object Name",
        "	0.0, !- Zone Heating Sizing Factor",
        "	0.0, !- Zone Cooling Sizing Factor",
        "	DesignDayWithLimit, !- Cooling Design Air Flow Method",
        "	, !- Cooling Design Air Flow Rate { m3/s }",
        "	, !- Cooling Minimum Air Flow per Zone Floor Area { m3/s-m2 }",
        "	, !- Cooling Minimum Air Flow { m3/s }",
        "	0.2, !- Cooling Minimum Air Flow Fraction",
        "	DesignDay, !- Heating Design Air Flow Method",
        "	, !- Heating Design Air Flow Rate { m3/s }",
        "	, !- Heating Maximum Air Flow per Zone Floor Area { m3/s-m2 }",
        "	0.08, !- Heating Maximum Air Flow { m3/s }",
        "	, !- Heating Maximum Air Flow Fraction",
        "	SZ DZAD SPACE3-1;        !- Design Specification Zone Air Distribution Object Name",
        "	DesignSpecification:ZoneAirDistribution,",
        "	SZ DZAD SPACE3-1, !- Name",
        "	1, !- Zone Air Distribution Effectiveness in Cooling Mode { dimensionless }",
        "	1; !- Zone Air Distribution Effectiveness in Heating Mode { dimensionless }",
        "	DesignSpecification:OutdoorAir,",
        "	SZ DSOA SPACE3-1, !- Name",
        "	sum, !- Outdoor Air Method",
        "	0.00236, !- Outdoor Air Flow per Person { m3/s-person }",
        "	0.000305, !- Outdoor Air Flow per Zone Floor Area { m3/s-m2 }",
        "	0.0; !- Outdoor Air Flow per Zone { m3/s }",
        "	ScheduleTypeLimits,",
        "	Fraction, !- Name",
        "	0.0, !- Lower Limit Value",
        "	1.0, !- Upper Limit Value",
        "	CONTINUOUS; !- Numeric Type",
        "	Schedule:Compact,",
        "	ReheatCoilAvailSched, !- Name",
        "	Fraction, !- Schedule Type Limits Name",
        "	Through: 12/31, !- Field 1",
        "	For: AllDays, !- Field 2",
        "	Until: 24:00,1.0; !- Field 3",
        "	ZoneHVAC:EquipmentConnections,",
        "	SPACE3-1, !- Zone Name",
        "	SPACE3-1 Eq, !- Zone Conditioning Equipment List Name",
        "	SPACE3-1 In Node, !- Zone Air Inlet Node or NodeList Name",
        "	, !- Zone Air Exhaust Node or NodeList Name",
        "	SPACE3-1 Node, !- Zone Air Node Name",
        "	SPACE3-1 Out Node; !- Zone Return Air Node Name",
        "	ZoneHVAC:EquipmentList,",
        "	SPACE3-1 Eq, !- Name",
        "   SequentialLoad,          !- Load Distribution Scheme",
        "	ZoneHVAC:AirDistributionUnit, !- Zone Equipment 1 Object Type",
        "	SPACE3-1 ATU, !- Zone Equipment 1 Name",
        "	1, !- Zone Equipment 1 Cooling Sequence",
        "	1; !- Zone Equipment 1 Heating or No - Load Sequence",
        "	ZoneHVAC:AirDistributionUnit,",
        "	SPACE3-1 ATU, !- Name",
        "	SPACE3-1 In Node, !- Air Distribution Unit Outlet Node Name",
        "	AirTerminal:SingleDuct:VAV:Reheat, !- Air Terminal Object Type",
        "	SPACE3-1 VAV Reheat; !- Air Terminal Name",
        "	Coil:Heating:Fuel,",
        "	SPACE3-1 Zone Coil, !- Name",
        "	ReheatCoilAvailSched, !- Availability Schedule Name",
        "   NaturalGas,  !- Fuel Type",
        "	0.8, !- Burner Efficiency",
        "	1000, ! Nominal Capacity",
        "	SPACE3-1 Zone Coil Air In Node, !- Air Inlet Node Name",
        "	SPACE3-1 In Node; !- Air Outlet Node Name",
        "	AirTerminal:SingleDuct:VAV:Reheat,",
        "	SPACE3-1 VAV Reheat, !- Name",
        "	ReheatCoilAvailSched, !- Availability Schedule Name",
        "	SPACE3-1 Zone Coil Air In Node, !- Damper Air Outlet Node Name",
        "	SPACE3-1 ATU In Node, !- Air Inlet Node Name",
        "	autosize, !- Maximum Air Flow Rate { m3/s }",
        "	FixedFlowRate, !- Zone Minimum Air Flow Input Method",
        "	, !- Constant Minimum Air Flow Fraction",
        "	, !- Fixed Minimum Air Flow Rate { m3/s }",
        "	, !- Minimum Air Flow Fraction Schedule Name",
        "	Coil:Heating:Fuel, !- Reheat Coil Object Type",
        "	SPACE3-1 Zone Coil, !- Reheat Coil Name",
        "	, !- Maximum Hot Water or Steam Flow Rate { m3/s }",
        "	, !- Minimum Hot Water or Steam Flow Rate { m3/s }",
        "	SPACE3-1 In Node, !- Air Outlet Node Name",
        "	0.001, !- Convergence Tolerance",
        "	ReverseWithLimits, !- Damper Heating Action",
        "	, !- Maximum Flow per Zone Floor Area During Reheat { m3/s-m2 }",
        "	; !- Maximum Flow Fraction During Reheat",

    });

    ASSERT_TRUE(process_idf(idf_objects));

    FinalZoneSizing.allocate(1);
    NumAirTerminalSizingSpec = 1;
    TermUnitFinalZoneSizing.allocate(1);
    CalcFinalZoneSizing.allocate(1);
    TermUnitSizing.allocate(1);
    GetZoneData(ErrorsFound);
    EXPECT_EQ("SPACE3-1", Zone(1).Name);
    GetOARequirements();      // get the OA requirements object
    GetZoneAirDistribution(); // get zone air distribution objects
    GetZoneSizingInput();
<<<<<<< HEAD
    GetZoneEquipmentData1(state);
    ProcessScheduleInput(OutputFiles::getSingleton());
=======
    GetZoneEquipmentData1();
    ProcessScheduleInput(outputFiles());
>>>>>>> 507eb8d3
    ScheduleInputProcessed = true;
    GetZoneAirLoopEquipment();
    GetSysInput(state);
    ZoneSizingRunDone = true;
    CurZoneEqNum = 1;
    CurTermUnitSizingNum = 1;
    Zone(1).FloorArea = 96.48;
    FinalZoneSizing(CurZoneEqNum).DesCoolVolFlow = 0.21081;
    FinalZoneSizing(CurZoneEqNum).DesHeatVolFlow = 0.11341;
    FinalZoneSizing(CurZoneEqNum).DesCoolMinAirFlowFrac = ZoneSizingInput(CurZoneEqNum).DesCoolMinAirFlowFrac;
    CalcFinalZoneSizing(CurZoneEqNum).DesHeatVolFlow = 0.11341;
    CalcFinalZoneSizing(CurZoneEqNum).HeatSizingFactor = 1.0;
    FinalZoneSizing(CurZoneEqNum).DesCoolMinAirFlow = ZoneSizingInput(CurZoneEqNum).DesCoolMinAirFlow;
    FinalZoneSizing(CurZoneEqNum).DesCoolMinAirFlowFrac = ZoneSizingInput(CurZoneEqNum).DesCoolMinAirFlowFrac;
    FinalZoneSizing(CurZoneEqNum).DesCoolMinAirFlow2 = ZoneSizingInput(CurZoneEqNum).DesCoolMinAirFlowPerArea * Zone(1).FloorArea;
    FinalZoneSizing(CurZoneEqNum).DesCoolVolFlowMin =
        max(FinalZoneSizing(CurZoneEqNum).DesCoolMinAirFlow, FinalZoneSizing(CurZoneEqNum).DesCoolMinAirFlow2,
            FinalZoneSizing(CurZoneEqNum).DesCoolVolFlow * FinalZoneSizing(CurZoneEqNum).DesCoolMinAirFlowFrac);
    EXPECT_DOUBLE_EQ(ZoneSizingInput(CurZoneEqNum).DesCoolMinAirFlowPerArea, 0.000762);
    EXPECT_DOUBLE_EQ(FinalZoneSizing(CurZoneEqNum).DesCoolMinAirFlow, 0.0);
    EXPECT_DOUBLE_EQ(FinalZoneSizing(CurZoneEqNum).DesCoolMinAirFlowFrac, 0.2);
    EXPECT_NEAR(FinalZoneSizing(CurZoneEqNum).DesCoolMinAirFlow2, .07351776, 0.000001);
    EXPECT_NEAR(FinalZoneSizing(CurZoneEqNum).DesCoolVolFlowMin, .07351776, 0.000001);
    FinalZoneSizing(CurZoneEqNum).DesHeatMaxAirFlow = ZoneSizingInput(CurZoneEqNum).DesHeatMaxAirFlow;
    FinalZoneSizing(CurZoneEqNum).DesHeatMaxAirFlowFrac = ZoneSizingInput(CurZoneEqNum).DesHeatMaxAirFlowFrac;
    FinalZoneSizing(CurZoneEqNum).DesHeatMaxAirFlowPerArea = ZoneSizingInput(CurZoneEqNum).DesHeatMaxAirFlowPerArea;
    FinalZoneSizing(CurZoneEqNum).DesHeatMaxAirFlow2 = ZoneSizingInput(CurZoneEqNum).DesHeatMaxAirFlowPerArea * Zone(1).FloorArea;
    FinalZoneSizing(CurZoneEqNum).DesHeatVolFlowMax =
        max(FinalZoneSizing(CurZoneEqNum).DesHeatMaxAirFlow, FinalZoneSizing(CurZoneEqNum).DesHeatMaxAirFlow2,
            max(FinalZoneSizing(CurZoneEqNum).DesCoolVolFlow, FinalZoneSizing(CurZoneEqNum).DesHeatVolFlow) *
                FinalZoneSizing(CurZoneEqNum).DesHeatMaxAirFlowFrac);
    EXPECT_DOUBLE_EQ(FinalZoneSizing(CurZoneEqNum).DesHeatMaxAirFlow, 0.08);
    EXPECT_DOUBLE_EQ(FinalZoneSizing(CurZoneEqNum).DesHeatMaxAirFlowFrac, 0.0);
    EXPECT_DOUBLE_EQ(FinalZoneSizing(CurZoneEqNum).DesHeatMaxAirFlowPerArea, 0.0);
    EXPECT_DOUBLE_EQ(FinalZoneSizing(CurZoneEqNum).DesHeatMaxAirFlow2, 0.0);
    EXPECT_DOUBLE_EQ(FinalZoneSizing(CurZoneEqNum).DesHeatVolFlowMax, 0.08);
    sd_airterminal(1).ZoneFloorArea = Zone(1).FloorArea;
    UpdateTermUnitFinalZoneSizing(); // Fills the TermUnitFinalZoneSizing array
    sd_airterminal(1).SizeSys();
    EXPECT_DOUBLE_EQ(sd_airterminal(CurZoneEqNum).ZoneMinAirFracDes, 0.07351776 / 0.21081);
    EXPECT_DOUBLE_EQ(sd_airterminal(CurZoneEqNum).MaxAirVolFlowRateDuringReheat, 0.08);

    Node.deallocate();
    ZoneEquipConfig.deallocate();
    Zone.deallocate();
    FinalZoneSizing.deallocate();
    TermUnitFinalZoneSizing.deallocate();
    CalcFinalZoneSizing.deallocate();
    TermUnitSizing.deallocate();
    sd_airterminal.deallocate();
}

} // namespace EnergyPlus<|MERGE_RESOLUTION|>--- conflicted
+++ resolved
@@ -247,13 +247,8 @@
     GetOARequirements();      // get the OA requirements object
     GetZoneAirDistribution(); // get zone air distribution objects
     GetZoneSizingInput();
-<<<<<<< HEAD
     GetZoneEquipmentData1(state);
-    ProcessScheduleInput(OutputFiles::getSingleton());
-=======
-    GetZoneEquipmentData1();
     ProcessScheduleInput(outputFiles());
->>>>>>> 507eb8d3
     ScheduleInputProcessed = true;
     GetZoneAirLoopEquipment();
     GetSysInput(state);
@@ -432,13 +427,8 @@
     GetOARequirements();      // get the OA requirements object
     GetZoneAirDistribution(); // get zone air distribution objects
     GetZoneSizingInput();
-<<<<<<< HEAD
     GetZoneEquipmentData1(state);
-    ProcessScheduleInput(OutputFiles::getSingleton());
-=======
-    GetZoneEquipmentData1();
     ProcessScheduleInput(outputFiles());
->>>>>>> 507eb8d3
     ScheduleInputProcessed = true;
     GetZoneAirLoopEquipment();
     GetSysInput(state);
@@ -616,13 +606,8 @@
     GetOARequirements();      // get the OA requirements object
     GetZoneAirDistribution(); // get zone air distribution objects
     GetZoneSizingInput();
-<<<<<<< HEAD
     GetZoneEquipmentData1(state);
-    ProcessScheduleInput(OutputFiles::getSingleton());
-=======
-    GetZoneEquipmentData1();
     ProcessScheduleInput(outputFiles());
->>>>>>> 507eb8d3
     ScheduleInputProcessed = true;
     GetZoneAirLoopEquipment();
     GetSysInput(state);
@@ -802,13 +787,8 @@
     // GetOARequirements(); // get the OA requirements object
     // GetZoneAirDistribution(); // get zone air distribution objects
     // GetZoneSizingInput();
-<<<<<<< HEAD
     GetZoneEquipmentData1(state);
-    ProcessScheduleInput(OutputFiles::getSingleton());
-=======
-    GetZoneEquipmentData1();
     ProcessScheduleInput(outputFiles());
->>>>>>> 507eb8d3
     ScheduleInputProcessed = true;
     GetZoneAirLoopEquipment();
     GetSysInput(state);
@@ -957,13 +937,8 @@
     GetOARequirements();      // get the OA requirements object
     GetZoneAirDistribution(); // get zone air distribution objects
     GetZoneSizingInput();
-<<<<<<< HEAD
     GetZoneEquipmentData1(state);
-    ProcessScheduleInput(OutputFiles::getSingleton());
-=======
-    GetZoneEquipmentData1();
     ProcessScheduleInput(outputFiles());
->>>>>>> 507eb8d3
     ScheduleInputProcessed = true;
     GetZoneAirLoopEquipment();
     GetSysInput(state);
