// EnergyPlus, Copyright (c) 1996-2020, The Board of Trustees of the University of Illinois,
// The Regents of the University of California, through Lawrence Berkeley National Laboratory
// (subject to receipt of any required approvals from the U.S. Dept. of Energy), Oak Ridge
// National Laboratory, managed by UT-Battelle, Alliance for Sustainable Energy, LLC, and other
// contributors. All rights reserved.
//
// NOTICE: This Software was developed under funding from the U.S. Department of Energy and the
// U.S. Government consequently retains certain rights. As such, the U.S. Government has been
// granted for itself and others acting on its behalf a paid-up, nonexclusive, irrevocable,
// worldwide license in the Software to reproduce, distribute copies to the public, prepare
// derivative works, and perform publicly and display publicly, and to permit others to do so.
//
// Redistribution and use in source and binary forms, with or without modification, are permitted
// provided that the following conditions are met:
//
// (1) Redistributions of source code must retain the above copyright notice, this list of
//     conditions and the following disclaimer.
//
// (2) Redistributions in binary form must reproduce the above copyright notice, this list of
//     conditions and the following disclaimer in the documentation and/or other materials
//     provided with the distribution.
//
// (3) Neither the name of the University of California, Lawrence Berkeley National Laboratory,
//     the University of Illinois, U.S. Dept. of Energy nor the names of its contributors may be
//     used to endorse or promote products derived from this software without specific prior
//     written permission.
//
// (4) Use of EnergyPlus(TM) Name. If Licensee (i) distributes the software in stand-alone form
//     without changes from the version obtained under this License, or (ii) Licensee makes a
//     reference solely to the software portion of its product, Licensee must refer to the
//     software as "EnergyPlus version X" software, where "X" is the version number Licensee
//     obtained under this License and may not use a different name for the software. Except as
//     specifically required in this Section (4), Licensee shall not use in a company name, a
//     product name, in advertising, publicity, or other promotional activities any name, trade
//     name, trademark, logo, or other designation of "EnergyPlus", "E+", "e+" or confusingly
//     similar designation, without the U.S. Department of Energy's prior written consent.
//
// THIS SOFTWARE IS PROVIDED BY THE COPYRIGHT HOLDERS AND CONTRIBUTORS "AS IS" AND ANY EXPRESS OR
// IMPLIED WARRANTIES, INCLUDING, BUT NOT LIMITED TO, THE IMPLIED WARRANTIES OF MERCHANTABILITY
// AND FITNESS FOR A PARTICULAR PURPOSE ARE DISCLAIMED. IN NO EVENT SHALL THE COPYRIGHT OWNER OR
// CONTRIBUTORS BE LIABLE FOR ANY DIRECT, INDIRECT, INCIDENTAL, SPECIAL, EXEMPLARY, OR
// CONSEQUENTIAL DAMAGES (INCLUDING, BUT NOT LIMITED TO, PROCUREMENT OF SUBSTITUTE GOODS OR
// SERVICES; LOSS OF USE, DATA, OR PROFITS; OR BUSINESS INTERRUPTION) HOWEVER CAUSED AND ON ANY
// THEORY OF LIABILITY, WHETHER IN CONTRACT, STRICT LIABILITY, OR TORT (INCLUDING NEGLIGENCE OR
// OTHERWISE) ARISING IN ANY WAY OUT OF THE USE OF THIS SOFTWARE, EVEN IF ADVISED OF THE
// POSSIBILITY OF SUCH DAMAGE.

// EnergyPlus::FanCoilUnits Unit Tests

// Google Test Headers
#include <gtest/gtest.h>

#include <ObjexxFCL/Array1D.hh>

// EnergyPlus Headers
#include <EnergyPlus/Data/EnergyPlusData.hh>
#include <EnergyPlus/DataEnvironment.hh>
#include <EnergyPlus/DataGlobals.hh>
#include <EnergyPlus/DataHVACGlobals.hh>
#include <EnergyPlus/DataHeatBalFanSys.hh>
#include <EnergyPlus/DataHeatBalance.hh>
#include <EnergyPlus/DataLoopNode.hh>
#include <EnergyPlus/DataSizing.hh>
#include <EnergyPlus/DataZoneEnergyDemands.hh>
#include <EnergyPlus/DataZoneEquipment.hh>
#include <EnergyPlus/FanCoilUnits.hh>
#include <EnergyPlus/Fans.hh>
#include <EnergyPlus/General.hh>
#include <EnergyPlus/GlobalNames.hh>
#include <EnergyPlus/HeatBalanceManager.hh>
#include <EnergyPlus/IOFiles.hh>
#include <EnergyPlus/HeatingCoils.hh>
#include <EnergyPlus/MixedAir.hh>
#include <EnergyPlus/OutputProcessor.hh>
#include <EnergyPlus/OutputReportPredefined.hh>
#include <EnergyPlus/Plant/DataPlant.hh>
#include <EnergyPlus/Psychrometrics.hh>
#include <EnergyPlus/ScheduleManager.hh>
#include <EnergyPlus/TempSolveRoot.hh>
#include <EnergyPlus/UtilityRoutines.hh>
#include <EnergyPlus/WaterCoils.hh>

#include "Fixtures/EnergyPlusFixture.hh"

using namespace ObjexxFCL;
using namespace EnergyPlus;
using namespace EnergyPlus::DataHVACGlobals;
using namespace EnergyPlus::DataLoopNode;
using namespace EnergyPlus::DataGlobals;
using namespace EnergyPlus::DataZoneEquipment;
using namespace EnergyPlus::DataZoneEquipment;
using namespace EnergyPlus::DataHeatBalance;
using namespace EnergyPlus::DataHeatBalFanSys;
using namespace EnergyPlus::DataPlant;
using namespace EnergyPlus::DataEnvironment;
using namespace EnergyPlus::DataSizing;
using namespace EnergyPlus::FanCoilUnits;
using namespace EnergyPlus::Fans;
using namespace EnergyPlus::GlobalNames;
using namespace EnergyPlus::HeatBalanceManager;
using namespace EnergyPlus::OutputProcessor;
using namespace EnergyPlus::OutputReportPredefined;
using namespace EnergyPlus::Psychrometrics;
using namespace EnergyPlus::ScheduleManager;
using namespace EnergyPlus::WaterCoils;

using DataHeatBalFanSys::TempControlType;
using DataZoneEnergyDemands::CurDeadBandOrSetback;
using DataZoneEnergyDemands::ZoneSysEnergyDemand;
using General::TrimSigDigits;
using MixedAir::OAMixer;

namespace EnergyPlus {
    TEST_F(EnergyPlusFixture, MultiStage4PipeFanCoilHeatingTest)
    {

        int FanCoilNum(1);
        int ZoneNum(1);
        bool FirstHVACIteration(false);
        bool ErrorsFound(false);
        Real64 PartLoadRatio(1.0);
        Real64 SpeedRatio(0.0);
        Real64 QZnReq(0.0);
        Real64 HotWaterMassFlowRate(0.0);
        Real64 ColdWaterMassFlowRate(0.0);
        Real64 QUnitOut(0.0);
        Real64 AirMassFlow(0.0);
        Real64 MaxAirMassFlow(0.0);

        DataEnvironment::OutBaroPress = 101325.0;
        DataEnvironment::StdRhoAir = 1.20;
        WaterCoils::GetWaterCoilsInputFlag = true;
        NumCoils = 0;
        DataGlobals::NumOfTimeStepInHour = 1;
        DataGlobals::TimeStep = 1;
        DataGlobals::MinutesPerTimeStep = 60;

        InitializePsychRoutines();

        std::string const idf_objects = delimited_string({
            "	Zone,",
            "	EAST ZONE, !- Name",
            "	0, !- Direction of Relative North { deg }",
            "	0, !- X Origin { m }",
            "	0, !- Y Origin { m }",
            "	0, !- Z Origin { m }",
            "	1, !- Type",
            "	1, !- Multiplier",
            "	autocalculate, !- Ceiling Height { m }",
            "	autocalculate; !- Volume { m3 }",
            "	ZoneHVAC:EquipmentConnections,",
            "	EAST ZONE, !- Zone Name",
            "	Zone1Equipment, !- Zone Conditioning Equipment List Name",
            "	Zone1Inlets, !- Zone Air Inlet Node or NodeList Name",
            "	Zone1Exhausts, !- Zone Air Exhaust Node or NodeList Name",
            "	Zone 1 Node, !- Zone Air Node Name",
            "	Zone 1 Outlet Node;      !- Zone Return Air Node Name",
            "	ZoneHVAC:EquipmentList,",
            "	Zone1Equipment, !- Name",
            "   SequentialLoad,          !- Load Distribution Scheme",
            "	ZoneHVAC:FourPipeFanCoil, !- Zone Equipment 1 Object Type",
            "	Zone1FanCoil, !- Zone Equipment 1 Name",
            "	1, !- Zone Equipment 1 Cooling Sequence",
            "	1;                       !- Zone Equipment 1 Heating or No - Load Sequence",
            "   NodeList,",
            "	Zone1Inlets, !- Name",
            "	Zone1FanCoilAirOutletNode;  !- Node 1 Name",
            "	NodeList,",
            "	Zone1Exhausts, !- Name",
            "	Zone1FanCoilAirInletNode; !- Node 1 Name",
            "	OutdoorAir:NodeList,",
            "	Zone1FanCoilOAInNode;    !- Node or NodeList Name 1",
            "	OutdoorAir:Mixer,",
            "	Zone1FanCoilOAMixer, !- Name",
            "	Zone1FanCoilOAMixerOutletNode, !- Mixed Air Node Name",
            "	Zone1FanCoilOAInNode, !- Outdoor Air Stream Node Name",
            "	Zone1FanCoilExhNode, !- Relief Air Stream Node Name",
            "	Zone1FanCoilAirInletNode; !- Return Air Stream Node Name",
            "	Schedule:Constant,",
            "	FanAndCoilAvailSched, !- Name",
            "	FRACTION, !- Schedule Type",
            "	1;        !- TimeStep Value",
            "	ScheduleTypeLimits,",
            "	Fraction, !- Name",
            "	0.0, !- Lower Limit Value",
            "	1.0, !- Upper Limit Value",
            "	CONTINUOUS;              !- Numeric Type",
            "   Fan:OnOff,",
            "	Zone1FanCoilFan, !- Name",
            "	FanAndCoilAvailSched, !- Availability Schedule Name",
            "	0.5, !- Fan Total Efficiency",
            "	75.0, !- Pressure Rise { Pa }",
            "	0.6, !- Maximum Flow Rate { m3 / s }",
            "	0.9, !- Motor Efficiency",
            "	1.0, !- Motor In Airstream Fraction",
            "	Zone1FanCoilOAMixerOutletNode, !- Air Inlet Node Name",
            "	Zone1FanCoilFanOutletNode, !- Air Outlet Node Name",
            "	, !- Fan Power Ratio Function of Speed Ratio Curve Name",
            "	;                        !- Fan Efficiency Ratio Function of Speed Ratio Curve Name	",
            "	Coil:Cooling:Water,",
            "	Zone1FanCoilCoolingCoil, !- Name",
            "	FanAndCoilAvailSched, !- Availability Schedule Namev",
            "	0.0002, !- Design Water Flow Rate { m3 / s }",
            "	0.5000, !- Design Air Flow Rate { m3 / s }",
            "	7.22,   !- Design Inlet Water Temperature { Cv }",
            "	24.340, !- Design Inlet Air Temperature { C }",
            "	14.000, !- Design Outlet Air Temperature { C }",
            "	0.0095, !- Design Inlet Air Humidity Ratio { kgWater / kgDryAir }",
            "	0.0090, !- Design Outlet Air Humidity Ratio { kgWater / kgDryAir }",
            "	Zone1FanCoilChWInletNode, !- Water Inlet Node Name",
            "	Zone1FanCoilChWOutletNode, !- Water Outlet Node Name",
            "	Zone1FanCoilFanOutletNode, !- Air Inlet Node Name",
            "	Zone1FanCoilCCOutletNode, !- Air Outlet Node Name",
            "	SimpleAnalysis, !- Type of Analysis",
            "	CrossFlow;               !- Heat Exchanger Configuration",
            "	Coil:Heating:Water,",
            "   Zone1FanCoilHeatingCoil, !- Name",
            "	FanAndCoilAvailSched, !- Availability Schedule Name",
            "	150.0,   !- U - Factor Times Area Value { W / K }",
            "	0.00014, !- Maximum Water Flow Rate { m3 / s }",
            "	Zone1FanCoilHWInletNode, !- Water Inlet Node Name",
            "	Zone1FanCoilHWOutletNode, !- Water Outlet Node Name",
            "	Zone1FanCoilCCOutletNode, !- Air Inlet Node Name",
            "	Zone1FanCoilAirOutletNode, !- Air Outlet Node Name",
            "	UFactorTimesAreaAndDesignWaterFlowRate, !- Performance Input Method",
            "	autosize, !- Rated Capacity { W }",
            "	82.2, !- Rated Inlet Water Temperature { C }",
            "	16.6, !- Rated Inlet Air Temperature { C }",
            "	71.1, !- Rated Outlet Water Temperature { C }",
            "	32.2, !- Rated Outlet Air Temperature { C }",
            "	;     !- Rated Ratio for Air and Water Convection",
            "	ZoneHVAC:FourPipeFanCoil,",
            "	Zone1FanCoil, !- Name",
            "	FanAndCoilAvailSched, !- Availability Schedule Name",
            "	MultiSpeedFan, !- Capacity Control Method",
            "	0.5, !- Maximum Supply Air Flow Rate { m3 / s }",
            "	0.3, !- Low Speed Supply Air Flow Ratio",
            "	0.6, !- Medium Speed Supply Air Flow Ratio",
            "	0.0, !- Maximum Outdoor Air Flow Rate { m3 / s }",
            "	FanAndCoilAvailSched, !- Outdoor Air Schedule Name",
            "	Zone1FanCoilAirInletNode, !- Air Inlet Node Name",
            "	Zone1FanCoilAirOutletNode, !- Air Outlet Node Name",
            "	OutdoorAir:Mixer, !- Outdoor Air Mixer Object Type",
            "	Zone1FanCoilOAMixer, !- Outdoor Air Mixer Name",
            "	Fan:OnOff, !- Supply Air Fan Object Type",
            "	Zone1FanCoilFan, !- Supply Air Fan Name",
            "	Coil:Cooling:Water, !- Cooling Coil Object Type",
            "	Zone1FanCoilCoolingCoil, !- Cooling Coil Name",
            "	0.00014, !- Maximum Cold Water Flow Rate { m3 / s }",
            "	0.0, !- Minimum Cold Water Flow Rate { m3 / s }",
            "	0.001, !- Cooling Convergence Tolerance",
            "	Coil:Heating:Water, !- Heating Coil Object Type",
            "	Zone1FanCoilHeatingCoil, !- Heating Coil Name",
            "	0.00014, !- Maximum Hot Water Flow Rate { m3 / s }",
            "	0.0, !- Minimum Hot Water Flow Rate { m3 / s }",
            "	0.001; !- Heating Convergence Tolerance",

            });

        ASSERT_TRUE(process_idf(idf_objects));

        GetZoneData(ErrorsFound);
        EXPECT_EQ("EAST ZONE", Zone(1).Name);

        GetZoneEquipmentData1(state);
        ProcessScheduleInput(state.files);
        ScheduleInputProcessed = true;
<<<<<<< HEAD
        GetFanInput(state.fans, state.files);
=======
        GetFanInput(state, state.fans);
>>>>>>> e7001b2e
        EXPECT_EQ(DataHVACGlobals::FanType_SimpleOnOff, Fan(1).FanType_Num);

        GetFanCoilUnits(state);
        EXPECT_EQ("MULTISPEEDFAN", FanCoil(1).CapCtrlMeth);
        EXPECT_EQ("OUTDOORAIR:MIXER", FanCoil(1).OAMixType);
        EXPECT_EQ("FAN:ONOFF", FanCoil(1).FanType);
        EXPECT_EQ("COIL:COOLING:WATER", FanCoil(1).CCoilType);
        EXPECT_EQ("COIL:HEATING:WATER", FanCoil(1).HCoilType);

        TotNumLoops = 2;
        PlantLoop.allocate(TotNumLoops);

        AirMassFlow = 0.60;
        MaxAirMassFlow = 0.60;
        // heating load only
        ColdWaterMassFlowRate = 0.0;
        HotWaterMassFlowRate = 1.0;

        Node(OAMixer(1).RetNode).MassFlowRate = AirMassFlow;
        Node(OAMixer(1).RetNode).MassFlowRateMax = MaxAirMassFlow;

        Node(OAMixer(1).RetNode).Temp = 22.0;
        Node(OAMixer(1).RetNode).Enthalpy = 36000;
        Node(OAMixer(1).RetNode).HumRat = PsyWFnTdbH(Node(OAMixer(1).RetNode).Temp, Node(OAMixer(1).RetNode).Enthalpy);

        Node(OAMixer(1).InletNode).Temp = 10.0;
        Node(OAMixer(1).InletNode).Enthalpy = 18000;
        Node(OAMixer(1).InletNode).HumRat = PsyWFnTdbH(Node(OAMixer(1).InletNode).Temp, Node(OAMixer(1).InletNode).Enthalpy);

        Node(FanCoil(1).AirInNode).MassFlowRate = AirMassFlow;
        Node(FanCoil(1).AirInNode).MassFlowRateMin = AirMassFlow;
        Node(FanCoil(1).AirInNode).MassFlowRateMinAvail = AirMassFlow;
        Node(FanCoil(1).AirInNode).MassFlowRateMax = MaxAirMassFlow;
        Node(FanCoil(1).AirInNode).MassFlowRateMaxAvail = MaxAirMassFlow;

        FanCoil(1).OutAirMassFlow = 0.0;
        FanCoil(1).MaxAirMassFlow = MaxAirMassFlow;
        Node(FanCoil(1).OutsideAirNode).MassFlowRateMax = 0.0;

        Fan(1).InletAirMassFlowRate = AirMassFlow;
        Fan(1).MaxAirMassFlowRate = MaxAirMassFlow;

        Node(Fan(1).InletNodeNum).MassFlowRate = AirMassFlow;
        Node(Fan(1).InletNodeNum).MassFlowRateMin = AirMassFlow;
        Node(Fan(1).InletNodeNum).MassFlowRateMax = AirMassFlow;
        Node(Fan(1).InletNodeNum).MassFlowRateMaxAvail = AirMassFlow;

        WaterCoil(2).UACoilTotal = 470.0;
        WaterCoil(2).UACoilExternal = 611.0;
        WaterCoil(2).UACoilInternal = 2010.0;
        WaterCoil(2).TotCoilOutsideSurfArea = 50.0;

        Node(WaterCoil(2).AirInletNodeNum).MassFlowRate = AirMassFlow;
        Node(WaterCoil(2).AirInletNodeNum).MassFlowRateMin = AirMassFlow;
        Node(WaterCoil(2).AirInletNodeNum).MassFlowRateMax = AirMassFlow;
        Node(WaterCoil(2).AirInletNodeNum).MassFlowRateMaxAvail = AirMassFlow;

        WaterCoil(2).InletWaterMassFlowRate = ColdWaterMassFlowRate;
        WaterCoil(2).MaxWaterMassFlowRate = ColdWaterMassFlowRate;
        Node(WaterCoil(2).WaterInletNodeNum).MassFlowRate = ColdWaterMassFlowRate;
        Node(WaterCoil(2).WaterInletNodeNum).MassFlowRateMaxAvail = ColdWaterMassFlowRate;
        Node(WaterCoil(2).WaterInletNodeNum).Temp = 6.0;
        Node(WaterCoil(2).WaterOutletNodeNum).MassFlowRate = ColdWaterMassFlowRate;
        Node(WaterCoil(2).WaterOutletNodeNum).MassFlowRateMaxAvail = ColdWaterMassFlowRate;

        Node(WaterCoil(1).AirInletNodeNum).MassFlowRate = AirMassFlow;
        Node(WaterCoil(1).AirInletNodeNum).MassFlowRateMaxAvail = AirMassFlow;

        Node(WaterCoil(1).WaterInletNodeNum).Temp = 60.0;
        Node(WaterCoil(1).WaterInletNodeNum).MassFlowRate = HotWaterMassFlowRate;
        Node(WaterCoil(1).WaterInletNodeNum).MassFlowRateMaxAvail = HotWaterMassFlowRate;
        Node(WaterCoil(1).WaterOutletNodeNum).MassFlowRate = HotWaterMassFlowRate;
        Node(WaterCoil(1).WaterOutletNodeNum).MassFlowRateMaxAvail = HotWaterMassFlowRate;
        WaterCoil(1).InletWaterMassFlowRate = HotWaterMassFlowRate;
        WaterCoil(1).MaxWaterMassFlowRate = HotWaterMassFlowRate;

        for (int l = 1; l <= TotNumLoops; ++l) {
            auto &loop(PlantLoop(l));
            loop.LoopSide.allocate(2);
            auto &loopside(PlantLoop(l).LoopSide(1));
            loopside.TotalBranches = 1;
            loopside.Branch.allocate(1);
            auto &loopsidebranch(PlantLoop(l).LoopSide(1).Branch(1));
            loopsidebranch.TotalComponents = 1;
            loopsidebranch.Comp.allocate(1);
        }

        WaterCoil(2).WaterLoopNum = 1;
        WaterCoil(2).WaterLoopSide = 1;
        WaterCoil(2).WaterLoopBranchNum = 1;
        WaterCoil(2).WaterLoopCompNum = 1;

        WaterCoil(1).WaterLoopNum = 2;
        WaterCoil(1).WaterLoopSide = 1;
        WaterCoil(1).WaterLoopBranchNum = 1;
        WaterCoil(1).WaterLoopCompNum = 1;

        PlantLoop(2).Name = "ChilledWaterLoop";
        PlantLoop(2).FluidName = "ChilledWater";
        PlantLoop(2).FluidIndex = 1;
        PlantLoop(2).FluidName = "WATER";
        PlantLoop(2).LoopSide(1).Branch(1).Comp(1).Name = WaterCoil(2).Name;
        PlantLoop(2).LoopSide(1).Branch(1).Comp(1).TypeOf_Num = WaterCoil_Cooling;
        PlantLoop(2).LoopSide(1).Branch(1).Comp(1).NodeNumIn = WaterCoil(2).WaterInletNodeNum;

        PlantLoop(1).Name = "HotWaterLoop";
        PlantLoop(1).FluidName = "HotWater";
        PlantLoop(1).FluidIndex = 1;
        PlantLoop(1).FluidName = "WATER";
        PlantLoop(1).LoopSide(1).Branch(1).Comp(1).Name = WaterCoil(1).Name;
        PlantLoop(1).LoopSide(1).Branch(1).Comp(1).TypeOf_Num = WaterCoil_SimpleHeating;
        PlantLoop(1).LoopSide(1).Branch(1).Comp(1).NodeNumIn = WaterCoil(1).WaterInletNodeNum;

        CoolingLoad = false;
        HeatingLoad = true;
        ZoneSysEnergyDemand.allocate(1);
        ZoneSysEnergyDemand(1).RemainingOutputReqToCoolSP = 0;
        ZoneSysEnergyDemand(1).RemainingOutputReqToHeatSP = 4000.0;
        FanCoil(1).SpeedFanSel = 2;
        QUnitOut = 0.0;
        QZnReq = 4000.0;

        MyUAAndFlowCalcFlag.allocate(2);
        MyUAAndFlowCalcFlag(1) = true;
        MyUAAndFlowCalcFlag(2) = true;
        DataGlobals::DoingSizing = true;

        state.fans.LocalTurnFansOff = false;
        state.fans.LocalTurnFansOn = true;

        DataEnvironment::Month = 1;
        DataEnvironment::DayOfMonth = 21;
        DataGlobals::HourOfDay = 1;
        DataEnvironment::DSTIndicator = 0;
        DataEnvironment::DayOfWeek = 2;
        DataEnvironment::HolidayIndex = 0;
        DataEnvironment::DayOfYear_Schedule = General::OrdinalDay(Month, DayOfMonth, 1);
        UpdateScheduleValues();

        CalcMultiStage4PipeFanCoil(state, FanCoilNum, ZoneNum, FirstHVACIteration, QZnReq, SpeedRatio, PartLoadRatio, QUnitOut);

        EXPECT_NEAR(QZnReq, QUnitOut, 5.0);
        // expect inlet and outlet node air mass flow rates are equal
        EXPECT_EQ(Node(FanCoil(1).AirInNode).MassFlowRate, Node(FanCoil(1).AirOutNode).MassFlowRate);

        DataGlobals::DoingSizing = false;

        PlantLoop.deallocate();
        ZoneSysEnergyDemand.deallocate();
        FanCoil.deallocate();
        Node.deallocate();
        WaterCoil.deallocate();
        ZoneEquipConfig.deallocate();
        Zone.deallocate();
        CoilNames.clear();
    }
    TEST_F(EnergyPlusFixture, MultiStage4PipeFanCoilCoolingTest)
    {

        int FanCoilNum(1);
        int ZoneNum(1);
        bool FirstHVACIteration(false);
        bool ErrorsFound(false);
        Real64 PartLoadRatio(1.0);
        Real64 SpeedRatio(0.0);
        Real64 QZnReq(0.0);
        Real64 HotWaterMassFlowRate(0.0);
        Real64 ColdWaterMassFlowRate(0.0);
        Real64 QUnitOut(0.0);
        Real64 AirMassFlow(0.0);
        Real64 MaxAirMassFlow(0.0);

        DataEnvironment::OutBaroPress = 101325.0;
        DataEnvironment::StdRhoAir = 1.20;
        WaterCoils::GetWaterCoilsInputFlag = true;
        NumCoils = 0;
        DataGlobals::NumOfTimeStepInHour = 1;
        DataGlobals::TimeStep = 1;
        DataGlobals::MinutesPerTimeStep = 60;

        InitializePsychRoutines();

        std::string const idf_objects = delimited_string({
            "	Zone,",
            "	EAST ZONE, !- Name",
            "	0, !- Direction of Relative North { deg }",
            "	0, !- X Origin { m }",
            "	0, !- Y Origin { m }",
            "	0, !- Z Origin { m }",
            "	1, !- Type",
            "	1, !- Multiplier",
            "	autocalculate, !- Ceiling Height { m }",
            "	autocalculate; !- Volume { m3 }",
            "	ZoneHVAC:EquipmentConnections,",
            "	EAST ZONE, !- Zone Name",
            "	Zone1Equipment, !- Zone Conditioning Equipment List Name",
            "	Zone1Inlets, !- Zone Air Inlet Node or NodeList Name",
            "	Zone1Exhausts, !- Zone Air Exhaust Node or NodeList Name",
            "	Zone 1 Node, !- Zone Air Node Name",
            "	Zone 1 Outlet Node;      !- Zone Return Air Node Name",
            "	ZoneHVAC:EquipmentList,",
            "	Zone1Equipment, !- Name",
            "   SequentialLoad,          !- Load Distribution Scheme",
            "	ZoneHVAC:FourPipeFanCoil, !- Zone Equipment 1 Object Type",
            "	Zone1FanCoil, !- Zone Equipment 1 Name",
            "	1, !- Zone Equipment 1 Cooling Sequence",
            "	1;                       !- Zone Equipment 1 Heating or No - Load Sequence",
            "   NodeList,",
            "	Zone1Inlets, !- Name",
            "	Zone1FanCoilAirOutletNode;  !- Node 1 Name",
            "	NodeList,",
            "	Zone1Exhausts, !- Name",
            "	Zone1FanCoilAirInletNode; !- Node 1 Name",
            "	OutdoorAir:NodeList,",
            "	Zone1FanCoilOAInNode;    !- Node or NodeList Name 1",
            "	OutdoorAir:Mixer,",
            "	Zone1FanCoilOAMixer, !- Name",
            "	Zone1FanCoilOAMixerOutletNode, !- Mixed Air Node Name",
            "	Zone1FanCoilOAInNode, !- Outdoor Air Stream Node Name",
            "	Zone1FanCoilExhNode, !- Relief Air Stream Node Name",
            "	Zone1FanCoilAirInletNode; !- Return Air Stream Node Name",
            "	Schedule:Compact,",
            "	FanAndCoilAvailSched, !- Name",
            "	Fraction, !- Schedule Type Limits Name",
            "	Through: 12/31, !- Field 1",
            "	For: AllDays, !- Field 2",
            "	Until: 24:00, 1.0;        !- Field 3",
            "	ScheduleTypeLimits,",
            "	Fraction, !- Name",
            "	0.0, !- Lower Limit Value",
            "	1.0, !- Upper Limit Value",
            "	CONTINUOUS;              !- Numeric Type",
            "   Fan:OnOff,",
            "	Zone1FanCoilFan, !- Name",
            "	FanAndCoilAvailSched, !- Availability Schedule Name",
            "	0.5, !- Fan Total Efficiency",
            "	75.0, !- Pressure Rise { Pa }",
            "	0.6, !- Maximum Flow Rate { m3 / s }",
            "	0.9, !- Motor Efficiency",
            "	1.0, !- Motor In Airstream Fraction",
            "	Zone1FanCoilOAMixerOutletNode, !- Air Inlet Node Name",
            "	Zone1FanCoilFanOutletNode, !- Air Outlet Node Name",
            "	, !- Fan Power Ratio Function of Speed Ratio Curve Name",
            "	;                        !- Fan Efficiency Ratio Function of Speed Ratio Curve Name	",
            "	Coil:Cooling:Water,",
            "	Zone1FanCoilCoolingCoil, !- Name",
            "	FanAndCoilAvailSched, !- Availability Schedule Namev",
            "	0.0002, !- Design Water Flow Rate { m3 / s }",
            "	0.5000, !- Design Air Flow Rate { m3 / s }",
            "	7.22,   !- Design Inlet Water Temperature { Cv }",
            "	24.340, !- Design Inlet Air Temperature { C }",
            "	14.000, !- Design Outlet Air Temperature { C }",
            "	0.0095, !- Design Inlet Air Humidity Ratio { kgWater / kgDryAir }",
            "	0.0090, !- Design Outlet Air Humidity Ratio { kgWater / kgDryAir }",
            "	Zone1FanCoilChWInletNode, !- Water Inlet Node Name",
            "	Zone1FanCoilChWOutletNode, !- Water Outlet Node Name",
            "	Zone1FanCoilFanOutletNode, !- Air Inlet Node Name",
            "	Zone1FanCoilCCOutletNode, !- Air Outlet Node Name",
            "	SimpleAnalysis, !- Type of Analysis",
            "	CrossFlow;               !- Heat Exchanger Configuration",
            "	Coil:Heating:Water,",
            "   Zone1FanCoilHeatingCoil, !- Name",
            "	FanAndCoilAvailSched, !- Availability Schedule Name",
            "	150.0,   !- U - Factor Times Area Value { W / K }",
            "	0.00014, !- Maximum Water Flow Rate { m3 / s }",
            "	Zone1FanCoilHWInletNode, !- Water Inlet Node Name",
            "	Zone1FanCoilHWOutletNode, !- Water Outlet Node Name",
            "	Zone1FanCoilCCOutletNode, !- Air Inlet Node Name",
            "	Zone1FanCoilAirOutletNode, !- Air Outlet Node Name",
            "	UFactorTimesAreaAndDesignWaterFlowRate, !- Performance Input Method",
            "	autosize, !- Rated Capacity { W }",
            "	82.2, !- Rated Inlet Water Temperature { C }",
            "	16.6, !- Rated Inlet Air Temperature { C }",
            "	71.1, !- Rated Outlet Water Temperature { C }",
            "	32.2, !- Rated Outlet Air Temperature { C }",
            "	;     !- Rated Ratio for Air and Water Convection",
            "	ZoneHVAC:FourPipeFanCoil,",
            "	Zone1FanCoil, !- Name",
            "	FanAndCoilAvailSched, !- Availability Schedule Name",
            "	MultiSpeedFan, !- Capacity Control Method",
            "	0.5, !- Maximum Supply Air Flow Rate { m3 / s }",
            "	0.3, !- Low Speed Supply Air Flow Ratio",
            "	0.6, !- Medium Speed Supply Air Flow Ratio",
            "	0.1, !- Maximum Outdoor Air Flow Rate { m3 / s }",
            "	FanAndCoilAvailSched, !- Outdoor Air Schedule Name",
            "	Zone1FanCoilAirInletNode, !- Air Inlet Node Name",
            "	Zone1FanCoilAirOutletNode, !- Air Outlet Node Name",
            "	OutdoorAir:Mixer, !- Outdoor Air Mixer Object Type",
            "	Zone1FanCoilOAMixer, !- Outdoor Air Mixer Name",
            "	Fan:OnOff, !- Supply Air Fan Object Type",
            "	Zone1FanCoilFan, !- Supply Air Fan Name",
            "	Coil:Cooling:Water, !- Cooling Coil Object Type",
            "	Zone1FanCoilCoolingCoil, !- Cooling Coil Name",
            "	0.00014, !- Maximum Cold Water Flow Rate { m3 / s }",
            "	0.0, !- Minimum Cold Water Flow Rate { m3 / s }",
            "	0.001, !- Cooling Convergence Tolerance",
            "	Coil:Heating:Water, !- Heating Coil Object Type",
            "	Zone1FanCoilHeatingCoil, !- Heating Coil Name",
            "	0.00014, !- Maximum Hot Water Flow Rate { m3 / s }",
            "	0.0, !- Minimum Hot Water Flow Rate { m3 / s }",
            "	0.001; !- Heating Convergence Tolerance",

            });

        ASSERT_TRUE(process_idf(idf_objects));

        GetZoneData(ErrorsFound);
        EXPECT_EQ("EAST ZONE", Zone(1).Name);

        GetZoneEquipmentData1(state);
        ProcessScheduleInput(state.files);
        ScheduleInputProcessed = true;
<<<<<<< HEAD
        GetFanInput(state.fans, state.files);
=======
        GetFanInput(state, state.fans);
>>>>>>> e7001b2e
        EXPECT_EQ(DataHVACGlobals::FanType_SimpleOnOff, Fan(1).FanType_Num);

        GetFanCoilUnits(state);
        EXPECT_EQ("MULTISPEEDFAN", FanCoil(1).CapCtrlMeth);
        EXPECT_EQ("OUTDOORAIR:MIXER", FanCoil(1).OAMixType);
        EXPECT_EQ("FAN:ONOFF", FanCoil(1).FanType);
        EXPECT_EQ("COIL:COOLING:WATER", FanCoil(1).CCoilType);
        EXPECT_EQ("COIL:HEATING:WATER", FanCoil(1).HCoilType);

        TotNumLoops = 2;
        PlantLoop.allocate(TotNumLoops);

        AirMassFlow = 0.60;
        MaxAirMassFlow = 0.60;

        // cooling load only
        HotWaterMassFlowRate = 0.0;
        ColdWaterMassFlowRate = 1.0;

        Node(OAMixer(1).RetNode).MassFlowRate = AirMassFlow;
        Node(OAMixer(1).RetNode).MassFlowRateMax = MaxAirMassFlow;

        Node(OAMixer(1).RetNode).Temp = 24.0;
        Node(OAMixer(1).RetNode).Enthalpy = 36000;
        Node(OAMixer(1).RetNode).HumRat = PsyWFnTdbH(Node(OAMixer(1).RetNode).Temp, Node(OAMixer(1).RetNode).Enthalpy);

        Node(OAMixer(1).InletNode).Temp = 30.0;
        Node(OAMixer(1).InletNode).Enthalpy = 53000;
        Node(OAMixer(1).InletNode).HumRat = PsyWFnTdbH(Node(OAMixer(1).InletNode).Temp, Node(OAMixer(1).InletNode).Enthalpy);

        Node(FanCoil(1).AirInNode).MassFlowRate = AirMassFlow;
        Node(FanCoil(1).AirInNode).MassFlowRateMin = AirMassFlow;
        Node(FanCoil(1).AirInNode).MassFlowRateMinAvail = AirMassFlow;
        Node(FanCoil(1).AirInNode).MassFlowRateMax = MaxAirMassFlow;
        Node(FanCoil(1).AirInNode).MassFlowRateMaxAvail = MaxAirMassFlow;

        FanCoil(1).OutAirMassFlow = 0.0;
        FanCoil(1).MaxAirMassFlow = MaxAirMassFlow;
        Node(FanCoil(1).OutsideAirNode).MassFlowRateMax = 0.0;

        Fan(1).InletAirMassFlowRate = AirMassFlow;
        Fan(1).MaxAirMassFlowRate = MaxAirMassFlow;

        Node(Fan(1).InletNodeNum).MassFlowRate = AirMassFlow;
        Node(Fan(1).InletNodeNum).MassFlowRateMin = AirMassFlow;
        Node(Fan(1).InletNodeNum).MassFlowRateMax = AirMassFlow;
        Node(Fan(1).InletNodeNum).MassFlowRateMaxAvail = AirMassFlow;

        WaterCoil(2).UACoilTotal = 470.0;
        WaterCoil(2).UACoilExternal = 611.0;
        WaterCoil(2).UACoilInternal = 2010.0;
        WaterCoil(2).TotCoilOutsideSurfArea = 50.0;

        Node(WaterCoil(2).AirInletNodeNum).MassFlowRate = AirMassFlow;
        Node(WaterCoil(2).AirInletNodeNum).MassFlowRateMin = AirMassFlow;
        Node(WaterCoil(2).AirInletNodeNum).MassFlowRateMax = AirMassFlow;
        Node(WaterCoil(2).AirInletNodeNum).MassFlowRateMaxAvail = AirMassFlow;

        WaterCoil(2).InletWaterMassFlowRate = ColdWaterMassFlowRate;
        WaterCoil(2).MaxWaterMassFlowRate = ColdWaterMassFlowRate;
        Node(WaterCoil(2).WaterInletNodeNum).MassFlowRate = ColdWaterMassFlowRate;
        Node(WaterCoil(2).WaterInletNodeNum).MassFlowRateMaxAvail = ColdWaterMassFlowRate;
        Node(WaterCoil(2).WaterInletNodeNum).Temp = 6.0;
        Node(WaterCoil(2).WaterOutletNodeNum).MassFlowRate = ColdWaterMassFlowRate;
        Node(WaterCoil(2).WaterOutletNodeNum).MassFlowRateMaxAvail = ColdWaterMassFlowRate;

        Node(WaterCoil(1).AirInletNodeNum).MassFlowRate = AirMassFlow;
        Node(WaterCoil(1).AirInletNodeNum).MassFlowRateMaxAvail = AirMassFlow;

        Node(WaterCoil(1).WaterInletNodeNum).Temp = 60.0;
        Node(WaterCoil(1).WaterInletNodeNum).MassFlowRate = HotWaterMassFlowRate;
        Node(WaterCoil(1).WaterInletNodeNum).MassFlowRateMaxAvail = HotWaterMassFlowRate;
        Node(WaterCoil(1).WaterOutletNodeNum).MassFlowRate = HotWaterMassFlowRate;
        Node(WaterCoil(1).WaterOutletNodeNum).MassFlowRateMaxAvail = HotWaterMassFlowRate;
        WaterCoil(1).InletWaterMassFlowRate = HotWaterMassFlowRate;
        WaterCoil(1).MaxWaterMassFlowRate = HotWaterMassFlowRate;

        for (int l = 1; l <= TotNumLoops; ++l) {
            auto &loop(PlantLoop(l));
            loop.LoopSide.allocate(2);
            auto &loopside(PlantLoop(l).LoopSide(1));
            loopside.TotalBranches = 1;
            loopside.Branch.allocate(1);
            auto &loopsidebranch(PlantLoop(l).LoopSide(1).Branch(1));
            loopsidebranch.TotalComponents = 1;
            loopsidebranch.Comp.allocate(1);
        }

        WaterCoil(2).WaterLoopNum = 1;
        WaterCoil(2).WaterLoopSide = 1;
        WaterCoil(2).WaterLoopBranchNum = 1;
        WaterCoil(2).WaterLoopCompNum = 1;

        WaterCoil(1).WaterLoopNum = 2;
        WaterCoil(1).WaterLoopSide = 1;
        WaterCoil(1).WaterLoopBranchNum = 1;
        WaterCoil(1).WaterLoopCompNum = 1;

        PlantLoop(2).Name = "ChilledWaterLoop";
        PlantLoop(2).FluidName = "ChilledWater";
        PlantLoop(2).FluidIndex = 1;
        PlantLoop(2).FluidName = "WATER";
        PlantLoop(2).LoopSide(1).Branch(1).Comp(1).Name = WaterCoil(2).Name;
        PlantLoop(2).LoopSide(1).Branch(1).Comp(1).TypeOf_Num = WaterCoil_Cooling;
        PlantLoop(2).LoopSide(1).Branch(1).Comp(1).NodeNumIn = WaterCoil(2).WaterInletNodeNum;

        PlantLoop(1).Name = "HotWaterLoop";
        PlantLoop(1).FluidName = "HotWater";
        PlantLoop(1).FluidIndex = 1;
        PlantLoop(1).FluidName = "WATER";
        PlantLoop(1).LoopSide(1).Branch(1).Comp(1).Name = WaterCoil(1).Name;
        PlantLoop(1).LoopSide(1).Branch(1).Comp(1).TypeOf_Num = WaterCoil_SimpleHeating;
        PlantLoop(1).LoopSide(1).Branch(1).Comp(1).NodeNumIn = WaterCoil(1).WaterInletNodeNum;

        HeatingLoad = false;
        CoolingLoad = true;
        ZoneSysEnergyDemand.allocate(1);
        ZoneSysEnergyDemand(1).RemainingOutputReqToCoolSP = -4000.00;
        ZoneSysEnergyDemand(1).RemainingOutputReqToHeatSP = 0.0;
        FanCoil(1).SpeedFanSel = 2;
        QUnitOut = 0.0;
        QZnReq = -4000.0;

        MyUAAndFlowCalcFlag.allocate(2);
        MyUAAndFlowCalcFlag(1) = true;
        MyUAAndFlowCalcFlag(2) = true;
        DataGlobals::DoingSizing = true;

        state.fans.LocalTurnFansOff = false;
        state.fans.LocalTurnFansOn = true;

        DataEnvironment::Month = 1;
        DataEnvironment::DayOfMonth = 21;
        DataGlobals::HourOfDay = 1;
        DataEnvironment::DSTIndicator = 0;
        DataEnvironment::DayOfWeek = 2;
        DataEnvironment::HolidayIndex = 0;
        DataEnvironment::DayOfYear_Schedule = General::OrdinalDay(Month, DayOfMonth, 1);
        UpdateScheduleValues();

        CalcMultiStage4PipeFanCoil(state, FanCoilNum, ZoneNum, FirstHVACIteration, QZnReq, SpeedRatio, PartLoadRatio, QUnitOut);

        EXPECT_NEAR(QZnReq, QUnitOut, 5.0);
        // expect inlet and outlet node air mass flow rates are equal
        EXPECT_EQ(Node(FanCoil(1).AirInNode).MassFlowRate, Node(FanCoil(1).AirOutNode).MassFlowRate);

        DataGlobals::DoingSizing = false;
        PlantLoop.deallocate();
        ZoneSysEnergyDemand.deallocate();
        FanCoil.deallocate();
        Node.deallocate();
        WaterCoil.deallocate();
        ZoneEquipConfig.deallocate();
        Zone.deallocate();
        CoilNames.clear();
    }
    TEST_F(EnergyPlusFixture, ConstantFanVariableFlowFanCoilHeatingTest)
    {

        int FanCoilNum(1);
        int ZoneNum(1);
        int ControlledZoneNum(1);
        bool FirstHVACIteration(true);
        bool ErrorsFound(false);
        Real64 QZnReq(0.0);
        Real64 HotWaterMassFlowRate(0.0);
        Real64 ColdWaterMassFlowRate(0.0);
        Real64 QUnitOut(0.0);
        Real64 AirMassFlow(0.0);
        Real64 MaxAirMassFlow(0.0);
        Real64 LatOutputProvided(0.0);

        DataEnvironment::OutBaroPress = 101325.0;
        DataEnvironment::StdRhoAir = 1.20;
        WaterCoils::GetWaterCoilsInputFlag = true;
        NumCoils = 0;
        DataGlobals::NumOfTimeStepInHour = 1;
        DataGlobals::TimeStep = 1;
        DataGlobals::MinutesPerTimeStep = 60;

        InitializePsychRoutines();

        std::string const idf_objects = delimited_string({
            "	Zone,",
            "	EAST ZONE, !- Name",
            "	0, !- Direction of Relative North { deg }",
            "	0, !- X Origin { m }",
            "	0, !- Y Origin { m }",
            "	0, !- Z Origin { m }",
            "	1, !- Type",
            "	1, !- Multiplier",
            "	autocalculate, !- Ceiling Height { m }",
            "	autocalculate; !- Volume { m3 }",
            "	ZoneHVAC:EquipmentConnections,",
            "	EAST ZONE, !- Zone Name",
            "	Zone1Equipment, !- Zone Conditioning Equipment List Name",
            "	Zone1Inlets, !- Zone Air Inlet Node or NodeList Name",
            "	Zone1Exhausts, !- Zone Air Exhaust Node or NodeList Name",
            "	Zone 1 Node, !- Zone Air Node Name",
            "	Zone 1 Outlet Node;      !- Zone Return Air Node Name",
            "	ZoneHVAC:EquipmentList,",
            "	Zone1Equipment, !- Name",
            "   SequentialLoad,          !- Load Distribution Scheme",
            "	ZoneHVAC:FourPipeFanCoil, !- Zone Equipment 1 Object Type",
            "	Zone1FanCoil, !- Zone Equipment 1 Name",
            "	1, !- Zone Equipment 1 Cooling Sequence",
            "	1;                       !- Zone Equipment 1 Heating or No - Load Sequence",
            "   NodeList,",
            "	Zone1Inlets, !- Name",
            "	Zone1FanCoilAirOutletNode;  !- Node 1 Name",
            "	NodeList,",
            "	Zone1Exhausts, !- Name",
            "	Zone1FanCoilAirInletNode; !- Node 1 Name",
            "	OutdoorAir:NodeList,",
            "	Zone1FanCoilOAInNode;    !- Node or NodeList Name 1",
            "	OutdoorAir:Mixer,",
            "	Zone1FanCoilOAMixer, !- Name",
            "	Zone1FanCoilOAMixerOutletNode, !- Mixed Air Node Name",
            "	Zone1FanCoilOAInNode, !- Outdoor Air Stream Node Name",
            "	Zone1FanCoilExhNode, !- Relief Air Stream Node Name",
            "	Zone1FanCoilAirInletNode; !- Return Air Stream Node Name",
            "	Schedule:Constant,",
            "	FanAndCoilAvailSched, !- Name",
            "	FRACTION, !- Schedule Type",
            "	1;        !- TimeStep Value",
            "	ScheduleTypeLimits,",
            "	Fraction, !- Name",
            "	0.0, !- Lower Limit Value",
            "	1.0, !- Upper Limit Value",
            "	CONTINUOUS;              !- Numeric Type",
            "   Fan:OnOff,",
            "	Zone1FanCoilFan, !- Name",
            "	FanAndCoilAvailSched, !- Availability Schedule Name",
            "	0.5, !- Fan Total Efficiency",
            "	75.0, !- Pressure Rise { Pa }",
            "	0.6, !- Maximum Flow Rate { m3 / s }",
            "	0.9, !- Motor Efficiency",
            "	1.0, !- Motor In Airstream Fraction",
            "	Zone1FanCoilOAMixerOutletNode, !- Air Inlet Node Name",
            "	Zone1FanCoilFanOutletNode, !- Air Outlet Node Name",
            "	, !- Fan Power Ratio Function of Speed Ratio Curve Name",
            "	;                        !- Fan Efficiency Ratio Function of Speed Ratio Curve Name	",
            "	Coil:Cooling:Water,",
            "	Zone1FanCoilCoolingCoil, !- Name",
            "	FanAndCoilAvailSched, !- Availability Schedule Namev",
            "	0.0002, !- Design Water Flow Rate { m3 / s }",
            "	0.5000, !- Design Air Flow Rate { m3 / s }",
            "	7.22,   !- Design Inlet Water Temperature { Cv }",
            "	24.340, !- Design Inlet Air Temperature { C }",
            "	14.000, !- Design Outlet Air Temperature { C }",
            "	0.0095, !- Design Inlet Air Humidity Ratio { kgWater / kgDryAir }",
            "	0.0090, !- Design Outlet Air Humidity Ratio { kgWater / kgDryAir }",
            "	Zone1FanCoilChWInletNode, !- Water Inlet Node Name",
            "	Zone1FanCoilChWOutletNode, !- Water Outlet Node Name",
            "	Zone1FanCoilFanOutletNode, !- Air Inlet Node Name",
            "	Zone1FanCoilCCOutletNode, !- Air Outlet Node Name",
            "	SimpleAnalysis, !- Type of Analysis",
            "	CrossFlow;               !- Heat Exchanger Configuration",
            "	Coil:Heating:Water,",
            "   Zone1FanCoilHeatingCoil, !- Name",
            "	FanAndCoilAvailSched, !- Availability Schedule Name",
            "	150.0,   !- U - Factor Times Area Value { W / K }",
            "	0.00014, !- Maximum Water Flow Rate { m3 / s }",
            "	Zone1FanCoilHWInletNode, !- Water Inlet Node Name",
            "	Zone1FanCoilHWOutletNode, !- Water Outlet Node Name",
            "	Zone1FanCoilCCOutletNode, !- Air Inlet Node Name",
            "	Zone1FanCoilAirOutletNode, !- Air Outlet Node Name",
            "	UFactorTimesAreaAndDesignWaterFlowRate, !- Performance Input Method",
            "	autosize, !- Rated Capacity { W }",
            "	82.2, !- Rated Inlet Water Temperature { C }",
            "	16.6, !- Rated Inlet Air Temperature { C }",
            "	71.1, !- Rated Outlet Water Temperature { C }",
            "	32.2, !- Rated Outlet Air Temperature { C }",
            "	;     !- Rated Ratio for Air and Water Convection",
            "	ZoneHVAC:FourPipeFanCoil,",
            "	Zone1FanCoil, !- Name",
            "	FanAndCoilAvailSched, !- Availability Schedule Name",
            "	ConstantFanVariableFlow, !- Capacity Control Method",
            "	0.5, !- Maximum Supply Air Flow Rate { m3 / s }",
            "	0.3, !- Low Speed Supply Air Flow Ratio",
            "	0.6, !- Medium Speed Supply Air Flow Ratio",
            "	0.0, !- Maximum Outdoor Air Flow Rate { m3 / s }",
            "	FanAndCoilAvailSched, !- Outdoor Air Schedule Name",
            "	Zone1FanCoilAirInletNode, !- Air Inlet Node Name",
            "	Zone1FanCoilAirOutletNode, !- Air Outlet Node Name",
            "	OutdoorAir:Mixer, !- Outdoor Air Mixer Object Type",
            "	Zone1FanCoilOAMixer, !- Outdoor Air Mixer Name",
            "	Fan:OnOff, !- Supply Air Fan Object Type",
            "	Zone1FanCoilFan, !- Supply Air Fan Name",
            "	Coil:Cooling:Water, !- Cooling Coil Object Type",
            "	Zone1FanCoilCoolingCoil, !- Cooling Coil Name",
            "	0.00014, !- Maximum Cold Water Flow Rate { m3 / s }",
            "	0.0, !- Minimum Cold Water Flow Rate { m3 / s }",
            "	0.001, !- Cooling Convergence Tolerance",
            "	Coil:Heating:Water, !- Heating Coil Object Type",
            "	Zone1FanCoilHeatingCoil, !- Heating Coil Name",
            "	0.00014, !- Maximum Hot Water Flow Rate { m3 / s }",
            "	0.0, !- Minimum Hot Water Flow Rate { m3 / s }",
            "	0.001; !- Heating Convergence Tolerance",

            });

        ASSERT_TRUE(process_idf(idf_objects));

        GetZoneData(ErrorsFound);
        EXPECT_EQ("EAST ZONE", Zone(1).Name);

        GetZoneEquipmentData1(state);
        ProcessScheduleInput(state.files);
        ScheduleInputProcessed = true;
<<<<<<< HEAD
        GetFanInput(state.fans, state.files);
=======
        GetFanInput(state, state.fans);
>>>>>>> e7001b2e
        EXPECT_EQ(DataHVACGlobals::FanType_SimpleOnOff, Fan(1).FanType_Num);

        GetFanCoilUnits(state);
        EXPECT_EQ("CONSTANTFANVARIABLEFLOW", FanCoil(1).CapCtrlMeth);
        EXPECT_EQ("OUTDOORAIR:MIXER", FanCoil(1).OAMixType);
        EXPECT_EQ("FAN:ONOFF", FanCoil(1).FanType);
        EXPECT_EQ("COIL:COOLING:WATER", FanCoil(1).CCoilType);
        EXPECT_EQ("COIL:HEATING:WATER", FanCoil(1).HCoilType);

        TotNumLoops = 2;
        PlantLoop.allocate(TotNumLoops);

        AirMassFlow = 0.60;
        MaxAirMassFlow = 0.60;
        // heating load only
        ColdWaterMassFlowRate = 0.0;
        HotWaterMassFlowRate = 0.14;

        Node(OAMixer(1).RetNode).MassFlowRate = AirMassFlow;
        Node(OAMixer(1).RetNode).MassFlowRateMax = MaxAirMassFlow;

        Node(OAMixer(1).RetNode).Temp = 22.0;
        Node(OAMixer(1).RetNode).Enthalpy = 36000;
        Node(OAMixer(1).RetNode).HumRat = PsyWFnTdbH(Node(OAMixer(1).RetNode).Temp, Node(OAMixer(1).RetNode).Enthalpy);

        Node(OAMixer(1).InletNode).Temp = 10.0;
        Node(OAMixer(1).InletNode).Enthalpy = 18000;
        Node(OAMixer(1).InletNode).HumRat = PsyWFnTdbH(Node(OAMixer(1).InletNode).Temp, Node(OAMixer(1).InletNode).Enthalpy);

        Node(FanCoil(1).AirInNode).MassFlowRate = AirMassFlow;
        Node(FanCoil(1).AirInNode).MassFlowRateMin = AirMassFlow;
        Node(FanCoil(1).AirInNode).MassFlowRateMinAvail = AirMassFlow;
        Node(FanCoil(1).AirInNode).MassFlowRateMax = MaxAirMassFlow;
        Node(FanCoil(1).AirInNode).MassFlowRateMaxAvail = MaxAirMassFlow;

        FanCoil(1).OutAirMassFlow = 0.0;
        FanCoil(1).MaxAirMassFlow = MaxAirMassFlow;
        FanCoil(1).MaxCoolCoilFluidFlow = 0.14;
        FanCoil(1).MaxHeatCoilFluidFlow = 0.14;

        Node(FanCoil(1).OutsideAirNode).MassFlowRateMax = 0.0;
        Node(FanCoil(1).CoolCoilFluidInletNode).MassFlowRateMax = 0.14;
        Node(FanCoil(1).HeatCoilFluidInletNode).MassFlowRateMax = 0.14;
        Node(FanCoil(1).CoolCoilFluidInletNode).MassFlowRateMaxAvail = 0.14;
        Node(FanCoil(1).HeatCoilFluidInletNode).MassFlowRateMaxAvail = 0.14;

        Fan(1).InletAirMassFlowRate = AirMassFlow;
        Fan(1).MaxAirMassFlowRate = MaxAirMassFlow;

        Node(Fan(1).InletNodeNum).MassFlowRate = AirMassFlow;
        Node(Fan(1).InletNodeNum).MassFlowRateMin = AirMassFlow;
        Node(Fan(1).InletNodeNum).MassFlowRateMax = AirMassFlow;
        Node(Fan(1).InletNodeNum).MassFlowRateMaxAvail = AirMassFlow;

        WaterCoil(2).UACoilTotal = 470.0;
        WaterCoil(2).UACoilExternal = 611.0;
        WaterCoil(2).UACoilInternal = 2010.0;
        WaterCoil(2).TotCoilOutsideSurfArea = 50.0;

        Node(WaterCoil(2).AirInletNodeNum).MassFlowRate = AirMassFlow;
        Node(WaterCoil(2).AirInletNodeNum).MassFlowRateMin = AirMassFlow;
        Node(WaterCoil(2).AirInletNodeNum).MassFlowRateMax = AirMassFlow;
        Node(WaterCoil(2).AirInletNodeNum).MassFlowRateMaxAvail = AirMassFlow;

        WaterCoil(2).InletWaterMassFlowRate = ColdWaterMassFlowRate;
        WaterCoil(2).MaxWaterMassFlowRate = ColdWaterMassFlowRate;
        Node(WaterCoil(2).WaterInletNodeNum).MassFlowRate = ColdWaterMassFlowRate;
        Node(WaterCoil(2).WaterInletNodeNum).MassFlowRateMaxAvail = ColdWaterMassFlowRate;
        Node(WaterCoil(2).WaterInletNodeNum).Temp = 6.0;
        Node(WaterCoil(2).WaterOutletNodeNum).MassFlowRate = ColdWaterMassFlowRate;
        Node(WaterCoil(2).WaterOutletNodeNum).MassFlowRateMaxAvail = ColdWaterMassFlowRate;

        Node(WaterCoil(1).AirInletNodeNum).MassFlowRate = AirMassFlow;
        Node(WaterCoil(1).AirInletNodeNum).MassFlowRateMaxAvail = AirMassFlow;

        Node(WaterCoil(1).WaterInletNodeNum).Temp = 60.0;
        Node(WaterCoil(1).WaterInletNodeNum).MassFlowRate = HotWaterMassFlowRate;
        Node(WaterCoil(1).WaterInletNodeNum).MassFlowRateMaxAvail = HotWaterMassFlowRate;
        Node(WaterCoil(1).WaterOutletNodeNum).MassFlowRate = HotWaterMassFlowRate;
        Node(WaterCoil(1).WaterOutletNodeNum).MassFlowRateMaxAvail = HotWaterMassFlowRate;
        WaterCoil(1).InletWaterMassFlowRate = HotWaterMassFlowRate;
        WaterCoil(1).MaxWaterMassFlowRate = HotWaterMassFlowRate;

        for (int l = 1; l <= TotNumLoops; ++l) {
            auto &loop(PlantLoop(l));
            loop.LoopSide.allocate(2);
            auto &loopside(PlantLoop(l).LoopSide(1));
            loopside.TotalBranches = 1;
            loopside.Branch.allocate(1);
            auto &loopsidebranch(PlantLoop(l).LoopSide(1).Branch(1));
            loopsidebranch.TotalComponents = 1;
            loopsidebranch.Comp.allocate(1);
        }

        TempControlType.allocate(1);
        TempControlType(1) = 4;

        WaterCoil(2).WaterLoopNum = 1;
        WaterCoil(2).WaterLoopSide = 1;
        WaterCoil(2).WaterLoopBranchNum = 1;
        WaterCoil(2).WaterLoopCompNum = 1;

        WaterCoil(1).WaterLoopNum = 2;
        WaterCoil(1).WaterLoopSide = 1;
        WaterCoil(1).WaterLoopBranchNum = 1;
        WaterCoil(1).WaterLoopCompNum = 1;

        PlantLoop(2).Name = "ChilledWaterLoop";
        PlantLoop(2).FluidName = "ChilledWater";
        PlantLoop(2).FluidIndex = 1;
        PlantLoop(2).FluidName = "WATER";
        PlantLoop(2).LoopSide(1).Branch(1).Comp(1).Name = WaterCoil(2).Name;
        PlantLoop(2).LoopSide(1).Branch(1).Comp(1).TypeOf_Num = WaterCoil_Cooling;
        PlantLoop(2).LoopSide(1).Branch(1).Comp(1).NodeNumIn = WaterCoil(2).WaterInletNodeNum;
        PlantLoop(2).LoopSide(1).Branch(1).Comp(1).NodeNumOut = WaterCoil(2).WaterOutletNodeNum;
        PlantLoop(2).LoopSide(1).FlowLock = 0;

        PlantLoop(1).Name = "HotWaterLoop";
        PlantLoop(1).FluidName = "HotWater";
        PlantLoop(1).FluidIndex = 1;
        PlantLoop(1).FluidName = "WATER";
        PlantLoop(1).LoopSide(1).Branch(1).Comp(1).Name = WaterCoil(1).Name;
        PlantLoop(1).LoopSide(1).Branch(1).Comp(1).TypeOf_Num = WaterCoil_SimpleHeating;
        PlantLoop(1).LoopSide(1).Branch(1).Comp(1).NodeNumIn = WaterCoil(1).WaterInletNodeNum;
        PlantLoop(1).LoopSide(1).Branch(1).Comp(1).NodeNumOut = WaterCoil(1).WaterOutletNodeNum;
        PlantLoop(1).LoopSide(1).FlowLock = 0;

        FanCoil(1).CoolCoilLoopNum = 2;
        FanCoil(1).HeatCoilLoopNum = 1;
        FanCoil(1).CoolCoilLoopSide = 1;
        FanCoil(1).HeatCoilLoopSide = 1;
        FanCoil(1).HeatCoilFluidOutletNodeNum = WaterCoil(1).WaterOutletNodeNum;
        FanCoil(1).CoolCoilFluidOutletNodeNum = WaterCoil(2).WaterOutletNodeNum;
        FanCoil(1).CoolCoilBranchNum = 1;
        FanCoil(1).CoolCoilCompNum = 1;
        FanCoil(1).HeatCoilBranchNum = 1;
        FanCoil(1).HeatCoilCompNum = 1;

        CoolingLoad = false;
        HeatingLoad = true;
        ZoneSysEnergyDemand.allocate(1);
        ZoneSysEnergyDemand(1).RemainingOutputReqToCoolSP = 8000.0;
        ZoneSysEnergyDemand(1).RemainingOutputReqToHeatSP = 4000.0;
        FanCoil(1).SpeedFanSel = 2;
        QUnitOut = 0.0;
        QZnReq = 4000.0;

        MyUAAndFlowCalcFlag.allocate(2);
        MyUAAndFlowCalcFlag(1) = true;
        MyUAAndFlowCalcFlag(2) = true;
        DataGlobals::DoingSizing = true;

        state.fans.LocalTurnFansOff = false;
        state.fans.LocalTurnFansOn = true;

        DataEnvironment::Month = 1;
        DataEnvironment::DayOfMonth = 21;
        DataGlobals::HourOfDay = 1;
        DataEnvironment::DSTIndicator = 0;
        DataEnvironment::DayOfWeek = 2;
        DataEnvironment::HolidayIndex = 0;
        DataEnvironment::DayOfYear_Schedule = General::OrdinalDay(Month, DayOfMonth, 1);
        UpdateScheduleValues();

        // Normal heating simulation for fan coil with constant fan, variable water flow
        Sim4PipeFanCoil(state, FanCoilNum, ZoneNum, ControlledZoneNum, FirstHVACIteration, QUnitOut, LatOutputProvided);
        EXPECT_NEAR(QZnReq, QUnitOut, 5.0);
        // expect inlet and outlet node air mass flow rates are equal
        EXPECT_EQ(Node(FanCoil(1).AirInNode).MassFlowRate, Node(FanCoil(1).AirOutNode).MassFlowRate);
        FirstHVACIteration = false;
        PlantLoop(1).LoopSide(1).FlowLock = 1;
        Node(FanCoil(1).HeatCoilFluidInletNode).MassFlowRate = 0.2;
        // Simulate with flow lock on and locked flow > demand flow; bypass extra flow
        Sim4PipeFanCoil(state, FanCoilNum, ZoneNum, ControlledZoneNum, FirstHVACIteration, QUnitOut, LatOutputProvided);
        EXPECT_NEAR(QZnReq, QUnitOut, 5.0);
        EXPECT_NEAR(55.31, Node(10).Temp, 0.1);
        // expect inlet and outlet node air mass flow rates are equal
        EXPECT_EQ(Node(FanCoil(1).AirInNode).MassFlowRate, Node(FanCoil(1).AirOutNode).MassFlowRate);
        // heating simulation with flow lock on and locked flow < flow required for load; use locked flow
        Node(FanCoil(1).HeatCoilFluidInletNode).MassFlowRate = 0.05;
        Sim4PipeFanCoil(state, FanCoilNum, ZoneNum, ControlledZoneNum, FirstHVACIteration, QUnitOut, LatOutputProvided);
        EXPECT_NEAR(3780.0, QUnitOut, 5.0);
        // expect inlet and outlet node air mass flow rates are equal
        EXPECT_EQ(Node(FanCoil(1).AirInNode).MassFlowRate, Node(FanCoil(1).AirOutNode).MassFlowRate);
        // normal heating, no flow lock, heating capacity exceeded
        QZnReq = 5000.0;
        ZoneSysEnergyDemand(1).RemainingOutputReqToHeatSP = 5000.00;
        PlantLoop(1).LoopSide(1).FlowLock = 0;
        Sim4PipeFanCoil(state, FanCoilNum, ZoneNum, ControlledZoneNum, FirstHVACIteration, QUnitOut, LatOutputProvided);
        EXPECT_NEAR(4420.0, QUnitOut, 5.0);
        // expect inlet and outlet node air mass flow rates are equal
        EXPECT_EQ(Node(FanCoil(1).AirInNode).MassFlowRate, Node(FanCoil(1).AirOutNode).MassFlowRate);

        // Coil Off Capacity Test #1 - low heating load, no flow lock, setting QUnitOutNoHC when flow lock = 0
        QZnReq = 80.0;
        ZoneSysEnergyDemand(1).RemainingOutputReqToHeatSP = 80.00;
        PlantLoop(1).LoopSide(1).FlowLock = 0;
        Sim4PipeFanCoil(state, FanCoilNum, ZoneNum, ControlledZoneNum, FirstHVACIteration, QUnitOut, LatOutputProvided);
        // FC hits the 80 W target load
        EXPECT_NEAR(80.0, QUnitOut, 1.0);
        EXPECT_NEAR(75.0, FanCoil(1).QUnitOutNoHC, 1.0);
        // water mass flow rate needed to provide output of 80 W (including 75 W coil off capacity)
        EXPECT_NEAR(0.0000315, Node(FanCoil(FanCoilNum).HeatCoilFluidInletNode).MassFlowRate, 0.000001);
        // expect inlet and outlet node air mass flow rates are equal
        EXPECT_EQ(Node(FanCoil(1).AirInNode).MassFlowRate, Node(FanCoil(1).AirOutNode).MassFlowRate);

        // Coil Off Capacity Test #2 - lock plant flow after previous call
        PlantLoop(1).LoopSide(1).FlowLock = 1;
        Node(OAMixer(1).RetNode).Temp = 25.0; // change inlet air condition so off capacity will change to see if QUnitOutNoHC remains fixed
        Node(OAMixer(1).RetNode).Enthalpy = 39000;
        Sim4PipeFanCoil(state, FanCoilNum, ZoneNum, ControlledZoneNum, FirstHVACIteration, QUnitOut, LatOutputProvided);
        // FC does not hit the 80 W target load since flow is locked at a low value
        EXPECT_NEAR(52.0, QUnitOut, 1.0);
        // off coil capacity is same as just prior to flow being locked
        EXPECT_NEAR(75.0, FanCoil(1).QUnitOutNoHC, 1.0);
        // same water flow rate as before
        EXPECT_NEAR(0.0000315, Node(FanCoil(FanCoilNum).HeatCoilFluidInletNode).MassFlowRate, 0.000001);
        // expect inlet and outlet node air mass flow rates are equal
        EXPECT_EQ(Node(FanCoil(1).AirInNode).MassFlowRate, Node(FanCoil(1).AirOutNode).MassFlowRate);

        // Coil Off Capacity Test #3 - unlock plant flow to ensure that water flow rate would have been different had flow not been locked
        PlantLoop(1).LoopSide(1).FlowLock = 0;
        Sim4PipeFanCoil(state, FanCoilNum, ZoneNum, ControlledZoneNum, FirstHVACIteration, QUnitOut, LatOutputProvided);
        // FC hits the 80 W target load
        EXPECT_NEAR(80.0, QUnitOut, 1.0);
        // actual coil off output when inlet air temp = 25 C and h = 39000 J/kg
        EXPECT_NEAR(48.0, FanCoil(1).QUnitOutNoHC, 1.0); // interesting that this is very different for a heating system (from Coil Off Capacity Test #1)
                                                         // water flow rate had to increase to get to 80 W since coil off capacity was much different at -1752 W
        EXPECT_NEAR(0.000219, Node(FanCoil(FanCoilNum).HeatCoilFluidInletNode).MassFlowRate, 0.000001);
        // expect inlet and outlet node air mass flow rates are equal
        EXPECT_EQ(Node(FanCoil(1).AirInNode).MassFlowRate, Node(FanCoil(1).AirOutNode).MassFlowRate);
    }
    TEST_F(EnergyPlusFixture, ElectricCoilFanCoilHeatingTest)
    {

        int FanCoilNum(1);
        int ZoneNum(1);
        int ControlledZoneNum(1);
        bool FirstHVACIteration(true);
        bool ErrorsFound(false);
        Real64 QZnReq(0.0);
        Real64 HotWaterMassFlowRate(0.0);
        Real64 ColdWaterMassFlowRate(0.0);
        Real64 QUnitOut(0.0);
        Real64 AirMassFlow(0.0);
        Real64 MaxAirMassFlow(0.0);
        Real64 LatOutputProvided(0.0);

        DataEnvironment::OutBaroPress = 101325.0;
        DataEnvironment::StdRhoAir = 1.20;
        WaterCoils::GetWaterCoilsInputFlag = true;
        NumCoils = 0;
        DataGlobals::NumOfTimeStepInHour = 1;
        DataGlobals::TimeStep = 1;
        DataGlobals::MinutesPerTimeStep = 60;

        InitializePsychRoutines();

        std::string const idf_objects = delimited_string({
            "	Zone,",
            "	EAST ZONE, !- Name",
            "	0, !- Direction of Relative North { deg }",
            "	0, !- X Origin { m }",
            "	0, !- Y Origin { m }",
            "	0, !- Z Origin { m }",
            "	1, !- Type",
            "	1, !- Multiplier",
            "	autocalculate, !- Ceiling Height { m }",
            "	autocalculate; !- Volume { m3 }",
            "	ZoneHVAC:EquipmentConnections,",
            "	EAST ZONE, !- Zone Name",
            "	Zone1Equipment, !- Zone Conditioning Equipment List Name",
            "	Zone1Inlets, !- Zone Air Inlet Node or NodeList Name",
            "	Zone1Exhausts, !- Zone Air Exhaust Node or NodeList Name",
            "	Zone 1 Node, !- Zone Air Node Name",
            "	Zone 1 Outlet Node;      !- Zone Return Air Node Name",
            "	ZoneHVAC:EquipmentList,",
            "	Zone1Equipment, !- Name",
            "   SequentialLoad,          !- Load Distribution Scheme",
            "	ZoneHVAC:FourPipeFanCoil, !- Zone Equipment 1 Object Type",
            "	Zone1FanCoil, !- Zone Equipment 1 Name",
            "	1, !- Zone Equipment 1 Cooling Sequence",
            "	1;                       !- Zone Equipment 1 Heating or No - Load Sequence",
            "   NodeList,",
            "	Zone1Inlets, !- Name",
            "	Zone1FanCoilAirOutletNode;  !- Node 1 Name",
            "	NodeList,",
            "	Zone1Exhausts, !- Name",
            "	Zone1FanCoilAirInletNode; !- Node 1 Name",
            "	OutdoorAir:NodeList,",
            "	Zone1FanCoilOAInNode;    !- Node or NodeList Name 1",
            "	OutdoorAir:Mixer,",
            "	Zone1FanCoilOAMixer, !- Name",
            "	Zone1FanCoilOAMixerOutletNode, !- Mixed Air Node Name",
            "	Zone1FanCoilOAInNode, !- Outdoor Air Stream Node Name",
            "	Zone1FanCoilExhNode, !- Relief Air Stream Node Name",
            "	Zone1FanCoilAirInletNode; !- Return Air Stream Node Name",
            "	Schedule:Constant,",
            "	FanAndCoilAvailSched, !- Name",
            "	FRACTION, !- Schedule Type",
            "	1;        !- TimeStep Value",
            "	ScheduleTypeLimits,",
            "	Fraction, !- Name",
            "	0.0, !- Lower Limit Value",
            "	1.0, !- Upper Limit Value",
            "	CONTINUOUS;              !- Numeric Type",
            "	Fan:OnOff,",
            "	Zone1FanCoilFan, !- Name",
            "	FanAndCoilAvailSched, !- Availability Schedule Name",
            "	0.5, !- Fan Total Efficiency",
            "	75.0, !- Pressure Rise { Pa }",
            "	0.6, !- Maximum Flow Rate { m3 / s }",
            "	0.9, !- Motor Efficiency",
            "	1.0, !- Motor In Airstream Fraction",
            "	Zone1FanCoilOAMixerOutletNode, !- Air Inlet Node Name",
            "	Zone1FanCoilFanOutletNode, !- Air Outlet Node Name",
            "	, !- Fan Power Ratio Function of Speed Ratio Curve Name",
            "	;                        !- Fan Efficiency Ratio Function of Speed Ratio Curve Name	",
            "	Coil:Cooling:Water,",
            "	Zone1FanCoilCoolingCoil, !- Name",
            "	FanAndCoilAvailSched, !- Availability Schedule Namev",
            "	0.0002, !- Design Water Flow Rate { m3 / s }",
            "	0.5000, !- Design Air Flow Rate { m3 / s }",
            "	7.22,   !- Design Inlet Water Temperature { Cv }",
            "	24.340, !- Design Inlet Air Temperature { C }",
            "	14.000, !- Design Outlet Air Temperature { C }",
            "	0.0095, !- Design Inlet Air Humidity Ratio { kgWater / kgDryAir }",
            "	0.0090, !- Design Outlet Air Humidity Ratio { kgWater / kgDryAir }",
            "	Zone1FanCoilChWInletNode, !- Water Inlet Node Name",
            "	Zone1FanCoilChWOutletNode, !- Water Outlet Node Name",
            "	Zone1FanCoilFanOutletNode, !- Air Inlet Node Name",
            "	Zone1FanCoilCCOutletNode, !- Air Outlet Node Name",
            "	SimpleAnalysis, !- Type of Analysis",
            "	CrossFlow;               !- Heat Exchanger Configuration",
            "	Coil:Heating:Electric,",
            "   Zone1FanCoilHeatingCoil, !- Name",
            "	FanAndCoilAvailSched, !- Availability Schedule Name",
            "	0.9,   !- Efficiency",
            "	4500., !- Nominal Capacity",
            "	Zone1FanCoilCCOutletNode, !- Air Inlet Node Name",
            "	Zone1FanCoilAirOutletNode; !- Air Outlet Node Name",
            "	ZoneHVAC:FourPipeFanCoil,",
            "	Zone1FanCoil, !- Name",
            "	FanAndCoilAvailSched, !- Availability Schedule Name",
            "	ConstantFanVariableFlow, !- Capacity Control Method",
            "	0.5, !- Maximum Supply Air Flow Rate { m3 / s }",
            "	0.3, !- Low Speed Supply Air Flow Ratio",
            "	0.6, !- Medium Speed Supply Air Flow Ratio",
            "	0.0, !- Maximum Outdoor Air Flow Rate { m3 / s }",
            "	FanAndCoilAvailSched, !- Outdoor Air Schedule Name",
            "	Zone1FanCoilAirInletNode, !- Air Inlet Node Name",
            "	Zone1FanCoilAirOutletNode, !- Air Outlet Node Name",
            "	OutdoorAir:Mixer, !- Outdoor Air Mixer Object Type",
            "	Zone1FanCoilOAMixer, !- Outdoor Air Mixer Name",
            "	Fan:OnOff, !- Supply Air Fan Object Type",
            "	Zone1FanCoilFan, !- Supply Air Fan Name",
            "	Coil:Cooling:Water, !- Cooling Coil Object Type",
            "	Zone1FanCoilCoolingCoil, !- Cooling Coil Name",
            "	0.00014, !- Maximum Cold Water Flow Rate { m3 / s }",
            "	0.0, !- Minimum Cold Water Flow Rate { m3 / s }",
            "	0.001, !- Cooling Convergence Tolerance",
            "	Coil:Heating:Electric, !- Heating Coil Object Type",
            "	Zone1FanCoilHeatingCoil, !- Heating Coil Name",
            "	0.00014, !- Maximum Hot Water Flow Rate { m3 / s }",
            "	0.0, !- Minimum Hot Water Flow Rate { m3 / s }",
            "	0.001; !- Heating Convergence Tolerance",

            });

        ASSERT_TRUE(process_idf(idf_objects));

        GetZoneData(ErrorsFound);
        EXPECT_EQ("EAST ZONE", Zone(1).Name);

        GetZoneEquipmentData1(state);
        ProcessScheduleInput(state.files);
        ScheduleInputProcessed = true;
<<<<<<< HEAD
        GetFanInput(state.fans, state.files);
=======
        GetFanInput(state, state.fans);
>>>>>>> e7001b2e
        EXPECT_EQ(DataHVACGlobals::FanType_SimpleOnOff, Fan(1).FanType_Num);

        GetFanCoilUnits(state);
        EXPECT_EQ("CONSTANTFANVARIABLEFLOW", FanCoil(1).CapCtrlMeth);
        EXPECT_EQ("OUTDOORAIR:MIXER", FanCoil(1).OAMixType);
        EXPECT_EQ("FAN:ONOFF", FanCoil(1).FanType);
        EXPECT_EQ("COIL:COOLING:WATER", FanCoil(1).CCoilType);
        EXPECT_EQ("COIL:HEATING:ELECTRIC", FanCoil(1).HCoilType);

        TotNumLoops = 1;
        PlantLoop.allocate(TotNumLoops);

        AirMassFlow = 0.60;
        MaxAirMassFlow = 0.60;
        // heating load only
        ColdWaterMassFlowRate = 0.0;
        HotWaterMassFlowRate = 0.14;

        Node(OAMixer(1).RetNode).MassFlowRate = AirMassFlow;
        Node(OAMixer(1).RetNode).MassFlowRateMax = MaxAirMassFlow;

        Node(OAMixer(1).RetNode).Temp = 22.0;
        Node(OAMixer(1).RetNode).Enthalpy = 36000;
        Node(OAMixer(1).RetNode).HumRat = PsyWFnTdbH(Node(OAMixer(1).RetNode).Temp, Node(OAMixer(1).RetNode).Enthalpy);

        Node(OAMixer(1).InletNode).Temp = 10.0;
        Node(OAMixer(1).InletNode).Enthalpy = 18000;
        Node(OAMixer(1).InletNode).HumRat = PsyWFnTdbH(Node(OAMixer(1).InletNode).Temp, Node(OAMixer(1).InletNode).Enthalpy);

        Node(FanCoil(1).AirInNode).MassFlowRate = AirMassFlow;
        Node(FanCoil(1).AirInNode).MassFlowRateMin = AirMassFlow;
        Node(FanCoil(1).AirInNode).MassFlowRateMinAvail = AirMassFlow;
        Node(FanCoil(1).AirInNode).MassFlowRateMax = MaxAirMassFlow;
        Node(FanCoil(1).AirInNode).MassFlowRateMaxAvail = MaxAirMassFlow;

        FanCoil(1).OutAirMassFlow = 0.0;
        FanCoil(1).MaxAirMassFlow = MaxAirMassFlow;
        FanCoil(1).MaxCoolCoilFluidFlow = 0.14;
        FanCoil(1).MaxHeatCoilFluidFlow = 0.14;

        Node(FanCoil(1).OutsideAirNode).MassFlowRateMax = 0.0;
        Node(FanCoil(1).CoolCoilFluidInletNode).MassFlowRateMax = 0.14;
        Node(FanCoil(1).CoolCoilFluidInletNode).MassFlowRateMaxAvail = 0.14;

        Fan(1).InletAirMassFlowRate = AirMassFlow;
        Fan(1).MaxAirMassFlowRate = MaxAirMassFlow;

        Node(Fan(1).InletNodeNum).MassFlowRate = AirMassFlow;
        Node(Fan(1).InletNodeNum).MassFlowRateMin = AirMassFlow;
        Node(Fan(1).InletNodeNum).MassFlowRateMax = AirMassFlow;
        Node(Fan(1).InletNodeNum).MassFlowRateMaxAvail = AirMassFlow;

        WaterCoil(1).UACoilTotal = 470.0;
        WaterCoil(1).UACoilExternal = 611.0;
        WaterCoil(1).UACoilInternal = 2010.0;
        WaterCoil(1).TotCoilOutsideSurfArea = 50.0;

        Node(WaterCoil(1).AirInletNodeNum).MassFlowRate = AirMassFlow;
        Node(WaterCoil(1).AirInletNodeNum).MassFlowRateMin = AirMassFlow;
        Node(WaterCoil(1).AirInletNodeNum).MassFlowRateMax = AirMassFlow;
        Node(WaterCoil(1).AirInletNodeNum).MassFlowRateMaxAvail = AirMassFlow;

        WaterCoil(1).InletWaterMassFlowRate = ColdWaterMassFlowRate;
        WaterCoil(1).MaxWaterMassFlowRate = ColdWaterMassFlowRate;
        Node(WaterCoil(1).WaterInletNodeNum).MassFlowRate = ColdWaterMassFlowRate;
        Node(WaterCoil(1).WaterInletNodeNum).MassFlowRateMaxAvail = ColdWaterMassFlowRate;
        Node(WaterCoil(1).WaterInletNodeNum).Temp = 6.0;
        Node(WaterCoil(1).WaterOutletNodeNum).MassFlowRate = ColdWaterMassFlowRate;
        Node(WaterCoil(1).WaterOutletNodeNum).MassFlowRateMaxAvail = ColdWaterMassFlowRate;

        Node(WaterCoil(1).AirInletNodeNum).MassFlowRate = AirMassFlow;
        Node(WaterCoil(1).AirInletNodeNum).MassFlowRateMaxAvail = AirMassFlow;

        for (int l = 1; l <= TotNumLoops; ++l) {
            auto &loop(PlantLoop(l));
            loop.LoopSide.allocate(2);
            auto &loopside(PlantLoop(l).LoopSide(1));
            loopside.TotalBranches = 1;
            loopside.Branch.allocate(1);
            auto &loopsidebranch(PlantLoop(l).LoopSide(1).Branch(1));
            loopsidebranch.TotalComponents = 1;
            loopsidebranch.Comp.allocate(1);
        }

        TempControlType.allocate(1);
        TempControlType(1) = 4;

        WaterCoil(1).WaterLoopNum = 1;
        WaterCoil(1).WaterLoopSide = 1;
        WaterCoil(1).WaterLoopBranchNum = 1;
        WaterCoil(1).WaterLoopCompNum = 1;

        PlantLoop(1).Name = "ChilledWaterLoop";
        PlantLoop(1).FluidName = "ChilledWater";
        PlantLoop(1).FluidIndex = 1;
        PlantLoop(1).FluidName = "WATER";
        PlantLoop(1).LoopSide(1).Branch(1).Comp(1).Name = WaterCoil(1).Name;
        PlantLoop(1).LoopSide(1).Branch(1).Comp(1).TypeOf_Num = WaterCoil_Cooling;
        PlantLoop(1).LoopSide(1).Branch(1).Comp(1).NodeNumIn = WaterCoil(1).WaterInletNodeNum;
        PlantLoop(1).LoopSide(1).Branch(1).Comp(1).NodeNumOut = WaterCoil(1).WaterOutletNodeNum;
        PlantLoop(1).LoopSide(1).FlowLock = 0;

        FanCoil(1).CoolCoilLoopNum = 1;
        FanCoil(1).HeatCoilLoopNum = 0;
        FanCoil(1).CoolCoilLoopSide = 1;
        FanCoil(1).HeatCoilLoopSide = 0;
        FanCoil(1).HeatCoilFluidOutletNodeNum = 0;
        FanCoil(1).CoolCoilFluidOutletNodeNum = WaterCoil(1).WaterOutletNodeNum;
        FanCoil(1).CoolCoilBranchNum = 1;
        FanCoil(1).CoolCoilCompNum = 1;
        FanCoil(1).HeatCoilBranchNum = 0;
        FanCoil(1).HeatCoilCompNum = 0;

        CoolingLoad = false;
        HeatingLoad = true;
        ZoneSysEnergyDemand.allocate(1);
        ZoneSysEnergyDemand(1).RemainingOutputReqToCoolSP = 8000.0;
        ZoneSysEnergyDemand(1).RemainingOutputReqToHeatSP = 4000.0;
        FanCoil(1).SpeedFanSel = 2;
        QUnitOut = 0.0;
        QZnReq = 4000.0;

        MyUAAndFlowCalcFlag.allocate(2);
        MyUAAndFlowCalcFlag(1) = true;
        MyUAAndFlowCalcFlag(2) = true;
        DataGlobals::DoingSizing = true;

        state.fans.LocalTurnFansOff = false;
        state.fans.LocalTurnFansOn = true;

        DataEnvironment::Month = 1;
        DataEnvironment::DayOfMonth = 21;
        DataGlobals::HourOfDay = 1;
        DataEnvironment::DSTIndicator = 0;
        DataEnvironment::DayOfWeek = 2;
        DataEnvironment::HolidayIndex = 0;
        DataEnvironment::DayOfYear_Schedule = General::OrdinalDay(Month, DayOfMonth, 1);
        UpdateScheduleValues();

        // Normal heating simulation for fan coil with constant fan, electric heating
        Sim4PipeFanCoil(state, FanCoilNum, ZoneNum, ControlledZoneNum, FirstHVACIteration, QUnitOut, LatOutputProvided);
        EXPECT_NEAR(QZnReq, QUnitOut, 5.0);
        // expect inlet and outlet node air mass flow rates are equal
        EXPECT_EQ(Node(FanCoil(1).AirInNode).MassFlowRate, Node(FanCoil(1).AirOutNode).MassFlowRate);
        // normal heating, heating capacity exceeded
        QZnReq = 5000.0;
        ZoneSysEnergyDemand(1).RemainingOutputReqToHeatSP = 5000.00;
        Sim4PipeFanCoil(state, FanCoilNum, ZoneNum, ControlledZoneNum, FirstHVACIteration, QUnitOut, LatOutputProvided);
        EXPECT_NEAR(4575.0, QUnitOut, 5.0);
        // expect inlet and outlet node air mass flow rates are equal
        EXPECT_EQ(Node(FanCoil(1).AirInNode).MassFlowRate, Node(FanCoil(1).AirOutNode).MassFlowRate);

        DataGlobals::DoingSizing = false;
        PlantLoop.deallocate();
        ZoneSysEnergyDemand.deallocate();
        FanCoil.deallocate();
        Node.deallocate();
        WaterCoil.deallocate();
        ZoneEquipConfig.deallocate();
        Zone.deallocate();
        CoilNames.clear();
    }
    TEST_F(EnergyPlusFixture, ConstantFanVariableFlowFanCoilCoolingTest)
    {

        int FanCoilNum(1);
        int ZoneNum(1);
        int ControlledZoneNum(1);
        bool FirstHVACIteration(true);
        bool ErrorsFound(false);
        Real64 QZnReq(0.0);
        Real64 HotWaterMassFlowRate(0.0);
        Real64 ColdWaterMassFlowRate(0.0);
        Real64 QUnitOut(0.0);
        Real64 AirMassFlow(0.0);
        Real64 MaxAirMassFlow(0.0);
        Real64 LatOutputProvided(0.0);

        DataEnvironment::OutBaroPress = 101325.0;
        DataEnvironment::StdRhoAir = 1.20;
        WaterCoils::GetWaterCoilsInputFlag = true;
        NumCoils = 0;
        DataGlobals::NumOfTimeStepInHour = 1;
        DataGlobals::TimeStep = 1;
        DataGlobals::MinutesPerTimeStep = 60;

        InitializePsychRoutines();

        std::string const idf_objects = delimited_string({
            "	Zone,",
            "	EAST ZONE, !- Name",
            "	0, !- Direction of Relative North { deg }",
            "	0, !- X Origin { m }",
            "	0, !- Y Origin { m }",
            "	0, !- Z Origin { m }",
            "	1, !- Type",
            "	1, !- Multiplier",
            "	autocalculate, !- Ceiling Height { m }",
            "	autocalculate; !- Volume { m3 }",
            "	ZoneHVAC:EquipmentConnections,",
            "	EAST ZONE, !- Zone Name",
            "	Zone1Equipment, !- Zone Conditioning Equipment List Name",
            "	Zone1Inlets, !- Zone Air Inlet Node or NodeList Name",
            "	Zone1Exhausts, !- Zone Air Exhaust Node or NodeList Name",
            "	Zone 1 Node, !- Zone Air Node Name",
            "	Zone 1 Outlet Node;      !- Zone Return Air Node Name",
            "	ZoneHVAC:EquipmentList,",
            "	Zone1Equipment, !- Name",
            "   SequentialLoad,          !- Load Distribution Scheme",
            "	ZoneHVAC:FourPipeFanCoil, !- Zone Equipment 1 Object Type",
            "	Zone1FanCoil, !- Zone Equipment 1 Name",
            "	1, !- Zone Equipment 1 Cooling Sequence",
            "	1;                       !- Zone Equipment 1 Heating or No - Load Sequence",
            "   NodeList,",
            "	Zone1Inlets, !- Name",
            "	Zone1FanCoilAirOutletNode;  !- Node 1 Name",
            "	NodeList,",
            "	Zone1Exhausts, !- Name",
            "	Zone1FanCoilAirInletNode; !- Node 1 Name",
            "	OutdoorAir:NodeList,",
            "	Zone1FanCoilOAInNode;    !- Node or NodeList Name 1",
            "	OutdoorAir:Mixer,",
            "	Zone1FanCoilOAMixer, !- Name",
            "	Zone1FanCoilOAMixerOutletNode, !- Mixed Air Node Name",
            "	Zone1FanCoilOAInNode, !- Outdoor Air Stream Node Name",
            "	Zone1FanCoilExhNode, !- Relief Air Stream Node Name",
            "	Zone1FanCoilAirInletNode; !- Return Air Stream Node Name",
            "	Schedule:Compact,",
            "	FanAndCoilAvailSched, !- Name",
            "	Fraction, !- Schedule Type Limits Name",
            "	Through: 12/31, !- Field 1",
            "	For: AllDays, !- Field 2",
            "	Until: 24:00, 1.0;        !- Field 3",
            "	ScheduleTypeLimits,",
            "	Fraction, !- Name",
            "	0.0, !- Lower Limit Value",
            "	1.0, !- Upper Limit Value",
            "	CONTINUOUS;              !- Numeric Type",
            "   Fan:OnOff,",
            "	Zone1FanCoilFan, !- Name",
            "	FanAndCoilAvailSched, !- Availability Schedule Name",
            "	0.5, !- Fan Total Efficiency",
            "	75.0, !- Pressure Rise { Pa }",
            "	0.6, !- Maximum Flow Rate { m3 / s }",
            "	0.9, !- Motor Efficiency",
            "	1.0, !- Motor In Airstream Fraction",
            "	Zone1FanCoilOAMixerOutletNode, !- Air Inlet Node Name",
            "	Zone1FanCoilFanOutletNode, !- Air Outlet Node Name",
            "	, !- Fan Power Ratio Function of Speed Ratio Curve Name",
            "	;                        !- Fan Efficiency Ratio Function of Speed Ratio Curve Name	",
            "	Coil:Cooling:Water,",
            "	Zone1FanCoilCoolingCoil, !- Name",
            "	FanAndCoilAvailSched, !- Availability Schedule Namev",
            "	0.0002, !- Design Water Flow Rate { m3 / s }",
            "	0.5000, !- Design Air Flow Rate { m3 / s }",
            "	7.22,   !- Design Inlet Water Temperature { Cv }",
            "	24.340, !- Design Inlet Air Temperature { C }",
            "	14.000, !- Design Outlet Air Temperature { C }",
            "	0.0095, !- Design Inlet Air Humidity Ratio { kgWater / kgDryAir }",
            "	0.0090, !- Design Outlet Air Humidity Ratio { kgWater / kgDryAir }",
            "	Zone1FanCoilChWInletNode, !- Water Inlet Node Name",
            "	Zone1FanCoilChWOutletNode, !- Water Outlet Node Name",
            "	Zone1FanCoilFanOutletNode, !- Air Inlet Node Name",
            "	Zone1FanCoilCCOutletNode, !- Air Outlet Node Name",
            "	SimpleAnalysis, !- Type of Analysis",
            "	CrossFlow;               !- Heat Exchanger Configuration",
            "	Coil:Heating:Water,",
            "   Zone1FanCoilHeatingCoil, !- Name",
            "	FanAndCoilAvailSched, !- Availability Schedule Name",
            "	150.0,   !- U - Factor Times Area Value { W / K }",
            "	0.00014, !- Maximum Water Flow Rate { m3 / s }",
            "	Zone1FanCoilHWInletNode, !- Water Inlet Node Name",
            "	Zone1FanCoilHWOutletNode, !- Water Outlet Node Name",
            "	Zone1FanCoilCCOutletNode, !- Air Inlet Node Name",
            "	Zone1FanCoilAirOutletNode, !- Air Outlet Node Name",
            "	UFactorTimesAreaAndDesignWaterFlowRate, !- Performance Input Method",
            "	autosize, !- Rated Capacity { W }",
            "	82.2, !- Rated Inlet Water Temperature { C }",
            "	16.6, !- Rated Inlet Air Temperature { C }",
            "	71.1, !- Rated Outlet Water Temperature { C }",
            "	32.2, !- Rated Outlet Air Temperature { C }",
            "	;     !- Rated Ratio for Air and Water Convection",
            "	ZoneHVAC:FourPipeFanCoil,",
            "	Zone1FanCoil, !- Name",
            "	FanAndCoilAvailSched, !- Availability Schedule Name",
            "	ConstantFanVariableFlow, !- Capacity Control Method",
            "	0.5, !- Maximum Supply Air Flow Rate { m3 / s }",
            "	0.3, !- Low Speed Supply Air Flow Ratio",
            "	0.6, !- Medium Speed Supply Air Flow Ratio",
            "	0.1, !- Maximum Outdoor Air Flow Rate { m3 / s }",
            "	FanAndCoilAvailSched, !- Outdoor Air Schedule Name",
            "	Zone1FanCoilAirInletNode, !- Air Inlet Node Name",
            "	Zone1FanCoilAirOutletNode, !- Air Outlet Node Name",
            "	OutdoorAir:Mixer, !- Outdoor Air Mixer Object Type",
            "	Zone1FanCoilOAMixer, !- Outdoor Air Mixer Name",
            "	Fan:OnOff, !- Supply Air Fan Object Type",
            "	Zone1FanCoilFan, !- Supply Air Fan Name",
            "	Coil:Cooling:Water, !- Cooling Coil Object Type",
            "	Zone1FanCoilCoolingCoil, !- Cooling Coil Name",
            "	0.00014, !- Maximum Cold Water Flow Rate { m3 / s }",
            "	0.0, !- Minimum Cold Water Flow Rate { m3 / s }",
            "	0.001, !- Cooling Convergence Tolerance",
            "	Coil:Heating:Water, !- Heating Coil Object Type",
            "	Zone1FanCoilHeatingCoil, !- Heating Coil Name",
            "	0.00014, !- Maximum Hot Water Flow Rate { m3 / s }",
            "	0.0, !- Minimum Hot Water Flow Rate { m3 / s }",
            "	0.001; !- Heating Convergence Tolerance",

            });

        ASSERT_TRUE(process_idf(idf_objects));

        GetZoneData(ErrorsFound);
        EXPECT_EQ("EAST ZONE", Zone(1).Name);

        GetZoneEquipmentData1(state);
        ProcessScheduleInput(state.files);
        ScheduleInputProcessed = true;
<<<<<<< HEAD
        GetFanInput(state.fans, state.files);
=======
        GetFanInput(state, state.fans);
>>>>>>> e7001b2e
        EXPECT_EQ(DataHVACGlobals::FanType_SimpleOnOff, Fan(1).FanType_Num);

        GetFanCoilUnits(state);
        EXPECT_EQ("CONSTANTFANVARIABLEFLOW", FanCoil(1).CapCtrlMeth);
        EXPECT_EQ("OUTDOORAIR:MIXER", FanCoil(1).OAMixType);
        EXPECT_EQ("FAN:ONOFF", FanCoil(1).FanType);
        EXPECT_EQ("COIL:COOLING:WATER", FanCoil(1).CCoilType);
        EXPECT_EQ("COIL:HEATING:WATER", FanCoil(1).HCoilType);

        TotNumLoops = 2;
        PlantLoop.allocate(TotNumLoops);

        AirMassFlow = 0.60;
        MaxAirMassFlow = 0.60;

        // cooling load only
        HotWaterMassFlowRate = 0.0;
        ColdWaterMassFlowRate = 0.14;

        Node(OAMixer(1).RetNode).MassFlowRate = AirMassFlow;
        Node(OAMixer(1).RetNode).MassFlowRateMax = MaxAirMassFlow;

        Node(OAMixer(1).RetNode).Temp = 24.0;
        Node(OAMixer(1).RetNode).Enthalpy = 36000;
        Node(OAMixer(1).RetNode).HumRat = PsyWFnTdbH(Node(OAMixer(1).RetNode).Temp, Node(OAMixer(1).RetNode).Enthalpy);

        Node(OAMixer(1).InletNode).Temp = 30.0;
        Node(OAMixer(1).InletNode).Enthalpy = 53000;
        Node(OAMixer(1).InletNode).HumRat = PsyWFnTdbH(Node(OAMixer(1).InletNode).Temp, Node(OAMixer(1).InletNode).Enthalpy);

        Node(FanCoil(1).AirInNode).MassFlowRate = AirMassFlow;
        Node(FanCoil(1).AirInNode).MassFlowRateMin = AirMassFlow;
        Node(FanCoil(1).AirInNode).MassFlowRateMinAvail = AirMassFlow;
        Node(FanCoil(1).AirInNode).MassFlowRateMax = MaxAirMassFlow;
        Node(FanCoil(1).AirInNode).MassFlowRateMaxAvail = MaxAirMassFlow;

        FanCoil(1).OutAirMassFlow = 0.0;
        FanCoil(1).MaxAirMassFlow = MaxAirMassFlow;
        FanCoil(1).MaxCoolCoilFluidFlow = 0.14;
        FanCoil(1).MaxHeatCoilFluidFlow = 0.14;

        Node(FanCoil(1).OutsideAirNode).MassFlowRateMax = 0.0;
        Node(FanCoil(1).CoolCoilFluidInletNode).MassFlowRateMax = 0.14;
        Node(FanCoil(1).HeatCoilFluidInletNode).MassFlowRateMax = 0.14;
        Node(FanCoil(1).CoolCoilFluidInletNode).MassFlowRateMaxAvail = 0.14;
        Node(FanCoil(1).HeatCoilFluidInletNode).MassFlowRateMaxAvail = 0.14;

        Fan(1).InletAirMassFlowRate = AirMassFlow;
        Fan(1).MaxAirMassFlowRate = MaxAirMassFlow;

        Node(Fan(1).InletNodeNum).MassFlowRate = AirMassFlow;
        Node(Fan(1).InletNodeNum).MassFlowRateMin = AirMassFlow;
        Node(Fan(1).InletNodeNum).MassFlowRateMax = AirMassFlow;
        Node(Fan(1).InletNodeNum).MassFlowRateMaxAvail = AirMassFlow;

        WaterCoil(2).UACoilTotal = 470.0;
        WaterCoil(2).UACoilExternal = 611.0;
        WaterCoil(2).UACoilInternal = 2010.0;
        WaterCoil(2).TotCoilOutsideSurfArea = 50.0;

        Node(WaterCoil(2).AirInletNodeNum).MassFlowRate = AirMassFlow;
        Node(WaterCoil(2).AirInletNodeNum).MassFlowRateMin = AirMassFlow;
        Node(WaterCoil(2).AirInletNodeNum).MassFlowRateMax = AirMassFlow;
        Node(WaterCoil(2).AirInletNodeNum).MassFlowRateMaxAvail = AirMassFlow;

        WaterCoil(2).InletWaterMassFlowRate = ColdWaterMassFlowRate;
        WaterCoil(2).MaxWaterMassFlowRate = ColdWaterMassFlowRate;
        Node(WaterCoil(2).WaterInletNodeNum).MassFlowRate = ColdWaterMassFlowRate;
        Node(WaterCoil(2).WaterInletNodeNum).MassFlowRateMaxAvail = ColdWaterMassFlowRate;
        Node(WaterCoil(2).WaterInletNodeNum).Temp = 6.0;
        Node(WaterCoil(2).WaterOutletNodeNum).MassFlowRate = ColdWaterMassFlowRate;
        Node(WaterCoil(2).WaterOutletNodeNum).MassFlowRateMaxAvail = ColdWaterMassFlowRate;

        Node(WaterCoil(1).AirInletNodeNum).MassFlowRate = AirMassFlow;
        Node(WaterCoil(1).AirInletNodeNum).MassFlowRateMaxAvail = AirMassFlow;

        Node(WaterCoil(1).WaterInletNodeNum).Temp = 60.0;
        Node(WaterCoil(1).WaterInletNodeNum).MassFlowRate = HotWaterMassFlowRate;
        Node(WaterCoil(1).WaterInletNodeNum).MassFlowRateMaxAvail = HotWaterMassFlowRate;
        Node(WaterCoil(1).WaterOutletNodeNum).MassFlowRate = HotWaterMassFlowRate;
        Node(WaterCoil(1).WaterOutletNodeNum).MassFlowRateMaxAvail = HotWaterMassFlowRate;
        WaterCoil(1).InletWaterMassFlowRate = HotWaterMassFlowRate;
        WaterCoil(1).MaxWaterMassFlowRate = HotWaterMassFlowRate;

        for (int l = 1; l <= TotNumLoops; ++l) {
            auto &loop(PlantLoop(l));
            loop.LoopSide.allocate(2);
            auto &loopside(PlantLoop(l).LoopSide(1));
            loopside.TotalBranches = 1;
            loopside.Branch.allocate(1);
            auto &loopsidebranch(PlantLoop(l).LoopSide(1).Branch(1));
            loopsidebranch.TotalComponents = 1;
            loopsidebranch.Comp.allocate(1);
        }

        TempControlType.allocate(1);
        TempControlType(1) = 4;

        WaterCoil(2).WaterLoopNum = 1;
        WaterCoil(2).WaterLoopSide = 1;
        WaterCoil(2).WaterLoopBranchNum = 1;
        WaterCoil(2).WaterLoopCompNum = 1;

        WaterCoil(1).WaterLoopNum = 2;
        WaterCoil(1).WaterLoopSide = 1;
        WaterCoil(1).WaterLoopBranchNum = 1;
        WaterCoil(1).WaterLoopCompNum = 1;

        PlantLoop(2).Name = "ChilledWaterLoop";
        PlantLoop(2).FluidName = "ChilledWater";
        PlantLoop(2).FluidIndex = 1;
        PlantLoop(2).FluidName = "WATER";
        PlantLoop(2).LoopSide(1).Branch(1).Comp(1).Name = WaterCoil(2).Name;
        PlantLoop(2).LoopSide(1).Branch(1).Comp(1).TypeOf_Num = WaterCoil_Cooling;
        PlantLoop(2).LoopSide(1).Branch(1).Comp(1).NodeNumIn = WaterCoil(2).WaterInletNodeNum;
        PlantLoop(2).LoopSide(1).Branch(1).Comp(1).NodeNumOut = WaterCoil(2).WaterOutletNodeNum;
        PlantLoop(2).LoopSide(1).FlowLock = 0;

        PlantLoop(1).Name = "HotWaterLoop";
        PlantLoop(1).FluidName = "HotWater";
        PlantLoop(1).FluidIndex = 1;
        PlantLoop(1).FluidName = "WATER";
        PlantLoop(1).LoopSide(1).Branch(1).Comp(1).Name = WaterCoil(1).Name;
        PlantLoop(1).LoopSide(1).Branch(1).Comp(1).TypeOf_Num = WaterCoil_SimpleHeating;
        PlantLoop(1).LoopSide(1).Branch(1).Comp(1).NodeNumIn = WaterCoil(1).WaterInletNodeNum;
        PlantLoop(1).LoopSide(1).Branch(1).Comp(1).NodeNumOut = WaterCoil(1).WaterOutletNodeNum;
        PlantLoop(1).LoopSide(1).FlowLock = 0;

        FanCoil(1).CoolCoilLoopNum = 2;
        FanCoil(1).HeatCoilLoopNum = 1;
        FanCoil(1).CoolCoilLoopSide = 1;
        FanCoil(1).HeatCoilLoopSide = 1;
        FanCoil(1).HeatCoilFluidOutletNodeNum = WaterCoil(1).WaterOutletNodeNum;
        FanCoil(1).CoolCoilFluidOutletNodeNum = WaterCoil(2).WaterOutletNodeNum;
        FanCoil(1).CoolCoilBranchNum = 1;
        FanCoil(1).CoolCoilCompNum = 1;
        FanCoil(1).HeatCoilBranchNum = 1;
        FanCoil(1).HeatCoilCompNum = 1;

        HeatingLoad = false;
        CoolingLoad = true;
        ZoneSysEnergyDemand.allocate(1);
        ZoneSysEnergyDemand(1).RemainingOutputReqToCoolSP = -4000.00;
        ZoneSysEnergyDemand(1).RemainingOutputReqToHeatSP = -8000.0;
        FanCoil(1).SpeedFanSel = 2;
        QUnitOut = 0.0;
        QZnReq = -4000.0;

        MyUAAndFlowCalcFlag.allocate(2);
        MyUAAndFlowCalcFlag(1) = true;
        MyUAAndFlowCalcFlag(2) = true;
        DataGlobals::DoingSizing = true;

        state.fans.LocalTurnFansOff = false;
        state.fans.LocalTurnFansOn = true;

        DataEnvironment::Month = 1;
        DataEnvironment::DayOfMonth = 21;
        DataGlobals::HourOfDay = 1;
        DataEnvironment::DSTIndicator = 0;
        DataEnvironment::DayOfWeek = 2;
        DataEnvironment::HolidayIndex = 0;
        DataEnvironment::DayOfYear_Schedule = General::OrdinalDay(Month, DayOfMonth, 1);
        UpdateScheduleValues();
        // normal cooling simulation for constant fan variable flow fan coil
        Sim4PipeFanCoil(state, FanCoilNum, ZoneNum, ControlledZoneNum, FirstHVACIteration, QUnitOut, LatOutputProvided);
        EXPECT_NEAR(QZnReq, QUnitOut, 5.0);
        // expect inlet and outlet node air mass flow rates are equal
        EXPECT_EQ(Node(FanCoil(1).AirInNode).MassFlowRate, Node(FanCoil(1).AirOutNode).MassFlowRate);

        FirstHVACIteration = false;
        PlantLoop(2).LoopSide(1).FlowLock = 1;
        Node(FanCoil(1).CoolCoilFluidInletNode).MassFlowRate = 0.2;
        // cooling simulation with flow lock on and locked flow > flow that meets load; bypass extra flow
        Sim4PipeFanCoil(state, FanCoilNum, ZoneNum, ControlledZoneNum, FirstHVACIteration, QUnitOut, LatOutputProvided);
        EXPECT_NEAR(QZnReq, QUnitOut, 5.0);
        EXPECT_NEAR(10.86, Node(13).Temp, 0.1);
        // expect inlet and outlet node air mass flow rates are equal
        EXPECT_EQ(Node(FanCoil(1).AirInNode).MassFlowRate, Node(FanCoil(1).AirOutNode).MassFlowRate);

        // cooling simulation with flow lock on and locked flow < flow required for load; use locked flow
        Node(FanCoil(1).CoolCoilFluidInletNode).MassFlowRate = 0.05;
        Sim4PipeFanCoil(state, FanCoilNum, ZoneNum, ControlledZoneNum, FirstHVACIteration, QUnitOut, LatOutputProvided);
        EXPECT_NEAR(-3000.0, QUnitOut, 5.0);
        // expect inlet and outlet node air mass flow rates are equal
        EXPECT_EQ(Node(FanCoil(1).AirInNode).MassFlowRate, Node(FanCoil(1).AirOutNode).MassFlowRate);

        // normal cooling, no flow lock, cooling capacity exceeded
        QZnReq = -5000.0;
        ZoneSysEnergyDemand(1).RemainingOutputReqToCoolSP = -5000.00;
        PlantLoop(2).LoopSide(1).FlowLock = 0;
        Sim4PipeFanCoil(state, FanCoilNum, ZoneNum, ControlledZoneNum, FirstHVACIteration, QUnitOut, LatOutputProvided);
        EXPECT_NEAR(-4420.0, QUnitOut, 5.0);
        // expect inlet and outlet node air mass flow rates are equal
        EXPECT_EQ(Node(FanCoil(1).AirInNode).MassFlowRate, Node(FanCoil(1).AirOutNode).MassFlowRate);
    }
    TEST_F(EnergyPlusFixture, FanCoil_ASHRAE90VariableFan)
    {

        int FanCoilNum(1);
        int ZoneNum(1);
        bool FirstHVACIteration(false);
        bool ErrorsFound(false);
        Real64 QZnReq(0.0);
        Real64 HotWaterMassFlowRate(0.0);
        Real64 ColdWaterMassFlowRate(0.0);
        Real64 QUnitOut(0.0);
        Real64 QLatOut(0.0);
        Real64 AirMassFlow(0.0);
        Real64 MaxAirMassFlow(0.0);

        DataEnvironment::OutBaroPress = 101325.0;
        DataEnvironment::StdRhoAir = 1.20;
        WaterCoils::GetWaterCoilsInputFlag = true;
        NumCoils = 0;
        DataGlobals::NumOfTimeStepInHour = 1;
        DataGlobals::TimeStep = 1;
        DataGlobals::MinutesPerTimeStep = 60;
        DataSizing::CurZoneEqNum = 1;

        InitializePsychRoutines();

        std::string const idf_objects = delimited_string({
            "	Zone,",
            "	EAST ZONE, !- Name",
            "	0, !- Direction of Relative North { deg }",
            "	0, !- X Origin { m }",
            "	0, !- Y Origin { m }",
            "	0, !- Z Origin { m }",
            "	1, !- Type",
            "	1, !- Multiplier",
            "	autocalculate, !- Ceiling Height { m }",
            "	autocalculate; !- Volume { m3 }",
            "	ZoneHVAC:EquipmentConnections,",
            "	EAST ZONE, !- Zone Name",
            "	Zone1Equipment, !- Zone Conditioning Equipment List Name",
            "	Zone1Inlets, !- Zone Air Inlet Node or NodeList Name",
            "	Zone1Exhausts, !- Zone Air Exhaust Node or NodeList Name",
            "	Zone 1 Node, !- Zone Air Node Name",
            "	Zone 1 Outlet Node;      !- Zone Return Air Node Name",
            "	ZoneHVAC:EquipmentList,",
            "	Zone1Equipment, !- Name",
            "   SequentialLoad,          !- Load Distribution Scheme",
            "	ZoneHVAC:FourPipeFanCoil, !- Zone Equipment 1 Object Type",
            "	Zone1FanCoil, !- Zone Equipment 1 Name",
            "	1, !- Zone Equipment 1 Cooling Sequence",
            "	1;                       !- Zone Equipment 1 Heating or No - Load Sequence",
            "   NodeList,",
            "	Zone1Inlets, !- Name",
            "	Zone1FanCoilAirOutletNode;  !- Node 1 Name",
            "	NodeList,",
            "	Zone1Exhausts, !- Name",
            "	Zone1FanCoilAirInletNode; !- Node 1 Name",
            "	OutdoorAir:NodeList,",
            "	Zone1FanCoilOAInNode;    !- Node or NodeList Name 1",
            "	OutdoorAir:Mixer,",
            "	Zone1FanCoilOAMixer, !- Name",
            "	Zone1FanCoilOAMixerOutletNode, !- Mixed Air Node Name",
            "	Zone1FanCoilOAInNode, !- Outdoor Air Stream Node Name",
            "	Zone1FanCoilExhNode, !- Relief Air Stream Node Name",
            "	Zone1FanCoilAirInletNode; !- Return Air Stream Node Name",
            "	Schedule:Constant,",
            "	FanAndCoilAvailSched, !- Name",
            "	FRACTION, !- Schedule Type",
            "	1;        !- TimeStep Value",
            "	ScheduleTypeLimits,",
            "	Fraction, !- Name",
            "	0.0, !- Lower Limit Value",
            "	1.0, !- Upper Limit Value",
            "	CONTINUOUS;              !- Numeric Type",
            "   Fan:OnOff,",
            "	Zone1FanCoilFan, !- Name",
            "	FanAndCoilAvailSched, !- Availability Schedule Name",
            "	0.5, !- Fan Total Efficiency",
            "	75.0, !- Pressure Rise { Pa }",
            "	0.6, !- Maximum Flow Rate { m3 / s }",
            "	0.9, !- Motor Efficiency",
            "	1.0, !- Motor In Airstream Fraction",
            "	Zone1FanCoilOAMixerOutletNode, !- Air Inlet Node Name",
            "	Zone1FanCoilFanOutletNode, !- Air Outlet Node Name",
            "	, !- Fan Power Ratio Function of Speed Ratio Curve Name",
            "	;                        !- Fan Efficiency Ratio Function of Speed Ratio Curve Name	",
            "	Coil:Cooling:Water,",
            "	Zone1FanCoilCoolingCoil, !- Name",
            "	FanAndCoilAvailSched, !- Availability Schedule Namev",
            "	0.0002, !- Design Water Flow Rate { m3 / s }",
            "	0.5000, !- Design Air Flow Rate { m3 / s }",
            "	7.22,   !- Design Inlet Water Temperature { Cv }",
            "	24.340, !- Design Inlet Air Temperature { C }",
            "	14.000, !- Design Outlet Air Temperature { C }",
            "	0.0095, !- Design Inlet Air Humidity Ratio { kgWater / kgDryAir }",
            "	0.0090, !- Design Outlet Air Humidity Ratio { kgWater / kgDryAir }",
            "	Zone1FanCoilChWInletNode, !- Water Inlet Node Name",
            "	Zone1FanCoilChWOutletNode, !- Water Outlet Node Name",
            "	Zone1FanCoilFanOutletNode, !- Air Inlet Node Name",
            "	Zone1FanCoilCCOutletNode, !- Air Outlet Node Name",
            "	SimpleAnalysis, !- Type of Analysis",
            "	CrossFlow;               !- Heat Exchanger Configuration",
            "	Coil:Heating:Water,",
            "   Zone1FanCoilHeatingCoil, !- Name",
            "	FanAndCoilAvailSched, !- Availability Schedule Name",
            "	150.0,   !- U - Factor Times Area Value { W / K }",
            "	0.00014, !- Maximum Water Flow Rate { m3 / s }",
            "	Zone1FanCoilHWInletNode, !- Water Inlet Node Name",
            "	Zone1FanCoilHWOutletNode, !- Water Outlet Node Name",
            "	Zone1FanCoilCCOutletNode, !- Air Inlet Node Name",
            "	Zone1FanCoilAirOutletNode, !- Air Outlet Node Name",
            "	UFactorTimesAreaAndDesignWaterFlowRate, !- Performance Input Method",
            "	autosize, !- Rated Capacity { W }",
            "	82.2, !- Rated Inlet Water Temperature { C }",
            "	16.6, !- Rated Inlet Air Temperature { C }",
            "	71.1, !- Rated Outlet Water Temperature { C }",
            "	32.2, !- Rated Outlet Air Temperature { C }",
            "	;     !- Rated Ratio for Air and Water Convection",
            "	ZoneHVAC:FourPipeFanCoil,",
            "	Zone1FanCoil, !- Name",
            "	FanAndCoilAvailSched, !- Availability Schedule Name",
            "	ASHRAE90VariableFan, !- Capacity Control Method",
            "	0.5, !- Maximum Supply Air Flow Rate { m3 / s }",
            "	0.3, !- Low Speed Supply Air Flow Ratio",
            "	0.6, !- Medium Speed Supply Air Flow Ratio",
            "	0.0, !- Maximum Outdoor Air Flow Rate { m3 / s }",
            "	FanAndCoilAvailSched, !- Outdoor Air Schedule Name",
            "	Zone1FanCoilAirInletNode, !- Air Inlet Node Name",
            "	Zone1FanCoilAirOutletNode, !- Air Outlet Node Name",
            "	OutdoorAir:Mixer, !- Outdoor Air Mixer Object Type",
            "	Zone1FanCoilOAMixer, !- Outdoor Air Mixer Name",
            "	Fan:OnOff, !- Supply Air Fan Object Type",
            "	Zone1FanCoilFan, !- Supply Air Fan Name",
            "	Coil:Cooling:Water, !- Cooling Coil Object Type",
            "	Zone1FanCoilCoolingCoil, !- Cooling Coil Name",
            "	0.00014, !- Maximum Cold Water Flow Rate { m3 / s }",
            "	0.0, !- Minimum Cold Water Flow Rate { m3 / s }",
            "	0.001, !- Cooling Convergence Tolerance",
            "	Coil:Heating:Water, !- Heating Coil Object Type",
            "	Zone1FanCoilHeatingCoil, !- Heating Coil Name",
            "	0.00014, !- Maximum Hot Water Flow Rate { m3 / s }",
            "	0.0, !- Minimum Hot Water Flow Rate { m3 / s }",
            "	0.001, !- Heating Convergence Tolerance",
            "	, !- Availability Manager List Name",
            "	, !- Design Specification ZoneHVAC Sizing Object Name",
            "	, !- Supply Air Fan Operating Mode Schedule Name",
            "	16.0, !- Minimum Supply Air Temperature in Cooling Mode",
            "	28.0; !- Maximum Supply Air Temperature in Heating Mode",

            });

        ASSERT_TRUE(process_idf(idf_objects));

        GetZoneData(ErrorsFound);
        EXPECT_EQ("EAST ZONE", Zone(1).Name);

        GetZoneEquipmentData1(state);
        ProcessScheduleInput(state.files);
        ScheduleInputProcessed = true;
<<<<<<< HEAD
        GetFanInput(state.fans, state.files);
=======
        GetFanInput(state, state.fans);
>>>>>>> e7001b2e
        EXPECT_EQ(DataHVACGlobals::FanType_SimpleOnOff, Fan(1).FanType_Num);

        GetFanCoilUnits(state);
        EXPECT_EQ("ASHRAE90VARIABLEFAN", FanCoil(1).CapCtrlMeth);
        EXPECT_EQ("OUTDOORAIR:MIXER", FanCoil(1).OAMixType);
        EXPECT_EQ("FAN:ONOFF", FanCoil(1).FanType);
        EXPECT_EQ("COIL:COOLING:WATER", FanCoil(1).CCoilType);
        EXPECT_EQ("COIL:HEATING:WATER", FanCoil(1).HCoilType);

        TotNumLoops = 2;
        PlantLoop.allocate(TotNumLoops);

        AirMassFlow = 0.60;
        MaxAirMassFlow = 0.60;
        // heating load only
        ColdWaterMassFlowRate = 0.0;
        HotWaterMassFlowRate = 1.0;

        Node(OAMixer(1).RetNode).MassFlowRate = AirMassFlow;
        Node(OAMixer(1).RetNode).MassFlowRateMax = MaxAirMassFlow;

        Node(OAMixer(1).RetNode).Temp = 22.0;
        Node(OAMixer(1).RetNode).Enthalpy = 36000;
        Node(OAMixer(1).RetNode).HumRat = PsyWFnTdbH(Node(OAMixer(1).RetNode).Temp, Node(OAMixer(1).RetNode).Enthalpy);

        Node(OAMixer(1).InletNode).Temp = 10.0;
        Node(OAMixer(1).InletNode).Enthalpy = 18000;
        Node(OAMixer(1).InletNode).HumRat = PsyWFnTdbH(Node(OAMixer(1).InletNode).Temp, Node(OAMixer(1).InletNode).Enthalpy);

        Node(FanCoil(1).AirInNode).MassFlowRate = AirMassFlow;
        Node(FanCoil(1).AirInNode).MassFlowRateMin = AirMassFlow;
        Node(FanCoil(1).AirInNode).MassFlowRateMinAvail = AirMassFlow;
        Node(FanCoil(1).AirInNode).MassFlowRateMax = MaxAirMassFlow;
        Node(FanCoil(1).AirInNode).MassFlowRateMaxAvail = MaxAirMassFlow;

        FanCoil(1).OutAirMassFlow = 0.0;
        FanCoil(1).MaxAirMassFlow = MaxAirMassFlow;
        Node(FanCoil(1).OutsideAirNode).MassFlowRateMax = 0.0;
        Node(FanCoil(1).NodeNumOfControlledZone).Temp = 22.0;

        Fan(1).InletAirMassFlowRate = AirMassFlow;
        Fan(1).MaxAirMassFlowRate = MaxAirMassFlow;

        Node(Fan(1).InletNodeNum).MassFlowRate = AirMassFlow;
        Node(Fan(1).InletNodeNum).MassFlowRateMin = AirMassFlow;
        Node(Fan(1).InletNodeNum).MassFlowRateMax = AirMassFlow;
        Node(Fan(1).InletNodeNum).MassFlowRateMaxAvail = AirMassFlow;

        WaterCoil(2).UACoilTotal = 470.0;
        WaterCoil(2).UACoilExternal = 611.0;
        WaterCoil(2).UACoilInternal = 2010.0;
        WaterCoil(2).TotCoilOutsideSurfArea = 50.0;

        Node(WaterCoil(2).AirInletNodeNum).MassFlowRate = AirMassFlow;
        Node(WaterCoil(2).AirInletNodeNum).MassFlowRateMin = AirMassFlow;
        Node(WaterCoil(2).AirInletNodeNum).MassFlowRateMax = AirMassFlow;
        Node(WaterCoil(2).AirInletNodeNum).MassFlowRateMaxAvail = AirMassFlow;

        WaterCoil(2).InletWaterMassFlowRate = ColdWaterMassFlowRate;
        WaterCoil(2).MaxWaterMassFlowRate = ColdWaterMassFlowRate;
        Node(WaterCoil(2).WaterInletNodeNum).MassFlowRate = ColdWaterMassFlowRate;
        Node(WaterCoil(2).WaterInletNodeNum).MassFlowRateMaxAvail = ColdWaterMassFlowRate;
        Node(WaterCoil(2).WaterInletNodeNum).Temp = 6.0;
        Node(WaterCoil(2).WaterOutletNodeNum).MassFlowRate = ColdWaterMassFlowRate;
        Node(WaterCoil(2).WaterOutletNodeNum).MassFlowRateMaxAvail = ColdWaterMassFlowRate;

        Node(WaterCoil(1).AirInletNodeNum).MassFlowRate = AirMassFlow;
        Node(WaterCoil(1).AirInletNodeNum).MassFlowRateMaxAvail = AirMassFlow;

        Node(WaterCoil(1).WaterInletNodeNum).Temp = 60.0;
        Node(WaterCoil(1).WaterInletNodeNum).MassFlowRate = HotWaterMassFlowRate;
        Node(WaterCoil(1).WaterInletNodeNum).MassFlowRateMaxAvail = HotWaterMassFlowRate;
        Node(WaterCoil(1).WaterOutletNodeNum).MassFlowRate = HotWaterMassFlowRate;
        Node(WaterCoil(1).WaterOutletNodeNum).MassFlowRateMaxAvail = HotWaterMassFlowRate;
        WaterCoil(1).InletWaterMassFlowRate = HotWaterMassFlowRate;
        WaterCoil(1).MaxWaterMassFlowRate = HotWaterMassFlowRate;

        for (int l = 1; l <= TotNumLoops; ++l) {
            auto &loop(PlantLoop(l));
            loop.LoopSide.allocate(2);
            auto &loopside(PlantLoop(l).LoopSide(1));
            loopside.TotalBranches = 1;
            loopside.Branch.allocate(1);
            auto &loopsidebranch(PlantLoop(l).LoopSide(1).Branch(1));
            loopsidebranch.TotalComponents = 1;
            loopsidebranch.Comp.allocate(1);
        }

        WaterCoil(2).WaterLoopNum = 1;
        WaterCoil(2).WaterLoopSide = 1;
        WaterCoil(2).WaterLoopBranchNum = 1;
        WaterCoil(2).WaterLoopCompNum = 1;

        WaterCoil(1).WaterLoopNum = 2;
        WaterCoil(1).WaterLoopSide = 1;
        WaterCoil(1).WaterLoopBranchNum = 1;
        WaterCoil(1).WaterLoopCompNum = 1;

        PlantLoop(2).Name = "ChilledWaterLoop";
        PlantLoop(2).FluidName = "ChilledWater";
        PlantLoop(2).FluidIndex = 1;
        PlantLoop(2).FluidName = "WATER";
        PlantLoop(2).LoopSide(1).Branch(1).Comp(1).Name = WaterCoil(2).Name;
        PlantLoop(2).LoopSide(1).Branch(1).Comp(1).TypeOf_Num = WaterCoil_Cooling;
        PlantLoop(2).LoopSide(1).Branch(1).Comp(1).NodeNumIn = WaterCoil(2).WaterInletNodeNum;
        PlantLoop(2).LoopSide(1).Branch(1).Comp(1).NodeNumOut = WaterCoil(2).WaterOutletNodeNum;

        PlantLoop(1).Name = "HotWaterLoop";
        PlantLoop(1).FluidName = "HotWater";
        PlantLoop(1).FluidIndex = 1;
        PlantLoop(1).FluidName = "WATER";
        PlantLoop(1).LoopSide(1).Branch(1).Comp(1).Name = WaterCoil(1).Name;
        PlantLoop(1).LoopSide(1).Branch(1).Comp(1).TypeOf_Num = WaterCoil_SimpleHeating;
        PlantLoop(1).LoopSide(1).Branch(1).Comp(1).NodeNumIn = WaterCoil(1).WaterInletNodeNum;
        PlantLoop(1).LoopSide(1).Branch(1).Comp(1).NodeNumOut = WaterCoil(1).WaterOutletNodeNum;

        CoolingLoad = false;
        HeatingLoad = true;
        ZoneSysEnergyDemand.allocate(1);
        ZoneSysEnergyDemand(1).RemainingOutputReqToCoolSP = 5000.0;
        ZoneSysEnergyDemand(1).RemainingOutputReqToHeatSP = 4000.0;
        FanCoil(1).SpeedFanSel = 2;
        QUnitOut = 0.0;
        QLatOut = 0.0;
        QZnReq = 4000.0;

        MyUAAndFlowCalcFlag.allocate(2);
        MyUAAndFlowCalcFlag(1) = true;
        MyUAAndFlowCalcFlag(2) = true;
        DataGlobals::DoingSizing = true;

        state.fans.LocalTurnFansOff = false;
        state.fans.LocalTurnFansOn = true;

        DataEnvironment::Month = 1;
        DataEnvironment::DayOfMonth = 21;
        DataGlobals::HourOfDay = 1;
        DataEnvironment::DSTIndicator = 0;
        DataEnvironment::DayOfWeek = 2;
        DataEnvironment::HolidayIndex = 0;
        DataEnvironment::DayOfYear_Schedule = General::OrdinalDay(Month, DayOfMonth, 1);
        UpdateScheduleValues();

        ZoneEqSizing.allocate(1);
        CurDeadBandOrSetback.allocate(1);
        CurDeadBandOrSetback(1) = false;
        TempControlType.allocate(1);
        TempControlType(1) = 4;
        ZoneSizingRunDone = true;
        FinalZoneSizing.allocate(1);
        FinalZoneSizing(CurZoneEqNum).DesCoolVolFlow = 0.5;
        FinalZoneSizing(CurZoneEqNum).DesHeatVolFlow = 0.5;
        FinalZoneSizing(CurZoneEqNum).DesCoolCoilInTemp = 30.0;
        FinalZoneSizing(CurZoneEqNum).DesCoolCoilInHumRat = 0.01;
        FinalZoneSizing(CurZoneEqNum).DesHeatCoilInTemp = 20.0;
        FinalZoneSizing(CurZoneEqNum).DesHeatCoilInHumRat = 0.005;
        FinalZoneSizing(CurZoneEqNum).DesCoolLoad = 4000.0;
        FinalZoneSizing(CurZoneEqNum).DesHeatLoad = 4000.0;
        StdRhoAir = 1.2;

        BeginEnvrnFlag = true;
        InitFanCoilUnits(state, FanCoilNum, ZoneNum, ZoneNum);
        Sim4PipeFanCoil(state, FanCoilNum, ZoneNum, ZoneNum, FirstHVACIteration, QUnitOut, QLatOut);

        // expect full flow and meet capacity
        EXPECT_NEAR(QZnReq, QUnitOut, 5.0);
        EXPECT_NEAR(Node(1).MassFlowRate, FanCoil(1).MaxAirMassFlow, 0.0000000001);
        // expect inlet and outlet node air mass flow rates are equal
        EXPECT_EQ(Node(FanCoil(1).AirInNode).MassFlowRate, Node(FanCoil(1).AirOutNode).MassFlowRate);

        // expect minimum flow and meet capacity
        ZoneSysEnergyDemand(1).RemainingOutputReqToHeatSP = 1000.0;
        QZnReq = 1000.0;
        Sim4PipeFanCoil(state, FanCoilNum, ZoneNum, ZoneNum, FirstHVACIteration, QUnitOut, QLatOut);
        EXPECT_NEAR(QZnReq, QUnitOut, 5.0);
        EXPECT_NEAR(Node(1).MassFlowRate, FanCoil(1).MaxAirMassFlow * FanCoil(1).LowSpeedRatio, 0.0000000001);
        // expect inlet and outlet node air mass flow rates are equal
        EXPECT_EQ(Node(FanCoil(1).AirInNode).MassFlowRate, Node(FanCoil(1).AirOutNode).MassFlowRate);

        // expect modulated flow and meet capacity
        ZoneSysEnergyDemand(1).RemainingOutputReqToHeatSP = 2500.0;
        QZnReq = 2500.0;
        Sim4PipeFanCoil(state, FanCoilNum, ZoneNum, ZoneNum, FirstHVACIteration, QUnitOut, QLatOut);
        EXPECT_NEAR(QZnReq, QUnitOut, 5.0);
        EXPECT_GT(Node(1).MassFlowRate, FanCoil(1).MaxAirMassFlow * FanCoil(1).LowSpeedRatio);
        EXPECT_LT(Node(1).MassFlowRate, FanCoil(1).MaxAirMassFlow);
        // expect inlet and outlet node air mass flow rates are equal
        EXPECT_EQ(Node(FanCoil(1).AirInNode).MassFlowRate, Node(FanCoil(1).AirOutNode).MassFlowRate);

        // expect full flow and meet capacity
        ZoneSysEnergyDemand(1).RemainingOutputReqToHeatSP = -5000.0;
        ZoneSysEnergyDemand(1).RemainingOutputReqToCoolSP = -4000.0;
        QZnReq = -4000.0;
        Sim4PipeFanCoil(state, FanCoilNum, ZoneNum, ZoneNum, FirstHVACIteration, QUnitOut, QLatOut);
        EXPECT_NEAR(QZnReq, QUnitOut, 5.0);
        EXPECT_NEAR(Node(1).MassFlowRate, FanCoil(1).MaxAirMassFlow, 0.0000000001);
        // expect inlet and outlet node air mass flow rates are equal
        EXPECT_EQ(Node(FanCoil(1).AirInNode).MassFlowRate, Node(FanCoil(1).AirOutNode).MassFlowRate);

        // expect full flow and meet capacity
        ZoneSysEnergyDemand(1).RemainingOutputReqToHeatSP = -5000.0;
        ZoneSysEnergyDemand(1).RemainingOutputReqToCoolSP = -4255.0;
        QZnReq = -4255.0;
        Sim4PipeFanCoil(state, FanCoilNum, ZoneNum, ZoneNum, FirstHVACIteration, QUnitOut, QLatOut);
        EXPECT_NEAR(QZnReq, QUnitOut, 5.0);
        EXPECT_NEAR(Node(1).MassFlowRate, FanCoil(1).MaxAirMassFlow, 0.0000000001);
        // expect inlet and outlet node air mass flow rates are equal
        EXPECT_EQ(Node(FanCoil(1).AirInNode).MassFlowRate, Node(FanCoil(1).AirOutNode).MassFlowRate);

        // expect minimum flow and meet capacity
        ZoneSysEnergyDemand(1).RemainingOutputReqToCoolSP = -1000.0;
        QZnReq = -1000.0;
        Sim4PipeFanCoil(state, FanCoilNum, ZoneNum, ZoneNum, FirstHVACIteration, QUnitOut, QLatOut);
        EXPECT_NEAR(QZnReq, QUnitOut, 5.0);
        EXPECT_NEAR(Node(1).MassFlowRate, FanCoil(1).MaxAirMassFlow * FanCoil(1).LowSpeedRatio, 0.0000000001);
        // expect inlet and outlet node air mass flow rates are equal
        EXPECT_EQ(Node(FanCoil(1).AirInNode).MassFlowRate, Node(FanCoil(1).AirOutNode).MassFlowRate);

        // expect modulated flow and meet capacity
        ZoneSysEnergyDemand(1).RemainingOutputReqToCoolSP = -2500.0;
        QZnReq = -2500.0;
        Sim4PipeFanCoil(state, FanCoilNum, ZoneNum, ZoneNum, FirstHVACIteration, QUnitOut, QLatOut);
        EXPECT_NEAR(QZnReq, QUnitOut, 5.0);
        EXPECT_GT(Node(1).MassFlowRate, FanCoil(1).MaxAirMassFlow * FanCoil(1).LowSpeedRatio);
        EXPECT_LT(Node(1).MassFlowRate, FanCoil(1).MaxAirMassFlow);
        // expect inlet and outlet node air mass flow rates are equal
        EXPECT_EQ(Node(FanCoil(1).AirInNode).MassFlowRate, Node(FanCoil(1).AirOutNode).MassFlowRate);

        DataGlobals::DoingSizing = false;

        PlantLoop.deallocate();
        ZoneSysEnergyDemand.deallocate();
        FanCoil.deallocate();
        Node.deallocate();
        WaterCoil.deallocate();
        ZoneEquipConfig.deallocate();
        Zone.deallocate();
        CoilNames.clear();
    }

    Real64 ResidualFancoil(EnergyPlusData &state, Real64 const mdot,
        Array1<Real64> const &Par // Function parameters
    )
    {
        int FanCoilNum = 1;
        int ControlledZoneNum = 1;
        bool FirstHVACIteration = false;
        Real64 QUnitOut;
        Real64 QZnReq = Par(1);
        Real64 Residual;

        Node(12).MassFlowRate = mdot;

        Calc4PipeFanCoil(state, FanCoilNum, ControlledZoneNum, FirstHVACIteration, QUnitOut);

        Residual = (QUnitOut - QZnReq) / QZnReq;

        return Residual;
    }

    TEST_F(EnergyPlusFixture, Test_TightenWaterFlowLimits)
    {

        using General::SolveRoot;
        using TempSolveRoot::SolveRoot;

        int FanCoilNum(1);
        bool FirstHVACIteration(false);
        bool ErrorsFound(false);
        Real64 QZnReq(-1000.0);
        DataPlant::TotNumLoops = 2;
        DataEnvironment::OutBaroPress = 101325.0;
        DataEnvironment::StdRhoAir = 1.20;
        WaterCoils::GetWaterCoilsInputFlag = true;
        NumCoils = 0;
        DataGlobals::NumOfTimeStepInHour = 1;
        DataGlobals::TimeStep = 1;
        DataGlobals::MinutesPerTimeStep = 60;

        InitializePsychRoutines();

        std::string const idf_objects = delimited_string({
            " Zone, EAST ZONE, 0, 0, 0, 0, 1, 1, autocalculate, autocalculate;",
            " ZoneHVAC:EquipmentConnections, EAST ZONE, Zone1Equipment, Zone1Inlets, Zone1Exhausts, Zone 1 Node, Zone 1 Outlet Node;",
            " ZoneHVAC:EquipmentList, Zone1Equipment, SequentialLoad, ZoneHVAC:FourPipeFanCoil, Zone1FanCoil, 1, 1;",
            " OutdoorAir:NodeList, Zone1FCOAIn;",
            " OutdoorAir:Mixer, Zone1FanCoilOAMixer, Zone1OAMixOut, Zone1FCOAIn, Zone1FCExh, Zone1FCAirIn;",
            " Fan:ConstantVolume, Zone1FanCoilFan, FCAvailSch, 0.5, 75.0, 0.6, 0.9, 1.0, Zone1OAMixOut, Zone1FCFanOut;",
            " Schedule:Constant, FCAvailSch, FRACTION, 1;",
            " ScheduleTypeLimits, Fraction, 0.0, 1.0, CONTINUOUS;",
            " NodeList, Zone1Inlets, Zone1FCAirOut;",
            " NodeList, Zone1Exhausts, Zone1FCAirIn;",
            " Coil:Cooling:Water, Zone1FCCoolCoil, FCAvailSch, 0.0002, 0.5, 7.22, 24.34, 14.0, 0.0095, 0.009, Zone1FCChWIn, Zone1FCChWOut, "
            "Zone1FCFanOut, Zone1FCCCOut, SimpleAnalysis, CrossFlow;",
            " Coil:Heating:Water, Zone1FanCoilHeatingCoil, FCAvailSch, 150.0, 0.00014, Zone1FCHWIn, Zone1FCHWOut, Zone1FCCCOut, Zone1FCAirOut, "
            "UFactorTimesAreaAndDesignWaterFlowRate, autosize, 82.2, 16.6, 71.1, 32.2, ;",

            " ZoneHVAC:FourPipeFanCoil,",
            "  Zone1FanCoil, !- Name",
            "  FCAvailSch, !- Availability Schedule Name",
            "  MultiSpeedFan, !- Capacity Control Method",
            "  0.5, !- Maximum Supply Air Flow Rate { m3 / s }",
            "  0.3, !- Low Speed Supply Air Flow Ratio",
            "  0.6, !- Medium Speed Supply Air Flow Ratio",
            "  0.0, !- Maximum Outdoor Air Flow Rate { m3 / s }",
            "  FCAvailSch, !- Outdoor Air Schedule Name",
            "  Zone1FCAirIn, !- Air Inlet Node Name",
            "  Zone1FCAirOut, !- Air Outlet Node Name",
            "  OutdoorAir:Mixer, !- Outdoor Air Mixer Object Type",
            "  Zone1FanCoilOAMixer, !- Outdoor Air Mixer Name",
            "  Fan:ConstantVolume, !- Supply Air Fan Object Type",
            "  Zone1FanCoilFan, !- Supply Air Fan Name",
            "  Coil:Cooling:Water, !- Cooling Coil Object Type",
            "  Zone1FCCoolCoil, !- Cooling Coil Name",
            "  0.00014, !- Maximum Cold Water Flow Rate { m3 / s }",
            "  0.0, !- Minimum Cold Water Flow Rate { m3 / s }",
            "  0.001, !- Cooling Convergence Tolerance",
            "  Coil:Heating:Water, !- Heating Coil Object Type",
            "  Zone1FanCoilHeatingCoil, !- Heating Coil Name",
            "  0.00014, !- Maximum Hot Water Flow Rate { m3 / s }",
            "  0.0, !- Minimum Hot Water Flow Rate { m3 / s }",
            "  0.001; !- Heating Convergence Tolerance",

            });

        ASSERT_TRUE(process_idf(idf_objects));

        // OutputProcessor::TimeValue.allocate(2);

        GetZoneData(ErrorsFound);
        GetZoneEquipmentData1(state);
        ProcessScheduleInput(state.files);
        ScheduleInputProcessed = true;
        SetPredefinedTables();
<<<<<<< HEAD
        GetFanInput(state.fans, state.files);
=======
        GetFanInput(state, state.fans);
>>>>>>> e7001b2e
        GetFanCoilUnits(state);

        PlantLoop.allocate(TotNumLoops);
        for (int l = 1; l <= TotNumLoops; ++l) {
            auto &loop(PlantLoop(l));
            loop.LoopSide.allocate(2);
            auto &loopside(PlantLoop(l).LoopSide(1));
            loopside.TotalBranches = 1;
            loopside.Branch.allocate(1);
            auto &loopsidebranch(PlantLoop(l).LoopSide(1).Branch(1));
            loopsidebranch.TotalComponents = 1;
            loopsidebranch.Comp.allocate(1);
        }

        WaterCoil(2).WaterLoopNum = 1;
        WaterCoil(2).WaterLoopSide = 1;
        WaterCoil(2).WaterLoopBranchNum = 1;
        WaterCoil(2).WaterLoopCompNum = 1;

        WaterCoil(1).WaterLoopNum = 2;
        WaterCoil(1).WaterLoopSide = 1;
        WaterCoil(1).WaterLoopBranchNum = 1;
        WaterCoil(1).WaterLoopCompNum = 1;

        PlantLoop(2).Name = "ChilledWaterLoop";
        PlantLoop(2).FluidName = "ChilledWater";
        PlantLoop(2).FluidIndex = 1;
        PlantLoop(2).FluidName = "WATER";
        PlantLoop(2).LoopSide(1).Branch(1).Comp(1).Name = WaterCoil(2).Name;
        PlantLoop(2).LoopSide(1).Branch(1).Comp(1).TypeOf_Num = WaterCoil_Cooling;
        PlantLoop(2).LoopSide(1).Branch(1).Comp(1).NodeNumIn = WaterCoil(2).WaterInletNodeNum;
        PlantLoop(2).LoopSide(1).Branch(1).Comp(1).NodeNumOut = WaterCoil(2).WaterOutletNodeNum;

        PlantLoop(1).Name = "HotWaterLoop";
        PlantLoop(1).FluidName = "HotWater";
        PlantLoop(1).FluidIndex = 1;
        PlantLoop(1).FluidName = "WATER";
        PlantLoop(1).LoopSide(1).Branch(1).Comp(1).Name = WaterCoil(1).Name;
        PlantLoop(1).LoopSide(1).Branch(1).Comp(1).TypeOf_Num = WaterCoil_SimpleHeating;
        PlantLoop(1).LoopSide(1).Branch(1).Comp(1).NodeNumIn = WaterCoil(1).WaterInletNodeNum;
        PlantLoop(1).LoopSide(1).Branch(1).Comp(1).NodeNumOut = WaterCoil(1).WaterOutletNodeNum;

        bool CoolingLoad = true;
        bool HeatingLoad = false;
        int ControlledZoneNum = 1;
        Real64 MinWaterFlow = 0.0;
        Real64 MaxWaterFlow = 1.5;
        Node(FanCoil(FanCoilNum).AirInNode).Temp = 24.0;
        Node(FanCoil(FanCoilNum).AirInNode).HumRat = 0.00946;
        Node(FanCoil(FanCoilNum).AirInNode).Enthalpy = 48228.946;
        Node(FanCoil(FanCoilNum).AirInNode).MassFlowRate = 0.719999999;
        Node(FanCoil(FanCoilNum).AirInNode).MassFlowRateMax = 0.719999999;
        Node(6).MassFlowRateMaxAvail = 0.72;
        Node(5).MassFlowRateMaxAvail = 0.72;
        FanCoil(FanCoilNum).CCoilName_Index = 2;
        DataGlobals::BeginEnvrnFlag = true;
        DataEnvironment::DayOfYear_Schedule = 1;
        DataEnvironment::DayOfWeek = 2;
        DataGlobals::HourOfDay = 1;
        ProcessScheduleInput(state.files);
        UpdateScheduleValues();

        // fan coil can hit maximum iterations while trying to find the water mass flow rate to meet the load. In this case RegulaFalsi will return -1.
        // When this happens, this routine will find tighter limits on min/max water flow rate passed to RegulaFalsi
        // This routine is only called when RegulaFalsi returns -1

        // example usage of function
        // if( SolFlag == -1 ) {
        // tighten limits on water flow rate to see if this allows convergence
        //	CoolingLoad = true;
        //	HeatingLoad = false;
        //	TightenWaterFlowLimits(state,  FanCoilNum, CoolingLoad, HeatingLoad, FanCoil( FanCoilNum ).CoolCoilFluidInletNode, ControlledZoneNum,
        // FirstHVACIteration,
        // QZnReq, MinWaterFlow, MaxWaterFlow );

        // run once to set up fan coil data
        TightenWaterFlowLimits(state, FanCoilNum,
            CoolingLoad,
            HeatingLoad,
            FanCoil(FanCoilNum).CoolCoilFluidInletNode,
            ControlledZoneNum,
            FirstHVACIteration,
            QZnReq,
            MinWaterFlow,
            MaxWaterFlow);

        // full output of fan coil is around -7178 W, MaxWaterFlow should remain at 1.5 and MinWaterFlow should be set to 0.15
        MinWaterFlow = 0.0;
        MaxWaterFlow = 1.5;
        QZnReq = -8000.0;
        TightenWaterFlowLimits(state, FanCoilNum,
            CoolingLoad,
            HeatingLoad,
            FanCoil(FanCoilNum).CoolCoilFluidInletNode,
            ControlledZoneNum,
            FirstHVACIteration,
            QZnReq,
            MinWaterFlow,
            MaxWaterFlow);
        EXPECT_NEAR(MinWaterFlow, 0.15, 0.0000001);
        EXPECT_NEAR(MaxWaterFlow, 1.50, 0.0000001);

        // lower output (using 10% of max water flow rate) of fan coil is around -715 W, MaxWaterFlow should be 10% of 1.5 = 0.15 and MinWaterFlow should
        // be 1% = 0.015
        MinWaterFlow = 0.0;
        MaxWaterFlow = 1.5;
        QZnReq = -800.0;
        TightenWaterFlowLimits(state, FanCoilNum,
            CoolingLoad,
            HeatingLoad,
            FanCoil(FanCoilNum).CoolCoilFluidInletNode,
            ControlledZoneNum,
            FirstHVACIteration,
            QZnReq,
            MinWaterFlow,
            MaxWaterFlow);
        EXPECT_NEAR(MinWaterFlow, 0.015, 0.0000001);
        EXPECT_NEAR(MaxWaterFlow, 0.150, 0.0000001);

        // lower output of fan coil is around 30 W (fan heat is overtaking cooling output), MaxWaterFlow should be 1% of 1.5 = 0.015 and MinWaterFlow
        // should be 0.1% = 0.0015
        MinWaterFlow = 0.0;
        MaxWaterFlow = 1.5;
        QZnReq = -10.0;
        TightenWaterFlowLimits(state, FanCoilNum,
            CoolingLoad,
            HeatingLoad,
            FanCoil(FanCoilNum).CoolCoilFluidInletNode,
            ControlledZoneNum,
            FirstHVACIteration,
            QZnReq,
            MinWaterFlow,
            MaxWaterFlow);
        EXPECT_NEAR(MinWaterFlow, 0.0015, 0.0000001);
        EXPECT_NEAR(MaxWaterFlow, 0.0150, 0.0000001);

        // lower output of fan coil is around 105 W, MaxWaterFlow should be 0.1% of 1.5 = 0.0015 and MinWaterFlow should be 0.01% = 0.00015
        MinWaterFlow = 0.0;
        MaxWaterFlow = 1.5;
        QZnReq = 40.0;
        TightenWaterFlowLimits(state, FanCoilNum,
            CoolingLoad,
            HeatingLoad,
            FanCoil(FanCoilNum).CoolCoilFluidInletNode,
            ControlledZoneNum,
            FirstHVACIteration,
            QZnReq,
            MinWaterFlow,
            MaxWaterFlow);
        EXPECT_NEAR(MinWaterFlow, 0.00015, 0.0000001);
        EXPECT_NEAR(MaxWaterFlow, 0.00150, 0.0000001);

        // lower output of fan coil is around 112 W, MaxWaterFlow should be 0.01% of 1.5 = 0.00015 and MinWaterFlow should be 0.01% = 0.000015
        MinWaterFlow = 0.0;
        MaxWaterFlow = 1.5;
        QZnReq = 110.0;
        TightenWaterFlowLimits(state, FanCoilNum,
            CoolingLoad,
            HeatingLoad,
            FanCoil(FanCoilNum).CoolCoilFluidInletNode,
            ControlledZoneNum,
            FirstHVACIteration,
            QZnReq,
            MinWaterFlow,
            MaxWaterFlow);
        EXPECT_NEAR(MinWaterFlow, 0.000015, 0.0000001);
        EXPECT_NEAR(MaxWaterFlow, 0.000150, 0.0000001);

        // lower output of fan coil is around 112 W, MaxWaterFlow should be 0.001% of 1.5 = 0.000015 and MinWaterFlow should remian at 0.0
        MinWaterFlow = 0.0;
        MaxWaterFlow = 1.5;
        QZnReq = 120.0;
        TightenWaterFlowLimits(state, FanCoilNum,
            CoolingLoad,
            HeatingLoad,
            FanCoil(FanCoilNum).CoolCoilFluidInletNode,
            ControlledZoneNum,
            FirstHVACIteration,
            QZnReq,
            MinWaterFlow,
            MaxWaterFlow);
        EXPECT_NEAR(MinWaterFlow, 0.000000, 0.0000001);
        EXPECT_NEAR(MaxWaterFlow, 0.000015, 0.0000001);

        MinWaterFlow = 0.0;
        MaxWaterFlow = 1.5;
        Real64 ErrorToler = 0.00001;
        int MaxIte = 4;
        int SolFla;
        Real64 mdot;
        Real64 minFlow;
        Real64 maxFlow;
        Array1D<Real64> Par(2); // Function parameters
        Par(1) = -1000.0;
        Par(2) = 0.0;

        TempSolveRoot::SolveRoot(state, ErrorToler, MaxIte, SolFla, mdot, ResidualFancoil, MinWaterFlow, MaxWaterFlow, Par, 2, minFlow, maxFlow);
        EXPECT_EQ(-1, SolFla);
        EXPECT_NEAR(minFlow, 0.0, 0.0000001);
        EXPECT_NEAR(maxFlow, 0.09375, 0.0000001);
        MaxIte = 20;
        HVACSystemRootFinding.HVACSystemRootSolver = DataHVACGlobals::HVACSystemRootSolverAlgorithm::RegulaFalsi;
        TempSolveRoot::SolveRoot(state, ErrorToler, MaxIte, SolFla, mdot, ResidualFancoil, minFlow, maxFlow, Par);
        EXPECT_EQ(3, SolFla);
    }

    TEST_F(EnergyPlusFixture, FanCoil_CyclingFanMode)
    {

        int FanCoilNum(1);
        int ZoneNum(1);
        bool FirstHVACIteration(false);
        bool ErrorsFound(false);
        Real64 QZnReq(0.0);
        Real64 HotWaterMassFlowRate(0.0);
        Real64 ColdWaterMassFlowRate(0.0);
        Real64 QUnitOut(0.0);
        Real64 QLatOut(0.0);
        Real64 AirMassFlow(0.0);
        Real64 MaxAirMassFlow(0.0);

        DataEnvironment::OutBaroPress = 101325.0;
        DataEnvironment::StdRhoAir = 1.20;
        WaterCoils::GetWaterCoilsInputFlag = true;
        NumCoils = 0;
        DataGlobals::NumOfTimeStepInHour = 1;
        DataGlobals::TimeStep = 1;
        DataGlobals::MinutesPerTimeStep = 60;
        DataSizing::CurZoneEqNum = 1;

        InitializePsychRoutines();

        std::string const idf_objects = delimited_string({
            "	Zone,",
            "	EAST ZONE, !- Name",
            "	0, !- Direction of Relative North { deg }",
            "	0, !- X Origin { m }",
            "	0, !- Y Origin { m }",
            "	0, !- Z Origin { m }",
            "	1, !- Type",
            "	1, !- Multiplier",
            "	autocalculate, !- Ceiling Height { m }",
            "	autocalculate; !- Volume { m3 }",

            "	ZoneHVAC:EquipmentConnections,",
            "	EAST ZONE, !- Zone Name",
            "	Zone1Equipment, !- Zone Conditioning Equipment List Name",
            "	Zone1Inlets, !- Zone Air Inlet Node or NodeList Name",
            "	Zone1Exhausts, !- Zone Air Exhaust Node or NodeList Name",
            "	Zone 1 Node, !- Zone Air Node Name",
            "	Zone 1 Outlet Node;      !- Zone Return Air Node Name",

            "	ZoneHVAC:EquipmentList,",
            "	Zone1Equipment, !- Name",
            "   SequentialLoad,          !- Load Distribution Scheme",
            "	ZoneHVAC:FourPipeFanCoil, !- Zone Equipment 1 Object Type",
            "	Zone1FanCoil, !- Zone Equipment 1 Name",
            "	1, !- Zone Equipment 1 Cooling Sequence",
            "	1;                       !- Zone Equipment 1 Heating or No - Load Sequence",

            "   NodeList,",
            "	Zone1Inlets, !- Name",
            "	Zone1FanCoilAirOutletNode;  !- Node 1 Name",

            "	NodeList,",
            "	Zone1Exhausts, !- Name",
            "	Zone1FanCoilAirInletNode; !- Node 1 Name",

            "	OutdoorAir:NodeList,",
            "	Zone1FanCoilOAInNode;    !- Node or NodeList Name 1",

            "	OutdoorAir:Mixer,",
            "	Zone1FanCoilOAMixer, !- Name",
            "	Zone1FanCoilOAMixerOutletNode, !- Mixed Air Node Name",
            "	Zone1FanCoilOAInNode, !- Outdoor Air Stream Node Name",
            "	Zone1FanCoilExhNode, !- Relief Air Stream Node Name",
            "	Zone1FanCoilAirInletNode; !- Return Air Stream Node Name",

            "	Schedule:Constant,",
            "	FanAndCoilAvailSched, !- Name",
            "	FRACTION, !- Schedule Type",
            "	1;        !- TimeStep Value",

            "	ScheduleTypeLimits,",
            "	Fraction, !- Name",
            "	0.0, !- Lower Limit Value",
            "	1.0, !- Upper Limit Value",
            "	CONTINUOUS;              !- Numeric Type",

            "   Fan:OnOff,",
            "	Zone1FanCoilFan, !- Name",
            "	FanAndCoilAvailSched, !- Availability Schedule Name",
            "	0.5, !- Fan Total Efficiency",
            "	75.0, !- Pressure Rise { Pa }",
            "	0.6, !- Maximum Flow Rate { m3 / s }",
            "	0.9, !- Motor Efficiency",
            "	1.0, !- Motor In Airstream Fraction",
            "	Zone1FanCoilOAMixerOutletNode, !- Air Inlet Node Name",
            "	Zone1FanCoilFanOutletNode, !- Air Outlet Node Name",
            "	, !- Fan Power Ratio Function of Speed Ratio Curve Name",
            "	;                        !- Fan Efficiency Ratio Function of Speed Ratio Curve Name	",

            "	Coil:Cooling:Water,",
            "	Zone1FanCoilCoolingCoil, !- Name",
            "	FanAndCoilAvailSched, !- Availability Schedule Namev",
            "	0.0002, !- Design Water Flow Rate { m3 / s }",
            "	0.5000, !- Design Air Flow Rate { m3 / s }",
            "	7.22,   !- Design Inlet Water Temperature { Cv }",
            "	24.340, !- Design Inlet Air Temperature { C }",
            "	14.000, !- Design Outlet Air Temperature { C }",
            "	0.0095, !- Design Inlet Air Humidity Ratio { kgWater / kgDryAir }",
            "	0.0090, !- Design Outlet Air Humidity Ratio { kgWater / kgDryAir }",
            "	Zone1FanCoilChWInletNode, !- Water Inlet Node Name",
            "	Zone1FanCoilChWOutletNode, !- Water Outlet Node Name",
            "	Zone1FanCoilFanOutletNode, !- Air Inlet Node Name",
            "	Zone1FanCoilCCOutletNode, !- Air Outlet Node Name",
            "	SimpleAnalysis, !- Type of Analysis",
            "	CrossFlow;               !- Heat Exchanger Configuration",

            "	Coil:Heating:Water,",
            "   Zone1FanCoilHeatingCoil, !- Name",
            "	FanAndCoilAvailSched, !- Availability Schedule Name",
            "	150.0,   !- U - Factor Times Area Value { W / K }",
            "	0.00014, !- Maximum Water Flow Rate { m3 / s }",
            "	Zone1FanCoilHWInletNode, !- Water Inlet Node Name",
            "	Zone1FanCoilHWOutletNode, !- Water Outlet Node Name",
            "	Zone1FanCoilCCOutletNode, !- Air Inlet Node Name",
            "	Zone1FanCoilAirOutletNode, !- Air Outlet Node Name",
            "	UFactorTimesAreaAndDesignWaterFlowRate, !- Performance Input Method",
            "	autosize, !- Rated Capacity { W }",
            "	82.2, !- Rated Inlet Water Temperature { C }",
            "	16.6, !- Rated Inlet Air Temperature { C }",
            "	71.1, !- Rated Outlet Water Temperature { C }",
            "	32.2, !- Rated Outlet Air Temperature { C }",
            "	;     !- Rated Ratio for Air and Water Convection",

            "	ZoneHVAC:FourPipeFanCoil,",
            "	Zone1FanCoil, !- Name",
            "	FanAndCoilAvailSched, !- Availability Schedule Name",
            "	CyclingFan,           !- Capacity Control Method",
            "	0.5, !- Maximum Supply Air Flow Rate { m3 / s }",
            "	0.3, !- Low Speed Supply Air Flow Ratio",
            "	0.6, !- Medium Speed Supply Air Flow Ratio",
            "	0.0, !- Maximum Outdoor Air Flow Rate { m3 / s }",
            "	FanAndCoilAvailSched, !- Outdoor Air Schedule Name",
            "	Zone1FanCoilAirInletNode, !- Air Inlet Node Name",
            "	Zone1FanCoilAirOutletNode, !- Air Outlet Node Name",
            "	OutdoorAir:Mixer, !- Outdoor Air Mixer Object Type",
            "	Zone1FanCoilOAMixer, !- Outdoor Air Mixer Name",
            "	Fan:OnOff, !- Supply Air Fan Object Type",
            "	Zone1FanCoilFan, !- Supply Air Fan Name",
            "	Coil:Cooling:Water, !- Cooling Coil Object Type",
            "	Zone1FanCoilCoolingCoil, !- Cooling Coil Name",
            "	0.00014, !- Maximum Cold Water Flow Rate { m3 / s }",
            "	0.0, !- Minimum Cold Water Flow Rate { m3 / s }",
            "	0.001, !- Cooling Convergence Tolerance",
            "	Coil:Heating:Water, !- Heating Coil Object Type",
            "	Zone1FanCoilHeatingCoil, !- Heating Coil Name",
            "	0.00014, !- Maximum Hot Water Flow Rate { m3 / s }",
            "	0.0, !- Minimum Hot Water Flow Rate { m3 / s }",
            "	0.001; !- Heating Convergence Tolerance",

            });

        ASSERT_TRUE(process_idf(idf_objects));

        GetZoneData(ErrorsFound);
        EXPECT_EQ("EAST ZONE", Zone(1).Name);

        GetZoneEquipmentData1(state);
        ProcessScheduleInput(state.files);
        ScheduleInputProcessed = true;
<<<<<<< HEAD
        GetFanInput(state.fans, state.files);
=======
        GetFanInput(state, state.fans);
>>>>>>> e7001b2e
        EXPECT_EQ(DataHVACGlobals::FanType_SimpleOnOff, Fan(1).FanType_Num);

        GetFanCoilUnits(state);
        EXPECT_EQ("CYCLINGFAN", FanCoil(1).CapCtrlMeth);
        EXPECT_EQ("OUTDOORAIR:MIXER", FanCoil(1).OAMixType);
        EXPECT_EQ("FAN:ONOFF", FanCoil(1).FanType);
        EXPECT_EQ("COIL:COOLING:WATER", FanCoil(1).CCoilType);
        EXPECT_EQ("COIL:HEATING:WATER", FanCoil(1).HCoilType);

        TotNumLoops = 2;
        PlantLoop.allocate(TotNumLoops);

        AirMassFlow = 0.60;
        MaxAirMassFlow = 0.60;
        // heating load only
        ColdWaterMassFlowRate = 0.0;
        HotWaterMassFlowRate = 1.0;

        Node(OAMixer(1).RetNode).MassFlowRate = AirMassFlow;
        Node(OAMixer(1).RetNode).MassFlowRateMax = MaxAirMassFlow;

        Node(OAMixer(1).RetNode).Temp = 22.0;
        Node(OAMixer(1).RetNode).Enthalpy = 36000;
        Node(OAMixer(1).RetNode).HumRat = PsyWFnTdbH(Node(OAMixer(1).RetNode).Temp, Node(OAMixer(1).RetNode).Enthalpy);

        Node(OAMixer(1).InletNode).Temp = 10.0;
        Node(OAMixer(1).InletNode).Enthalpy = 18000;
        Node(OAMixer(1).InletNode).HumRat = PsyWFnTdbH(Node(OAMixer(1).InletNode).Temp, Node(OAMixer(1).InletNode).Enthalpy);

        Node(FanCoil(1).AirInNode).MassFlowRate = AirMassFlow;
        Node(FanCoil(1).AirInNode).MassFlowRateMin = AirMassFlow;
        Node(FanCoil(1).AirInNode).MassFlowRateMinAvail = AirMassFlow;
        Node(FanCoil(1).AirInNode).MassFlowRateMax = MaxAirMassFlow;
        Node(FanCoil(1).AirInNode).MassFlowRateMaxAvail = MaxAirMassFlow;

        FanCoil(1).OutAirMassFlow = 0.0;
        FanCoil(1).MaxAirMassFlow = MaxAirMassFlow;
        Node(FanCoil(1).OutsideAirNode).MassFlowRateMax = 0.0;

        Fan(1).InletAirMassFlowRate = AirMassFlow;
        Fan(1).MaxAirMassFlowRate = MaxAirMassFlow;

        Node(Fan(1).InletNodeNum).MassFlowRate = AirMassFlow;
        Node(Fan(1).InletNodeNum).MassFlowRateMin = AirMassFlow;
        Node(Fan(1).InletNodeNum).MassFlowRateMax = AirMassFlow;
        Node(Fan(1).InletNodeNum).MassFlowRateMaxAvail = AirMassFlow;

        WaterCoil(2).UACoilTotal = 470.0;
        WaterCoil(2).UACoilExternal = 611.0;
        WaterCoil(2).UACoilInternal = 2010.0;
        WaterCoil(2).TotCoilOutsideSurfArea = 50.0;

        Node(WaterCoil(2).AirInletNodeNum).MassFlowRate = AirMassFlow;
        Node(WaterCoil(2).AirInletNodeNum).MassFlowRateMin = AirMassFlow;
        Node(WaterCoil(2).AirInletNodeNum).MassFlowRateMax = AirMassFlow;
        Node(WaterCoil(2).AirInletNodeNum).MassFlowRateMaxAvail = AirMassFlow;

        WaterCoil(2).InletWaterMassFlowRate = ColdWaterMassFlowRate;
        WaterCoil(2).MaxWaterMassFlowRate = ColdWaterMassFlowRate;
        Node(WaterCoil(2).WaterInletNodeNum).MassFlowRate = ColdWaterMassFlowRate;
        Node(WaterCoil(2).WaterInletNodeNum).MassFlowRateMaxAvail = ColdWaterMassFlowRate;
        Node(WaterCoil(2).WaterInletNodeNum).Temp = 6.0;
        Node(WaterCoil(2).WaterOutletNodeNum).MassFlowRate = ColdWaterMassFlowRate;
        Node(WaterCoil(2).WaterOutletNodeNum).MassFlowRateMaxAvail = ColdWaterMassFlowRate;

        Node(WaterCoil(1).AirInletNodeNum).MassFlowRate = AirMassFlow;
        Node(WaterCoil(1).AirInletNodeNum).MassFlowRateMaxAvail = AirMassFlow;

        Node(WaterCoil(1).WaterInletNodeNum).Temp = 60.0;
        Node(WaterCoil(1).WaterInletNodeNum).MassFlowRate = HotWaterMassFlowRate;
        Node(WaterCoil(1).WaterInletNodeNum).MassFlowRateMaxAvail = HotWaterMassFlowRate;
        Node(WaterCoil(1).WaterOutletNodeNum).MassFlowRate = HotWaterMassFlowRate;
        Node(WaterCoil(1).WaterOutletNodeNum).MassFlowRateMaxAvail = HotWaterMassFlowRate;
        WaterCoil(1).InletWaterMassFlowRate = HotWaterMassFlowRate;
        WaterCoil(1).MaxWaterMassFlowRate = HotWaterMassFlowRate;

        for (int l = 1; l <= TotNumLoops; ++l) {
            auto &loop(PlantLoop(l));
            loop.LoopSide.allocate(2);
            auto &loopside(PlantLoop(l).LoopSide(1));
            loopside.TotalBranches = 1;
            loopside.Branch.allocate(1);
            auto &loopsidebranch(PlantLoop(l).LoopSide(1).Branch(1));
            loopsidebranch.TotalComponents = 1;
            loopsidebranch.Comp.allocate(1);
        }

        WaterCoil(2).WaterLoopNum = 1;
        WaterCoil(2).WaterLoopSide = 1;
        WaterCoil(2).WaterLoopBranchNum = 1;
        WaterCoil(2).WaterLoopCompNum = 1;

        WaterCoil(1).WaterLoopNum = 2;
        WaterCoil(1).WaterLoopSide = 1;
        WaterCoil(1).WaterLoopBranchNum = 1;
        WaterCoil(1).WaterLoopCompNum = 1;

        PlantLoop(2).Name = "ChilledWaterLoop";
        PlantLoop(2).FluidName = "ChilledWater";
        PlantLoop(2).FluidIndex = 1;
        PlantLoop(2).FluidName = "WATER";
        PlantLoop(2).LoopSide(1).Branch(1).Comp(1).Name = WaterCoil(2).Name;
        PlantLoop(2).LoopSide(1).Branch(1).Comp(1).TypeOf_Num = WaterCoil_Cooling;
        PlantLoop(2).LoopSide(1).Branch(1).Comp(1).NodeNumIn = WaterCoil(2).WaterInletNodeNum;
        PlantLoop(2).LoopSide(1).Branch(1).Comp(1).NodeNumOut = WaterCoil(2).WaterOutletNodeNum;

        PlantLoop(1).Name = "HotWaterLoop";
        PlantLoop(1).FluidName = "HotWater";
        PlantLoop(1).FluidIndex = 1;
        PlantLoop(1).FluidName = "WATER";
        PlantLoop(1).LoopSide(1).Branch(1).Comp(1).Name = WaterCoil(1).Name;
        PlantLoop(1).LoopSide(1).Branch(1).Comp(1).TypeOf_Num = WaterCoil_SimpleHeating;
        PlantLoop(1).LoopSide(1).Branch(1).Comp(1).NodeNumIn = WaterCoil(1).WaterInletNodeNum;
        PlantLoop(1).LoopSide(1).Branch(1).Comp(1).NodeNumOut = WaterCoil(1).WaterOutletNodeNum;

        CoolingLoad = false;
        HeatingLoad = true;
        ZoneSysEnergyDemand.allocate(1);
        ZoneSysEnergyDemand(1).RemainingOutputReqToCoolSP = 0;
        ZoneSysEnergyDemand(1).RemainingOutputReqToHeatSP = 4000.0;
        ZoneSysEnergyDemand(1).RemainingOutputRequired = 4000.0;
        FanCoil(1).SpeedFanSel = 2;
        QUnitOut = 0.0;
        QLatOut = 0.0;
        QZnReq = 4000.0;

        MyUAAndFlowCalcFlag.allocate(2);
        MyUAAndFlowCalcFlag(1) = true;
        MyUAAndFlowCalcFlag(2) = true;
        DataGlobals::DoingSizing = true;

        state.fans.LocalTurnFansOff = false;
        state.fans.LocalTurnFansOn = true;

        DataEnvironment::Month = 1;
        DataEnvironment::DayOfMonth = 21;
        DataGlobals::HourOfDay = 1;
        DataEnvironment::DSTIndicator = 0;
        DataEnvironment::DayOfWeek = 2;
        DataEnvironment::HolidayIndex = 0;
        DataEnvironment::DayOfYear_Schedule = General::OrdinalDay(Month, DayOfMonth, 1);
        UpdateScheduleValues();

        ZoneEqSizing.allocate(1);
        CurDeadBandOrSetback.allocate(1);
        CurDeadBandOrSetback(1) = false;
        TempControlType.allocate(1);
        TempControlType(1) = 4;
        ZoneSizingRunDone = true;
        FinalZoneSizing.allocate(1);
        FinalZoneSizing(CurZoneEqNum).DesCoolVolFlow = 0.5;
        FinalZoneSizing(CurZoneEqNum).DesHeatVolFlow = 0.5;
        FinalZoneSizing(CurZoneEqNum).DesCoolCoilInTemp = 30.0;
        FinalZoneSizing(CurZoneEqNum).DesCoolCoilInHumRat = 0.01;
        FinalZoneSizing(CurZoneEqNum).DesHeatCoilInTemp = 20.0;
        FinalZoneSizing(CurZoneEqNum).DesHeatCoilInHumRat = 0.005;
        FinalZoneSizing(CurZoneEqNum).DesCoolLoad = 4000.0;
        FinalZoneSizing(CurZoneEqNum).DesHeatLoad = 4000.0;
        StdRhoAir = 1.2;

        BeginEnvrnFlag = true;
        InitFanCoilUnits(state, FanCoilNum, ZoneNum, ZoneNum);
        Sim4PipeFanCoil(state, FanCoilNum, ZoneNum, ZoneNum, FirstHVACIteration, QUnitOut, QLatOut);
        // expect fan speed 3 and near full air and water flow and meet capacity
        EXPECT_EQ(3, FanCoil(1).SpeedFanSel);
        EXPECT_GT(FanCoil(1).PLR, 0.95);
        EXPECT_NEAR(QZnReq, QUnitOut, 5.0);
        // cycling fan proportional to PLR and fan speed ratio (is 1 here)
        EXPECT_NEAR(Node(1).MassFlowRate, FanCoil(1).PLR * FanCoil(1).MaxAirMassFlow, 0.0000000001);

        // expect minimum flow and meet capacity
        ZoneSysEnergyDemand(1).RemainingOutputReqToHeatSP = 1000.0;
        ZoneSysEnergyDemand(1).RemainingOutputRequired = 1000.0;
        QZnReq = 1000.0;
        Sim4PipeFanCoil(state, FanCoilNum, ZoneNum, ZoneNum, FirstHVACIteration, QUnitOut, QLatOut);
        // expect fan speed 1 and moderate air and water flow and meet capacity
        EXPECT_EQ(1, FanCoil(1).SpeedFanSel);
        EXPECT_GT(FanCoil(1).PLR, 0.6);
        EXPECT_LT(FanCoil(1).PLR, 0.65);
        EXPECT_NEAR(QZnReq, QUnitOut, 5.0);
        // cycling fan proportional to PLR and fan speed ratio (is 0.3 here)
        EXPECT_NEAR(Node(1).MassFlowRate, FanCoil(1).PLR * FanCoil(1).MaxAirMassFlow * FanCoil(1).LowSpeedRatio, 0.0000000001);

        // expect modulated flow and meet capacity
        ZoneSysEnergyDemand(1).RemainingOutputReqToHeatSP = 2500.0;
        ZoneSysEnergyDemand(1).RemainingOutputRequired = 2500.0;
        QZnReq = 2500.0;
        Sim4PipeFanCoil(state, FanCoilNum, ZoneNum, ZoneNum, FirstHVACIteration, QUnitOut, QLatOut);
        // expect fan speed 2 and moderate air and water flow and meet capacity
        EXPECT_EQ(2, FanCoil(1).SpeedFanSel);
        EXPECT_GT(FanCoil(1).PLR, 0.8);
        EXPECT_LT(FanCoil(1).PLR, 0.85);
        EXPECT_NEAR(QZnReq, QUnitOut, 5.0);
        // cycling fan proportional to PLR and fan speed ratio (is 0.6 here)
        EXPECT_NEAR(Node(1).MassFlowRate, FanCoil(1).PLR * FanCoil(1).MaxAirMassFlow * FanCoil(1).MedSpeedRatio, 0.0000000001);

        // expect full flow and meet capacity
        ZoneSysEnergyDemand(1).RemainingOutputReqToHeatSP = 0.0;
        ZoneSysEnergyDemand(1).RemainingOutputReqToCoolSP = -4000.0;
        ZoneSysEnergyDemand(1).RemainingOutputRequired = -4000.0;
        QZnReq = -4000.0;
        Sim4PipeFanCoil(state, FanCoilNum, ZoneNum, ZoneNum, FirstHVACIteration, QUnitOut, QLatOut);
        // expect fan speed 3 and near full air and water flow and meet capacity
        EXPECT_EQ(3, FanCoil(1).SpeedFanSel);
        EXPECT_GT(FanCoil(1).PLR, 0.9);
        EXPECT_LT(FanCoil(1).PLR, 0.95);
        EXPECT_NEAR(QZnReq, QUnitOut, 5.0);
        // cycling fan proportional to PLR and fan speed ratio (is 1 here)
        EXPECT_NEAR(Node(1).MassFlowRate, FanCoil(1).PLR * FanCoil(1).MaxAirMassFlow, 0.0000000001);

        // expect minimum flow and meet capacity
        ZoneSysEnergyDemand(1).RemainingOutputReqToCoolSP = -1000.0;
        ZoneSysEnergyDemand(1).RemainingOutputRequired = -1000.0;
        QZnReq = -1000.0;
        Sim4PipeFanCoil(state, FanCoilNum, ZoneNum, ZoneNum, FirstHVACIteration, QUnitOut, QLatOut);
        // expect fan speed 1 and moderate air and water flow and meet capacity
        EXPECT_EQ(1, FanCoil(1).SpeedFanSel);
        EXPECT_GT(FanCoil(1).PLR, 0.5);
        EXPECT_LT(FanCoil(1).PLR, 0.55);
        EXPECT_NEAR(QZnReq, QUnitOut, 5.0);
        // cycling fan proportional to PLR and fan speed ratio (is 0.3 here)
        EXPECT_NEAR(Node(1).MassFlowRate, FanCoil(1).PLR * FanCoil(1).MaxAirMassFlow * FanCoil(1).LowSpeedRatio, 0.0000000001);

        // expect modulated flow and meet capacity
        ZoneSysEnergyDemand(1).RemainingOutputReqToCoolSP = -2500.0;
        ZoneSysEnergyDemand(1).RemainingOutputRequired = -2500.0;
        QZnReq = -2500.0;
        Sim4PipeFanCoil(state, FanCoilNum, ZoneNum, ZoneNum, FirstHVACIteration, QUnitOut, QLatOut);
        // expect fan speed 2 and moderate air and water flow and meet capacity
        EXPECT_EQ(2, FanCoil(1).SpeedFanSel);
        EXPECT_GT(FanCoil(1).PLR, 0.75);
        EXPECT_LT(FanCoil(1).PLR, 0.8);
        EXPECT_NEAR(QZnReq, QUnitOut, 5.0);
        EXPECT_NEAR(Node(1).MassFlowRate, FanCoil(1).PLR * FanCoil(1).MaxAirMassFlow * FanCoil(1).MedSpeedRatio, 0.0000000001);
    }

    TEST_F(EnergyPlusFixture, FanCoil_FanSystemModelCyclingFanMode)
    {

        int FanCoilNum(1);
        int ZoneNum(1);
        bool FirstHVACIteration(false);
        bool ErrorsFound(false);
        Real64 QZnReq(0.0);
        Real64 HotWaterMassFlowRate(0.0);
        Real64 ColdWaterMassFlowRate(0.0);
        Real64 QUnitOut(0.0);
        Real64 QLatOut(0.0);
        Real64 AirMassFlow(0.0);
        Real64 MaxAirMassFlow(0.0);

        DataEnvironment::OutBaroPress = 101325.0;
        DataEnvironment::StdRhoAir = 1.20;
        WaterCoils::GetWaterCoilsInputFlag = true;
        NumCoils = 0;
        DataGlobals::NumOfTimeStepInHour = 1;
        DataGlobals::TimeStep = 1;
        DataGlobals::MinutesPerTimeStep = 60;
        DataSizing::CurZoneEqNum = 1;

        InitializePsychRoutines();

        std::string const idf_objects = delimited_string({
            "	Zone,",
            "	EAST ZONE,     !- Name",
            "	0,             !- Direction of Relative North { deg }",
            "	0,             !- X Origin { m }",
            "	0,             !- Y Origin { m }",
            "	0,             !- Z Origin { m }",
            "	1,             !- Type",
            "	1,             !- Multiplier",
            "	autocalculate, !- Ceiling Height { m }",
            "	autocalculate; !- Volume { m3 }",

            "	ZoneHVAC:EquipmentConnections,",
            "	EAST ZONE,          !- Zone Name",
            "	Zone1Equipment,     !- Zone Conditioning Equipment List Name",
            "	Zone1Inlets,        !- Zone Air Inlet Node or NodeList Name",
            "	Zone1Exhausts,      !- Zone Air Exhaust Node or NodeList Name",
            "	Zone 1 Node,        !- Zone Air Node Name",
            "	Zone 1 Outlet Node; !- Zone Return Air Node Name",

            "	ZoneHVAC:EquipmentList,",
            "	Zone1Equipment,           !- Name",
            "   SequentialLoad,           !- Load Distribution Scheme",
            "	ZoneHVAC:FourPipeFanCoil, !- Zone Equipment 1 Object Type",
            "	Zone1FanCoil,             !- Zone Equipment 1 Name",
            "	1,                        !- Zone Equipment 1 Cooling Sequence",
            "	1;                        !- Zone Equipment 1 Heating or No - Load Sequence",

            "   NodeList,",
            "	Zone1Inlets,              !- Name",
            "	Zone1FanCoilAirOutletNode;!- Node 1 Name",

            "	NodeList,",
            "	Zone1Exhausts,            !- Name",
            "	Zone1FanCoilAirInletNode; !- Node 1 Name",

            "	OutdoorAir:NodeList,",
            "	Zone1FanCoilOAInNode;     !- Node or NodeList Name 1",

            "	OutdoorAir:Mixer,",
            "	Zone1FanCoilOAMixer,      !- Name",
            "	Zone1FanCoilOAMixerOutletNode, !- Mixed Air Node Name",
            "	Zone1FanCoilOAInNode,     !- Outdoor Air Stream Node Name",
            "	Zone1FanCoilExhNode,      !- Relief Air Stream Node Name",
            "	Zone1FanCoilAirInletNode; !- Return Air Stream Node Name",

            "	Schedule:Constant,",
            "	FanAndCoilAvailSched,     !- Name",
            "	FRACTION,                 !- Schedule Type",
            "	1;                        !- TimeStep Value",

            "	ScheduleTypeLimits,",
            "	Fraction,                 !- Name",
            "	0.0,                      !- Lower Limit Value",
            "	1.0,                      !- Upper Limit Value",
            "	CONTINUOUS;               !- Numeric Type",

            "    Fan:SystemModel,",
            "      Zone1FanCoilFan,         !- Name",
            "      FanAndCoilAvailSched,    !- Availability Schedule Name",
            "      Zone1FanCoilOAMixerOutletNode,  !- Air Inlet Node Name",
            "      Zone1FanCoilFanOutletNode,  !- Air Outlet Node Name",
            "      0.6,                     !- Design Maximum Air Flow Rate {m3/s}",
            "      Discrete,                !- Speed Control Method",
            "      0.0,                     !- Electric Power Minimum Flow Rate Fraction",
            "      75,                      !- Design Pressure Rise {Pa}",
            "      0.9,                     !- Motor Efficiency",
            "      1,                       !- Motor In Air Stream Fraction",
            "      ,                        !- Design Electric Power Consumption {W}",
            "      TotalEfficiencyAndPressure,  !- Design Power Sizing Method",
            "      ,                        !- Electric Power Per Unit Flow Rate {W/(m3/s)}",
            "      ,                        !- Electric Power Per Unit Flow Rate Per Unit Pressure {W/((m3/s)-Pa)}",
            "      0.5,                     !- Fan Total Efficiency",
            "      ,                        !- Electric Power Function of Flow Fraction Curve Name",
            "      ,                        !- Night Ventilation Mode Pressure Rise {Pa}",
            "      ,                        !- Night Ventilation Mode Flow Fraction",
            "      ,                        !- Motor Loss Zone Name",
            "      ,                        !- Motor Loss Radiative Fraction",
            "      General,                 !- End-Use Subcategory",
            "      1,                       !- Number of Speeds",
            "      1.0,                     !- Speed 1 Flow Fraction",
            "      1.0;                     !- Speed 1 Electric Power Fraction",

            "	Coil:Cooling:Water,",
            "	Zone1FanCoilCoolingCoil,  !- Name",
            "	FanAndCoilAvailSched,     !- Availability Schedule Namev",
            "	0.0002,                   !- Design Water Flow Rate { m3 / s }",
            "	0.5000,                   !- Design Air Flow Rate { m3 / s }",
            "	7.22,                     !- Design Inlet Water Temperature { Cv }",
            "	24.340,                   !- Design Inlet Air Temperature { C }",
            "	14.000,                   !- Design Outlet Air Temperature { C }",
            "	0.0095,                   !- Design Inlet Air Humidity Ratio { kgWater / kgDryAir }",
            "	0.0090,                   !- Design Outlet Air Humidity Ratio { kgWater / kgDryAir }",
            "	Zone1FanCoilChWInletNode, !- Water Inlet Node Name",
            "	Zone1FanCoilChWOutletNode,!- Water Outlet Node Name",
            "	Zone1FanCoilFanOutletNode,!- Air Inlet Node Name",
            "	Zone1FanCoilCCOutletNode, !- Air Outlet Node Name",
            "	SimpleAnalysis,           !- Type of Analysis",
            "	CrossFlow;                !- Heat Exchanger Configuration",

            "	Coil:Heating:Water,",
            "   Zone1FanCoilHeatingCoil,   !- Name",
            "	FanAndCoilAvailSched,      !- Availability Schedule Name",
            "	150.0,                     !- U - Factor Times Area Value { W / K }",
            "	0.00014,                   !- Maximum Water Flow Rate { m3 / s }",
            "	Zone1FanCoilHWInletNode,   !- Water Inlet Node Name",
            "	Zone1FanCoilHWOutletNode,  !- Water Outlet Node Name",
            "	Zone1FanCoilCCOutletNode,  !- Air Inlet Node Name",
            "	Zone1FanCoilAirOutletNode, !- Air Outlet Node Name",
            "	UFactorTimesAreaAndDesignWaterFlowRate, !- Performance Input Method",
            "	autosize,                  !- Rated Capacity { W }",
            "	82.2,                      !- Rated Inlet Water Temperature { C }",
            "	16.6,                      !- Rated Inlet Air Temperature { C }",
            "	71.1,                      !- Rated Outlet Water Temperature { C }",
            "	32.2,                      !- Rated Outlet Air Temperature { C }",
            "	;                          !- Rated Ratio for Air and Water Convection",

            "	ZoneHVAC:FourPipeFanCoil,",
            "	Zone1FanCoil,              !- Name",
            "	FanAndCoilAvailSched,      !- Availability Schedule Name",
            "	CyclingFan,                !- Capacity Control Method",
            "	0.5,                       !- Maximum Supply Air Flow Rate { m3 / s }",
            "	0.3,                       !- Low Speed Supply Air Flow Ratio",
            "	0.6,                       !- Medium Speed Supply Air Flow Ratio",
            "	0.0,                       !- Maximum Outdoor Air Flow Rate { m3 / s }",
            "	FanAndCoilAvailSched,      !- Outdoor Air Schedule Name",
            "	Zone1FanCoilAirInletNode,  !- Air Inlet Node Name",
            "	Zone1FanCoilAirOutletNode, !- Air Outlet Node Name",
            "	OutdoorAir:Mixer,          !- Outdoor Air Mixer Object Type",
            "	Zone1FanCoilOAMixer,       !- Outdoor Air Mixer Name",
            "	Fan:SystemModel,           !- Supply Air Fan Object Type",
            "	Zone1FanCoilFan,           !- Supply Air Fan Name",
            "	Coil:Cooling:Water,        !- Cooling Coil Object Type",
            "	Zone1FanCoilCoolingCoil,   !- Cooling Coil Name",
            "	0.00014,                   !- Maximum Cold Water Flow Rate { m3 / s }",
            "	0.0,                       !- Minimum Cold Water Flow Rate { m3 / s }",
            "	0.001,                     !- Cooling Convergence Tolerance",
            "	Coil:Heating:Water,        !- Heating Coil Object Type",
            "	Zone1FanCoilHeatingCoil,   !- Heating Coil Name",
            "	0.00014,                   !- Maximum Hot Water Flow Rate { m3 / s }",
            "	0.0,                       !- Minimum Hot Water Flow Rate { m3 / s }",
            "	0.001;                     !- Heating Convergence Tolerance",

            });

        ASSERT_TRUE(process_idf(idf_objects));

        GetZoneData(ErrorsFound);
        EXPECT_EQ("EAST ZONE", Zone(1).Name);

        GetZoneEquipmentData1(state);
        ProcessScheduleInput(state.files);
        ScheduleInputProcessed = true;

        GetFanCoilUnits(state);

        auto &thisFanCoil(FanCoil(1));

        EXPECT_EQ("CYCLINGFAN", thisFanCoil.CapCtrlMeth);
        EXPECT_EQ("OUTDOORAIR:MIXER", thisFanCoil.OAMixType);
        EXPECT_EQ("FAN:SYSTEMMODEL", thisFanCoil.FanType);
        EXPECT_EQ("COIL:COOLING:WATER", thisFanCoil.CCoilType);
        EXPECT_EQ("COIL:HEATING:WATER", thisFanCoil.HCoilType);
        EXPECT_EQ(DataHVACGlobals::FanType_SystemModelObject, thisFanCoil.FanType_Num);

        TotNumLoops = 2;
        PlantLoop.allocate(TotNumLoops);

        AirMassFlow = 0.60;
        MaxAirMassFlow = 0.60;
        ColdWaterMassFlowRate = 1.0;
        HotWaterMassFlowRate = 1.0;

        thisFanCoil.OutAirMassFlow = 0.0;
        thisFanCoil.MaxAirMassFlow = MaxAirMassFlow;
        Node(thisFanCoil.OutsideAirNode).MassFlowRateMax = 0.0;

        Node(thisFanCoil.AirInNode).MassFlowRate = AirMassFlow;
        Node(thisFanCoil.AirInNode).MassFlowRateMin = AirMassFlow;
        Node(thisFanCoil.AirInNode).MassFlowRateMinAvail = AirMassFlow;
        Node(thisFanCoil.AirInNode).MassFlowRateMax = MaxAirMassFlow;
        Node(thisFanCoil.AirInNode).MassFlowRateMaxAvail = MaxAirMassFlow;

        // outside air mixer
        auto &MixerOA(OAMixer(1));
        Node(MixerOA.RetNode).MassFlowRate = AirMassFlow;
        Node(MixerOA.RetNode).MassFlowRateMax = MaxAirMassFlow;
        Node(MixerOA.RetNode).Temp = 22.0;
        Node(MixerOA.RetNode).Enthalpy = 36000;
        Node(MixerOA.RetNode).HumRat = PsyWFnTdbH(Node(MixerOA.RetNode).Temp, Node(MixerOA.RetNode).Enthalpy);
        Node(MixerOA.InletNode).Temp = 10.0;
        Node(MixerOA.InletNode).Enthalpy = 18000;
        Node(MixerOA.InletNode).HumRat = PsyWFnTdbH(Node(MixerOA.InletNode).Temp, Node(MixerOA.InletNode).Enthalpy);

        // chilled water coil
        auto &CWCoil(WaterCoil(2));
        CWCoil.UACoilTotal = 470.0;
        CWCoil.UACoilExternal = 611.0;
        CWCoil.UACoilInternal = 2010.0;
        CWCoil.TotCoilOutsideSurfArea = 50.0;
        Node(CWCoil.AirInletNodeNum).MassFlowRate = AirMassFlow;
        Node(CWCoil.AirInletNodeNum).MassFlowRateMin = AirMassFlow;
        Node(CWCoil.AirInletNodeNum).MassFlowRateMax = AirMassFlow;
        Node(CWCoil.AirInletNodeNum).MassFlowRateMaxAvail = AirMassFlow;
        CWCoil.InletWaterMassFlowRate = ColdWaterMassFlowRate;
        CWCoil.MaxWaterMassFlowRate = ColdWaterMassFlowRate;
        Node(CWCoil.WaterInletNodeNum).MassFlowRate = ColdWaterMassFlowRate;
        Node(CWCoil.WaterInletNodeNum).MassFlowRateMaxAvail = ColdWaterMassFlowRate;
        Node(CWCoil.WaterInletNodeNum).Temp = 6.0;
        Node(CWCoil.WaterOutletNodeNum).MassFlowRate = ColdWaterMassFlowRate;
        Node(CWCoil.WaterOutletNodeNum).MassFlowRateMaxAvail = ColdWaterMassFlowRate;
        CWCoil.WaterLoopNum = 1;
        CWCoil.WaterLoopSide = 1;
        CWCoil.WaterLoopBranchNum = 1;
        CWCoil.WaterLoopCompNum = 1;

        // hot water coil
        auto &HWCoil(WaterCoil(1));
        HWCoil.InletWaterMassFlowRate = HotWaterMassFlowRate;
        HWCoil.MaxWaterMassFlowRate = HotWaterMassFlowRate;
        Node(HWCoil.AirInletNodeNum).MassFlowRate = AirMassFlow;
        Node(HWCoil.AirInletNodeNum).MassFlowRateMaxAvail = AirMassFlow;
        Node(HWCoil.WaterInletNodeNum).Temp = 60.0;
        Node(HWCoil.WaterInletNodeNum).MassFlowRate = HotWaterMassFlowRate;
        Node(HWCoil.WaterInletNodeNum).MassFlowRateMaxAvail = HotWaterMassFlowRate;
        Node(HWCoil.WaterOutletNodeNum).MassFlowRate = HotWaterMassFlowRate;
        Node(HWCoil.WaterOutletNodeNum).MassFlowRateMaxAvail = HotWaterMassFlowRate;
        HWCoil.WaterLoopNum = 2;
        HWCoil.WaterLoopSide = 1;
        HWCoil.WaterLoopBranchNum = 1;
        HWCoil.WaterLoopCompNum = 1;

        for (int l = 1; l <= TotNumLoops; ++l) {
            auto &loop(PlantLoop(l));
            loop.LoopSide.allocate(2);
            auto &loopside(PlantLoop(l).LoopSide(1));
            loopside.TotalBranches = 1;
            loopside.Branch.allocate(1);
            auto &loopsidebranch(PlantLoop(l).LoopSide(1).Branch(1));
            loopsidebranch.TotalComponents = 1;
            loopsidebranch.Comp.allocate(1);
        }
        // chilled water plant loop
        auto &CWLoop(PlantLoop(2));
        CWLoop.Name = "ChilledWaterLoop";
        CWLoop.FluidName = "ChilledWater";
        CWLoop.FluidIndex = 1;
        CWLoop.FluidName = "WATER";
        CWLoop.LoopSide(1).Branch(1).Comp(1).Name = CWCoil.Name;
        CWLoop.LoopSide(1).Branch(1).Comp(1).TypeOf_Num = WaterCoil_Cooling;
        CWLoop.LoopSide(1).Branch(1).Comp(1).NodeNumIn = CWCoil.WaterInletNodeNum;
        CWLoop.LoopSide(1).Branch(1).Comp(1).NodeNumOut = CWCoil.WaterOutletNodeNum;
        // hot water plant loop
        auto &HWLoop(PlantLoop(1));
        HWLoop.Name = "HotWaterLoop";
        HWLoop.FluidName = "HotWater";
        HWLoop.FluidIndex = 1;
        HWLoop.FluidName = "WATER";
        HWLoop.LoopSide(1).Branch(1).Comp(1).Name = HWCoil.Name;
        HWLoop.LoopSide(1).Branch(1).Comp(1).TypeOf_Num = WaterCoil_SimpleHeating;
        HWLoop.LoopSide(1).Branch(1).Comp(1).NodeNumIn = HWCoil.WaterInletNodeNum;
        HWLoop.LoopSide(1).Branch(1).Comp(1).NodeNumOut = HWCoil.WaterOutletNodeNum;

        // heating mode tests
        CoolingLoad = false;
        HeatingLoad = true;
        ZoneSysEnergyDemand.allocate(1);
        ZoneSysEnergyDemand(1).RemainingOutputReqToCoolSP = 0;
        ZoneSysEnergyDemand(1).RemainingOutputReqToHeatSP = 4000.0;
        ZoneSysEnergyDemand(1).RemainingOutputRequired = 4000.0;
        thisFanCoil.SpeedFanSel = 2;
        QUnitOut = 0.0;
        QLatOut = 0.0;
        QZnReq = 4000.0;

        MyUAAndFlowCalcFlag.allocate(2);
        MyUAAndFlowCalcFlag(1) = true;
        MyUAAndFlowCalcFlag(2) = true;
        DataGlobals::DoingSizing = true;

        state.fans.LocalTurnFansOff = false;
        state.fans.LocalTurnFansOn = true;

        DataEnvironment::Month = 1;
        DataEnvironment::DayOfMonth = 21;
        DataGlobals::HourOfDay = 1;
        DataEnvironment::DSTIndicator = 0;
        DataEnvironment::DayOfWeek = 2;
        DataEnvironment::HolidayIndex = 0;
        DataEnvironment::DayOfYear_Schedule = General::OrdinalDay(Month, DayOfMonth, 1);
        UpdateScheduleValues();

        ZoneEqSizing.allocate(1);
        CurDeadBandOrSetback.allocate(1);
        CurDeadBandOrSetback(1) = false;
        TempControlType.allocate(1);
        TempControlType(1) = 4;
        ZoneSizingRunDone = true;
        FinalZoneSizing.allocate(1);
        FinalZoneSizing(CurZoneEqNum).DesCoolVolFlow = 0.5;
        FinalZoneSizing(CurZoneEqNum).DesHeatVolFlow = 0.5;
        FinalZoneSizing(CurZoneEqNum).DesCoolCoilInTemp = 30.0;
        FinalZoneSizing(CurZoneEqNum).DesCoolCoilInHumRat = 0.01;
        FinalZoneSizing(CurZoneEqNum).DesHeatCoilInTemp = 20.0;
        FinalZoneSizing(CurZoneEqNum).DesHeatCoilInHumRat = 0.005;
        FinalZoneSizing(CurZoneEqNum).DesCoolLoad = 4000.0;
        FinalZoneSizing(CurZoneEqNum).DesHeatLoad = 4000.0;
        StdRhoAir = 1.2;

        BeginEnvrnFlag = true;
        InitFanCoilUnits(state, FanCoilNum, ZoneNum, ZoneNum);
        Sim4PipeFanCoil(state, FanCoilNum, ZoneNum, ZoneNum, FirstHVACIteration, QUnitOut, QLatOut);
        // expect fan speed 3 and near full air and water flow and meet capacity
        EXPECT_EQ(thisFanCoil.SpeedFanSel, 3);
        EXPECT_NEAR(thisFanCoil.PLR, 0.961, 0.001);
        EXPECT_NEAR(QZnReq, QUnitOut, 5.0);
        // cycling fan proportional to PLR and fan speed ratio
        EXPECT_NEAR(Node(1).MassFlowRate, thisFanCoil.PLR * thisFanCoil.MaxAirMassFlow, 0.0000000001);
        // expect minimum flow and meet capacity
        ZoneSysEnergyDemand(1).RemainingOutputReqToHeatSP = 1000.0;
        ZoneSysEnergyDemand(1).RemainingOutputRequired = 1000.0;
        QZnReq = 1000.0;
        Sim4PipeFanCoil(state, FanCoilNum, ZoneNum, ZoneNum, FirstHVACIteration, QUnitOut, QLatOut);
        // expect fan speed 1 and moderate air and water flow and meet capacity
        EXPECT_EQ(thisFanCoil.SpeedFanSel, 1);
        EXPECT_NEAR(thisFanCoil.PLR, 0.632, 0.001);
        EXPECT_NEAR(QZnReq, QUnitOut, 5.0);
        // cycling fan proportional to PLR and fan speed ratio
        EXPECT_NEAR(Node(1).MassFlowRate, thisFanCoil.PLR * thisFanCoil.MaxAirMassFlow * thisFanCoil.LowSpeedRatio, 0.0000000001);
        // expect modulated flow and meet capacity
        ZoneSysEnergyDemand(1).RemainingOutputReqToHeatSP = 2500.0;
        ZoneSysEnergyDemand(1).RemainingOutputRequired = 2500.0;
        QZnReq = 2500.0;
        Sim4PipeFanCoil(state, FanCoilNum, ZoneNum, ZoneNum, FirstHVACIteration, QUnitOut, QLatOut);
        // expect fan speed 2 and moderate air and water flow and meet capacity
        EXPECT_EQ(thisFanCoil.SpeedFanSel, 2);
        EXPECT_NEAR(thisFanCoil.PLR, 0.850, 0.001);
        EXPECT_NEAR(QZnReq, QUnitOut, 5.0);
        // cycling fan proportional to PLR and fan speed ratio
        EXPECT_NEAR(Node(1).MassFlowRate, thisFanCoil.PLR * thisFanCoil.MaxAirMassFlow * thisFanCoil.MedSpeedRatio, 0.0000000001);

        // cooling mode tests
        // expect full flow and meet capacity
        ZoneSysEnergyDemand(1).RemainingOutputReqToHeatSP = 0.0;
        ZoneSysEnergyDemand(1).RemainingOutputReqToCoolSP = -4000.0;
        ZoneSysEnergyDemand(1).RemainingOutputRequired = -4000.0;
        QZnReq = -4000.0;
        Sim4PipeFanCoil(state, FanCoilNum, ZoneNum, ZoneNum, FirstHVACIteration, QUnitOut, QLatOut);
        // expect fan speed 3 and near full air and water flow and meet capacity
        EXPECT_EQ(3, FanCoil(1).SpeedFanSel);
        EXPECT_NEAR(FanCoil(1).PLR, 0.950, 0.001);
        EXPECT_NEAR(QZnReq, QUnitOut, 5.0);
        // cycling fan proportional to PLR and fan speed ratio
        EXPECT_NEAR(Node(1).MassFlowRate, thisFanCoil.PLR * thisFanCoil.MaxAirMassFlow, 0.0000000001);
        // expect minimum flow and meet capacity
        ZoneSysEnergyDemand(1).RemainingOutputReqToCoolSP = -1000.0;
        ZoneSysEnergyDemand(1).RemainingOutputRequired = -1000.0;
        QZnReq = -1000.0;
        Sim4PipeFanCoil(state, FanCoilNum, ZoneNum, ZoneNum, FirstHVACIteration, QUnitOut, QLatOut);
        // expect fan speed 1 and moderate air and water flow and meet capacity
        EXPECT_EQ(1, FanCoil(1).SpeedFanSel);
        EXPECT_NEAR(FanCoil(1).PLR, 0.501, 0.001);
        EXPECT_NEAR(QZnReq, QUnitOut, 5.0);
        // cycling fan proportional to PLR and fan speed ratio
        EXPECT_NEAR(Node(1).MassFlowRate, thisFanCoil.PLR * thisFanCoil.MaxAirMassFlow * thisFanCoil.LowSpeedRatio, 0.0000000001);
        // expect modulated flow and meet capacity
        ZoneSysEnergyDemand(1).RemainingOutputReqToCoolSP = -2500.0;
        ZoneSysEnergyDemand(1).RemainingOutputRequired = -2500.0;
        QZnReq = -2500.0;
        Sim4PipeFanCoil(state, FanCoilNum, ZoneNum, ZoneNum, FirstHVACIteration, QUnitOut, QLatOut);
        // expect fan speed 2 and moderate air and water flow and meet capacity
        EXPECT_EQ(2, FanCoil(1).SpeedFanSel);
        EXPECT_NEAR(FanCoil(1).PLR, 0.756, 0.001);
        EXPECT_NEAR(QZnReq, QUnitOut, 5.0);
        EXPECT_NEAR(Node(1).MassFlowRate, thisFanCoil.PLR * thisFanCoil.MaxAirMassFlow * thisFanCoil.MedSpeedRatio, 0.0000000001);
    }

    TEST_F(EnergyPlusFixture, FanCoil_ElecHeatCoilMultiSpeedFanCyclingFanMode)
    {

        int FanCoilNum(1);
        int ZoneNum(1);
        bool FirstHVACIteration(false);
        bool ErrorsFound(false);
        Real64 QZnReq(0.0);
        Real64 ColdWaterMassFlowRate(0.0);
        Real64 QUnitOut(0.0);
        Real64 QLatOut(0.0);
        Real64 AirMassFlow(0.0);
        Real64 MaxAirMassFlow(0.0);

        DataEnvironment::OutBaroPress = 101325.0;
        DataEnvironment::StdRhoAir = 1.20;
        WaterCoils::GetWaterCoilsInputFlag = true;
        NumCoils = 0;
        DataGlobals::NumOfTimeStepInHour = 1;
        DataGlobals::TimeStep = 1;
        DataGlobals::MinutesPerTimeStep = 60;
        DataSizing::CurZoneEqNum = 1;

        InitializePsychRoutines();

        std::string const idf_objects = delimited_string({
            " Zone,",
            "  EAST ZONE,     !- Name",
            "  0,             !- Direction of Relative North { deg }",
            "  0,             !- X Origin { m }",
            "  0,             !- Y Origin { m }",
            "  0,             !- Z Origin { m }",
            "  1,             !- Type",
            "  1,             !- Multiplier",
            "  autocalculate, !- Ceiling Height { m }",
            "  autocalculate; !- Volume { m3 }",

            " ZoneHVAC:EquipmentConnections,",
            "  EAST ZONE,          !- Zone Name",
            "  Zone1Equipment,     !- Zone Conditioning Equipment List Name",
            "  Zone1Inlets,        !- Zone Air Inlet Node or NodeList Name",
            "  Zone1Exhausts,      !- Zone Air Exhaust Node or NodeList Name",
            "  Zone 1 Node,        !- Zone Air Node Name",
            "  Zone 1 Outlet Node; !- Zone Return Air Node Name",

            " ZoneHVAC:EquipmentList,",
            "  Zone1Equipment,           !- Name",
            "  SequentialLoad,           !- Load Distribution Scheme",
            "  ZoneHVAC:FourPipeFanCoil, !- Zone Equipment 1 Object Type",
            "  Zone1FanCoil,             !- Zone Equipment 1 Name",
            "  1,                        !- Zone Equipment 1 Cooling Sequence",
            "  1;                        !- Zone Equipment 1 Heating or No - Load Sequence",

            " NodeList,",
            "  Zone1Inlets,              !- Name",
            "  Zone1FanCoilAirOutletNode;!- Node 1 Name",

            " NodeList,",
            "  Zone1Exhausts,            !- Name",
            "  Zone1FanCoilAirInletNode; !- Node 1 Name",

            " OutdoorAir:NodeList,",
            "  Zone1FanCoilOAInNode;     !- Node or NodeList Name 1",

            " OutdoorAir:Mixer,",
            "  Zone1FanCoilOAMixer,      !- Name",
            "  Zone1FanCoilOAMixerOutletNode, !- Mixed Air Node Name",
            "  Zone1FanCoilOAInNode,     !- Outdoor Air Stream Node Name",
            "  Zone1FanCoilExhNode,      !- Relief Air Stream Node Name",
            "  Zone1FanCoilAirInletNode; !- Return Air Stream Node Name",

            " Schedule:Constant,",
            "  FanAndCoilAvailSched,     !- Name",
            "  FRACTION,                 !- Schedule Type",
            "  1;                        !- TimeStep Value",

            " ScheduleTypeLimits,",
            "  Fraction,                 !- Name",
            "  0.0,                      !- Lower Limit Value",
            "  1.0,                      !- Upper Limit Value",
            "  CONTINUOUS;               !- Numeric Type",

            " Fan:SystemModel,",
            "  Zone1FanCoilFan,         !- Name",
            "  FanAndCoilAvailSched,    !- Availability Schedule Name",
            "  Zone1FanCoilOAMixerOutletNode,  !- Air Inlet Node Name",
            "  Zone1FanCoilFanOutletNode,  !- Air Outlet Node Name",
            "  0.5,                     !- Design Maximum Air Flow Rate {m3/s}",
            "  Discrete,                !- Speed Control Method",
            "  0.0,                     !- Electric Power Minimum Flow Rate Fraction",
            "  75,                      !- Design Pressure Rise {Pa}",
            "  0.9,                     !- Motor Efficiency",
            "  1,                       !- Motor In Air Stream Fraction",
            "  ,                        !- Design Electric Power Consumption {W}",
            "  TotalEfficiencyAndPressure,  !- Design Power Sizing Method",
            "  ,                        !- Electric Power Per Unit Flow Rate {W/(m3/s)}",
            "  ,                        !- Electric Power Per Unit Flow Rate Per Unit Pressure {W/((m3/s)-Pa)}",
            "  0.5,                     !- Fan Total Efficiency",
            "  ,                        !- Electric Power Function of Flow Fraction Curve Name",
            "  ,                        !- Night Ventilation Mode Pressure Rise {Pa}",
            "  ,                        !- Night Ventilation Mode Flow Fraction",
            "  ,                        !- Motor Loss Zone Name",
            "  ,                        !- Motor Loss Radiative Fraction",
            "  General,                 !- End-Use Subcategory",
            "  1,                       !- Number of Speeds",
            "  1.0,                     !- Speed 1 Flow Fraction",
            "  1.0;                     !- Speed 1 Electric Power Fraction",

            " Coil:Cooling:Water,",
            "  Zone1FanCoilCoolingCoil,  !- Name",
            "  FanAndCoilAvailSched,     !- Availability Schedule Namev",
            "  0.0002,                   !- Design Water Flow Rate { m3 / s }",
            "  0.5000,                   !- Design Air Flow Rate { m3 / s }",
            "  7.22,                     !- Design Inlet Water Temperature { Cv }",
            "  24.340,                   !- Design Inlet Air Temperature { C }",
            "  14.000,                   !- Design Outlet Air Temperature { C }",
            "  0.0095,                   !- Design Inlet Air Humidity Ratio { kgWater / kgDryAir }",
            "  0.0090,                   !- Design Outlet Air Humidity Ratio { kgWater / kgDryAir }",
            "  Zone1FanCoilChWInletNode, !- Water Inlet Node Name",
            "  Zone1FanCoilChWOutletNode,!- Water Outlet Node Name",
            "  Zone1FanCoilFanOutletNode,!- Air Inlet Node Name",
            "  Zone1FanCoilCCOutletNode, !- Air Outlet Node Name",
            "  SimpleAnalysis,           !- Type of Analysis",
            "  CrossFlow;                !- Heat Exchanger Configuration",

            " Coil:Heating:Electric,",
            "  Zone1FanCoilHeatingCoil,   !- Name",
            "  FanAndCoilAvailSched,      !- Availability Schedule Name",
            "  1,                         !- Efficiency",
            "  10000.0,                    !- Nominal Capacity {W}",
            "  Zone1FanCoilCCOutletNode,  !- Air Inlet Node Name",
            "  Zone1FanCoilAirOutletNode; !- Air Outlet Node Name",

            " ZoneHVAC:FourPipeFanCoil,",
            "  Zone1FanCoil,              !- Name",
            "  FanAndCoilAvailSched,      !- Availability Schedule Name",
            "  MultiSpeedFan,             !- Capacity Control Method",
            "  0.5,                       !- Maximum Supply Air Flow Rate { m3 / s }",
            "  0.3,                       !- Low Speed Supply Air Flow Ratio",
            "  0.6,                       !- Medium Speed Supply Air Flow Ratio",
            "  0.0,                       !- Maximum Outdoor Air Flow Rate { m3 / s }",
            "  FanAndCoilAvailSched,      !- Outdoor Air Schedule Name",
            "  Zone1FanCoilAirInletNode,  !- Air Inlet Node Name",
            "  Zone1FanCoilAirOutletNode, !- Air Outlet Node Name",
            "  OutdoorAir:Mixer,          !- Outdoor Air Mixer Object Type",
            "  Zone1FanCoilOAMixer,       !- Outdoor Air Mixer Name",
            "  Fan:SystemModel,           !- Supply Air Fan Object Type",
            "  Zone1FanCoilFan,           !- Supply Air Fan Name",
            "  Coil:Cooling:Water,        !- Cooling Coil Object Type",
            "  Zone1FanCoilCoolingCoil,   !- Cooling Coil Name",
            "  0.00014,                   !- Maximum Cold Water Flow Rate { m3 / s }",
            "  0.0,                       !- Minimum Cold Water Flow Rate { m3 / s }",
            "  0.001,                     !- Cooling Convergence Tolerance",
            "  Coil:Heating:Electric,     !- Heating Coil Object Type",
            "  Zone1FanCoilHeatingCoil,   !- Heating Coil Name",
            "  0.0,                       !- Maximum Hot Water Flow Rate { m3 / s }",
            "  0.0,                       !- Minimum Hot Water Flow Rate { m3 / s }",
            "  0.001,                     !- Heating Convergence Tolerance",
            "  ,                          !- Availability Manager List Name",
            "  ,                          !- Design Specification ZoneHVAC Sizing Object Name",
            "  CyclingFanOperatingSch;    !- Supply Air Fan Operating Mode Schedule Name",

            " Schedule:Constant,",
            "  CyclingFanOperatingSch,    !- Name",
            "  FRACTION,                  !- Schedule Type",
            "  0;                         !- TimeStep Value",

            });

        ASSERT_TRUE(process_idf(idf_objects));

        GetZoneData(ErrorsFound);
        EXPECT_EQ("EAST ZONE", Zone(1).Name);
        GetZoneEquipmentData1(state);
        ProcessScheduleInput(state.files);
        ScheduleInputProcessed = true;
        GetFanCoilUnits(state);
        auto &thisFanCoil(FanCoil(1));
        EXPECT_EQ("MULTISPEEDFAN", thisFanCoil.CapCtrlMeth);
        EXPECT_EQ("OUTDOORAIR:MIXER", thisFanCoil.OAMixType);
        EXPECT_EQ("FAN:SYSTEMMODEL", thisFanCoil.FanType);
        EXPECT_EQ("COIL:COOLING:WATER", thisFanCoil.CCoilType);
        EXPECT_EQ("COIL:HEATING:ELECTRIC", thisFanCoil.HCoilType);
        EXPECT_EQ(DataHVACGlobals::FanType_SystemModelObject, thisFanCoil.FanType_Num);

        TotNumLoops = 1;
        PlantLoop.allocate(TotNumLoops);
        AirMassFlow = 0.60;
        MaxAirMassFlow = 0.60;
        ColdWaterMassFlowRate = 1.0;
        thisFanCoil.OutAirMassFlow = 0.0;
        thisFanCoil.MaxAirMassFlow = MaxAirMassFlow;
        Node(thisFanCoil.OutsideAirNode).MassFlowRateMax = 0.0;
        Node(thisFanCoil.AirInNode).MassFlowRate = AirMassFlow;
        Node(thisFanCoil.AirInNode).MassFlowRateMin = AirMassFlow;
        Node(thisFanCoil.AirInNode).MassFlowRateMinAvail = AirMassFlow;
        Node(thisFanCoil.AirInNode).MassFlowRateMax = MaxAirMassFlow;
        Node(thisFanCoil.AirInNode).MassFlowRateMaxAvail = MaxAirMassFlow;
        // outside air mixer
        auto &MixerOA(OAMixer(1));
        Node(MixerOA.RetNode).MassFlowRate = AirMassFlow;
        Node(MixerOA.RetNode).MassFlowRateMax = MaxAirMassFlow;
        Node(MixerOA.RetNode).Temp = 22.0;
        Node(MixerOA.RetNode).Enthalpy = 36000;
        Node(MixerOA.RetNode).HumRat = PsyWFnTdbH(Node(MixerOA.RetNode).Temp, Node(MixerOA.RetNode).Enthalpy);
        Node(MixerOA.InletNode).Temp = 10.0;
        Node(MixerOA.InletNode).Enthalpy = 18000;
        Node(MixerOA.InletNode).HumRat = PsyWFnTdbH(Node(MixerOA.InletNode).Temp, Node(MixerOA.InletNode).Enthalpy);
        // chilled water coil
        auto &CWCoil(WaterCoil(1));
        CWCoil.UACoilTotal = 470.0;
        CWCoil.UACoilExternal = 611.0;
        CWCoil.UACoilInternal = 2010.0;
        CWCoil.TotCoilOutsideSurfArea = 50.0;
        Node(CWCoil.AirInletNodeNum).MassFlowRate = AirMassFlow;
        Node(CWCoil.AirInletNodeNum).MassFlowRateMin = AirMassFlow;
        Node(CWCoil.AirInletNodeNum).MassFlowRateMax = AirMassFlow;
        Node(CWCoil.AirInletNodeNum).MassFlowRateMaxAvail = AirMassFlow;
        CWCoil.InletWaterMassFlowRate = ColdWaterMassFlowRate;
        CWCoil.MaxWaterMassFlowRate = ColdWaterMassFlowRate;
        Node(CWCoil.WaterInletNodeNum).MassFlowRate = ColdWaterMassFlowRate;
        Node(CWCoil.WaterInletNodeNum).MassFlowRateMaxAvail = ColdWaterMassFlowRate;
        Node(CWCoil.WaterInletNodeNum).Temp = 6.0;
        Node(CWCoil.WaterOutletNodeNum).MassFlowRate = ColdWaterMassFlowRate;
        Node(CWCoil.WaterOutletNodeNum).MassFlowRateMaxAvail = ColdWaterMassFlowRate;
        CWCoil.WaterLoopNum = 1;
        CWCoil.WaterLoopSide = 1;
        CWCoil.WaterLoopBranchNum = 1;
        CWCoil.WaterLoopCompNum = 1;
        // electric heating coil
        auto &eHCoil(HeatingCoils::HeatingCoil(1));
        Node(eHCoil.AirInletNodeNum).MassFlowRate = AirMassFlow;
        Node(eHCoil.AirInletNodeNum).MassFlowRateMaxAvail = AirMassFlow;

        for (int l = 1; l <= TotNumLoops; ++l) {
            auto &loop(PlantLoop(l));
            loop.LoopSide.allocate(2);
            auto &loopside(PlantLoop(l).LoopSide(1));
            loopside.TotalBranches = 1;
            loopside.Branch.allocate(1);
            auto &loopsidebranch(PlantLoop(l).LoopSide(1).Branch(1));
            loopsidebranch.TotalComponents = 1;
            loopsidebranch.Comp.allocate(1);
        }
        // chilled water plant loop
        auto &CWLoop(PlantLoop(1));
        CWLoop.Name = "ChilledWaterLoop";
        CWLoop.FluidName = "ChilledWater";
        CWLoop.FluidIndex = 1;
        CWLoop.FluidName = "WATER";
        CWLoop.LoopSide(1).Branch(1).Comp(1).Name = CWCoil.Name;
        CWLoop.LoopSide(1).Branch(1).Comp(1).TypeOf_Num = WaterCoil_Cooling;
        CWLoop.LoopSide(1).Branch(1).Comp(1).NodeNumIn = CWCoil.WaterInletNodeNum;
        CWLoop.LoopSide(1).Branch(1).Comp(1).NodeNumOut = CWCoil.WaterOutletNodeNum;

        MyUAAndFlowCalcFlag.allocate(1);
        MyUAAndFlowCalcFlag(1) = true;
        DataGlobals::DoingSizing = true;
        state.fans.LocalTurnFansOff = false;
        state.fans.LocalTurnFansOn = true;
        // heating mode tests
        CoolingLoad = false;
        HeatingLoad = true;
        ZoneSysEnergyDemand.allocate(1);
        auto &zSysEDemand(ZoneSysEnergyDemand(1));

        StdRhoAir = 1.2;
        DataEnvironment::Month = 1;
        DataEnvironment::DayOfMonth = 21;
        DataGlobals::HourOfDay = 1;
        DataEnvironment::DSTIndicator = 0;
        DataEnvironment::DayOfWeek = 2;
        DataEnvironment::HolidayIndex = 0;
        DataEnvironment::DayOfYear_Schedule = General::OrdinalDay(Month, DayOfMonth, 1);
        UpdateScheduleValues();
        ZoneEqSizing.allocate(1);
        CurDeadBandOrSetback.allocate(1);
        CurDeadBandOrSetback(1) = false;
        TempControlType.allocate(1);
        TempControlType(1) = 4;
        ZoneSizingRunDone = true;
        FinalZoneSizing.allocate(1);
        auto &fZoneSizing(FinalZoneSizing(1));
        fZoneSizing.DesCoolVolFlow = 0.5;
        fZoneSizing.DesHeatVolFlow = 0.5;
        fZoneSizing.DesCoolCoilInTemp = 30.0;
        fZoneSizing.DesCoolCoilInHumRat = 0.01;
        fZoneSizing.DesHeatCoilInTemp = 20.0;
        fZoneSizing.DesHeatCoilInHumRat = 0.005;
        fZoneSizing.DesCoolLoad = 10000.0;
        fZoneSizing.DesHeatLoad = 10000.0;
        thisFanCoil.DesignHeatingCapacity = 10000.0;

        // test 1: fancoil unit cycling on/off at speed 1
        zSysEDemand.RemainingOutputReqToCoolSP = 2000.0;
        zSysEDemand.RemainingOutputReqToHeatSP = 2000.0;
        zSysEDemand.RemainingOutputRequired = 2000.0;
        QZnReq = 2000.0;
        QUnitOut = 0.0;
        QLatOut = 0.0;
        BeginEnvrnFlag = true;
        InitFanCoilUnits(state, FanCoilNum, ZoneNum, ZoneNum);
        Sim4PipeFanCoil(state, FanCoilNum, ZoneNum, ZoneNum, FirstHVACIteration, QUnitOut, QLatOut);
        Real64 expectedAirFlowRate = thisFanCoil.PLR * thisFanCoil.MaxAirMassFlow * thisFanCoil.LowSpeedRatio;
        // expect fan speed 1 and fan and coil cycling to meet load
        EXPECT_EQ(thisFanCoil.SpeedFanSel, 1);
        EXPECT_EQ(thisFanCoil.SpeedRatio, 0.0);
        EXPECT_NEAR(thisFanCoil.PLR, 0.662, 0.001);
        EXPECT_NEAR(QZnReq, QUnitOut, 1.0);
        EXPECT_NEAR(Node(1).MassFlowRate, expectedAirFlowRate, 0.000001);

        // test 2: fancoil cycling between speed levels 1 and 2
        zSysEDemand.RemainingOutputReqToCoolSP = 4000.0;
        zSysEDemand.RemainingOutputReqToHeatSP = 4000.0;
        zSysEDemand.RemainingOutputRequired = 4000.0;
        QZnReq = 4000.0;
        QUnitOut = 0.0;
        QLatOut = 0.0;
        InitFanCoilUnits(state, FanCoilNum, ZoneNum, ZoneNum);
        Sim4PipeFanCoil(state, FanCoilNum, ZoneNum, ZoneNum, FirstHVACIteration, QUnitOut, QLatOut);
        expectedAirFlowRate = (1.0 - thisFanCoil.SpeedRatio) * (thisFanCoil.LowSpeedRatio * thisFanCoil.MaxAirMassFlow) + 
            thisFanCoil.SpeedRatio * (thisFanCoil.MedSpeedRatio * thisFanCoil.MaxAirMassFlow);
        // expect fan speed 2 and fan and fancoil cycling b/n speed 1 and 2
        EXPECT_EQ(thisFanCoil.SpeedFanSel, 2);
        EXPECT_NEAR(thisFanCoil.PLR, 1.0, 0.001);
        EXPECT_NEAR( thisFanCoil.SpeedRatio, 0.323, 0.001 );
        EXPECT_NEAR(QZnReq, QUnitOut, 1.0);
        EXPECT_NEAR(Node(1).MassFlowRate, expectedAirFlowRate, 0.000001);

        // test 3: fancoil cycling between speed levels 2 and 3
        zSysEDemand.RemainingOutputReqToCoolSP = 8000.0;
        zSysEDemand.RemainingOutputReqToHeatSP = 8000.0;
        zSysEDemand.RemainingOutputRequired = 8000.0;
        QZnReq = 8000.0;
        QUnitOut = 0.0;
        QLatOut = 0.0;
        InitFanCoilUnits(state, FanCoilNum, ZoneNum, ZoneNum);
        Sim4PipeFanCoil(state, FanCoilNum, ZoneNum, ZoneNum, FirstHVACIteration, QUnitOut, QLatOut);
        expectedAirFlowRate = (1.0 - thisFanCoil.SpeedRatio) * (thisFanCoil.MedSpeedRatio * thisFanCoil.MaxAirMassFlow) + 
            thisFanCoil.SpeedRatio * (1.0 * thisFanCoil.MaxAirMassFlow);
        // expect fan speed 3 and fan and fancoil cycling b/n speed 2 and 3
        EXPECT_EQ(thisFanCoil.SpeedFanSel, 3);
        EXPECT_NEAR(thisFanCoil.PLR, 1.0, 0.001);
        EXPECT_NEAR(thisFanCoil.SpeedRatio, 0.485, 0.001);
        EXPECT_NEAR(QZnReq, QUnitOut, 1.0);
        EXPECT_NEAR(Node(1).MassFlowRate,expectedAirFlowRate, 0.000001);

        // test 4: expect fancoil to run at maximum speed / full capacity
        zSysEDemand.RemainingOutputReqToCoolSP = 10200.0;
        zSysEDemand.RemainingOutputReqToHeatSP = 10200.0;
        zSysEDemand.RemainingOutputRequired = 10200;
        QZnReq = 10200;
        QUnitOut = 0.0;
        QLatOut = 0.0;
        InitFanCoilUnits(state, FanCoilNum, ZoneNum, ZoneNum);
        Sim4PipeFanCoil(state, FanCoilNum, ZoneNum, ZoneNum, FirstHVACIteration, QUnitOut, QLatOut);
        expectedAirFlowRate = thisFanCoil.MaxAirMassFlow;
        // expect fan speed 3 and fancoil running at max speed
        EXPECT_EQ(thisFanCoil.SpeedFanSel, 3);
        EXPECT_NEAR(thisFanCoil.PLR, 1.0, 0.001);
        EXPECT_NEAR(thisFanCoil.SpeedRatio, 1.0, 0.001);
        EXPECT_NEAR(10075.0, QUnitOut, 1.0);
        EXPECT_NEAR(Node(1).MassFlowRate, expectedAirFlowRate, 0.000001);
    }

    TEST_F(EnergyPlusFixture, FanCoil_ElecHeatCoilMultiSpeedFanContFanMode)
    {

        int FanCoilNum(1);
        int ZoneNum(1);
        bool FirstHVACIteration(false);
        bool ErrorsFound(false);
        Real64 QZnReq(0.0);
        Real64 ColdWaterMassFlowRate(0.0);
        Real64 QUnitOut(0.0);
        Real64 QLatOut(0.0);
        Real64 AirMassFlow(0.0);
        Real64 MaxAirMassFlow(0.0);

        DataEnvironment::OutBaroPress = 101325.0;
        DataEnvironment::StdRhoAir = 1.20;
        WaterCoils::GetWaterCoilsInputFlag = true;
        NumCoils = 0;
        DataGlobals::NumOfTimeStepInHour = 1;
        DataGlobals::TimeStep = 1;
        DataGlobals::MinutesPerTimeStep = 60;
        DataSizing::CurZoneEqNum = 1;

        InitializePsychRoutines();

        std::string const idf_objects = delimited_string({
            " Zone,",
            "  EAST ZONE,     !- Name",
            "  0,             !- Direction of Relative North { deg }",
            "  0,             !- X Origin { m }",
            "  0,             !- Y Origin { m }",
            "  0,             !- Z Origin { m }",
            "  1,             !- Type",
            "  1,             !- Multiplier",
            "  autocalculate, !- Ceiling Height { m }",
            "  autocalculate; !- Volume { m3 }",

            " ZoneHVAC:EquipmentConnections,",
            "  EAST ZONE,          !- Zone Name",
            "  Zone1Equipment,     !- Zone Conditioning Equipment List Name",
            "  Zone1Inlets,        !- Zone Air Inlet Node or NodeList Name",
            "  Zone1Exhausts,      !- Zone Air Exhaust Node or NodeList Name",
            "  Zone 1 Node,        !- Zone Air Node Name",
            "  Zone 1 Outlet Node; !- Zone Return Air Node Name",

            " ZoneHVAC:EquipmentList,",
            "  Zone1Equipment,           !- Name",
            "  SequentialLoad,           !- Load Distribution Scheme",
            "  ZoneHVAC:FourPipeFanCoil, !- Zone Equipment 1 Object Type",
            "  Zone1FanCoil,             !- Zone Equipment 1 Name",
            "  1,                        !- Zone Equipment 1 Cooling Sequence",
            "  1;                        !- Zone Equipment 1 Heating or No - Load Sequence",

            " NodeList,",
            "  Zone1Inlets,              !- Name",
            "  Zone1FanCoilAirOutletNode;!- Node 1 Name",

            " NodeList,",
            "  Zone1Exhausts,            !- Name",
            "  Zone1FanCoilAirInletNode; !- Node 1 Name",

            " OutdoorAir:NodeList,",
            "  Zone1FanCoilOAInNode;     !- Node or NodeList Name 1",

            " OutdoorAir:Mixer,",
            "  Zone1FanCoilOAMixer,      !- Name",
            "  Zone1FanCoilOAMixerOutletNode, !- Mixed Air Node Name",
            "  Zone1FanCoilOAInNode,     !- Outdoor Air Stream Node Name",
            "  Zone1FanCoilExhNode,      !- Relief Air Stream Node Name",
            "  Zone1FanCoilAirInletNode; !- Return Air Stream Node Name",

            " Schedule:Constant,",
            "  FanAndCoilAvailSched,     !- Name",
            "  FRACTION,                 !- Schedule Type",
            "  1;                        !- TimeStep Value",

            " ScheduleTypeLimits,",
            "  Fraction,                 !- Name",
            "  0.0,                      !- Lower Limit Value",
            "  1.0,                      !- Upper Limit Value",
            "  CONTINUOUS;               !- Numeric Type",

            " Fan:SystemModel,",
            "  Zone1FanCoilFan,         !- Name",
            "  FanAndCoilAvailSched,    !- Availability Schedule Name",
            "  Zone1FanCoilOAMixerOutletNode,  !- Air Inlet Node Name",
            "  Zone1FanCoilFanOutletNode,  !- Air Outlet Node Name",
            "  0.5,                     !- Design Maximum Air Flow Rate {m3/s}",
            "  Discrete,                !- Speed Control Method",
            "  0.0,                     !- Electric Power Minimum Flow Rate Fraction",
            "  75,                      !- Design Pressure Rise {Pa}",
            "  0.9,                     !- Motor Efficiency",
            "  1,                       !- Motor In Air Stream Fraction",
            "  ,                        !- Design Electric Power Consumption {W}",
            "  TotalEfficiencyAndPressure,  !- Design Power Sizing Method",
            "  ,                        !- Electric Power Per Unit Flow Rate {W/(m3/s)}",
            "  ,                        !- Electric Power Per Unit Flow Rate Per Unit Pressure {W/((m3/s)-Pa)}",
            "  0.5,                     !- Fan Total Efficiency",
            "  ,                        !- Electric Power Function of Flow Fraction Curve Name",
            "  ,                        !- Night Ventilation Mode Pressure Rise {Pa}",
            "  ,                        !- Night Ventilation Mode Flow Fraction",
            "  ,                        !- Motor Loss Zone Name",
            "  ,                        !- Motor Loss Radiative Fraction",
            "  General,                 !- End-Use Subcategory",
            "  1,                       !- Number of Speeds",
            "  1.0,                     !- Speed 1 Flow Fraction",
            "  1.0;                     !- Speed 1 Electric Power Fraction",

            " Coil:Cooling:Water,",
            "  Zone1FanCoilCoolingCoil,  !- Name",
            "  FanAndCoilAvailSched,     !- Availability Schedule Namev",
            "  0.0002,                   !- Design Water Flow Rate { m3 / s }",
            "  0.5000,                   !- Design Air Flow Rate { m3 / s }",
            "  7.22,                     !- Design Inlet Water Temperature { Cv }",
            "  24.340,                   !- Design Inlet Air Temperature { C }",
            "  14.000,                   !- Design Outlet Air Temperature { C }",
            "  0.0095,                   !- Design Inlet Air Humidity Ratio { kgWater / kgDryAir }",
            "  0.0090,                   !- Design Outlet Air Humidity Ratio { kgWater / kgDryAir }",
            "  Zone1FanCoilChWInletNode, !- Water Inlet Node Name",
            "  Zone1FanCoilChWOutletNode,!- Water Outlet Node Name",
            "  Zone1FanCoilFanOutletNode,!- Air Inlet Node Name",
            "  Zone1FanCoilCCOutletNode, !- Air Outlet Node Name",
            "  SimpleAnalysis,           !- Type of Analysis",
            "  CrossFlow;                !- Heat Exchanger Configuration",

            " Coil:Heating:Electric,",
            "  Zone1FanCoilHeatingCoil,   !- Name",
            "  FanAndCoilAvailSched,      !- Availability Schedule Name",
            "  1,                         !- Efficiency",
            "  10000.0,                    !- Nominal Capacity {W}",
            "  Zone1FanCoilCCOutletNode,  !- Air Inlet Node Name",
            "  Zone1FanCoilAirOutletNode; !- Air Outlet Node Name",

            " ZoneHVAC:FourPipeFanCoil,",
            "  Zone1FanCoil,              !- Name",
            "  FanAndCoilAvailSched,      !- Availability Schedule Name",
            "  MultiSpeedFan,             !- Capacity Control Method",
            "  0.5,                       !- Maximum Supply Air Flow Rate { m3 / s }",
            "  0.3,                       !- Low Speed Supply Air Flow Ratio",
            "  0.6,                       !- Medium Speed Supply Air Flow Ratio",
            "  0.0,                       !- Maximum Outdoor Air Flow Rate { m3 / s }",
            "  FanAndCoilAvailSched,      !- Outdoor Air Schedule Name",
            "  Zone1FanCoilAirInletNode,  !- Air Inlet Node Name",
            "  Zone1FanCoilAirOutletNode, !- Air Outlet Node Name",
            "  OutdoorAir:Mixer,          !- Outdoor Air Mixer Object Type",
            "  Zone1FanCoilOAMixer,       !- Outdoor Air Mixer Name",
            "  Fan:SystemModel,           !- Supply Air Fan Object Type",
            "  Zone1FanCoilFan,           !- Supply Air Fan Name",
            "  Coil:Cooling:Water,        !- Cooling Coil Object Type",
            "  Zone1FanCoilCoolingCoil,   !- Cooling Coil Name",
            "  0.00014,                   !- Maximum Cold Water Flow Rate { m3 / s }",
            "  0.0,                       !- Minimum Cold Water Flow Rate { m3 / s }",
            "  0.001,                     !- Cooling Convergence Tolerance",
            "  Coil:Heating:Electric,     !- Heating Coil Object Type",
            "  Zone1FanCoilHeatingCoil,   !- Heating Coil Name",
            "  0.0,                       !- Maximum Hot Water Flow Rate { m3 / s }",
            "  0.0,                       !- Minimum Hot Water Flow Rate { m3 / s }",
            "  0.001,                     !- Heating Convergence Tolerance",
            "  ,                          !- Availability Manager List Name",
            "  ,                          !- Design Specification ZoneHVAC Sizing Object Name",
            "  ContsFanOperatingSch;      !- Supply Air Fan Operating Mode Schedule Name",

            " Schedule:Constant,",
            "  ContsFanOperatingSch,      !- Name",
            "  FRACTION,                  !- Schedule Type",
            "  1;                         !- TimeStep Value",

            });

        ASSERT_TRUE(process_idf(idf_objects));

        GetZoneData(ErrorsFound);
        EXPECT_EQ("EAST ZONE", Zone(1).Name);
        GetZoneEquipmentData1(state);
        ProcessScheduleInput(state.files);
        ScheduleInputProcessed = true;
        GetFanCoilUnits(state);
        auto &thisFanCoil(FanCoil(1));
        EXPECT_EQ("MULTISPEEDFAN", thisFanCoil.CapCtrlMeth);
        EXPECT_EQ("OUTDOORAIR:MIXER", thisFanCoil.OAMixType);
        EXPECT_EQ("FAN:SYSTEMMODEL", thisFanCoil.FanType);
        EXPECT_EQ("COIL:COOLING:WATER", thisFanCoil.CCoilType);
        EXPECT_EQ("COIL:HEATING:ELECTRIC", thisFanCoil.HCoilType);
        EXPECT_EQ(DataHVACGlobals::FanType_SystemModelObject, thisFanCoil.FanType_Num);

        TotNumLoops = 1;
        PlantLoop.allocate(TotNumLoops);
        AirMassFlow = 0.60;
        MaxAirMassFlow = 0.60;
        ColdWaterMassFlowRate = 1.0;
        thisFanCoil.OutAirMassFlow = 0.0;
        thisFanCoil.MaxAirMassFlow = MaxAirMassFlow;
        Node(thisFanCoil.OutsideAirNode).MassFlowRateMax = 0.0;
        Node(thisFanCoil.AirInNode).MassFlowRate = AirMassFlow;
        Node(thisFanCoil.AirInNode).MassFlowRateMin = AirMassFlow;
        Node(thisFanCoil.AirInNode).MassFlowRateMinAvail = AirMassFlow;
        Node(thisFanCoil.AirInNode).MassFlowRateMax = MaxAirMassFlow;
        Node(thisFanCoil.AirInNode).MassFlowRateMaxAvail = MaxAirMassFlow;
        // outside air mixer
        auto &MixerOA(OAMixer(1));
        Node(MixerOA.RetNode).MassFlowRate = AirMassFlow;
        Node(MixerOA.RetNode).MassFlowRateMax = MaxAirMassFlow;
        Node(MixerOA.RetNode).Temp = 22.0;
        Node(MixerOA.RetNode).Enthalpy = 36000;
        Node(MixerOA.RetNode).HumRat = PsyWFnTdbH(Node(MixerOA.RetNode).Temp, Node(MixerOA.RetNode).Enthalpy);
        Node(MixerOA.InletNode).Temp = 10.0;
        Node(MixerOA.InletNode).Enthalpy = 18000;
        Node(MixerOA.InletNode).HumRat = PsyWFnTdbH(Node(MixerOA.InletNode).Temp, Node(MixerOA.InletNode).Enthalpy);
        // chilled water coil
        auto &CWCoil(WaterCoil(1));
        CWCoil.UACoilTotal = 470.0;
        CWCoil.UACoilExternal = 611.0;
        CWCoil.UACoilInternal = 2010.0;
        CWCoil.TotCoilOutsideSurfArea = 50.0;
        Node(CWCoil.AirInletNodeNum).MassFlowRate = AirMassFlow;
        Node(CWCoil.AirInletNodeNum).MassFlowRateMin = AirMassFlow;
        Node(CWCoil.AirInletNodeNum).MassFlowRateMax = AirMassFlow;
        Node(CWCoil.AirInletNodeNum).MassFlowRateMaxAvail = AirMassFlow;
        CWCoil.InletWaterMassFlowRate = ColdWaterMassFlowRate;
        CWCoil.MaxWaterMassFlowRate = ColdWaterMassFlowRate;
        Node(CWCoil.WaterInletNodeNum).MassFlowRate = ColdWaterMassFlowRate;
        Node(CWCoil.WaterInletNodeNum).MassFlowRateMaxAvail = ColdWaterMassFlowRate;
        Node(CWCoil.WaterInletNodeNum).Temp = 6.0;
        Node(CWCoil.WaterOutletNodeNum).MassFlowRate = ColdWaterMassFlowRate;
        Node(CWCoil.WaterOutletNodeNum).MassFlowRateMaxAvail = ColdWaterMassFlowRate;
        CWCoil.WaterLoopNum = 1;
        CWCoil.WaterLoopSide = 1;
        CWCoil.WaterLoopBranchNum = 1;
        CWCoil.WaterLoopCompNum = 1;
        // electric heating coil
        auto &eHCoil(HeatingCoils::HeatingCoil(1));
        Node(eHCoil.AirInletNodeNum).MassFlowRate = AirMassFlow;
        Node(eHCoil.AirInletNodeNum).MassFlowRateMaxAvail = AirMassFlow;

        for (int l = 1; l <= TotNumLoops; ++l) {
            auto &loop(PlantLoop(l));
            loop.LoopSide.allocate(2);
            auto &loopside(PlantLoop(l).LoopSide(1));
            loopside.TotalBranches = 1;
            loopside.Branch.allocate(1);
            auto &loopsidebranch(PlantLoop(l).LoopSide(1).Branch(1));
            loopsidebranch.TotalComponents = 1;
            loopsidebranch.Comp.allocate(1);
        }
        // chilled water plant loop
        auto &CWLoop(PlantLoop(1));
        CWLoop.Name = "ChilledWaterLoop";
        CWLoop.FluidName = "ChilledWater";
        CWLoop.FluidIndex = 1;
        CWLoop.FluidName = "WATER";
        CWLoop.LoopSide(1).Branch(1).Comp(1).Name = CWCoil.Name;
        CWLoop.LoopSide(1).Branch(1).Comp(1).TypeOf_Num = WaterCoil_Cooling;
        CWLoop.LoopSide(1).Branch(1).Comp(1).NodeNumIn = CWCoil.WaterInletNodeNum;
        CWLoop.LoopSide(1).Branch(1).Comp(1).NodeNumOut = CWCoil.WaterOutletNodeNum;

        MyUAAndFlowCalcFlag.allocate(1);
        MyUAAndFlowCalcFlag(1) = true;
        DataGlobals::DoingSizing = true;
        state.fans.LocalTurnFansOff = false;
        state.fans.LocalTurnFansOn = true;
        // heating mode tests
        CoolingLoad = false;
        HeatingLoad = true;
        ZoneSysEnergyDemand.allocate(1);
        auto &zSysEDemand(ZoneSysEnergyDemand(1));

        StdRhoAir = 1.2;
        DataEnvironment::Month = 1;
        DataEnvironment::DayOfMonth = 21;
        DataGlobals::HourOfDay = 1;
        DataEnvironment::DSTIndicator = 0;
        DataEnvironment::DayOfWeek = 2;
        DataEnvironment::HolidayIndex = 0;
        DataEnvironment::DayOfYear_Schedule = General::OrdinalDay(Month, DayOfMonth, 1);
        UpdateScheduleValues();
        ZoneEqSizing.allocate(1);
        CurDeadBandOrSetback.allocate(1);
        CurDeadBandOrSetback(1) = false;
        TempControlType.allocate(1);
        TempControlType(1) = 4;
        ZoneSizingRunDone = true;
        FinalZoneSizing.allocate(1);
        auto &fZoneSizing(FinalZoneSizing(1));
        fZoneSizing.DesCoolVolFlow = 0.5;
        fZoneSizing.DesHeatVolFlow = 0.5;
        fZoneSizing.DesCoolCoilInTemp = 30.0;
        fZoneSizing.DesCoolCoilInHumRat = 0.01;
        fZoneSizing.DesHeatCoilInTemp = 20.0;
        fZoneSizing.DesHeatCoilInHumRat = 0.005;
        fZoneSizing.DesCoolLoad = 10000.0;
        fZoneSizing.DesHeatLoad = 10000.0;
        thisFanCoil.DesignHeatingCapacity = 10000.0;

        // test 1: fancoil unit cycling on/off at speed 1
        zSysEDemand.RemainingOutputReqToCoolSP = 2000.0;
        zSysEDemand.RemainingOutputReqToHeatSP = 2000.0;
        zSysEDemand.RemainingOutputRequired = 2000.0;
        QZnReq = 2000.0;
        QUnitOut = 0.0;
        QLatOut = 0.0;
        BeginEnvrnFlag = true;
        InitFanCoilUnits(state, FanCoilNum, ZoneNum, ZoneNum);
        Sim4PipeFanCoil(state, FanCoilNum, ZoneNum, ZoneNum, FirstHVACIteration, QUnitOut, QLatOut);
        Real64 expectedAirFlowRate = thisFanCoil.MaxAirMassFlow * thisFanCoil.LowSpeedRatio;
        // expect fan speed 1, fan runs continuously and only heating coil cycle on/off to meet load
        EXPECT_EQ(thisFanCoil.SpeedFanSel, 1);
        EXPECT_EQ(thisFanCoil.SpeedRatio, 0.0);
        EXPECT_NEAR(thisFanCoil.PLR, 0.659, 0.001);
        EXPECT_NEAR(QZnReq, QUnitOut, 1.0);
        EXPECT_NEAR(Node(1).MassFlowRate, expectedAirFlowRate, 0.000001);

        // test 2: fancoil cycling between speed levels 1 and 2
        zSysEDemand.RemainingOutputReqToCoolSP = 4000.0;
        zSysEDemand.RemainingOutputReqToHeatSP = 4000.0;
        zSysEDemand.RemainingOutputRequired = 4000.0;
        QZnReq = 4000.0;
        QUnitOut = 0.0;
        QLatOut = 0.0;
        InitFanCoilUnits(state, FanCoilNum, ZoneNum, ZoneNum);
        Sim4PipeFanCoil(state, FanCoilNum, ZoneNum, ZoneNum, FirstHVACIteration, QUnitOut, QLatOut);
        expectedAirFlowRate = (1.0 - thisFanCoil.SpeedRatio) * (thisFanCoil.LowSpeedRatio * thisFanCoil.MaxAirMassFlow) + 
            thisFanCoil.SpeedRatio * (thisFanCoil.MedSpeedRatio * thisFanCoil.MaxAirMassFlow);
        // expect fan speed 2 and fan and fancoil cycling b/n speed 1 and 2
        EXPECT_EQ(thisFanCoil.SpeedFanSel, 2);
        EXPECT_NEAR(thisFanCoil.PLR, 1.0, 0.001);
        EXPECT_NEAR(thisFanCoil.SpeedRatio, 0.323, 0.001);
        EXPECT_NEAR(QZnReq, QUnitOut, 1.0);
        EXPECT_NEAR(Node(1).MassFlowRate, expectedAirFlowRate, 0.000001);

        // test 3: fancoil cycling between speed levels 2 and 3
        zSysEDemand.RemainingOutputReqToCoolSP = 8000.0;
        zSysEDemand.RemainingOutputReqToHeatSP = 8000.0;
        zSysEDemand.RemainingOutputRequired = 8000.0;
        QZnReq = 8000.0;
        QUnitOut = 0.0;
        QLatOut = 0.0;
        InitFanCoilUnits(state, FanCoilNum, ZoneNum, ZoneNum);
        Sim4PipeFanCoil(state, FanCoilNum, ZoneNum, ZoneNum, FirstHVACIteration, QUnitOut, QLatOut);
        expectedAirFlowRate = (1.0 - thisFanCoil.SpeedRatio) * (thisFanCoil.MedSpeedRatio * thisFanCoil.MaxAirMassFlow) + 
            thisFanCoil.SpeedRatio * (1.0 * thisFanCoil.MaxAirMassFlow);
        // expect fan speed 3 and fan and fancoil cycling b/n speed 2 and 3
        EXPECT_EQ(thisFanCoil.SpeedFanSel, 3);
        EXPECT_NEAR(thisFanCoil.PLR, 1.0, 0.001);
        EXPECT_NEAR(thisFanCoil.SpeedRatio, 0.485, 0.001);
        EXPECT_NEAR(QZnReq, QUnitOut, 1.0);
        EXPECT_NEAR(Node(1).MassFlowRate,expectedAirFlowRate, 0.000001);

        // test 4: expect fancoil to run at maximum speed / full capacity
        zSysEDemand.RemainingOutputReqToCoolSP = 10200.0;
        zSysEDemand.RemainingOutputReqToHeatSP = 10200.0;
        zSysEDemand.RemainingOutputRequired = 10200;
        QZnReq = 10200;
        QUnitOut = 0.0;
        QLatOut = 0.0;
        InitFanCoilUnits(state, FanCoilNum, ZoneNum, ZoneNum);
        Sim4PipeFanCoil(state, FanCoilNum, ZoneNum, ZoneNum, FirstHVACIteration, QUnitOut, QLatOut);
        expectedAirFlowRate = thisFanCoil.MaxAirMassFlow;
        // expect fan speed 3 and fancoil running at max speed
        EXPECT_EQ(thisFanCoil.SpeedFanSel, 3);
        EXPECT_NEAR(thisFanCoil.PLR, 1.0, 0.001);
        EXPECT_NEAR(thisFanCoil.SpeedRatio, 1.0, 0.001);
        EXPECT_NEAR(10075.0, QUnitOut, 1.0);
        EXPECT_NEAR(Node(1).MassFlowRate, expectedAirFlowRate, 0.000001);
    }

    TEST_F(EnergyPlusFixture, FanCoil_CalcFanCoilElecHeatCoilPLRResidual)
    {

        int FanCoilNum(1);
        int ZoneNum(1);
        bool FirstHVACIteration(false);
        bool ErrorsFound(false);
        Real64 QZnReq(0.0);
        Real64 ColdWaterMassFlowRate(0.0);
        Real64 QUnitOut(0.0);
        Real64 QLatOut(0.0);
        Real64 AirMassFlow(0.0);
        Real64 MaxAirMassFlow(0.0);

        DataEnvironment::OutBaroPress = 101325.0;
        DataEnvironment::StdRhoAir = 1.20;
        WaterCoils::GetWaterCoilsInputFlag = true;
        NumCoils = 0;
        DataGlobals::NumOfTimeStepInHour = 1;
        DataGlobals::TimeStep = 1;
        DataGlobals::MinutesPerTimeStep = 60;
        DataSizing::CurZoneEqNum = 1;

        InitializePsychRoutines();

        std::string const idf_objects = delimited_string({
            " Zone,",
            "  EAST ZONE,     !- Name",
            "  0,             !- Direction of Relative North { deg }",
            "  0,             !- X Origin { m }",
            "  0,             !- Y Origin { m }",
            "  0,             !- Z Origin { m }",
            "  1,             !- Type",
            "  1,             !- Multiplier",
            "  autocalculate, !- Ceiling Height { m }",
            "  autocalculate; !- Volume { m3 }",

            " ZoneHVAC:EquipmentConnections,",
            "  EAST ZONE,          !- Zone Name",
            "  Zone1Equipment,     !- Zone Conditioning Equipment List Name",
            "  Zone1Inlets,        !- Zone Air Inlet Node or NodeList Name",
            "  Zone1Exhausts,      !- Zone Air Exhaust Node or NodeList Name",
            "  Zone 1 Node,        !- Zone Air Node Name",
            "  Zone 1 Outlet Node; !- Zone Return Air Node Name",

            " ZoneHVAC:EquipmentList,",
            "  Zone1Equipment,           !- Name",
            "  SequentialLoad,           !- Load Distribution Scheme",
            "  ZoneHVAC:FourPipeFanCoil, !- Zone Equipment 1 Object Type",
            "  Zone1FanCoil,             !- Zone Equipment 1 Name",
            "  1,                        !- Zone Equipment 1 Cooling Sequence",
            "  1;                        !- Zone Equipment 1 Heating or No - Load Sequence",

            " NodeList,",
            "  Zone1Inlets,              !- Name",
            "  Zone1FanCoilAirOutletNode;!- Node 1 Name",

            " NodeList,",
            "  Zone1Exhausts,            !- Name",
            "  Zone1FanCoilAirInletNode; !- Node 1 Name",

            " OutdoorAir:NodeList,",
            "  Zone1FanCoilOAInNode;     !- Node or NodeList Name 1",

            " OutdoorAir:Mixer,",
            "  Zone1FanCoilOAMixer,      !- Name",
            "  Zone1FanCoilOAMixerOutletNode, !- Mixed Air Node Name",
            "  Zone1FanCoilOAInNode,     !- Outdoor Air Stream Node Name",
            "  Zone1FanCoilExhNode,      !- Relief Air Stream Node Name",
            "  Zone1FanCoilAirInletNode; !- Return Air Stream Node Name",

            " Schedule:Constant,",
            "  FanAndCoilAvailSched,     !- Name",
            "  FRACTION,                 !- Schedule Type",
            "  1;                        !- TimeStep Value",

            " ScheduleTypeLimits,",
            "  Fraction,                 !- Name",
            "  0.0,                      !- Lower Limit Value",
            "  1.0,                      !- Upper Limit Value",
            "  CONTINUOUS;               !- Numeric Type",

            " Fan:SystemModel,",
            "  Zone1FanCoilFan,         !- Name",
            "  FanAndCoilAvailSched,    !- Availability Schedule Name",
            "  Zone1FanCoilOAMixerOutletNode,  !- Air Inlet Node Name",
            "  Zone1FanCoilFanOutletNode,  !- Air Outlet Node Name",
            "  0.5,                     !- Design Maximum Air Flow Rate {m3/s}",
            "  Discrete,                !- Speed Control Method",
            "  0.0,                     !- Electric Power Minimum Flow Rate Fraction",
            "  75,                      !- Design Pressure Rise {Pa}",
            "  0.9,                     !- Motor Efficiency",
            "  1,                       !- Motor In Air Stream Fraction",
            "  ,                        !- Design Electric Power Consumption {W}",
            "  TotalEfficiencyAndPressure,  !- Design Power Sizing Method",
            "  ,                        !- Electric Power Per Unit Flow Rate {W/(m3/s)}",
            "  ,                        !- Electric Power Per Unit Flow Rate Per Unit Pressure {W/((m3/s)-Pa)}",
            "  0.5,                     !- Fan Total Efficiency",
            "  ,                        !- Electric Power Function of Flow Fraction Curve Name",
            "  ,                        !- Night Ventilation Mode Pressure Rise {Pa}",
            "  ,                        !- Night Ventilation Mode Flow Fraction",
            "  ,                        !- Motor Loss Zone Name",
            "  ,                        !- Motor Loss Radiative Fraction",
            "  General,                 !- End-Use Subcategory",
            "  1,                       !- Number of Speeds",
            "  1.0,                     !- Speed 1 Flow Fraction",
            "  1.0;                     !- Speed 1 Electric Power Fraction",

            " Coil:Cooling:Water,",
            "  Zone1FanCoilCoolingCoil,  !- Name",
            "  FanAndCoilAvailSched,     !- Availability Schedule Namev",
            "  0.0002,                   !- Design Water Flow Rate { m3 / s }",
            "  0.5000,                   !- Design Air Flow Rate { m3 / s }",
            "  7.22,                     !- Design Inlet Water Temperature { Cv }",
            "  24.340,                   !- Design Inlet Air Temperature { C }",
            "  14.000,                   !- Design Outlet Air Temperature { C }",
            "  0.0095,                   !- Design Inlet Air Humidity Ratio { kgWater / kgDryAir }",
            "  0.0090,                   !- Design Outlet Air Humidity Ratio { kgWater / kgDryAir }",
            "  Zone1FanCoilChWInletNode, !- Water Inlet Node Name",
            "  Zone1FanCoilChWOutletNode,!- Water Outlet Node Name",
            "  Zone1FanCoilFanOutletNode,!- Air Inlet Node Name",
            "  Zone1FanCoilCCOutletNode, !- Air Outlet Node Name",
            "  SimpleAnalysis,           !- Type of Analysis",
            "  CrossFlow;                !- Heat Exchanger Configuration",

            " Coil:Heating:Electric,",
            "  Zone1FanCoilHeatingCoil,   !- Name",
            "  FanAndCoilAvailSched,      !- Availability Schedule Name",
            "  1,                         !- Efficiency",
            "  10000.0,                    !- Nominal Capacity {W}",
            "  Zone1FanCoilCCOutletNode,  !- Air Inlet Node Name",
            "  Zone1FanCoilAirOutletNode; !- Air Outlet Node Name",

            " ZoneHVAC:FourPipeFanCoil,",
            "  Zone1FanCoil,              !- Name",
            "  FanAndCoilAvailSched,      !- Availability Schedule Name",
            "  MultiSpeedFan,             !- Capacity Control Method",
            "  0.5,                       !- Maximum Supply Air Flow Rate { m3 / s }",
            "  0.3,                       !- Low Speed Supply Air Flow Ratio",
            "  0.6,                       !- Medium Speed Supply Air Flow Ratio",
            "  0.0,                       !- Maximum Outdoor Air Flow Rate { m3 / s }",
            "  FanAndCoilAvailSched,      !- Outdoor Air Schedule Name",
            "  Zone1FanCoilAirInletNode,  !- Air Inlet Node Name",
            "  Zone1FanCoilAirOutletNode, !- Air Outlet Node Name",
            "  OutdoorAir:Mixer,          !- Outdoor Air Mixer Object Type",
            "  Zone1FanCoilOAMixer,       !- Outdoor Air Mixer Name",
            "  Fan:SystemModel,           !- Supply Air Fan Object Type",
            "  Zone1FanCoilFan,           !- Supply Air Fan Name",
            "  Coil:Cooling:Water,        !- Cooling Coil Object Type",
            "  Zone1FanCoilCoolingCoil,   !- Cooling Coil Name",
            "  0.00014,                   !- Maximum Cold Water Flow Rate { m3 / s }",
            "  0.0,                       !- Minimum Cold Water Flow Rate { m3 / s }",
            "  0.001,                     !- Cooling Convergence Tolerance",
            "  Coil:Heating:Electric,     !- Heating Coil Object Type",
            "  Zone1FanCoilHeatingCoil,   !- Heating Coil Name",
            "  0.0,                       !- Maximum Hot Water Flow Rate { m3 / s }",
            "  0.0,                       !- Minimum Hot Water Flow Rate { m3 / s }",
            "  0.001,                     !- Heating Convergence Tolerance",
            "  ,                          !- Availability Manager List Name",
            "  ,                          !- Design Specification ZoneHVAC Sizing Object Name",
            "  ContsFanOperatingSch;      !- Supply Air Fan Operating Mode Schedule Name",

            " Schedule:Constant,",
            "  ContsFanOperatingSch,      !- Name",
            "  FRACTION,                  !- Schedule Type",
            "  1;                         !- TimeStep Value",

            });

        ASSERT_TRUE(process_idf(idf_objects));

        GetZoneData(ErrorsFound);
        EXPECT_EQ("EAST ZONE", Zone(1).Name);
        GetZoneEquipmentData1(state);
        ProcessScheduleInput(state.files);
        ScheduleInputProcessed = true;
        GetFanCoilUnits(state);
        auto &thisFanCoil(FanCoil(1));
        EXPECT_EQ("MULTISPEEDFAN", thisFanCoil.CapCtrlMeth);
        EXPECT_EQ("OUTDOORAIR:MIXER", thisFanCoil.OAMixType);
        EXPECT_EQ("FAN:SYSTEMMODEL", thisFanCoil.FanType);
        EXPECT_EQ("COIL:COOLING:WATER", thisFanCoil.CCoilType);
        EXPECT_EQ("COIL:HEATING:ELECTRIC", thisFanCoil.HCoilType);
        EXPECT_EQ(DataHVACGlobals::FanType_SystemModelObject, thisFanCoil.FanType_Num);

        TotNumLoops = 1;
        PlantLoop.allocate(TotNumLoops);
        AirMassFlow = 0.60;
        MaxAirMassFlow = 0.60;
        ColdWaterMassFlowRate = 1.0;
        thisFanCoil.OutAirMassFlow = 0.0;
        thisFanCoil.MaxAirMassFlow = MaxAirMassFlow;
        Node(thisFanCoil.OutsideAirNode).MassFlowRateMax = 0.0;
        Node(thisFanCoil.AirInNode).MassFlowRate = AirMassFlow;
        Node(thisFanCoil.AirInNode).MassFlowRateMin = AirMassFlow;
        Node(thisFanCoil.AirInNode).MassFlowRateMinAvail = AirMassFlow;
        Node(thisFanCoil.AirInNode).MassFlowRateMax = MaxAirMassFlow;
        Node(thisFanCoil.AirInNode).MassFlowRateMaxAvail = MaxAirMassFlow;
        // outside air mixer
        auto &MixerOA(OAMixer(1));
        Node(MixerOA.RetNode).MassFlowRate = AirMassFlow;
        Node(MixerOA.RetNode).MassFlowRateMax = MaxAirMassFlow;
        Node(MixerOA.RetNode).Temp = 22.0;
        Node(MixerOA.RetNode).Enthalpy = 36000;
        Node(MixerOA.RetNode).HumRat = PsyWFnTdbH(Node(MixerOA.RetNode).Temp, Node(MixerOA.RetNode).Enthalpy);
        Node(MixerOA.InletNode).Temp = 10.0;
        Node(MixerOA.InletNode).Enthalpy = 18000;
        Node(MixerOA.InletNode).HumRat = PsyWFnTdbH(Node(MixerOA.InletNode).Temp, Node(MixerOA.InletNode).Enthalpy);
        // chilled water coil
        auto &CWCoil(WaterCoil(1));
        CWCoil.UACoilTotal = 470.0;
        CWCoil.UACoilExternal = 611.0;
        CWCoil.UACoilInternal = 2010.0;
        CWCoil.TotCoilOutsideSurfArea = 50.0;
        Node(CWCoil.AirInletNodeNum).MassFlowRate = AirMassFlow;
        Node(CWCoil.AirInletNodeNum).MassFlowRateMin = AirMassFlow;
        Node(CWCoil.AirInletNodeNum).MassFlowRateMax = AirMassFlow;
        Node(CWCoil.AirInletNodeNum).MassFlowRateMaxAvail = AirMassFlow;
        CWCoil.InletWaterMassFlowRate = ColdWaterMassFlowRate;
        CWCoil.MaxWaterMassFlowRate = ColdWaterMassFlowRate;
        Node(CWCoil.WaterInletNodeNum).MassFlowRate = ColdWaterMassFlowRate;
        Node(CWCoil.WaterInletNodeNum).MassFlowRateMaxAvail = ColdWaterMassFlowRate;
        Node(CWCoil.WaterInletNodeNum).Temp = 6.0;
        Node(CWCoil.WaterOutletNodeNum).MassFlowRate = ColdWaterMassFlowRate;
        Node(CWCoil.WaterOutletNodeNum).MassFlowRateMaxAvail = ColdWaterMassFlowRate;
        CWCoil.WaterLoopNum = 1;
        CWCoil.WaterLoopSide = 1;
        CWCoil.WaterLoopBranchNum = 1;
        CWCoil.WaterLoopCompNum = 1;
        // electric heating coil
        auto &eHCoil(HeatingCoils::HeatingCoil(1));
        Node(eHCoil.AirInletNodeNum).MassFlowRate = AirMassFlow;
        Node(eHCoil.AirInletNodeNum).MassFlowRateMaxAvail = AirMassFlow;

        for (int l = 1; l <= TotNumLoops; ++l) {
            auto &loop(PlantLoop(l));
            loop.LoopSide.allocate(2);
            auto &loopside(PlantLoop(l).LoopSide(1));
            loopside.TotalBranches = 1;
            loopside.Branch.allocate(1);
            auto &loopsidebranch(PlantLoop(l).LoopSide(1).Branch(1));
            loopsidebranch.TotalComponents = 1;
            loopsidebranch.Comp.allocate(1);
        }
        // chilled water plant loop
        auto &CWLoop(PlantLoop(1));
        CWLoop.Name = "ChilledWaterLoop";
        CWLoop.FluidName = "ChilledWater";
        CWLoop.FluidIndex = 1;
        CWLoop.FluidName = "WATER";
        CWLoop.LoopSide(1).Branch(1).Comp(1).Name = CWCoil.Name;
        CWLoop.LoopSide(1).Branch(1).Comp(1).TypeOf_Num = WaterCoil_Cooling;
        CWLoop.LoopSide(1).Branch(1).Comp(1).NodeNumIn = CWCoil.WaterInletNodeNum;
        CWLoop.LoopSide(1).Branch(1).Comp(1).NodeNumOut = CWCoil.WaterOutletNodeNum;

        MyUAAndFlowCalcFlag.allocate(1);
        MyUAAndFlowCalcFlag(1) = true;
        DataGlobals::DoingSizing = true;
        state.fans.LocalTurnFansOff = false;
        state.fans.LocalTurnFansOn = true;
        // heating mode tests
        CoolingLoad = false;
        HeatingLoad = true;
        ZoneSysEnergyDemand.allocate(1);
        auto &zSysEDemand(ZoneSysEnergyDemand(1));

        StdRhoAir = 1.2;
        DataEnvironment::Month = 1;
        DataEnvironment::DayOfMonth = 21;
        DataGlobals::HourOfDay = 1;
        DataEnvironment::DSTIndicator = 0;
        DataEnvironment::DayOfWeek = 2;
        DataEnvironment::HolidayIndex = 0;
        DataEnvironment::DayOfYear_Schedule = General::OrdinalDay(Month, DayOfMonth, 1);
        UpdateScheduleValues();
        ZoneEqSizing.allocate(1);
        CurDeadBandOrSetback.allocate(1);
        CurDeadBandOrSetback(1) = false;
        TempControlType.allocate(1);
        TempControlType(1) = 4;
        ZoneSizingRunDone = true;
        FinalZoneSizing.allocate(1);
        auto &fZoneSizing(FinalZoneSizing(1));
        fZoneSizing.DesCoolVolFlow = 0.5;
        fZoneSizing.DesHeatVolFlow = 0.5;
        fZoneSizing.DesCoolCoilInTemp = 30.0;
        fZoneSizing.DesCoolCoilInHumRat = 0.01;
        fZoneSizing.DesHeatCoilInTemp = 20.0;
        fZoneSizing.DesHeatCoilInHumRat = 0.005;
        fZoneSizing.DesCoolLoad = 10000.0;
        fZoneSizing.DesHeatLoad = 10000.0;
        thisFanCoil.DesignHeatingCapacity = 10000.0;

        // test 1: fancoil unit cycling on/off at speed 1
        zSysEDemand.RemainingOutputReqToCoolSP = 2000.0;
        zSysEDemand.RemainingOutputReqToHeatSP = 2000.0;
        zSysEDemand.RemainingOutputRequired = 2000.0;
        int InletNode = thisFanCoil.AirInNode;
        Real64 QUnitOutMaxLS = 0.0; // low speed maximum output

        InitFanCoilUnits(state, FanCoilNum, ZoneNum, ZoneNum);
        Sim4PipeFanCoil(state, FanCoilNum, ZoneNum, ZoneNum, FirstHVACIteration, QUnitOut, QLatOut);

        FanCoil(FanCoilNum).SpeedFanSel = 1;
        FanCoil(FanCoilNum).SpeedFanRatSel = FanCoil(FanCoilNum).LowSpeedRatio;
        FanFlowRatio = FanCoil(FanCoilNum).SpeedFanRatSel;
        AirMassFlow = FanCoil(FanCoilNum).LowSpeedRatio * FanCoil(FanCoilNum).MaxAirMassFlow;
        Node(InletNode).MassFlowRate = AirMassFlow;
        Node(InletNode).MassFlowRateMax = AirMassFlow;
        Node(InletNode).MassFlowRateMaxAvail = AirMassFlow;
        Node(InletNode).MassFlowRateMinAvail = AirMassFlow;
        Calc4PipeFanCoil(state, FanCoilNum, ZoneNum, FirstHVACIteration, QUnitOutMaxLS, _, 1.0);
        EXPECT_NEAR(QUnitOutMaxLS, 3022.5, 1.0);

        int MaxIter = 10;
        int SolFlag = 0;
        Array1D<Real64> Par(5);
        Real64 CyclingRatio = 1.0;
        // test 1: fan runs continuously at low speed and 
        // only heating coil cycles On/Off to meet load
        QZnReq = 2000.0;
        Par(1) = double(FanCoilNum);
        Par(2) = 0.0; 
        if (FirstHVACIteration) Par(2) = 1.0;
        Par(3) = ZoneNum;
        Par(4) = QZnReq;
        Par(5) = double(FanCoil(FanCoilNum).HeatCoilFluidInletNode);
        TempSolveRoot::SolveRoot(state, 0.001, MaxIter, SolFlag, CyclingRatio, CalcFanCoilHeatCoilPLRResidual, 0.0, 1.0, Par);
        Real64 expectedAirFlowRate = thisFanCoil.MaxAirMassFlow * thisFanCoil.LowSpeedRatio;
        EXPECT_EQ(thisFanCoil.SpeedFanSel, 1);
        EXPECT_EQ(Node(InletNode).MassFlowRate, expectedAirFlowRate);
        EXPECT_NEAR(CyclingRatio, 0.659, 0.001);
        // test 2: fan runs continuously at low speed and only
        // the heating coil cycles on/off to meet reduced load
        zSysEDemand.RemainingOutputReqToCoolSP = 1000.0;
        zSysEDemand.RemainingOutputReqToHeatSP = 1000.0;
        zSysEDemand.RemainingOutputRequired = 1000.0;
        QZnReq = 1000.0;
        Par(1) = double(FanCoilNum);
        Par(2) = 0.0; 
        if (FirstHVACIteration) Par(2) = 1.0;
        Par(3) = ZoneNum;
        Par(4) = QZnReq;
        Par(5) = double(FanCoil(FanCoilNum).HeatCoilFluidInletNode);
        TempSolveRoot::SolveRoot(state, 0.001, MaxIter, SolFlag, CyclingRatio, CalcFanCoilHeatCoilPLRResidual, 0.0, 1.0, Par);
        expectedAirFlowRate = thisFanCoil.MaxAirMassFlow * thisFanCoil.LowSpeedRatio;
        EXPECT_EQ(thisFanCoil.SpeedFanSel, 1);
        EXPECT_EQ(Node(InletNode).MassFlowRate, expectedAirFlowRate);
        EXPECT_NEAR(CyclingRatio, 0.326, 0.001);
    }

    TEST_F(EnergyPlusFixture, FanCoil_ElectricHeatingCoilASHRAE90VariableFan)
    {

        int FanCoilNum(1);
        int ZoneNum(1);
        bool FirstHVACIteration(false);
        bool ErrorsFound(false);
        Real64 QZnReq(0.0);
        Real64 ColdWaterMassFlowRate(0.0);
        Real64 QUnitOut(0.0);
        Real64 QLatOut(0.0);
        Real64 AirMassFlow(0.0);
        Real64 MaxAirMassFlow(0.0);

        std::string const idf_objects = delimited_string({
            " Zone,",
            "  WEST ZONE,                 !- Name",
            "  0,                         !- Direction of Relative North { deg }",
            "  0,                         !- X Origin { m }",
            "  0,                         !- Y Origin { m }",
            "  0,                         !- Z Origin { m }",
            "  1,                         !- Type",
            "  1,                         !- Multiplier",
            "  autocalculate,             !- Ceiling Height { m }",
            "  autocalculate;             !- Volume { m3 }",

            " ZoneHVAC:EquipmentConnections,",
            "  WEST ZONE,                 !- Zone Name",
            "  ZoneEquipment,             !- Zone Conditioning Equipment List Name",
            "  FanCoilAirOutletNode,      !- Zone Air Inlet Node or NodeList Name",
            "  FanCoilAirInletNode,       !- Zone Air Exhaust Node or NodeList Name",
            "  Zone Air Node,             !- Zone Air Node Name",
            "  Zone Air Outlet Node;      !- Zone Return Air Node Name",

            " ZoneHVAC:EquipmentList,",
            "  ZoneEquipment,             !- Name",
            "  SequentialLoad,            !- Load Distribution Scheme",
            "  ZoneHVAC:FourPipeFanCoil,  !- Zone Equipment 1 Object Type",
            "  ZoneFanCoil,               !- Zone Equipment 1 Name",
            "  1,                         !- Zone Equipment 1 Cooling Sequence",
            "  1;                         !- Zone Equipment 1 Heating or No - Load Sequence",

            " ZoneHVAC:FourPipeFanCoil,",
            "  ZoneFanCoil,               !- Name",
            "  FanAndCoilAvailSched,      !- Availability Schedule Name",
            "  ASHRAE90VariableFan,       !- Capacity Control Method",
            "  0.5,                       !- Maximum Supply Air Flow Rate { m3 / s }",
            "  0.3,                       !- Low Speed Supply Air Flow Ratio",
            "  0.6,                       !- Medium Speed Supply Air Flow Ratio",
            "  0.0,                       !- Maximum Outdoor Air Flow Rate { m3 / s }",
            "  FanAndCoilAvailSched,      !- Outdoor Air Schedule Name",
            "  FanCoilAirInletNode,       !- Air Inlet Node Name",
            "  FanCoilAirOutletNode,      !- Air Outlet Node Name",
            "  OutdoorAir:Mixer,          !- Outdoor Air Mixer Object Type",
            "  FanCoilOAMixer,            !- Outdoor Air Mixer Name",
            "  Fan:OnOff,                 !- Supply Air Fan Object Type",
            "  FanCoilFan,                !- Supply Air Fan Name",
            "  Coil:Cooling:Water,        !- Cooling Coil Object Type",
            "  FanCoilCoolingCoil,        !- Cooling Coil Name",
            "  0.00014,                   !- Maximum Cold Water Flow Rate { m3 / s }",
            "  0.0,                       !- Minimum Cold Water Flow Rate { m3 / s }",
            "  0.001,                     !- Cooling Convergence Tolerance",
            "  Coil:Heating:Electric,     !- Heating Coil Object Type",
            "  FanCoilElecHeatingCoil,    !- Heating Coil Name",
            "  0.0,                       !- Maximum Hot Water Flow Rate { m3 / s }",
            "  0.0,                       !- Minimum Hot Water Flow Rate { m3 / s }",
            "  0.001,                     !- Heating Convergence Tolerance",
            "  ,                          !- Availability Manager List Name",
            "  ;                          !- Design Specification ZoneHVAC Sizing Object Name",

            " OutdoorAir:NodeList,",
            "  FanCoilOAInNode;           !- Node or NodeList Name 1",

            " OutdoorAir:Mixer,",
            "  FanCoilOAMixer,            !- Name",
            "  FanCoilOAMixerOutletNode,  !- Mixed Air Node Name",
            "  FanCoilOAInNode,           !- Outdoor Air Stream Node Name",
            "  FanCoilExhNode,            !- Relief Air Stream Node Name",
            "  FanCoilAirInletNode;       !- Return Air Stream Node Name",

            " Fan:OnOff,",
            "  FanCoilFan,                !- Name",
            "  FanAndCoilAvailSched,      !- Availability Schedule Name",
            "  0.5,                       !- Fan Total Efficiency",
            "  75,                        !- Design Pressure Rise {Pa}",
            "  0.5,                       !- Maximum Air Flow Rate {m3/s}",
            "  0.9,                       !- Motor Efficiency",
            "  1,                         !- Motor In Air Stream Fraction",		
            "  FanCoilOAMixerOutletNode,  !- Air Inlet Node Name",
            "  FanCoilFanOutletNode;      !- Air Outlet Node Name",

            " Coil:Cooling:Water,",
            "  FanCoilCoolingCoil,        !- Name",
            "  FanAndCoilAvailSched,      !- Availability Schedule Namev",
            "  0.0002,                    !- Design Water Flow Rate { m3 / s }",
            "  0.5000,                    !- Design Air Flow Rate { m3 / s }",
            "  7.22,                      !- Design Inlet Water Temperature { Cv }",
            "  24.340,                    !- Design Inlet Air Temperature { C }",
            "  14.000,                    !- Design Outlet Air Temperature { C }",
            "  0.0095,                    !- Design Inlet Air Humidity Ratio { kgWater / kgDryAir }",
            "  0.0090,                    !- Design Outlet Air Humidity Ratio { kgWater / kgDryAir }",
            "  FanCoilChWInletNode,       !- Water Inlet Node Name",
            "  FanCoilChWOutletNode,      !- Water Outlet Node Name",
            "  FanCoilFanOutletNode,      !- Air Inlet Node Name",
            "  FanCoilCCOutletNode,       !- Air Outlet Node Name",
            "  SimpleAnalysis,            !- Type of Analysis",
            "  CrossFlow;                 !- Heat Exchanger Configuration",

            " Coil:Heating:Electric,",
            "  FanCoilElecHeatingCoil,    !- Name",
            "  FanAndCoilAvailSched,      !- Availability Schedule Name",
            "  1,                         !- Efficiency",
            "  6000.0,                    !- Nominal Capacity {W}",
            "  FanCoilCCOutletNode,       !- Air Inlet Node Name",
            "  FanCoilAirOutletNode;      !- Air Outlet Node Name",

            " Schedule:Constant,",
            "  FanAndCoilAvailSched,      !- Name",
            "  FRACTION,                  !- Schedule Type",
            "  1;                         !- TimeStep Value",

            " ScheduleTypeLimits,",
            "  Fraction,                  !- Name",
            "  0.0,                       !- Lower Limit Value",
            "  1.0,                       !- Upper Limit Value",
            "  CONTINUOUS;                !- Numeric Type",
            });

        ASSERT_TRUE(process_idf(idf_objects));

        DataEnvironment::OutBaroPress = 101325.0;
        DataEnvironment::StdRhoAir = 1.20;
        WaterCoils::GetWaterCoilsInputFlag = true;
        //NumCoils = 0;
        DataGlobals::NumOfTimeStepInHour = 1;
        DataGlobals::TimeStep = 1;
        DataGlobals::MinutesPerTimeStep = 60;
        DataSizing::CurZoneEqNum = 1;
        InitializePsychRoutines();

        GetZoneData(ErrorsFound);
        EXPECT_EQ("WEST ZONE", Zone(1).Name);
        GetZoneEquipmentData1(state);
        ProcessScheduleInput(state.files);
        ScheduleInputProcessed = true;
        GetFanCoilUnits(state);
        auto &thisFanCoil(FanCoil(1));
        EXPECT_EQ("ASHRAE90VARIABLEFAN", thisFanCoil.CapCtrlMeth);
        EXPECT_EQ("OUTDOORAIR:MIXER", thisFanCoil.OAMixType);
        EXPECT_EQ("FAN:ONOFF", thisFanCoil.FanType);
        EXPECT_EQ("COIL:COOLING:WATER", thisFanCoil.CCoilType);
        EXPECT_EQ("COIL:HEATING:ELECTRIC", thisFanCoil.HCoilType);

        TotNumLoops = 1;
        PlantLoop.allocate(TotNumLoops);
        AirMassFlow = 0.60;
        MaxAirMassFlow = 0.60;
        ColdWaterMassFlowRate = 1.0;
        thisFanCoil.OutAirMassFlow = 0.0;
        thisFanCoil.MaxAirMassFlow = MaxAirMassFlow;
        // outside air mixer
        auto &MixerOA(OAMixer(1));
        Node(MixerOA.RetNode).MassFlowRate = AirMassFlow;
        Node(MixerOA.RetNode).MassFlowRateMax = MaxAirMassFlow;
        Node(MixerOA.RetNode).Temp = 20.0;
        Node(MixerOA.RetNode).Enthalpy = 36000;
        Node(MixerOA.RetNode).HumRat = PsyWFnTdbH(Node(MixerOA.RetNode).Temp, Node(MixerOA.RetNode).Enthalpy);
        Node(MixerOA.InletNode).Temp = 10.0;
        Node(MixerOA.InletNode).Enthalpy = 18000;
        Node(MixerOA.InletNode).HumRat = PsyWFnTdbH(Node(MixerOA.InletNode).Temp, Node(MixerOA.InletNode).Enthalpy);
        // chilled water coil
        auto &CWCoil(WaterCoil(1));
        CWCoil.UACoilTotal = 470.0;
        CWCoil.UACoilExternal = 611.0;
        CWCoil.UACoilInternal = 2010.0;
        CWCoil.TotCoilOutsideSurfArea = 50.0;
        Node(CWCoil.AirInletNodeNum).MassFlowRate = AirMassFlow;
        Node(CWCoil.AirInletNodeNum).MassFlowRateMax = AirMassFlow;
        Node(CWCoil.AirInletNodeNum).MassFlowRateMaxAvail = AirMassFlow;
        CWCoil.InletWaterMassFlowRate = ColdWaterMassFlowRate;
        CWCoil.MaxWaterMassFlowRate = ColdWaterMassFlowRate;
        Node(CWCoil.WaterInletNodeNum).MassFlowRate = ColdWaterMassFlowRate;
        Node(CWCoil.WaterInletNodeNum).MassFlowRateMaxAvail = ColdWaterMassFlowRate;
        Node(CWCoil.WaterInletNodeNum).Temp = 6.0;
        CWCoil.WaterLoopNum = 1;
        CWCoil.WaterLoopSide = 1;
        CWCoil.WaterLoopBranchNum = 1;
        CWCoil.WaterLoopCompNum = 1;
        // electric heating coil
        auto &eHCoil(HeatingCoils::HeatingCoil(1));
        Node(eHCoil.AirInletNodeNum).MassFlowRate = AirMassFlow;
        Node(eHCoil.AirInletNodeNum).MassFlowRateMaxAvail = AirMassFlow;

        for (int l = 1; l <= TotNumLoops; ++l) {
            auto &loop(PlantLoop(l));
            loop.LoopSide.allocate(2);
            auto &loopside(PlantLoop(l).LoopSide(1));
            loopside.TotalBranches = 1;
            loopside.Branch.allocate(1);
            auto &loopsidebranch(PlantLoop(l).LoopSide(1).Branch(1));
            loopsidebranch.TotalComponents = 1;
            loopsidebranch.Comp.allocate(1);
        }
        // chilled water plant loop
        auto &CWLoop(PlantLoop(1));
        CWLoop.Name = "ChilledWaterLoop";
        CWLoop.FluidName = "ChilledWater";
        CWLoop.FluidIndex = 1;
        CWLoop.FluidName = "WATER";
        CWLoop.LoopSide(1).Branch(1).Comp(1).Name = CWCoil.Name;
        CWLoop.LoopSide(1).Branch(1).Comp(1).TypeOf_Num = WaterCoil_Cooling;
        CWLoop.LoopSide(1).Branch(1).Comp(1).NodeNumIn = CWCoil.WaterInletNodeNum;
        CWLoop.LoopSide(1).Branch(1).Comp(1).NodeNumOut = CWCoil.WaterOutletNodeNum;

        MyUAAndFlowCalcFlag.allocate(1);
        MyUAAndFlowCalcFlag(1) = true;
        DataGlobals::DoingSizing = true;
        state.fans.LocalTurnFansOff = false;
        state.fans.LocalTurnFansOn = true;
        // heating mode tests
        CoolingLoad = false;
        HeatingLoad = true;
        ZoneSysEnergyDemand.allocate(1);
        auto &zSysEDemand(ZoneSysEnergyDemand(1));

        DataEnvironment::Month = 1;
        DataEnvironment::DayOfMonth = 21;
        DataGlobals::HourOfDay = 1;
        DataEnvironment::DSTIndicator = 0;
        DataEnvironment::DayOfWeek = 2;
        DataEnvironment::HolidayIndex = 0;
        DataEnvironment::DayOfYear_Schedule = General::OrdinalDay(Month, DayOfMonth, 1);
        UpdateScheduleValues();
        ZoneEqSizing.allocate(1);
        CurDeadBandOrSetback.allocate(1);
        CurDeadBandOrSetback(1) = false;
        TempControlType.allocate(1);
        TempControlType(1) = 4;
        ZoneSizingRunDone = true;
        SysSizingCalc = true;
        thisFanCoil.DesignHeatingCapacity = 6000.0;

        // test 1: load larger than fancoil full capacity
        zSysEDemand.RemainingOutputReqToCoolSP = 10000.0;
        zSysEDemand.RemainingOutputReqToHeatSP = 10000.0;
        zSysEDemand.RemainingOutputRequired = 10000.0;
        QZnReq = 10000.0;
        QUnitOut = 0.0;
        QLatOut = 0.0;
        BeginEnvrnFlag = true;
        InitFanCoilUnits(state, FanCoilNum, ZoneNum, ZoneNum);
        Sim4PipeFanCoil(state, FanCoilNum, ZoneNum, ZoneNum, FirstHVACIteration, QUnitOut, QLatOut);
        // expect output full capacity
        EXPECT_EQ(Node(thisFanCoil.AirInNode).MassFlowRate, thisFanCoil.MaxAirMassFlow);
        EXPECT_EQ(thisFanCoil.PLR, 1.0);
        EXPECT_NEAR(6075.0, QUnitOut, 1.0);

        // test 2: load smaller than fancoil full capacity
        zSysEDemand.RemainingOutputReqToCoolSP = 3000.0;
        zSysEDemand.RemainingOutputReqToHeatSP = 3000.0;
        zSysEDemand.RemainingOutputRequired = 3000.0;
        QZnReq = 3000.0;
        QUnitOut = 0.0;
        QLatOut = 0.0;
        BeginEnvrnFlag = true;
        InitFanCoilUnits(state, FanCoilNum, ZoneNum, ZoneNum);
        Sim4PipeFanCoil(state, FanCoilNum, ZoneNum, ZoneNum, FirstHVACIteration, QUnitOut, QLatOut);
        // expect part load operation with about 3000W output
        EXPECT_NEAR(Node(thisFanCoil.AirInNode).MassFlowRate, thisFanCoil.MaxAirMassFlow, 0.00001);
        EXPECT_NEAR(thisFanCoil.PLR, 0.487, 0.001);
        EXPECT_NEAR(3000.0, QUnitOut, 1.0);
    }

} // namespace EnergyPlus<|MERGE_RESOLUTION|>--- conflicted
+++ resolved
@@ -265,11 +265,7 @@
         GetZoneEquipmentData1(state);
         ProcessScheduleInput(state.files);
         ScheduleInputProcessed = true;
-<<<<<<< HEAD
-        GetFanInput(state.fans, state.files);
-=======
-        GetFanInput(state, state.fans);
->>>>>>> e7001b2e
+        GetFanInput(state);
         EXPECT_EQ(DataHVACGlobals::FanType_SimpleOnOff, Fan(1).FanType_Num);
 
         GetFanCoilUnits(state);
@@ -582,11 +578,7 @@
         GetZoneEquipmentData1(state);
         ProcessScheduleInput(state.files);
         ScheduleInputProcessed = true;
-<<<<<<< HEAD
-        GetFanInput(state.fans, state.files);
-=======
-        GetFanInput(state, state.fans);
->>>>>>> e7001b2e
+        GetFanInput(state);
         EXPECT_EQ(DataHVACGlobals::FanType_SimpleOnOff, Fan(1).FanType_Num);
 
         GetFanCoilUnits(state);
@@ -897,11 +889,7 @@
         GetZoneEquipmentData1(state);
         ProcessScheduleInput(state.files);
         ScheduleInputProcessed = true;
-<<<<<<< HEAD
-        GetFanInput(state.fans, state.files);
-=======
-        GetFanInput(state, state.fans);
->>>>>>> e7001b2e
+        GetFanInput(state);
         EXPECT_EQ(DataHVACGlobals::FanType_SimpleOnOff, Fan(1).FanType_Num);
 
         GetFanCoilUnits(state);
@@ -1279,11 +1267,7 @@
         GetZoneEquipmentData1(state);
         ProcessScheduleInput(state.files);
         ScheduleInputProcessed = true;
-<<<<<<< HEAD
-        GetFanInput(state.fans, state.files);
-=======
-        GetFanInput(state, state.fans);
->>>>>>> e7001b2e
+        GetFanInput(state);
         EXPECT_EQ(DataHVACGlobals::FanType_SimpleOnOff, Fan(1).FanType_Num);
 
         GetFanCoilUnits(state);
@@ -1602,11 +1586,7 @@
         GetZoneEquipmentData1(state);
         ProcessScheduleInput(state.files);
         ScheduleInputProcessed = true;
-<<<<<<< HEAD
-        GetFanInput(state.fans, state.files);
-=======
-        GetFanInput(state, state.fans);
->>>>>>> e7001b2e
+        GetFanInput(state);
         EXPECT_EQ(DataHVACGlobals::FanType_SimpleOnOff, Fan(1).FanType_Num);
 
         GetFanCoilUnits(state);
@@ -1962,11 +1942,7 @@
         GetZoneEquipmentData1(state);
         ProcessScheduleInput(state.files);
         ScheduleInputProcessed = true;
-<<<<<<< HEAD
-        GetFanInput(state.fans, state.files);
-=======
-        GetFanInput(state, state.fans);
->>>>>>> e7001b2e
+        GetFanInput(state);
         EXPECT_EQ(DataHVACGlobals::FanType_SimpleOnOff, Fan(1).FanType_Num);
 
         GetFanCoilUnits(state);
@@ -2301,11 +2277,7 @@
         ProcessScheduleInput(state.files);
         ScheduleInputProcessed = true;
         SetPredefinedTables();
-<<<<<<< HEAD
-        GetFanInput(state.fans, state.files);
-=======
-        GetFanInput(state, state.fans);
->>>>>>> e7001b2e
+        GetFanInput(state);
         GetFanCoilUnits(state);
 
         PlantLoop.allocate(TotNumLoops);
@@ -2678,11 +2650,7 @@
         GetZoneEquipmentData1(state);
         ProcessScheduleInput(state.files);
         ScheduleInputProcessed = true;
-<<<<<<< HEAD
-        GetFanInput(state.fans, state.files);
-=======
-        GetFanInput(state, state.fans);
->>>>>>> e7001b2e
+        GetFanInput(state);
         EXPECT_EQ(DataHVACGlobals::FanType_SimpleOnOff, Fan(1).FanType_Num);
 
         GetFanCoilUnits(state);
