// EnergyPlus, Copyright (c) 1996-2020, The Board of Trustees of the University of Illinois,
// The Regents of the University of California, through Lawrence Berkeley National Laboratory
// (subject to receipt of any required approvals from the U.S. Dept. of Energy), Oak Ridge
// National Laboratory, managed by UT-Battelle, Alliance for Sustainable Energy, LLC, and other
// contributors. All rights reserved.
//
// NOTICE: This Software was developed under funding from the U.S. Department of Energy and the
// U.S. Government consequently retains certain rights. As such, the U.S. Government has been
// granted for itself and others acting on its behalf a paid-up, nonexclusive, irrevocable,
// worldwide license in the Software to reproduce, distribute copies to the public, prepare
// derivative works, and perform publicly and display publicly, and to permit others to do so.
//
// Redistribution and use in source and binary forms, with or without modification, are permitted
// provided that the following conditions are met:
//
// (1) Redistributions of source code must retain the above copyright notice, this list of
//     conditions and the following disclaimer.
//
// (2) Redistributions in binary form must reproduce the above copyright notice, this list of
//     conditions and the following disclaimer in the documentation and/or other materials
//     provided with the distribution.
//
// (3) Neither the name of the University of California, Lawrence Berkeley National Laboratory,
//     the University of Illinois, U.S. Dept. of Energy nor the names of its contributors may be
//     used to endorse or promote products derived from this software without specific prior
//     written permission.
//
// (4) Use of EnergyPlus(TM) Name. If Licensee (i) distributes the software in stand-alone form
//     without changes from the version obtained under this License, or (ii) Licensee makes a
//     reference solely to the software portion of its product, Licensee must refer to the
//     software as "EnergyPlus version X" software, where "X" is the version number Licensee
//     obtained under this License and may not use a different name for the software. Except as
//     specifically required in this Section (4), Licensee shall not use in a company name, a
//     product name, in advertising, publicity, or other promotional activities any name, trade
//     name, trademark, logo, or other designation of "EnergyPlus", "E+", "e+" or confusingly
//     similar designation, without the U.S. Department of Energy's prior written consent.
//
// THIS SOFTWARE IS PROVIDED BY THE COPYRIGHT HOLDERS AND CONTRIBUTORS "AS IS" AND ANY EXPRESS OR
// IMPLIED WARRANTIES, INCLUDING, BUT NOT LIMITED TO, THE IMPLIED WARRANTIES OF MERCHANTABILITY
// AND FITNESS FOR A PARTICULAR PURPOSE ARE DISCLAIMED. IN NO EVENT SHALL THE COPYRIGHT OWNER OR
// CONTRIBUTORS BE LIABLE FOR ANY DIRECT, INDIRECT, INCIDENTAL, SPECIAL, EXEMPLARY, OR
// CONSEQUENTIAL DAMAGES (INCLUDING, BUT NOT LIMITED TO, PROCUREMENT OF SUBSTITUTE GOODS OR
// SERVICES; LOSS OF USE, DATA, OR PROFITS; OR BUSINESS INTERRUPTION) HOWEVER CAUSED AND ON ANY
// THEORY OF LIABILITY, WHETHER IN CONTRACT, STRICT LIABILITY, OR TORT (INCLUDING NEGLIGENCE OR
// OTHERWISE) ARISING IN ANY WAY OUT OF THE USE OF THIS SOFTWARE, EVEN IF ADVISED OF THE
// POSSIBILITY OF SUCH DAMAGE.

// EnergyPlus::AirTerminal:SingleDuct:Mixer Unit Tests

// Google Test Headers
#include <gtest/gtest.h>

// ObjexxFCL Headers

#include "Fixtures/EnergyPlusFixture.hh"

#include <EnergyPlus/BranchInputManager.hh>
#include <EnergyPlus/DXCoils.hh>
#include <EnergyPlus/DataDefineEquip.hh>
#include <EnergyPlus/DataEnvironment.hh>
#include <EnergyPlus/DataGlobals.hh>
#include <EnergyPlus/DataHVACGlobals.hh>
#include <EnergyPlus/DataHeatBalFanSys.hh>
#include <EnergyPlus/DataLoopNode.hh>
#include <EnergyPlus/Plant/DataPlant.hh>
#include <EnergyPlus/DataSizing.hh>
#include <EnergyPlus/DataZoneEnergyDemands.hh>
#include <EnergyPlus/DataZoneEquipment.hh>
#include <EnergyPlus/Fans.hh>
<<<<<<< HEAD
#include <EnergyPlus/Data/EnergyPlusData.hh>
=======
#include <EnergyPlus/FanCoilUnits.hh>
#include <EnergyPlus/General.hh>
>>>>>>> 3340984e
#include <EnergyPlus/HVACVariableRefrigerantFlow.hh>
#include <EnergyPlus/HeatBalanceManager.hh>
#include <EnergyPlus/OutputFiles.hh>
#include <EnergyPlus/OutputReportPredefined.hh>
#include <EnergyPlus/PackagedTerminalHeatPump.hh>
#include <EnergyPlus/Psychrometrics.hh>
#include <EnergyPlus/ScheduleManager.hh>
#include <EnergyPlus/SingleDuct.hh>
#include <EnergyPlus/SizingManager.hh>
#include <EnergyPlus/SimulationManager.hh>
#include <EnergyPlus/UnitVentilator.hh>
#include <EnergyPlus/WaterCoils.hh>
#include <EnergyPlus/ZoneAirLoopEquipmentManager.hh>
#include <EnergyPlus/ZoneEquipmentManager.hh>
#include <EnergyPlus/ZoneTempPredictorCorrector.hh>

// EnergyPlus Headers
using namespace EnergyPlus::BranchInputManager;
using namespace EnergyPlus::DataDefineEquip;
using namespace EnergyPlus::DataEnvironment;
using namespace EnergyPlus::DataGlobals;
using namespace EnergyPlus::DataHeatBalFanSys;
using namespace EnergyPlus::DataHVACGlobals;
using namespace EnergyPlus::DataLoopNode;
using namespace EnergyPlus::DataPlant;
using namespace EnergyPlus::DataSizing;
using namespace EnergyPlus::DataZoneEquipment;
using namespace EnergyPlus::DXCoils;
using namespace EnergyPlus::Fans;
using namespace EnergyPlus::FanCoilUnits;
using namespace EnergyPlus::General;
using namespace EnergyPlus::HeatBalanceManager;
using namespace EnergyPlus::HVACVariableRefrigerantFlow;
using namespace EnergyPlus::OutputReportPredefined;
using namespace EnergyPlus::PackagedTerminalHeatPump;
using namespace EnergyPlus::Psychrometrics;
using namespace EnergyPlus::ScheduleManager;
using namespace EnergyPlus::SingleDuct;
using namespace EnergyPlus::UnitVentilator;
using namespace EnergyPlus::WaterCoils;
using namespace EnergyPlus::ZoneAirLoopEquipmentManager;
using namespace EnergyPlus::ZoneTempPredictorCorrector;
using namespace EnergyPlus::DataZoneEnergyDemands;

namespace EnergyPlus {

TEST_F(EnergyPlusFixture, AirTerminalSingleDuctMixer_GetInputPTAC_InletSide)
{

    bool ErrorsFound(false);

    std::string const idf_objects = delimited_string({
        "AirTerminal:SingleDuct:Mixer,",
        "    SPACE1-1 DOAS Air Terminal,  !- Name",
        "    ZoneHVAC:PackagedTerminalAirConditioner,     !- ZoneHVAC Terminal Unit Object Type",
        "    SPACE1-1 PTAC,      !- ZoneHVAC Terminal Unit Name",
        "    SPACE1-1 Heat Pump Inlet,!- Terminal Unit Outlet Node Name",
        "    SPACE1-1 Air Terminal Mixer Primary Inlet,   !- Terminal Unit Primary Air Inlet Node Name",
        "    SPACE1-1 Air Terminal Mixer Secondary Inlet, !- Terminal Unit Secondary Air Inlet Node Name",
        "    InletSide;                                   !- Terminal Unit Connection Type",

        "ZoneHVAC:AirDistributionUnit,",
        "    SPACE1-1 DOAS ATU,       !- Name",
        "    SPACE1-1 Heat Pump Inlet,!- Air Distribution Unit Outlet Node Name",
        "    AirTerminal:SingleDuct:Mixer,  !- Air Terminal Object Type",
        "    SPACE1-1 DOAS Air Terminal;  !- Air Terminal Name",

        "Schedule:Compact,",
        "    FanAvailSched,           !- Name",
        "    Fraction,                !- Schedule Type Limits Name",
        "    Through: 12/31,          !- Field 1",
        "    For: WeekDays CustomDay1 CustomDay2,  !- Field 2",
        "    Until: 7:00,             !- Field 3",
        "    0.0,                     !- Field 4",
        "    Until: 21:00,            !- Field 5",
        "    1.0,                     !- Field 6",
        "    Until: 24:00,            !- Field 7",
        "    0.0,                     !- Field 8",
        "    For: Weekends Holiday,   !- Field 9",
        "    Until: 24:00,            !- Field 10",
        "    0.0,                     !- Field 11",
        "    For: SummerDesignDay,    !- Field 12",
        "    Until: 24:00,            !- Field 13",
        "    1.0,                     !- Field 14",
        "    For: WinterDesignDay,    !- Field 15",
        "    Until: 24:00,            !- Field 16",
        "    1.0;                     !- Field 17",

        "Schedule:Compact,",
        "    CyclingFanSch,           !- Name",
        "    Fraction,                !- Schedule Type Limits Name",
        "    Through: 12/31,          !- Field 1",
        "    For: AllDays,            !- Field 2",
        "    Until: 24:00,            !- Field 3",
        "    0.0;                     !- Field 4",

        "ZoneHVAC:EquipmentList,",
        "    SPACE1-1 Equipment,      !- Name",
        "    SequentialLoad,          !- Load Distribution Scheme",
        "    ZoneHVAC:AirDistributionUnit,  !- Zone Equipment 1 Object Type",
        "    SPACE1-1 DOAS ATU,       !- Zone Equipment 1 Name",
        "    1,                       !- Zone Equipment 1 Cooling Sequence",
        "    1,                       !- Zone Equipment 1 Heating or No-Load Sequence",
        "    ,                        !- Zone Equipment 1 Sequential Cooling Fraction",
        "    ,                        !- Zone Equipment 1 Sequential Heating Fraction",
        "    ZoneHVAC:PackagedTerminalAirConditioner,  !- Zone Equipment 2 Object Type",
        "    SPACE1-1 PTAC,           !- Zone Equipment 2 Name",
        "    2,                       !- Zone Equipment 2 Cooling Sequence",
        "    2,                       !- Zone Equipment 2 Heating or No-Load Sequence",
        "    ,                        !- Zone Equipment 2 Sequential Cooling Fraction",
        "    ;                        !- Zone Equipment 2 Sequential Heating Fraction",

        "  ZoneHVAC:PackagedTerminalAirConditioner,",
        "    SPACE1-1 PTAC,      !- Name",
        "    FanAvailSched,           !- Availability Schedule Name",
        "    SPACE1-1 Heat Pump Inlet,!- Air Inlet Node Name",
        "    SPACE1-1 Supply Inlet,   !- Air Outlet Node Name",
        "    ,                        !- Outdoor Air Mixer Object Type",
        "    ,                        !- Outdoor Air Mixer Name",
        "    0.300,                   !- Supply Air Flow Rate During Cooling Operation {m3/s}",
        "    0.300,                   !- Supply Air Flow Rate During Heating Operation {m3/s}",
        "    ,                        !- Supply Air Flow Rate When No Cooling or Heating is Needed {m3/s}",
        "    0,                       !- Outdoor Air Flow Rate During Cooling Operation {m3/s}",
        "    0,                       !- Outdoor Air Flow Rate During Heating Operation {m3/s}",
        "    0,                       !- Outdoor Air Flow Rate When No Cooling or Heating is Needed {m3/s}",
        "    Fan:OnOff,               !- Supply Air Fan Object Type",
        "    SPACE1-1 Supply Fan,     !- Supply Air Fan Name",
        "    Coil:Heating:Fuel,        !- Heating Coil Object Type",
        "    SPACE1-1 Heating Coil,   !- Heating Coil Name",
        "    Coil:Cooling:DX:SingleSpeed,  !- Cooling Coil Object Type",
        "    SPACE1-1 PTAC CCoil,     !- Cooling Coil Name",
        "    BlowThrough,             !- Fan Placement",
        "    CyclingFanSch;           !- Supply Air Fan Operating Mode Schedule Name",

        "Fan:OnOff,",
        "    SPACE1-1 Supply Fan,     !- Name",
        "    FanAvailSched,           !- Availability Schedule Name",
        "    0.7,                     !- Fan Total Efficiency",
        "    75,                      !- Pressure Rise {Pa}",
        "    0.300,                   !- Maximum Flow Rate {m3/s}",
        "    0.9,                     !- Motor Efficiency",
        "    1,                       !- Motor In Airstream Fraction",
        "    SPACE1-1 Heat Pump Inlet,!- Air Inlet Node Name",
        "    SPACE1-1 Zone Unit Fan Outlet;  !- Air Outlet Node Name",

        "Coil:Heating:Fuel,",
        "    SPACE1-1 Heating Coil,   !- Name",
        "    FanAvailSched,           !- Availability Schedule Name",
        "    NaturalGas,              !- Fuel Type",
        "    0.8,                     !- Gas Burner Efficiency",
        "    10000.0,                 !- Nominal Capacity {W}",
        "    SPACE1-1 Cooling Coil Outlet,  !- Air Inlet Node Name",
        "    SPACE1-1 Supply Inlet;   !- Air Outlet Node Name",

        "  Coil:Cooling:DX:SingleSpeed,",
        "    SPACE1-1 PTAC CCoil,     !- Name",
        "    FanAvailSched,           !- Availability Schedule Name",
        "    6500.0,                  !- Gross Rated Total Cooling Capacity {W}",
        "    0.75,                    !- Gross Rated Sensible Heat Ratio",
        "    3.0,                     !- Gross Rated Cooling COP {W/W}",
        "    0.300,                   !- Rated Air Flow Rate {m3/s}",
        "    ,                        !- Rated Evaporator Fan Power Per Volume Flow Rate {W/(m3/s)}",
        "    SPACE1-1 Zone Unit Fan Outlet, !- Air Inlet Node Name",
        "    SPACE1-1 Cooling Coil Outlet,  !- Air Outlet Node Name",
        "    HPACCoolCapFT,           !- Total Cooling Capacity Function of Temperature Curve Name",
        "    HPACCoolCapFFF,          !- Total Cooling Capacity Function of Flow Fraction Curve Name",
        "    HPACEIRFT,               !- Energy Input Ratio Function of Temperature Curve Name",
        "    HPACEIRFFF,              !- Energy Input Ratio Function of Flow Fraction Curve Name",
        "    HPACPLFFPLR;             !- Part Load Fraction Correlation Curve Name",

        "  Curve:Quadratic,",
        "    HPACCoolCapFFF,          !- Name",
        "    0.8,                     !- Coefficient1 Constant",
        "    0.2,                     !- Coefficient2 x",
        "    0.0,                     !- Coefficient3 x**2",
        "    0.5,                     !- Minimum Value of x",
        "    1.5;                     !- Maximum Value of x",

        "  Curve:Quadratic,",
        "    HPACEIRFFF,              !- Name",
        "    1.1552,                  !- Coefficient1 Constant",
        "    -0.1808,                 !- Coefficient2 x",
        "    0.0256,                  !- Coefficient3 x**2",
        "    0.5,                     !- Minimum Value of x",
        "    1.5;                     !- Maximum Value of x",

        "  Curve:Quadratic,",
        "    HPACPLFFPLR,             !- Name",
        "    0.85,                    !- Coefficient1 Constant",
        "    0.15,                    !- Coefficient2 x",
        "    0.0,                     !- Coefficient3 x**2",
        "    0.0,                     !- Minimum Value of x",
        "    1.0;                     !- Maximum Value of x",

        "  Curve:Cubic,",
        "    FanEffRatioCurve,        !- Name",
        "    0.33856828,              !- Coefficient1 Constant",
        "    1.72644131,              !- Coefficient2 x",
        "    -1.49280132,             !- Coefficient3 x**2",
        "    0.42776208,              !- Coefficient4 x**3",
        "    0.5,                     !- Minimum Value of x",
        "    1.5,                     !- Maximum Value of x",
        "    0.3,                     !- Minimum Curve Output",
        "    1.0;                     !- Maximum Curve Output",

        "  Curve:Exponent,",
        "    FanPowerRatioCurve,      !- Name",
        "    0.0,                     !- Coefficient1 Constant",
        "    1.0,                     !- Coefficient2 Constant",
        "    3.0,                     !- Coefficient3 Constant",
        "    0.0,                     !- Minimum Value of x",
        "    1.5,                     !- Maximum Value of x",
        "    0.01,                    !- Minimum Curve Output",
        "    1.5;                     !- Maximum Curve Output",

        "  Curve:Biquadratic,",
        "    HPACCoolCapFT,           !- Name",
        "    0.942587793,             !- Coefficient1 Constant",
        "    0.009543347,             !- Coefficient2 x",
        "    0.000683770,             !- Coefficient3 x**2",
        "    -0.011042676,            !- Coefficient4 y",
        "    0.000005249,             !- Coefficient5 y**2",
        "    -0.000009720,            !- Coefficient6 x*y",
        "    12.77778,                !- Minimum Value of x",
        "    23.88889,                !- Maximum Value of x",
        "    18.0,                    !- Minimum Value of y",
        "    46.11111,                !- Maximum Value of y",
        "    ,                        !- Minimum Curve Output",
        "    ,                        !- Maximum Curve Output",
        "    Temperature,             !- Input Unit Type for X",
        "    Temperature,             !- Input Unit Type for Y",
        "    Dimensionless;           !- Output Unit Type",

        "  Curve:Biquadratic,",
        "    HPACEIRFT,               !- Name",
        "    0.342414409,             !- Coefficient1 Constant",
        "    0.034885008,             !- Coefficient2 x",
        "    -0.000623700,            !- Coefficient3 x**2",
        "    0.004977216,             !- Coefficient4 y",
        "    0.000437951,             !- Coefficient5 y**2",
        "    -0.000728028,            !- Coefficient6 x*y",
        "    12.77778,                !- Minimum Value of x",
        "    23.88889,                !- Maximum Value of x",
        "    18.0,                    !- Minimum Value of y",
        "    46.11111,                !- Maximum Value of y",
        "    ,                        !- Minimum Curve Output",
        "    ,                        !- Maximum Curve Output",
        "    Temperature,             !- Input Unit Type for X",
        "    Temperature,             !- Input Unit Type for Y",
        "    Dimensionless;           !- Output Unit Type",

        "Zone,",
        "    SPACE1-1,                !- Name",
        "    0,                       !- Direction of Relative North {deg}",
        "    0,                       !- X Origin {m}",
        "    0,                       !- Y Origin {m}",
        "    0,                       !- Z Origin {m}",
        "    1,                       !- Type",
        "    1,                       !- Multiplier",
        "    2.438400269,             !- Ceiling Height {m}",
        "    239.247360229;           !- Volume {m3}",

        "ZoneHVAC:EquipmentConnections,",
        "    SPACE1-1,                !- Zone Name",
        "    SPACE1-1 Equipment,      !- Zone Conditioning Equipment List Name",
        "    SPACE1-1 Inlets,         !- Zone Air Inlet Node or NodeList Name",
        "    SPACE1-1 Air Terminal Mixer Secondary Inlet,  !- Zone Air Exhaust Node or NodeList Name",
        "    SPACE1-1 Zone Air Node,  !- Zone Air Node Name",
        "    SPACE1-1 Return Outlet;  !- Zone Return Air Node Name",

        "NodeList,",
        "    SPACE1-1 Inlets,         !- Name",
        "    SPACE1-1 Supply Inlet;   !- Node 1 Name",

    });

    ASSERT_TRUE(process_idf(idf_objects));

    NumOfTimeStepInHour = 1; // must initialize this to get schedules initialized
    MinutesPerTimeStep = 60; // must initialize this to get schedules initialized
    ProcessScheduleInput(OutputFiles::getSingleton());  // read schedules

    GetZoneData(ErrorsFound);
    ASSERT_FALSE(ErrorsFound);

    GetZoneEquipmentData1(state);
    GetZoneAirLoopEquipment();
    GetPTUnit(state);

    ASSERT_EQ(1, NumATMixers);
    EXPECT_EQ("SPACE1-1 DOAS AIR TERMINAL", SysATMixer(1).Name);              // single duct air terminal mixer name
    EXPECT_EQ(DataHVACGlobals::ATMixer_InletSide, SysATMixer(1).MixerType);   // air terminal mixer connection type
    EXPECT_EQ("AIRTERMINAL:SINGLEDUCT:MIXER", AirDistUnit(1).EquipType(1));   // Air distribution unit equipment type
    EXPECT_EQ("ZoneHVAC:PackagedTerminalAirConditioner", PTUnit(1).UnitType); // zoneHVAC equipment type
}

TEST_F(EnergyPlusFixture, AirTerminalSingleDuctMixer_SimPTAC_ATMInletSide)
{

    bool ErrorsFound(false);
    bool FirstHVACIteration(false);
    Real64 HVACInletMassFlowRate(0.0);
    Real64 PrimaryAirMassFlowRate(0.0);
    Real64 SecondaryAirMassFlowRate(0.0);
    Real64 OnOffAirFlowRatio(1.0);
    Real64 LatOutputProvided(0.0);
    Real64 QUnitOut(0.0);
    Real64 QZnReq(0.0);
    int ZoneNum(1);
    int PTUnitNum(1);

    std::string const idf_objects = delimited_string({
        "AirTerminal:SingleDuct:Mixer,",
        "    SPACE1-1 DOAS Air Terminal,  !- Name",
        "    ZoneHVAC:PackagedTerminalAirConditioner,     !- ZoneHVAC Terminal Unit Object Type",
        "    SPACE1-1 PTAC,      !- ZoneHVAC Terminal Unit Name",
        "    SPACE1-1 Heat Pump Inlet,!- Terminal Unit Outlet Node Name",
        "    SPACE1-1 Air Terminal Mixer Primary Inlet,   !- Terminal Unit Primary Air Inlet Node Name",
        "    SPACE1-1 Air Terminal Mixer Secondary Inlet, !- Terminal Unit Secondary Air Inlet Node Name",
        "    InletSide;                                   !- Terminal Unit Connection Type",

        "ZoneHVAC:AirDistributionUnit,",
        "    SPACE1-1 DOAS ATU,       !- Name",
        "    SPACE1-1 Heat Pump Inlet,!- Air Distribution Unit Outlet Node Name",
        "    AirTerminal:SingleDuct:Mixer,  !- Air Terminal Object Type",
        "    SPACE1-1 DOAS Air Terminal;  !- Air Terminal Name",

        "Schedule:Compact,",
        "    FanAvailSched,           !- Name",
        "    Fraction,                !- Schedule Type Limits Name",
        "    Through: 12/31,          !- Field 1",
        "    For: AllDays,            !- Field 2",
        "    Until: 24:00,            !- Field 16",
        "    1.0;                     !- Field 17",

        "Schedule:Compact,",
        "    CyclingFanSch,           !- Name",
        "    Fraction,                !- Schedule Type Limits Name",
        "    Through: 12/31,          !- Field 1",
        "    For: AllDays,            !- Field 2",
        "    Until: 24:00,            !- Field 3",
        "    0.0;                     !- Field 4",

        "ZoneHVAC:EquipmentList,",
        "    SPACE1-1 Equipment,      !- Name",
        "    SequentialLoad,          !- Load Distribution Scheme",
        "    ZoneHVAC:AirDistributionUnit,  !- Zone Equipment 1 Object Type",
        "    SPACE1-1 DOAS ATU,       !- Zone Equipment 1 Name",
        "    1,                       !- Zone Equipment 1 Cooling Sequence",
        "    1,                       !- Zone Equipment 1 Heating or No-Load Sequence",
        "    ,                        !- Zone Equipment 1 Sequential Cooling Fraction",
        "    ,                        !- Zone Equipment 1 Sequential Heating Fraction",
        "    ZoneHVAC:PackagedTerminalAirConditioner,  !- Zone Equipment 2 Object Type",
        "    SPACE1-1 PTAC,           !- Zone Equipment 2 Name",
        "    2,                       !- Zone Equipment 2 Cooling Sequence",
        "    2,                       !- Zone Equipment 2 Heating or No-Load Sequence",
        "    ,                        !- Zone Equipment 2 Sequential Cooling Fraction",
        "    ;                        !- Zone Equipment 2 Sequential Heating Fraction",

        "  ZoneHVAC:PackagedTerminalAirConditioner,",
        "    SPACE1-1 PTAC,      !- Name",
        "    FanAvailSched,           !- Availability Schedule Name",
        "    SPACE1-1 Heat Pump Inlet,!- Air Inlet Node Name",
        "    SPACE1-1 Supply Inlet,   !- Air Outlet Node Name",
        "    ,                        !- Outdoor Air Mixer Object Type",
        "    ,                        !- Outdoor Air Mixer Name",
        "    0.500,                   !- Supply Air Flow Rate During Cooling Operation {m3/s}",
        "    0.500,                   !- Supply Air Flow Rate During Heating Operation {m3/s}",
        "    ,                        !- Supply Air Flow Rate When No Cooling or Heating is Needed {m3/s}",
        "    0,                       !- Outdoor Air Flow Rate During Cooling Operation {m3/s}",
        "    0,                       !- Outdoor Air Flow Rate During Heating Operation {m3/s}",
        "    0,                       !- Outdoor Air Flow Rate When No Cooling or Heating is Needed {m3/s}",
        "    Fan:OnOff,               !- Supply Air Fan Object Type",
        "    SPACE1-1 Supply Fan,     !- Supply Air Fan Name",
        "    Coil:Heating:Fuel,        !- Heating Coil Object Type",
        "    SPACE1-1 Heating Coil,   !- Heating Coil Name",
        "    Coil:Cooling:DX:SingleSpeed,  !- Cooling Coil Object Type",
        "    SPACE1-1 PTAC CCoil,     !- Cooling Coil Name",
        "    BlowThrough,             !- Fan Placement",
        "    CyclingFanSch;           !- Supply Air Fan Operating Mode Schedule Name",

        "Fan:OnOff,",
        "    SPACE1-1 Supply Fan,     !- Name",
        "    FanAvailSched,           !- Availability Schedule Name",
        "    0.7,                     !- Fan Total Efficiency",
        "    75,                      !- Pressure Rise {Pa}",
        "    0.500,                   !- Maximum Flow Rate {m3/s}",
        "    0.9,                     !- Motor Efficiency",
        "    1,                       !- Motor In Airstream Fraction",
        "    SPACE1-1 Heat Pump Inlet,!- Air Inlet Node Name",
        "    SPACE1-1 Zone Unit Fan Outlet;  !- Air Outlet Node Name",

        "Coil:Heating:Fuel,",
        "    SPACE1-1 Heating Coil,   !- Name",
        "    FanAvailSched,           !- Availability Schedule Name",
        "    NaturalGas,              !- Fuel Type",
        "    0.8,                     !- Gas Burner Efficiency",
        "    10000.0,                 !- Nominal Capacity {W}",
        "    SPACE1-1 Cooling Coil Outlet,  !- Air Inlet Node Name",
        "    SPACE1-1 Supply Inlet;   !- Air Outlet Node Name",

        "  Coil:Cooling:DX:SingleSpeed,",
        "    SPACE1-1 PTAC CCoil,     !- Name",
        "    FanAvailSched,           !- Availability Schedule Name",
        "    6680.0,                  !- Gross Rated Total Cooling Capacity {W}",
        "    0.75,                    !- Gross Rated Sensible Heat Ratio",
        "    3.0,                     !- Gross Rated Cooling COP {W/W}",
        "    0.500,                   !- Rated Air Flow Rate {m3/s}",
        "    ,                        !- Rated Evaporator Fan Power Per Volume Flow Rate {W/(m3/s)}",
        "    SPACE1-1 Zone Unit Fan Outlet, !- Air Inlet Node Name",
        "    SPACE1-1 Cooling Coil Outlet,  !- Air Outlet Node Name",
        "    HPACCoolCapFT,           !- Total Cooling Capacity Function of Temperature Curve Name",
        "    HPACCoolCapFFF,          !- Total Cooling Capacity Function of Flow Fraction Curve Name",
        "    HPACEIRFT,               !- Energy Input Ratio Function of Temperature Curve Name",
        "    HPACEIRFFF,              !- Energy Input Ratio Function of Flow Fraction Curve Name",
        "    HPACPLFFPLR;             !- Part Load Fraction Correlation Curve Name",

        "  Curve:Quadratic,",
        "    HPACCoolCapFFF,          !- Name",
        "    0.8,                     !- Coefficient1 Constant",
        "    0.2,                     !- Coefficient2 x",
        "    0.0,                     !- Coefficient3 x**2",
        "    0.5,                     !- Minimum Value of x",
        "    1.5;                     !- Maximum Value of x",

        "  Curve:Quadratic,",
        "    HPACEIRFFF,              !- Name",
        "    1.1552,                  !- Coefficient1 Constant",
        "    -0.1808,                 !- Coefficient2 x",
        "    0.0256,                  !- Coefficient3 x**2",
        "    0.5,                     !- Minimum Value of x",
        "    1.5;                     !- Maximum Value of x",

        "  Curve:Quadratic,",
        "    HPACPLFFPLR,             !- Name",
        "    0.85,                    !- Coefficient1 Constant",
        "    0.15,                    !- Coefficient2 x",
        "    0.0,                     !- Coefficient3 x**2",
        "    0.0,                     !- Minimum Value of x",
        "    1.0;                     !- Maximum Value of x",

        "  Curve:Cubic,",
        "    FanEffRatioCurve,        !- Name",
        "    0.33856828,              !- Coefficient1 Constant",
        "    1.72644131,              !- Coefficient2 x",
        "    -1.49280132,             !- Coefficient3 x**2",
        "    0.42776208,              !- Coefficient4 x**3",
        "    0.5,                     !- Minimum Value of x",
        "    1.5,                     !- Maximum Value of x",
        "    0.3,                     !- Minimum Curve Output",
        "    1.0;                     !- Maximum Curve Output",

        "  Curve:Exponent,",
        "    FanPowerRatioCurve,      !- Name",
        "    0.0,                     !- Coefficient1 Constant",
        "    1.0,                     !- Coefficient2 Constant",
        "    3.0,                     !- Coefficient3 Constant",
        "    0.0,                     !- Minimum Value of x",
        "    1.5,                     !- Maximum Value of x",
        "    0.01,                    !- Minimum Curve Output",
        "    1.5;                     !- Maximum Curve Output",

        "  Curve:Biquadratic,",
        "    HPACCoolCapFT,           !- Name",
        "    0.942587793,             !- Coefficient1 Constant",
        "    0.009543347,             !- Coefficient2 x",
        "    0.000683770,             !- Coefficient3 x**2",
        "    -0.011042676,            !- Coefficient4 y",
        "    0.000005249,             !- Coefficient5 y**2",
        "    -0.000009720,            !- Coefficient6 x*y",
        "    12.77778,                !- Minimum Value of x",
        "    23.88889,                !- Maximum Value of x",
        "    18.0,                    !- Minimum Value of y",
        "    46.11111,                !- Maximum Value of y",
        "    ,                        !- Minimum Curve Output",
        "    ,                        !- Maximum Curve Output",
        "    Temperature,             !- Input Unit Type for X",
        "    Temperature,             !- Input Unit Type for Y",
        "    Dimensionless;           !- Output Unit Type",

        "  Curve:Biquadratic,",
        "    HPACEIRFT,               !- Name",
        "    0.342414409,             !- Coefficient1 Constant",
        "    0.034885008,             !- Coefficient2 x",
        "    -0.000623700,            !- Coefficient3 x**2",
        "    0.004977216,             !- Coefficient4 y",
        "    0.000437951,             !- Coefficient5 y**2",
        "    -0.000728028,            !- Coefficient6 x*y",
        "    12.77778,                !- Minimum Value of x",
        "    23.88889,                !- Maximum Value of x",
        "    18.0,                    !- Minimum Value of y",
        "    46.11111,                !- Maximum Value of y",
        "    ,                        !- Minimum Curve Output",
        "    ,                        !- Maximum Curve Output",
        "    Temperature,             !- Input Unit Type for X",
        "    Temperature,             !- Input Unit Type for Y",
        "    Dimensionless;           !- Output Unit Type",

        "Zone,",
        "    SPACE1-1,                !- Name",
        "    0,                       !- Direction of Relative North {deg}",
        "    0,                       !- X Origin {m}",
        "    0,                       !- Y Origin {m}",
        "    0,                       !- Z Origin {m}",
        "    1,                       !- Type",
        "    1,                       !- Multiplier",
        "    2.438400269,             !- Ceiling Height {m}",
        "    239.247360229;           !- Volume {m3}",

        "ZoneHVAC:EquipmentConnections,",
        "    SPACE1-1,                !- Zone Name",
        "    SPACE1-1 Equipment,      !- Zone Conditioning Equipment List Name",
        "    SPACE1-1 Inlets,         !- Zone Air Inlet Node or NodeList Name",
        "    SPACE1-1 Air Terminal Mixer Secondary Inlet,  !- Zone Air Exhaust Node or NodeList Name",
        "    SPACE1-1 Zone Air Node,  !- Zone Air Node Name",
        "    SPACE1-1 Return Outlet;  !- Zone Return Air Node Name",

        "NodeList,",
        "    SPACE1-1 Inlets,         !- Name",
        "    SPACE1-1 Supply Inlet;   !- Node 1 Name",

    });

    ASSERT_TRUE(process_idf(idf_objects));

    DataGlobals::NumOfTimeStepInHour = 1;
    DataGlobals::TimeStep = 1;
    DataGlobals::MinutesPerTimeStep = 60;
    ProcessScheduleInput(OutputFiles::getSingleton()); // read schedules
    InitializePsychRoutines();
    OutputReportPredefined::SetPredefinedTables();

    GetZoneData(ErrorsFound);
    ASSERT_FALSE(ErrorsFound);

    GetZoneEquipmentData1(state);
    GetZoneAirLoopEquipment();
    GetPTUnit(state);
    GetPTUnitInputFlag = false;

    // get input test for terminal air single duct mixer on inlet side of PTAC
    ASSERT_EQ(1, NumATMixers);
    EXPECT_EQ("SPACE1-1 DOAS AIR TERMINAL", SysATMixer(1).Name);              // single duct air terminal mixer name
    EXPECT_EQ(DataHVACGlobals::ATMixer_InletSide, SysATMixer(1).MixerType);   // air terminal mixer connection type
    EXPECT_EQ("AIRTERMINAL:SINGLEDUCT:MIXER", AirDistUnit(1).EquipType(1));   // Air distribution unit equipment type
    EXPECT_EQ("ZoneHVAC:PackagedTerminalAirConditioner", PTUnit(1).UnitType); // zoneHVAC equipment type

    BeginEnvrnFlag = false;

    // set input variables
    DataEnvironment::OutBaroPress = 101325.0;
    DataEnvironment::OutDryBulbTemp = 35.0;
    DataEnvironment::OutHumRat = 0.0098;
    DataEnvironment::OutEnthalpy = Psychrometrics::PsyHFnTdbW(DataEnvironment::OutDryBulbTemp, DataEnvironment::OutHumRat);
    DataEnvironment::StdRhoAir = 1.20;
    HVACInletMassFlowRate = 0.50;
    PrimaryAirMassFlowRate = 0.1;

    // set zoneNode air condition
    Node(ZoneEquipConfig(1).ZoneNode).Temp = 24.0;
    Node(ZoneEquipConfig(1).ZoneNode).HumRat = 0.0075;
    Node(ZoneEquipConfig(1).ZoneNode).Enthalpy =
        Psychrometrics::PsyHFnTdbW(Node(ZoneEquipConfig(1).ZoneNode).Temp, Node(ZoneEquipConfig(1).ZoneNode).HumRat);

    PackagedTerminalHeatPump::HeatingLoad = false;
    PackagedTerminalHeatPump::CoolingLoad = true;
    PackagedTerminalHeatPump::CompOnMassFlow = HVACInletMassFlowRate;    // supply air mass flow rate
    PackagedTerminalHeatPump::OACompOnMassFlow = PrimaryAirMassFlowRate; // OA mass flow rate
    PackagedTerminalHeatPump::CompOnFlowRatio = 1.0;                     // compressor is on
    DataHVACGlobals::ZoneCompTurnFansOff = false;
    DataHVACGlobals::ZoneCompTurnFansOn = true;

    PTUnitNum = 1;
    PTUnit(PTUnitNum).OpMode = CycFanCycCoil;
    // initialize mass flow rates
    Node(PTUnit(PTUnitNum).AirInNode).MassFlowRate = HVACInletMassFlowRate;
    Node(PTUnit(PTUnitNum).ATMixerPriNode).MassFlowRate = PrimaryAirMassFlowRate;
    Node(PTUnit(PTUnitNum).ATMixerPriNode).MassFlowRateMaxAvail = PrimaryAirMassFlowRate;

    // set fan parameters
    Fan(1).MaxAirMassFlowRate = HVACInletMassFlowRate;
    Fan(1).InletAirMassFlowRate = HVACInletMassFlowRate;
    Fan(1).RhoAirStdInit = DataEnvironment::StdRhoAir;
    Node(Fan(1).InletNodeNum).MassFlowRateMaxAvail = HVACInletMassFlowRate;
    Node(Fan(1).OutletNodeNum).MassFlowRateMax = HVACInletMassFlowRate;

    // set DX coil rated performance parameters
    DXCoil(1).RatedCBF(1) = 0.05;
    DXCoil(1).RatedAirMassFlowRate(1) = HVACInletMassFlowRate;

    // primary air condition set at outdoor air condition
    Node(PTUnit(PTUnitNum).ATMixerPriNode).Temp = DataEnvironment::OutDryBulbTemp;
    Node(PTUnit(PTUnitNum).ATMixerPriNode).HumRat = DataEnvironment::OutHumRat;
    Node(PTUnit(PTUnitNum).ATMixerPriNode).Enthalpy = DataEnvironment::OutEnthalpy;

    // set secondary air (recirculating air) conditions to zone air node
    Node(SysATMixer(1).SecInNode).Temp = Node(ZoneEquipConfig(1).ZoneNode).Temp;
    Node(SysATMixer(1).SecInNode).HumRat = Node(ZoneEquipConfig(1).ZoneNode).HumRat;
    Node(SysATMixer(1).SecInNode).Enthalpy = Node(ZoneEquipConfig(1).ZoneNode).Enthalpy;

    PTUnit(1).ControlZoneNum = 1;
    SysSizingRunDone = true;
    ZoneSizingRunDone = true;
    SysSizingCalc = true;

    ZoneSysEnergyDemand.allocate(1);
    ZoneSysEnergyDemand(1).RemainingOutputReqToHeatSP = 0.0;
    ZoneSysEnergyDemand(1).RemainingOutputReqToCoolSP = -5000.0;
    QZnReq = ZoneSysEnergyDemand(1).RemainingOutputReqToCoolSP;

    Schedule(PTUnit(PTUnitNum).SchedPtr).CurrentValue = 1.0;         // unit is always available
    Schedule(PTUnit(PTUnitNum).FanAvailSchedPtr).CurrentValue = 1.0; // fan is always available

    // set secondary air mass flow rate to zero
    Node(SysATMixer(1).SecInNode).MassFlowRate = 0.0;
    // simulate PTAC zoneHVAC equipment
    SimPTUnit(state, PTUnitNum, ZoneNum, FirstHVACIteration, QUnitOut, OnOffAirFlowRatio, QZnReq, LatOutputProvided);
    // apply mass conservation to determine secondary air mass flow rate
    SecondaryAirMassFlowRate = Node(PTUnit(PTUnitNum).AirInNode).MassFlowRate - PrimaryAirMassFlowRate;
    // check the terminal air mixer secondary air mass flow rate
    ASSERT_EQ(SecondaryAirMassFlowRate, Node(SysATMixer(1).SecInNode).MassFlowRate);
    // check the cooling output delivered is within 2.0 Watt of zone cooling load
    ASSERT_NEAR(QZnReq, QUnitOut, 2.0);
}

TEST_F(EnergyPlusFixture, AirTerminalSingleDuctMixer_SimPTAC_ATMSupplySide)
{

    bool ErrorsFound(false);
    bool FirstHVACIteration(false);
    Real64 HVACInletMassFlowRate(0.0);
    Real64 PrimaryAirMassFlowRate(0.0);
    Real64 SecondaryAirMassFlowRate(0.0);
    Real64 ATMixerOutletMassFlowRate(0.0);
    Real64 OnOffAirFlowRatio(1.0);
    Real64 LatOutputProvided(0.0);
    Real64 QUnitOut(0.0);
    Real64 QZnReq(0.0);
    int ZoneNum(1);
    int PTUnitNum(1);

    std::string const idf_objects = delimited_string({

        "AirTerminal:SingleDuct:Mixer,",
        "    SPACE1-1 DOAS Air Terminal,  !- Name",
        "    ZoneHVAC:PackagedTerminalAirConditioner,  !- ZoneHVAC Terminal Unit Object Type",
        "    SPACE1-1 PTAC,           !- ZoneHVAC Terminal Unit Name",
        "    SPACE1-1 Supply Inlet,   !- Terminal Unit Outlet Node Name",
        "    SPACE1-1 Air Terminal Mixer Primary Inlet,  !- Terminal Unit Primary Air Inlet Node Name",
        "    SPACE1-1 PTAC Outlet,    !- Terminal Unit Secondary Air Inlet Node Name",
        "    SupplySide;              !- Terminal Unit Connection Type",

        "ZoneHVAC:AirDistributionUnit,",
        "    SPACE1-1 DOAS ATU,       !- Name",
        "    SPACE1-1 Supply Inlet,   !- Air Distribution Unit Outlet Node Name",
        "    AirTerminal:SingleDuct:Mixer,  !- Air Terminal Object Type",
        "    SPACE1-1 DOAS Air Terminal;  !- Air Terminal Name",

        "Schedule:Compact,",
        "    FanAvailSched,           !- Name",
        "    Fraction,                !- Schedule Type Limits Name",
        "    Through: 12/31,          !- Field 1",
        "    For: AllDays,            !- Field 2",
        "    Until: 24:00,            !- Field 16",
        "    1.0;                     !- Field 17",

        "Schedule:Compact,",
        "    CyclingFanSch,           !- Name",
        "    Fraction,                !- Schedule Type Limits Name",
        "    Through: 12/31,          !- Field 1",
        "    For: AllDays,            !- Field 2",
        "    Until: 24:00,            !- Field 3",
        "    0.0;                     !- Field 4",

        "ZoneHVAC:EquipmentList,",
        "    SPACE1-1 Equipment,      !- Name",
        "    SequentialLoad,          !- Load Distribution Scheme",
        "    ZoneHVAC:AirDistributionUnit,  !- Zone Equipment 1 Object Type",
        "    SPACE1-1 DOAS ATU,       !- Zone Equipment 1 Name",
        "    1,                       !- Zone Equipment 1 Cooling Sequence",
        "    1,                       !- Zone Equipment 1 Heating or No-Load Sequence",
        "    ,                        !- Zone Equipment 1 Sequential Cooling Fraction",
        "    ,                        !- Zone Equipment 1 Sequential Heating Fraction",
        "    ZoneHVAC:PackagedTerminalAirConditioner,  !- Zone Equipment 2 Object Type",
        "    SPACE1-1 PTAC,           !- Zone Equipment 2 Name",
        "    2,                       !- Zone Equipment 2 Cooling Sequence",
        "    2,                       !- Zone Equipment 2 Heating or No-Load Sequence",
        "    ,                        !- Zone Equipment 2 Sequential Cooling Fraction",
        "    ;                        !- Zone Equipment 2 Sequential Heating Fraction",

        "  ZoneHVAC:PackagedTerminalAirConditioner,",
        "    SPACE1-1 PTAC,           !- Name",
        "    FanAvailSched,           !- Availability Schedule Name",
        "    SPACE1-1 PTAC Inlet,     !- Air Inlet Node Name",
        "    SPACE1-1 PTAC Outlet,    !- Air Outlet Node Name",
        "    ,                        !- Outdoor Air Mixer Object Type",
        "    ,                        !- Outdoor Air Mixer Name",
        "    0.500,                   !- Supply Air Flow Rate During Cooling Operation {m3/s}",
        "    0.500,                   !- Supply Air Flow Rate During Heating Operation {m3/s}",
        "    ,                        !- Supply Air Flow Rate When No Cooling or Heating is Needed {m3/s}",
        "    0,                       !- Outdoor Air Flow Rate During Cooling Operation {m3/s}",
        "    0,                       !- Outdoor Air Flow Rate During Heating Operation {m3/s}",
        "    0,                       !- Outdoor Air Flow Rate When No Cooling or Heating is Needed {m3/s}",
        "    Fan:OnOff,               !- Supply Air Fan Object Type",
        "    SPACE1-1 Supply Fan,     !- Supply Air Fan Name",
        "    Coil:Heating:Fuel,        !- Heating Coil Object Type",
        "    SPACE1-1 Heating Coil,   !- Heating Coil Name",
        "    Coil:Cooling:DX:SingleSpeed,  !- Cooling Coil Object Type",
        "    SPACE1-1 PTAC CCoil,     !- Cooling Coil Name",
        "    BlowThrough,             !- Fan Placement",
        "    CyclingFanSch;           !- Supply Air Fan Operating Mode Schedule Name",

        "Fan:OnOff,",
        "    SPACE1-1 Supply Fan,     !- Name",
        "    FanAvailSched,           !- Availability Schedule Name",
        "    0.7,                     !- Fan Total Efficiency",
        "    75,                      !- Pressure Rise {Pa}",
        "    0.500,                   !- Maximum Flow Rate {m3/s}",
        "    0.9,                     !- Motor Efficiency",
        "    1,                       !- Motor In Airstream Fraction",
        "    SPACE1-1 PTAC Inlet,     !- Air Inlet Node Name",
        "    SPACE1-1 Zone Unit Fan Outlet;  !- Air Outlet Node Name",

        "Coil:Heating:Fuel,",
        "    SPACE1-1 Heating Coil,   !- Name",
        "    FanAvailSched,           !- Availability Schedule Name",
        "    NaturalGas,              !- Fuel Type",
        "    0.8,                     !- Gas Burner Efficiency",
        "    10000.0,                 !- Nominal Capacity {W}",
        "    SPACE1-1 Cooling Coil Outlet,  !- Air Inlet Node Name",
        "    SPACE1-1 PTAC Outlet;    !- Air Outlet Node Name",

        "  Coil:Cooling:DX:SingleSpeed,",
        "    SPACE1-1 PTAC CCoil,     !- Name",
        "    FanAvailSched,           !- Availability Schedule Name",
        "    7030.0,                  !- Gross Rated Total Cooling Capacity {W}",
        "    0.75,                    !- Gross Rated Sensible Heat Ratio",
        "    3.0,                     !- Gross Rated Cooling COP {W/W}",
        "    0.500,                   !- Rated Air Flow Rate {m3/s}",
        "    ,                        !- Rated Evaporator Fan Power Per Volume Flow Rate {W/(m3/s)}",
        "    SPACE1-1 Zone Unit Fan Outlet, !- Air Inlet Node Name",
        "    SPACE1-1 Cooling Coil Outlet,  !- Air Outlet Node Name",
        "    HPACCoolCapFT,           !- Total Cooling Capacity Function of Temperature Curve Name",
        "    HPACCoolCapFFF,          !- Total Cooling Capacity Function of Flow Fraction Curve Name",
        "    HPACEIRFT,               !- Energy Input Ratio Function of Temperature Curve Name",
        "    HPACEIRFFF,              !- Energy Input Ratio Function of Flow Fraction Curve Name",
        "    HPACPLFFPLR;             !- Part Load Fraction Correlation Curve Name",

        "  Curve:Quadratic,",
        "    HPACCoolCapFFF,          !- Name",
        "    0.8,                     !- Coefficient1 Constant",
        "    0.2,                     !- Coefficient2 x",
        "    0.0,                     !- Coefficient3 x**2",
        "    0.5,                     !- Minimum Value of x",
        "    1.5;                     !- Maximum Value of x",

        "  Curve:Quadratic,",
        "    HPACEIRFFF,              !- Name",
        "    1.1552,                  !- Coefficient1 Constant",
        "    -0.1808,                 !- Coefficient2 x",
        "    0.0256,                  !- Coefficient3 x**2",
        "    0.5,                     !- Minimum Value of x",
        "    1.5;                     !- Maximum Value of x",

        "  Curve:Quadratic,",
        "    HPACPLFFPLR,             !- Name",
        "    0.85,                    !- Coefficient1 Constant",
        "    0.15,                    !- Coefficient2 x",
        "    0.0,                     !- Coefficient3 x**2",
        "    0.0,                     !- Minimum Value of x",
        "    1.0;                     !- Maximum Value of x",

        "  Curve:Cubic,",
        "    FanEffRatioCurve,        !- Name",
        "    0.33856828,              !- Coefficient1 Constant",
        "    1.72644131,              !- Coefficient2 x",
        "    -1.49280132,             !- Coefficient3 x**2",
        "    0.42776208,              !- Coefficient4 x**3",
        "    0.5,                     !- Minimum Value of x",
        "    1.5,                     !- Maximum Value of x",
        "    0.3,                     !- Minimum Curve Output",
        "    1.0;                     !- Maximum Curve Output",

        "  Curve:Exponent,",
        "    FanPowerRatioCurve,      !- Name",
        "    0.0,                     !- Coefficient1 Constant",
        "    1.0,                     !- Coefficient2 Constant",
        "    3.0,                     !- Coefficient3 Constant",
        "    0.0,                     !- Minimum Value of x",
        "    1.5,                     !- Maximum Value of x",
        "    0.01,                    !- Minimum Curve Output",
        "    1.5;                     !- Maximum Curve Output",

        "  Curve:Biquadratic,",
        "    HPACCoolCapFT,           !- Name",
        "    0.942587793,             !- Coefficient1 Constant",
        "    0.009543347,             !- Coefficient2 x",
        "    0.000683770,             !- Coefficient3 x**2",
        "    -0.011042676,            !- Coefficient4 y",
        "    0.000005249,             !- Coefficient5 y**2",
        "    -0.000009720,            !- Coefficient6 x*y",
        "    12.77778,                !- Minimum Value of x",
        "    23.88889,                !- Maximum Value of x",
        "    18.0,                    !- Minimum Value of y",
        "    46.11111,                !- Maximum Value of y",
        "    ,                        !- Minimum Curve Output",
        "    ,                        !- Maximum Curve Output",
        "    Temperature,             !- Input Unit Type for X",
        "    Temperature,             !- Input Unit Type for Y",
        "    Dimensionless;           !- Output Unit Type",

        "  Curve:Biquadratic,",
        "    HPACEIRFT,               !- Name",
        "    0.342414409,             !- Coefficient1 Constant",
        "    0.034885008,             !- Coefficient2 x",
        "    -0.000623700,            !- Coefficient3 x**2",
        "    0.004977216,             !- Coefficient4 y",
        "    0.000437951,             !- Coefficient5 y**2",
        "    -0.000728028,            !- Coefficient6 x*y",
        "    12.77778,                !- Minimum Value of x",
        "    23.88889,                !- Maximum Value of x",
        "    18.0,                    !- Minimum Value of y",
        "    46.11111,                !- Maximum Value of y",
        "    ,                        !- Minimum Curve Output",
        "    ,                        !- Maximum Curve Output",
        "    Temperature,             !- Input Unit Type for X",
        "    Temperature,             !- Input Unit Type for Y",
        "    Dimensionless;           !- Output Unit Type",

        "Zone,",
        "    SPACE1-1,                !- Name",
        "    0,                       !- Direction of Relative North {deg}",
        "    0,                       !- X Origin {m}",
        "    0,                       !- Y Origin {m}",
        "    0,                       !- Z Origin {m}",
        "    1,                       !- Type",
        "    1,                       !- Multiplier",
        "    2.438400269,             !- Ceiling Height {m}",
        "    239.247360229;           !- Volume {m3}",

        "ZoneHVAC:EquipmentConnections,",
        "    SPACE1-1,                !- Zone Name",
        "    SPACE1-1 Equipment,      !- Zone Conditioning Equipment List Name",
        "    SPACE1-1 Inlets,         !- Zone Air Inlet Node or NodeList Name",
        "    SPACE1-1 PTAC Inlet,     !- Zone Air Exhaust Node or NodeList Name",
        "    SPACE1-1 Zone Air Node,  !- Zone Air Node Name",
        "    SPACE1-1 Return Outlet;  !- Zone Return Air Node Name",

        "NodeList,",
        "    SPACE1-1 Inlets,         !- Name",
        "    SPACE1-1 Supply Inlet;   !- Node 1 Name",

    });

    ASSERT_TRUE(process_idf(idf_objects));

    DataGlobals::NumOfTimeStepInHour = 1;
    DataGlobals::TimeStep = 1;
    DataGlobals::MinutesPerTimeStep = 60;
    ProcessScheduleInput(OutputFiles::getSingleton()); // read schedules
    InitializePsychRoutines();
    OutputReportPredefined::SetPredefinedTables();

    GetZoneData(ErrorsFound);
    ASSERT_FALSE(ErrorsFound);

    GetZoneEquipmentData1(state);
    GetZoneAirLoopEquipment();
    GetPTUnit(state);
    GetPTUnitInputFlag = false;

    // get input test for terminal air single duct mixer on supply side of PTAC
    ASSERT_EQ(1, NumATMixers);
    EXPECT_EQ("SPACE1-1 DOAS AIR TERMINAL", SysATMixer(1).Name);              // single duct air terminal mixer name
    EXPECT_EQ(DataHVACGlobals::ATMixer_SupplySide, SysATMixer(1).MixerType);  // air terminal mixer connection type
    EXPECT_EQ("AIRTERMINAL:SINGLEDUCT:MIXER", AirDistUnit(1).EquipType(1));   // Air distribution unit equipment type
    EXPECT_EQ("ZoneHVAC:PackagedTerminalAirConditioner", PTUnit(1).UnitType); // zoneHVAC equipment type

    // set input variables
    DataEnvironment::OutBaroPress = 101325.0;
    DataEnvironment::OutDryBulbTemp = 35.0;
    DataEnvironment::OutHumRat = 0.0098;
    DataEnvironment::OutEnthalpy = Psychrometrics::PsyHFnTdbW(DataEnvironment::OutDryBulbTemp, DataEnvironment::OutHumRat);
    DataEnvironment::StdRhoAir = 1.20;
    HVACInletMassFlowRate = 0.50;
    PrimaryAirMassFlowRate = 0.1;

    BeginEnvrnFlag = false;

    // set zoneNode air condition
    Node(ZoneEquipConfig(1).ZoneNode).Temp = 24.0;
    Node(ZoneEquipConfig(1).ZoneNode).HumRat = 0.0075;
    Node(ZoneEquipConfig(1).ZoneNode).Enthalpy =
        Psychrometrics::PsyHFnTdbW(Node(ZoneEquipConfig(1).ZoneNode).Temp, Node(ZoneEquipConfig(1).ZoneNode).HumRat);

    PackagedTerminalHeatPump::HeatingLoad = false;
    PackagedTerminalHeatPump::CoolingLoad = true;
    PackagedTerminalHeatPump::CompOnMassFlow = HVACInletMassFlowRate;    // supply air mass flow rate
    PackagedTerminalHeatPump::OACompOnMassFlow = PrimaryAirMassFlowRate; // OA mass flow rate
    PackagedTerminalHeatPump::CompOnFlowRatio = 1.0;                     // compressor is on
    DataHVACGlobals::ZoneCompTurnFansOff = false;
    DataHVACGlobals::ZoneCompTurnFansOn = true;

    PTUnitNum = 1;
    PTUnit(PTUnitNum).OpMode = CycFanCycCoil;
    // initialize mass flow rates
    Node(PTUnit(PTUnitNum).AirInNode).MassFlowRate = HVACInletMassFlowRate;
    Node(PTUnit(PTUnitNum).ATMixerPriNode).MassFlowRate = PrimaryAirMassFlowRate;
    Node(PTUnit(PTUnitNum).ATMixerPriNode).MassFlowRateMaxAvail = PrimaryAirMassFlowRate;

    // set fan parameters
    Fan(1).MaxAirMassFlowRate = HVACInletMassFlowRate;
    Fan(1).InletAirMassFlowRate = HVACInletMassFlowRate;
    Fan(1).RhoAirStdInit = DataEnvironment::StdRhoAir;
    Node(Fan(1).InletNodeNum).MassFlowRateMaxAvail = HVACInletMassFlowRate;
    Node(Fan(1).OutletNodeNum).MassFlowRateMax = HVACInletMassFlowRate;

    // set DX coil rated performance parameters
    DXCoil(1).RatedCBF(1) = 0.05;
    DXCoil(1).RatedAirMassFlowRate(1) = HVACInletMassFlowRate;

    // primary air condition at outside air condition
    Node(PTUnit(PTUnitNum).ATMixerPriNode).Temp = DataEnvironment::OutDryBulbTemp;
    Node(PTUnit(PTUnitNum).ATMixerPriNode).HumRat = DataEnvironment::OutHumRat;
    Node(PTUnit(PTUnitNum).ATMixerPriNode).Enthalpy = DataEnvironment::OutEnthalpy;

    // set PTUnit inlet condition to zone air node
    Node(PTUnit(PTUnitNum).AirInNode).Temp = Node(ZoneEquipConfig(1).ZoneNode).Temp;
    Node(PTUnit(PTUnitNum).AirInNode).HumRat = Node(ZoneEquipConfig(1).ZoneNode).HumRat;
    Node(PTUnit(PTUnitNum).AirInNode).Enthalpy = Node(ZoneEquipConfig(1).ZoneNode).Enthalpy;

    PTUnit(1).ControlZoneNum = 1;
    SysSizingRunDone = true;
    ZoneSizingRunDone = true;
    SysSizingCalc = true;

    ZoneSysEnergyDemand.allocate(1);
    ZoneSysEnergyDemand(1).RemainingOutputReqToHeatSP = 0.0;
    ZoneSysEnergyDemand(1).RemainingOutputReqToCoolSP = -5000.0;
    QZnReq = ZoneSysEnergyDemand(1).RemainingOutputReqToCoolSP;

    Schedule(PTUnit(PTUnitNum).SchedPtr).CurrentValue = 1.0;         // unit is always available
    Schedule(PTUnit(PTUnitNum).FanAvailSchedPtr).CurrentValue = 1.0; // fan is always available

    // set secondary air mass flow rate to zero
    Node(SysATMixer(1).SecInNode).MassFlowRate = 0.0;
    // simulate PTAC zoneHVAC equipment
    SimPTUnit(state, PTUnitNum, ZoneNum, FirstHVACIteration, QUnitOut, OnOffAirFlowRatio, QZnReq, LatOutputProvided);
    // apply mass conservation to determine secondary mass flow rate
    SecondaryAirMassFlowRate = Node(SysATMixer(1).SecInNode).MassFlowRate;
    // check the terminal air mixer secondary air mass flow rate
    ASSERT_EQ(SecondaryAirMassFlowRate, Node(SysATMixer(1).SecInNode).MassFlowRate);
    // check the terminal air mixer outlet air mass flow rate
    ATMixerOutletMassFlowRate = SecondaryAirMassFlowRate + PrimaryAirMassFlowRate;
    ASSERT_EQ(ATMixerOutletMassFlowRate, SysATMixer(1).MixedAirMassFlowRate);
    // check the cooling output delivered is within 2.0 Watt of zone cooling load
    ASSERT_NEAR(QZnReq, QUnitOut, 2.0);
}

TEST_F(EnergyPlusFixture, AirTerminalSingleDuctMixer_SimPTHP_ATMInletSide)
{

    bool ErrorsFound(false);
    bool FirstHVACIteration(false);
    Real64 HVACInletMassFlowRate(0.0);
    Real64 PrimaryAirMassFlowRate(0.0);
    Real64 SecondaryAirMassFlowRate(0.0);
    Real64 OnOffAirFlowRatio(1.0);
    Real64 LatOutputProvided(0.0);
    Real64 QUnitOut(0.0);
    Real64 QZnReq(0.0);
    int ZoneNum(1);
    int PTUnitNum(1);

    std::string const idf_objects = delimited_string({
        "AirTerminal:SingleDuct:Mixer,",
        "    SPACE1-1 DOAS Air Terminal,  !- Name",
        "    ZoneHVAC:PackagedTerminalHeatPump,  !- ZoneHVAC Terminal Unit Object Type",
        "    SPACE1-1 Heat Pump,      !- ZoneHVAC Terminal Unit Name",
        "    SPACE1-1 Heat Pump Inlet,!- Terminal Unit Outlet Node Name",
        "    SPACE1-1 Air Terminal Mixer Primary Inlet,   !- Terminal Unit Primary Air Inlet Node Name",
        "    SPACE1-1 Air Terminal Mixer Secondary Inlet, !- Terminal Unit Secondary Air Inlet Node Name",
        "    InletSide;                                   !- Terminal Unit Connection Type",

        "ZoneHVAC:AirDistributionUnit,",
        "    SPACE1-1 DOAS ATU,       !- Name",
        "    SPACE1-1 Heat Pump Inlet,!- Air Distribution Unit Outlet Node Name",
        "    AirTerminal:SingleDuct:Mixer,  !- Air Terminal Object Type",
        "    SPACE1-1 DOAS Air Terminal;  !- Air Terminal Name",

        "Schedule:Compact,",
        "    FanAvailSched,           !- Name",
        "    Fraction,                !- Schedule Type Limits Name",
        "    Through: 12/31,          !- Field 1",
        "    For: AllDays,            !- Field 2",
        "    Until: 24:00,            !- Field 16",
        "    1.0;                     !- Field 17",

        "Schedule:Compact,",
        "    CyclingFanSch,           !- Name",
        "    Fraction,                !- Schedule Type Limits Name",
        "    Through: 12/31,          !- Field 1",
        "    For: AllDays,            !- Field 2",
        "    Until: 24:00,            !- Field 3",
        "    0.0;                     !- Field 4",

        "ZoneHVAC:EquipmentList,",
        "    SPACE1-1 Equipment,      !- Name",
        "    SequentialLoad,          !- Load Distribution Scheme",
        "    ZoneHVAC:AirDistributionUnit,  !- Zone Equipment 1 Object Type",
        "    SPACE1-1 DOAS ATU,       !- Zone Equipment 1 Name",
        "    1,                       !- Zone Equipment 1 Cooling Sequence",
        "    1,                       !- Zone Equipment 1 Heating or No-Load Sequence",
        "    ,                        !- Zone Equipment 1 Sequential Cooling Fraction",
        "    ,                        !- Zone Equipment 1 Sequential Heating Fraction",
        "    ZoneHVAC:PackagedTerminalHeatPump,  !- Zone Equipment 2 Object Type",
        "    SPACE1-1 Heat Pump,      !- Zone Equipment 2 Name",
        "    2,                       !- Zone Equipment 2 Cooling Sequence",
        "    2,                       !- Zone Equipment 2 Heating or No-Load Sequence",
        "    ,                        !- Zone Equipment 2 Sequential Cooling Fraction",
        "    ;                        !- Zone Equipment 2 Sequential Heating Fraction",

        "  ZoneHVAC:PackagedTerminalHeatPump,",
        "    SPACE1-1 Heat Pump,      !- Name",
        "    FanAvailSched,           !- Availability Schedule Name",
        "    SPACE1-1 Heat Pump Inlet,!- Air Inlet Node Name",
        "    SPACE1-1 Supply Inlet,   !- Air Outlet Node Name",
        "    ,                        !- Outdoor Air Mixer Object Type",
        "    ,                        !- Outdoor Air Mixer Name",
        "    0.500,                   !- Supply Air Flow Rate During Cooling Operation {m3/s}",
        "    0.500,                   !- Supply Air Flow Rate During Heating Operation {m3/s}",
        "    ,                        !- Supply Air Flow Rate When No Cooling or Heating is Needed {m3/s}",
        "    0,                       !- Outdoor Air Flow Rate During Cooling Operation {m3/s}",
        "    0,                       !- Outdoor Air Flow Rate During Heating Operation {m3/s}",
        "    0,                       !- Outdoor Air Flow Rate When No Cooling or Heating is Needed {m3/s}",
        "    Fan:OnOff,               !- Supply Air Fan Object Type",
        "    SPACE1-1 Supply Fan,     !- Supply Air Fan Name",
        "    Coil:Heating:DX:SingleSpeed,  !- Heating Coil Object Type",
        "    SPACE1-1 HP Heating Mode,     !- Heating Coil Name",
        "    0.001,                   !- Heating Convergence Tolerance {dimensionless}",
        "    Coil:Cooling:DX:SingleSpeed,  !- Cooling Coil Object Type",
        "    SPACE1-1 HP Cooling Mode,     !- Cooling Coil Name",
        "    0.001,                   !- Cooling Convergence Tolerance {dimensionless}",
        "    Coil:Heating:Fuel,        !- Supplemental Heating Coil Object Type",
        "    SPACE1-1 HP Supp Coil,   !- Supplemental Heating Coil Name",
        "    50.0,                    !- Maximum Supply Air Temperature from Supplemental Heater {C}",
        "    20.0,                    !- Maximum Outdoor Dry-Bulb Temperature for Supplemental Heater Operation {C}",
        "    BlowThrough,             !- Fan Placement",
        "    CyclingFanSch;           !- Supply Air Fan Operating Mode Schedule Name",

        "Fan:OnOff,",
        "    SPACE1-1 Supply Fan,     !- Name",
        "    FanAvailSched,           !- Availability Schedule Name",
        "    0.7,                     !- Fan Total Efficiency",
        "    75,                      !- Pressure Rise {Pa}",
        "    0.500,                   !- Maximum Flow Rate {m3/s}",
        "    0.9,                     !- Motor Efficiency",
        "    1,                       !- Motor In Airstream Fraction",
        "    SPACE1-1 Heat Pump Inlet,!- Air Inlet Node Name",
        "    SPACE1-1 Zone Unit Fan Outlet;  !- Air Outlet Node Name",

        "  Coil:Heating:DX:SingleSpeed,",
        "    SPACE1-1 HP Heating Mode,     !- Name",
        "    FanAvailSched,           !- Availability Schedule Name",
        "    7000.0,                  !- Gross Rated Heating Capacity {W}",
        "    3.75,                    !- Gross Rated Heating COP {W/W}",
        "    0.500,                   !- Rated Air Flow Rate {m3/s}",
        "    ,                        !- Rated Supply Fan Power Per Volume Flow Rate {W/(m3/s)}",
        "    SPACE1-1 Cooling Coil Outlet,  !- Air Inlet Node Name",
        "    SPACE1-1 Heating Coil Outlet,  !- Air Outlet Node Name",
        "    HPACHeatCapFT,           !- Heating Capacity Function of Temperature Curve Name",
        "    HPACHeatCapFFF,          !- Heating Capacity Function of Flow Fraction Curve Name",
        "    HPACHeatEIRFT,           !- Energy Input Ratio Function of Temperature Curve Name",
        "    HPACHeatEIRFFF,          !- Energy Input Ratio Function of Flow Fraction Curve Name",
        "    HPACCOOLPLFFPLR,         !- Part Load Fraction Correlation Curve Name",
        "    ,                        !- Defrost Energy Input Ratio Function of Temperature Curve Name",
        "    2.0,                     !- Minimum Outdoor Dry-Bulb Temperature for Compressor Operation {C}",
        "    ,                        !- Outdoor Dry-Bulb Temperature to Turn On Compressor {C}",
        "    5.0,                     !- Maximum Outdoor Dry-Bulb Temperature for Defrost Operation {C}",
        "    200.0,                   !- Crankcase Heater Capacity {W}",
        "    10.0,                    !- Maximum Outdoor Dry-Bulb Temperature for Crankcase Heater Operation {C}",
        "    Resistive,               !- Defrost Strategy",
        "    TIMED,                   !- Defrost Control",
        "    0.166667,                !- Defrost Time Period Fraction",
        "    Autosize;                !- Resistive Defrost Heater Capacity {W}",

        "  Coil:Cooling:DX:SingleSpeed,",
        "    SPACE1-1 HP Cooling Mode,!- Name",
        "    FanAvailSched,           !- Availability Schedule Name",
        "    6680.0,                  !- Gross Rated Total Cooling Capacity {W}",
        "    0.75,                    !- Gross Rated Sensible Heat Ratio",
        "    3.0,                     !- Gross Rated Cooling COP {W/W}",
        "    0.500,                   !- Rated Air Flow Rate {m3/s}",
        "    ,                        !- Rated Evaporator Fan Power Per Volume Flow Rate {W/(m3/s)}",
        "    SPACE1-1 Zone Unit Fan Outlet, !- Air Inlet Node Name",
        "    SPACE1-1 Cooling Coil Outlet,  !- Air Outlet Node Name",
        "    HPACCoolCapFT,           !- Total Cooling Capacity Function of Temperature Curve Name",
        "    HPACCoolCapFFF,          !- Total Cooling Capacity Function of Flow Fraction Curve Name",
        "    HPACEIRFT,               !- Energy Input Ratio Function of Temperature Curve Name",
        "    HPACEIRFFF,              !- Energy Input Ratio Function of Flow Fraction Curve Name",
        "    HPACPLFFPLR;             !- Part Load Fraction Correlation Curve Name",

        "Coil:Heating:Fuel,",
        "    SPACE1-1 HP Supp Coil,   !- Name",
        "    FanAvailSched,           !- Availability Schedule Name",
        "    NaturalGas,              !- Fuel Type",
        "    0.8,                     !- Gas Burner Efficiency",
        "    10000.0,                 !- Nominal Capacity {W}",
        "    SPACE1-1 Heating Coil Outlet,  !- Air Inlet Node Name",
        "    SPACE1-1 Supply Inlet;   !- Air Outlet Node Name",

        "  Curve:Quadratic,",
        "    HPACCoolCapFFF,          !- Name",
        "    0.8,                     !- Coefficient1 Constant",
        "    0.2,                     !- Coefficient2 x",
        "    0.0,                     !- Coefficient3 x**2",
        "    0.5,                     !- Minimum Value of x",
        "    1.5;                     !- Maximum Value of x",

        "  Curve:Quadratic,",
        "    HPACEIRFFF,              !- Name",
        "    1.1552,                  !- Coefficient1 Constant",
        "    -0.1808,                 !- Coefficient2 x",
        "    0.0256,                  !- Coefficient3 x**2",
        "    0.5,                     !- Minimum Value of x",
        "    1.5;                     !- Maximum Value of x",

        "  Curve:Quadratic,",
        "    HPACPLFFPLR,             !- Name",
        "    0.85,                    !- Coefficient1 Constant",
        "    0.15,                    !- Coefficient2 x",
        "    0.0,                     !- Coefficient3 x**2",
        "    0.0,                     !- Minimum Value of x",
        "    1.0;                     !- Maximum Value of x",

        "  Curve:Quadratic,",
        "    HPACHeatEIRFFF,          !- Name",
        "    1.3824,                  !- Coefficient1 Constant",
        "    -0.4336,                 !- Coefficient2 x",
        "    0.0512,                  !- Coefficient3 x**2",
        "    0.0,                     !- Minimum Value of x",
        "    1.0;                     !- Maximum Value of x",

        "  Curve:Quadratic,",
        "    HPACCOOLPLFFPLR,         !- Name",
        "    0.75,                    !- Coefficient1 Constant",
        "    0.25,                    !- Coefficient2 x",
        "    0.0,                     !- Coefficient3 x**2",
        "    0.0,                     !- Minimum Value of x",
        "    1.0;                     !- Maximum Value of x",

        "  Curve:Cubic,",
        "    HPACHeatCapFT,           !- Name",
        "    0.758746,                !- Coefficient1 Constant",
        "    0.027626,                !- Coefficient2 x",
        "    0.000148716,             !- Coefficient3 x**2",
        "    0.0000034992,            !- Coefficient4 x**3",
        "    -20.0,                   !- Minimum Value of x",
        "    20.0,                    !- Maximum Value of x",
        "    ,                        !- Minimum Curve Output",
        "    ,                        !- Maximum Curve Output",
        "    Temperature,             !- Input Unit Type for X",
        "    Dimensionless;           !- Output Unit Type",

        "  Curve:Cubic,",
        "    HPACHeatCapFFF,          !- Name",
        "    0.84,                    !- Coefficient1 Constant",
        "    0.16,                    !- Coefficient2 x",
        "    0.0,                     !- Coefficient3 x**2",
        "    0.0,                     !- Coefficient4 x**3",
        "    0.5,                     !- Minimum Value of x",
        "    1.5;                     !- Maximum Value of x",

        "  Curve:Cubic,",
        "    HPACHeatEIRFT,           !- Name",
        "    1.19248,                 !- Coefficient1 Constant",
        "    -0.0300438,              !- Coefficient2 x",
        "    0.00103745,              !- Coefficient3 x**2",
        "    -0.000023328,            !- Coefficient4 x**3",
        "    -20.0,                   !- Minimum Value of x",
        "    20.0,                    !- Maximum Value of x",
        "    ,                        !- Minimum Curve Output",
        "    ,                        !- Maximum Curve Output",
        "    Temperature,             !- Input Unit Type for X",
        "    Dimensionless;           !- Output Unit Type",

        "  Curve:Cubic,",
        "    FanEffRatioCurve,        !- Name",
        "    0.33856828,              !- Coefficient1 Constant",
        "    1.72644131,              !- Coefficient2 x",
        "    -1.49280132,             !- Coefficient3 x**2",
        "    0.42776208,              !- Coefficient4 x**3",
        "    0.5,                     !- Minimum Value of x",
        "    1.5,                     !- Maximum Value of x",
        "    0.3,                     !- Minimum Curve Output",
        "    1.0;                     !- Maximum Curve Output",

        "  Curve:Exponent,",
        "    FanPowerRatioCurve,      !- Name",
        "    0.0,                     !- Coefficient1 Constant",
        "    1.0,                     !- Coefficient2 Constant",
        "    3.0,                     !- Coefficient3 Constant",
        "    0.0,                     !- Minimum Value of x",
        "    1.5,                     !- Maximum Value of x",
        "    0.01,                    !- Minimum Curve Output",
        "    1.5;                     !- Maximum Curve Output",

        "  Curve:Biquadratic,",
        "    HPACCoolCapFT,           !- Name",
        "    0.942587793,             !- Coefficient1 Constant",
        "    0.009543347,             !- Coefficient2 x",
        "    0.000683770,             !- Coefficient3 x**2",
        "    -0.011042676,            !- Coefficient4 y",
        "    0.000005249,             !- Coefficient5 y**2",
        "    -0.000009720,            !- Coefficient6 x*y",
        "    12.77778,                !- Minimum Value of x",
        "    23.88889,                !- Maximum Value of x",
        "    18.0,                    !- Minimum Value of y",
        "    46.11111,                !- Maximum Value of y",
        "    ,                        !- Minimum Curve Output",
        "    ,                        !- Maximum Curve Output",
        "    Temperature,             !- Input Unit Type for X",
        "    Temperature,             !- Input Unit Type for Y",
        "    Dimensionless;           !- Output Unit Type",

        "  Curve:Biquadratic,",
        "    HPACEIRFT,               !- Name",
        "    0.342414409,             !- Coefficient1 Constant",
        "    0.034885008,             !- Coefficient2 x",
        "    -0.000623700,            !- Coefficient3 x**2",
        "    0.004977216,             !- Coefficient4 y",
        "    0.000437951,             !- Coefficient5 y**2",
        "    -0.000728028,            !- Coefficient6 x*y",
        "    12.77778,                !- Minimum Value of x",
        "    23.88889,                !- Maximum Value of x",
        "    18.0,                    !- Minimum Value of y",
        "    46.11111,                !- Maximum Value of y",
        "    ,                        !- Minimum Curve Output",
        "    ,                        !- Maximum Curve Output",
        "    Temperature,             !- Input Unit Type for X",
        "    Temperature,             !- Input Unit Type for Y",
        "    Dimensionless;           !- Output Unit Type",

        "Zone,",
        "    SPACE1-1,                !- Name",
        "    0,                       !- Direction of Relative North {deg}",
        "    0,                       !- X Origin {m}",
        "    0,                       !- Y Origin {m}",
        "    0,                       !- Z Origin {m}",
        "    1,                       !- Type",
        "    1,                       !- Multiplier",
        "    2.438400269,             !- Ceiling Height {m}",
        "    239.247360229;           !- Volume {m3}",

        "ZoneHVAC:EquipmentConnections,",
        "    SPACE1-1,                !- Zone Name",
        "    SPACE1-1 Equipment,      !- Zone Conditioning Equipment List Name",
        "    SPACE1-1 Inlets,         !- Zone Air Inlet Node or NodeList Name",
        "    SPACE1-1 Air Terminal Mixer Secondary Inlet,  !- Zone Air Exhaust Node or NodeList Name",
        "    SPACE1-1 Zone Air Node,  !- Zone Air Node Name",
        "    SPACE1-1 Return Outlet;  !- Zone Return Air Node Name",

        "NodeList,",
        "    SPACE1-1 Inlets,         !- Name",
        "    SPACE1-1 Supply Inlet;   !- Node 1 Name",

    });

    ASSERT_TRUE(process_idf(idf_objects));

    DataGlobals::NumOfTimeStepInHour = 1;
    DataGlobals::TimeStep = 1;
    DataGlobals::MinutesPerTimeStep = 60;
    ProcessScheduleInput(OutputFiles::getSingleton()); // read schedules
    InitializePsychRoutines();
    OutputReportPredefined::SetPredefinedTables();

    GetZoneData(ErrorsFound);
    ASSERT_FALSE(ErrorsFound);

    GetZoneEquipmentData1(state);
    GetZoneAirLoopEquipment();
    GetPTUnit(state);
    GetPTUnitInputFlag = false;

    // get input test for terminal air single duct mixer on inlet side of PTHP
    ASSERT_EQ(1, NumATMixers);
    EXPECT_EQ("SPACE1-1 DOAS AIR TERMINAL", SysATMixer(1).Name);            // single duct air terminal mixer name
    EXPECT_EQ(DataHVACGlobals::ATMixer_InletSide, SysATMixer(1).MixerType); // air terminal mixer connection type
    EXPECT_EQ("AIRTERMINAL:SINGLEDUCT:MIXER", AirDistUnit(1).EquipType(1)); // Air distribution unit equipment type
    EXPECT_EQ("ZoneHVAC:PackagedTerminalHeatPump", PTUnit(1).UnitType);     // zoneHVAC equipment type

    BeginEnvrnFlag = false;

    // set input variables
    DataEnvironment::OutBaroPress = 101325.0;
    DataEnvironment::OutDryBulbTemp = 35.0;
    DataEnvironment::OutHumRat = 0.0098;
    DataEnvironment::OutEnthalpy = Psychrometrics::PsyHFnTdbW(DataEnvironment::OutDryBulbTemp, DataEnvironment::OutHumRat);
    DataEnvironment::StdRhoAir = 1.20;
    HVACInletMassFlowRate = 0.50;
    PrimaryAirMassFlowRate = 0.1;

    // set zoneNode air condition
    Node(ZoneEquipConfig(1).ZoneNode).Temp = 24.0;
    Node(ZoneEquipConfig(1).ZoneNode).HumRat = 0.0075;
    Node(ZoneEquipConfig(1).ZoneNode).Enthalpy =
        Psychrometrics::PsyHFnTdbW(Node(ZoneEquipConfig(1).ZoneNode).Temp, Node(ZoneEquipConfig(1).ZoneNode).HumRat);

    PackagedTerminalHeatPump::HeatingLoad = false;
    PackagedTerminalHeatPump::CoolingLoad = true;
    PackagedTerminalHeatPump::CompOnMassFlow = HVACInletMassFlowRate;    // supply air mass flow rate
    PackagedTerminalHeatPump::OACompOnMassFlow = PrimaryAirMassFlowRate; // OA mass flow rate
    PackagedTerminalHeatPump::CompOnFlowRatio = 1.0;                     // compressor is on
    DataHVACGlobals::ZoneCompTurnFansOff = false;
    DataHVACGlobals::ZoneCompTurnFansOn = true;

    PTUnitNum = 1;
    PTUnit(PTUnitNum).OpMode = CycFanCycCoil;
    // initialize mass flow rates
    Node(PTUnit(PTUnitNum).AirInNode).MassFlowRate = HVACInletMassFlowRate;
    Node(PTUnit(PTUnitNum).ATMixerPriNode).MassFlowRate = PrimaryAirMassFlowRate;
    Node(PTUnit(PTUnitNum).ATMixerPriNode).MassFlowRateMaxAvail = PrimaryAirMassFlowRate;

    // set fan parameters
    Fan(1).MaxAirMassFlowRate = HVACInletMassFlowRate;
    Fan(1).InletAirMassFlowRate = HVACInletMassFlowRate;
    Fan(1).RhoAirStdInit = DataEnvironment::StdRhoAir;
    Node(Fan(1).InletNodeNum).MassFlowRateMaxAvail = HVACInletMassFlowRate;
    Node(Fan(1).OutletNodeNum).MassFlowRateMax = HVACInletMassFlowRate;

    // set DX coil rated performance parameters
    DXCoil(1).RatedCBF(1) = 0.05;
    DXCoil(1).RatedAirMassFlowRate(1) = HVACInletMassFlowRate;

    // primary air condition set at outdoor air condition
    Node(PTUnit(PTUnitNum).ATMixerPriNode).Temp = DataEnvironment::OutDryBulbTemp;
    Node(PTUnit(PTUnitNum).ATMixerPriNode).HumRat = DataEnvironment::OutHumRat;
    Node(PTUnit(PTUnitNum).ATMixerPriNode).Enthalpy = DataEnvironment::OutEnthalpy;

    // set secondary air (recirculating air) conditions to zone air node
    Node(SysATMixer(1).SecInNode).Temp = Node(ZoneEquipConfig(1).ZoneNode).Temp;
    Node(SysATMixer(1).SecInNode).HumRat = Node(ZoneEquipConfig(1).ZoneNode).HumRat;
    Node(SysATMixer(1).SecInNode).Enthalpy = Node(ZoneEquipConfig(1).ZoneNode).Enthalpy;

    PTUnit(1).ControlZoneNum = 1;
    SysSizingRunDone = true;
    ZoneSizingRunDone = true;
    SysSizingCalc = true;

    ZoneSysEnergyDemand.allocate(1);
    ZoneSysEnergyDemand(1).RemainingOutputReqToHeatSP = 0.0;
    ZoneSysEnergyDemand(1).RemainingOutputReqToCoolSP = -5000.0;
    QZnReq = ZoneSysEnergyDemand(1).RemainingOutputReqToCoolSP;

    Schedule(PTUnit(PTUnitNum).SchedPtr).CurrentValue = 1.0;         // unit is always available
    Schedule(PTUnit(PTUnitNum).FanAvailSchedPtr).CurrentValue = 1.0; // fan is always available

    // set secondary air mass flow rate to zero
    Node(SysATMixer(1).SecInNode).MassFlowRate = 0.0;
    // simulate PTHP zoneHVAC equipment
    SimPTUnit(state, PTUnitNum, ZoneNum, FirstHVACIteration, QUnitOut, OnOffAirFlowRatio, QZnReq, LatOutputProvided);
    // apply mass conservation to determine secondary air mass flow rate
    SecondaryAirMassFlowRate = Node(PTUnit(PTUnitNum).AirInNode).MassFlowRate - PrimaryAirMassFlowRate;
    // check the terminal air mixer secondary air mass flow rate
    ASSERT_EQ(SecondaryAirMassFlowRate, Node(SysATMixer(1).SecInNode).MassFlowRate);
    // check the cooling output delivered is within 2.0 Watt of zone cooling load
    ASSERT_NEAR(QZnReq, QUnitOut, 2.0);
}

TEST_F(EnergyPlusFixture, AirTerminalSingleDuctMixer_SimPTHP_ATMSupplySide)
{

    bool ErrorsFound(false);
    bool FirstHVACIteration(false);
    Real64 HVACInletMassFlowRate(0.0);
    Real64 PrimaryAirMassFlowRate(0.0);
    Real64 SecondaryAirMassFlowRate(0.0);
    Real64 ATMixerOutletMassFlowRate(0.0);
    Real64 OnOffAirFlowRatio(1.0);
    Real64 LatOutputProvided(0.0);
    Real64 QUnitOut(0.0);
    Real64 QZnReq(0.0);
    int ZoneNum(1);
    int PTUnitNum(1);

    std::string const idf_objects = delimited_string({

        "AirTerminal:SingleDuct:Mixer,",
        "    SPACE1-1 DOAS Air Terminal,  !- Name",
        "    ZoneHVAC:PackagedTerminalHeatPump,  !- ZoneHVAC Terminal Unit Object Type",
        "    SPACE1-1 Heat Pump,         !- ZoneHVAC Terminal Unit Name",
        "    SPACE1-1 Supply Inlet,      !- Terminal Unit Outlet Node Name",
        "    SPACE1-1 Air Terminal Mixer Primary Inlet,  !- Terminal Unit Primary Air Inlet Node Name",
        "    SPACE1-1 Heat Pump Outlet,  !- Terminal Unit Secondary Air Inlet Node Name",
        "    SupplySide;                 !- Terminal Unit Connection Type",

        "ZoneHVAC:AirDistributionUnit,",
        "    SPACE1-1 DOAS ATU,       !- Name",
        "    SPACE1-1 Supply Inlet,   !- Air Distribution Unit Outlet Node Name",
        "    AirTerminal:SingleDuct:Mixer,  !- Air Terminal Object Type",
        "    SPACE1-1 DOAS Air Terminal;  !- Air Terminal Name",

        "Schedule:Compact,",
        "    FanAvailSched,           !- Name",
        "    Fraction,                !- Schedule Type Limits Name",
        "    Through: 12/31,          !- Field 1",
        "    For: AllDays,            !- Field 2",
        "    Until: 24:00,            !- Field 16",
        "    1.0;                     !- Field 17",

        "Schedule:Compact,",
        "    CyclingFanSch,           !- Name",
        "    Fraction,                !- Schedule Type Limits Name",
        "    Through: 12/31,          !- Field 1",
        "    For: AllDays,            !- Field 2",
        "    Until: 24:00,            !- Field 3",
        "    0.0;                     !- Field 4",

        "ZoneHVAC:EquipmentList,",
        "    SPACE1-1 Equipment,      !- Name",
        "    SequentialLoad,          !- Load Distribution Scheme",
        "    ZoneHVAC:AirDistributionUnit,  !- Zone Equipment 1 Object Type",
        "    SPACE1-1 DOAS ATU,       !- Zone Equipment 1 Name",
        "    1,                       !- Zone Equipment 1 Cooling Sequence",
        "    1,                       !- Zone Equipment 1 Heating or No-Load Sequence",
        "    ,                        !- Zone Equipment 1 Sequential Cooling Fraction",
        "    ,                        !- Zone Equipment 1 Sequential Heating Fraction",
        "    ZoneHVAC:PackagedTerminalHeatPump,  !- Zone Equipment 2 Object Type",
        "    SPACE1-1 Heat Pump,      !- Zone Equipment 2 Name",
        "    2,                       !- Zone Equipment 2 Cooling Sequence",
        "    2,                       !- Zone Equipment 2 Heating or No-Load Sequence",
        "    ,                        !- Zone Equipment 2 Sequential Cooling Fraction",
        "    ;                        !- Zone Equipment 2 Sequential Heating Fraction",

        "  ZoneHVAC:PackagedTerminalHeatPump,",
        "    SPACE1-1 Heat Pump,      !- Name",
        "    FanAvailSched,           !- Availability Schedule Name",
        "    SPACE1-1 Heat Pump Inlet,!- Air Inlet Node Name",
        "    SPACE1-1 Heat Pump Outlet,  !- Air Outlet Node Name",
        "    ,                        !- Outdoor Air Mixer Object Type",
        "    ,                        !- Outdoor Air Mixer Name",
        "    0.500,                   !- Supply Air Flow Rate During Cooling Operation {m3/s}",
        "    0.500,                   !- Supply Air Flow Rate During Heating Operation {m3/s}",
        "    ,                        !- Supply Air Flow Rate When No Cooling or Heating is Needed {m3/s}",
        "    0,                       !- Outdoor Air Flow Rate During Cooling Operation {m3/s}",
        "    0,                       !- Outdoor Air Flow Rate During Heating Operation {m3/s}",
        "    0,                       !- Outdoor Air Flow Rate When No Cooling or Heating is Needed {m3/s}",
        "    Fan:OnOff,               !- Supply Air Fan Object Type",
        "    SPACE1-1 Supply Fan,     !- Supply Air Fan Name",
        "    Coil:Heating:DX:SingleSpeed,  !- Heating Coil Object Type",
        "    SPACE1-1 HP Heating Mode,     !- Heating Coil Name",
        "    0.001,                    !- Heating Convergence Tolerance {dimensionless}",
        "    Coil:Cooling:DX:SingleSpeed,  !- Cooling Coil Object Type",
        "    SPACE1-1 HP Cooling Mode,     !- Cooling Coil Name",
        "    0.001,                   !- Cooling Convergence Tolerance {dimensionless}",
        "    Coil:Heating:Fuel,        !- Supplemental Heating Coil Object Type",
        "    SPACE1-1 HP Supp Coil,   !- Supplemental Heating Coil Name",
        "    50.0,                    !- Maximum Supply Air Temperature from Supplemental Heater {C}",
        "    20.0,                    !- Maximum Outdoor Dry-Bulb Temperature for Supplemental Heater Operation {C}",
        "    BlowThrough,             !- Fan Placement",
        "    CyclingFanSch;           !- Supply Air Fan Operating Mode Schedule Name",

        "Fan:OnOff,",
        "    SPACE1-1 Supply Fan,     !- Name",
        "    FanAvailSched,           !- Availability Schedule Name",
        "    0.7,                     !- Fan Total Efficiency",
        "    75,                      !- Pressure Rise {Pa}",
        "    0.500,                   !- Maximum Flow Rate {m3/s}",
        "    0.9,                     !- Motor Efficiency",
        "    1,                       !- Motor In Airstream Fraction",
        "    SPACE1-1 Heat Pump Inlet,!- Air Inlet Node Name",
        "    SPACE1-1 Zone Unit Fan Outlet;  !- Air Outlet Node Name",

        "  Coil:Heating:DX:SingleSpeed,",
        "    SPACE1-1 HP Heating Mode,!- Name",
        "    FanAvailSched,           !- Availability Schedule Name",
        "    7000.0,                  !- Gross Rated Heating Capacity {W}",
        "    3.75,                    !- Gross Rated Heating COP {W/W}",
        "    0.500,                   !- Rated Air Flow Rate {m3/s}",
        "    ,                        !- Rated Supply Fan Power Per Volume Flow Rate {W/(m3/s)}",
        "    SPACE1-1 Cooling Coil Outlet,  !- Air Inlet Node Name",
        "    SPACE1-1 Heating Coil Outlet,  !- Air Outlet Node Name",
        "    HPACHeatCapFT,           !- Heating Capacity Function of Temperature Curve Name",
        "    HPACHeatCapFFF,          !- Heating Capacity Function of Flow Fraction Curve Name",
        "    HPACHeatEIRFT,           !- Energy Input Ratio Function of Temperature Curve Name",
        "    HPACHeatEIRFFF,          !- Energy Input Ratio Function of Flow Fraction Curve Name",
        "    HPACCOOLPLFFPLR,         !- Part Load Fraction Correlation Curve Name",
        "    ,                        !- Defrost Energy Input Ratio Function of Temperature Curve Name",
        "    2.0,                     !- Minimum Outdoor Dry-Bulb Temperature for Compressor Operation {C}",
        "    ,                        !- Outdoor Dry-Bulb Temperature to Turn On Compressor {C}",
        "    5.0,                     !- Maximum Outdoor Dry-Bulb Temperature for Defrost Operation {C}",
        "    200.0,                   !- Crankcase Heater Capacity {W}",
        "    10.0,                    !- Maximum Outdoor Dry-Bulb Temperature for Crankcase Heater Operation {C}",
        "    Resistive,               !- Defrost Strategy",
        "    TIMED,                   !- Defrost Control",
        "    0.166667,                !- Defrost Time Period Fraction",
        "    Autosize;                !- Resistive Defrost Heater Capacity {W}",

        "  Coil:Cooling:DX:SingleSpeed,",
        "    SPACE1-1 HP Cooling Mode,!- Name",
        "    FanAvailSched,           !- Availability Schedule Name",
        "    7030.0,                  !- Gross Rated Total Cooling Capacity {W}",
        "    0.75,                    !- Gross Rated Sensible Heat Ratio",
        "    3.0,                     !- Gross Rated Cooling COP {W/W}",
        "    0.500,                   !- Rated Air Flow Rate {m3/s}",
        "    ,                        !- Rated Evaporator Fan Power Per Volume Flow Rate {W/(m3/s)}",
        "    SPACE1-1 Zone Unit Fan Outlet, !- Air Inlet Node Name",
        "    SPACE1-1 Cooling Coil Outlet,  !- Air Outlet Node Name",
        "    HPACCoolCapFT,           !- Total Cooling Capacity Function of Temperature Curve Name",
        "    HPACCoolCapFFF,          !- Total Cooling Capacity Function of Flow Fraction Curve Name",
        "    HPACEIRFT,               !- Energy Input Ratio Function of Temperature Curve Name",
        "    HPACEIRFFF,              !- Energy Input Ratio Function of Flow Fraction Curve Name",
        "    HPACPLFFPLR;             !- Part Load Fraction Correlation Curve Name",

        "Coil:Heating:Fuel,",
        "    SPACE1-1 HP Supp Coil,   !- Name",
        "    FanAvailSched,           !- Availability Schedule Name",
        "    NaturalGas,              !- Fuel Type",
        "    0.8,                     !- Gas Burner Efficiency",
        "    10000.0,                 !- Nominal Capacity {W}",
        "    SPACE1-1 Heating Coil Outlet,  !- Air Inlet Node Name",
        "    SPACE1-1 Heat Pump Outlet;  !- Air Outlet Node Name",

        "  Curve:Quadratic,",
        "    HPACCoolCapFFF,          !- Name",
        "    0.8,                     !- Coefficient1 Constant",
        "    0.2,                     !- Coefficient2 x",
        "    0.0,                     !- Coefficient3 x**2",
        "    0.5,                     !- Minimum Value of x",
        "    1.5;                     !- Maximum Value of x",

        "  Curve:Quadratic,",
        "    HPACEIRFFF,              !- Name",
        "    1.1552,                  !- Coefficient1 Constant",
        "    -0.1808,                 !- Coefficient2 x",
        "    0.0256,                  !- Coefficient3 x**2",
        "    0.5,                     !- Minimum Value of x",
        "    1.5;                     !- Maximum Value of x",

        "  Curve:Quadratic,",
        "    HPACPLFFPLR,             !- Name",
        "    0.85,                    !- Coefficient1 Constant",
        "    0.15,                    !- Coefficient2 x",
        "    0.0,                     !- Coefficient3 x**2",
        "    0.0,                     !- Minimum Value of x",
        "    1.0;                     !- Maximum Value of x",

        "  Curve:Quadratic,",
        "    HPACHeatEIRFFF,          !- Name",
        "    1.3824,                  !- Coefficient1 Constant",
        "    -0.4336,                 !- Coefficient2 x",
        "    0.0512,                  !- Coefficient3 x**2",
        "    0.0,                     !- Minimum Value of x",
        "    1.0;                     !- Maximum Value of x",

        "  Curve:Quadratic,",
        "    HPACCOOLPLFFPLR,         !- Name",
        "    0.75,                    !- Coefficient1 Constant",
        "    0.25,                    !- Coefficient2 x",
        "    0.0,                     !- Coefficient3 x**2",
        "    0.0,                     !- Minimum Value of x",
        "    1.0;                     !- Maximum Value of x",

        "  Curve:Cubic,",
        "    HPACHeatCapFT,           !- Name",
        "    0.758746,                !- Coefficient1 Constant",
        "    0.027626,                !- Coefficient2 x",
        "    0.000148716,             !- Coefficient3 x**2",
        "    0.0000034992,            !- Coefficient4 x**3",
        "    -20.0,                   !- Minimum Value of x",
        "    20.0,                    !- Maximum Value of x",
        "    ,                        !- Minimum Curve Output",
        "    ,                        !- Maximum Curve Output",
        "    Temperature,             !- Input Unit Type for X",
        "    Dimensionless;           !- Output Unit Type",

        "  Curve:Cubic,",
        "    HPACHeatCapFFF,          !- Name",
        "    0.84,                    !- Coefficient1 Constant",
        "    0.16,                    !- Coefficient2 x",
        "    0.0,                     !- Coefficient3 x**2",
        "    0.0,                     !- Coefficient4 x**3",
        "    0.5,                     !- Minimum Value of x",
        "    1.5;                     !- Maximum Value of x",

        "  Curve:Cubic,",
        "    HPACHeatEIRFT,           !- Name",
        "    1.19248,                 !- Coefficient1 Constant",
        "    -0.0300438,              !- Coefficient2 x",
        "    0.00103745,              !- Coefficient3 x**2",
        "    -0.000023328,            !- Coefficient4 x**3",
        "    -20.0,                   !- Minimum Value of x",
        "    20.0,                    !- Maximum Value of x",
        "    ,                        !- Minimum Curve Output",
        "    ,                        !- Maximum Curve Output",
        "    Temperature,             !- Input Unit Type for X",
        "    Dimensionless;           !- Output Unit Type",

        "  Curve:Cubic,",
        "    FanEffRatioCurve,        !- Name",
        "    0.33856828,              !- Coefficient1 Constant",
        "    1.72644131,              !- Coefficient2 x",
        "    -1.49280132,             !- Coefficient3 x**2",
        "    0.42776208,              !- Coefficient4 x**3",
        "    0.5,                     !- Minimum Value of x",
        "    1.5,                     !- Maximum Value of x",
        "    0.3,                     !- Minimum Curve Output",
        "    1.0;                     !- Maximum Curve Output",

        "  Curve:Exponent,",
        "    FanPowerRatioCurve,      !- Name",
        "    0.0,                     !- Coefficient1 Constant",
        "    1.0,                     !- Coefficient2 Constant",
        "    3.0,                     !- Coefficient3 Constant",
        "    0.0,                     !- Minimum Value of x",
        "    1.5,                     !- Maximum Value of x",
        "    0.01,                    !- Minimum Curve Output",
        "    1.5;                     !- Maximum Curve Output",

        "  Curve:Biquadratic,",
        "    HPACCoolCapFT,           !- Name",
        "    0.942587793,             !- Coefficient1 Constant",
        "    0.009543347,             !- Coefficient2 x",
        "    0.000683770,             !- Coefficient3 x**2",
        "    -0.011042676,            !- Coefficient4 y",
        "    0.000005249,             !- Coefficient5 y**2",
        "    -0.000009720,            !- Coefficient6 x*y",
        "    12.77778,                !- Minimum Value of x",
        "    23.88889,                !- Maximum Value of x",
        "    18.0,                    !- Minimum Value of y",
        "    46.11111,                !- Maximum Value of y",
        "    ,                        !- Minimum Curve Output",
        "    ,                        !- Maximum Curve Output",
        "    Temperature,             !- Input Unit Type for X",
        "    Temperature,             !- Input Unit Type for Y",
        "    Dimensionless;           !- Output Unit Type",

        "  Curve:Biquadratic,",
        "    HPACEIRFT,               !- Name",
        "    0.342414409,             !- Coefficient1 Constant",
        "    0.034885008,             !- Coefficient2 x",
        "    -0.000623700,            !- Coefficient3 x**2",
        "    0.004977216,             !- Coefficient4 y",
        "    0.000437951,             !- Coefficient5 y**2",
        "    -0.000728028,            !- Coefficient6 x*y",
        "    12.77778,                !- Minimum Value of x",
        "    23.88889,                !- Maximum Value of x",
        "    18.0,                    !- Minimum Value of y",
        "    46.11111,                !- Maximum Value of y",
        "    ,                        !- Minimum Curve Output",
        "    ,                        !- Maximum Curve Output",
        "    Temperature,             !- Input Unit Type for X",
        "    Temperature,             !- Input Unit Type for Y",
        "    Dimensionless;           !- Output Unit Type",

        "Zone,",
        "    SPACE1-1,                !- Name",
        "    0,                       !- Direction of Relative North {deg}",
        "    0,                       !- X Origin {m}",
        "    0,                       !- Y Origin {m}",
        "    0,                       !- Z Origin {m}",
        "    1,                       !- Type",
        "    1,                       !- Multiplier",
        "    2.438400269,             !- Ceiling Height {m}",
        "    239.247360229;           !- Volume {m3}",

        "ZoneHVAC:EquipmentConnections,",
        "    SPACE1-1,                !- Zone Name",
        "    SPACE1-1 Equipment,      !- Zone Conditioning Equipment List Name",
        "    SPACE1-1 Inlets,         !- Zone Air Inlet Node or NodeList Name",
        "    SPACE1-1 Heat Pump Inlet,!- Zone Air Exhaust Node or NodeList Name",
        "    SPACE1-1 Zone Air Node,  !- Zone Air Node Name",
        "    SPACE1-1 Return Outlet;  !- Zone Return Air Node Name",

        "NodeList,",
        "    SPACE1-1 Inlets,         !- Name",
        "    SPACE1-1 Supply Inlet;   !- Node 1 Name",

    });

    ASSERT_TRUE(process_idf(idf_objects));

    DataGlobals::NumOfTimeStepInHour = 1;
    DataGlobals::TimeStep = 1;
    DataGlobals::MinutesPerTimeStep = 60;
    ProcessScheduleInput(OutputFiles::getSingleton()); // read schedules
    InitializePsychRoutines();
    OutputReportPredefined::SetPredefinedTables();

    GetZoneData(ErrorsFound);
    ASSERT_FALSE(ErrorsFound);

    GetZoneEquipmentData1(state);
    GetZoneAirLoopEquipment();
    GetPTUnit(state);
    GetPTUnitInputFlag = false;

    // get input test for terminal air single duct mixer on supply side of PTHP
    ASSERT_EQ(1, NumATMixers);
    EXPECT_EQ("SPACE1-1 DOAS AIR TERMINAL", SysATMixer(1).Name);             // single duct air terminal mixer name
    EXPECT_EQ(DataHVACGlobals::ATMixer_SupplySide, SysATMixer(1).MixerType); // air terminal mixer connection type
    EXPECT_EQ("AIRTERMINAL:SINGLEDUCT:MIXER", AirDistUnit(1).EquipType(1));  // Air distribution unit equipment type
    EXPECT_EQ("ZoneHVAC:PackagedTerminalHeatPump", PTUnit(1).UnitType);      // zoneHVAC equipment type

    // set input variables
    DataEnvironment::OutBaroPress = 101325.0;
    DataEnvironment::OutDryBulbTemp = 35.0;
    DataEnvironment::OutHumRat = 0.0098;
    DataEnvironment::OutEnthalpy = Psychrometrics::PsyHFnTdbW(DataEnvironment::OutDryBulbTemp, DataEnvironment::OutHumRat);
    DataEnvironment::StdRhoAir = 1.20;
    HVACInletMassFlowRate = 0.50;
    PrimaryAirMassFlowRate = 0.1;

    BeginEnvrnFlag = false;

    // set zoneNode air condition
    Node(ZoneEquipConfig(1).ZoneNode).Temp = 24.0;
    Node(ZoneEquipConfig(1).ZoneNode).HumRat = 0.0075;
    Node(ZoneEquipConfig(1).ZoneNode).Enthalpy =
        Psychrometrics::PsyHFnTdbW(Node(ZoneEquipConfig(1).ZoneNode).Temp, Node(ZoneEquipConfig(1).ZoneNode).HumRat);

    PackagedTerminalHeatPump::HeatingLoad = false;
    PackagedTerminalHeatPump::CoolingLoad = true;
    PackagedTerminalHeatPump::CompOnMassFlow = HVACInletMassFlowRate;    // supply air mass flow rate
    PackagedTerminalHeatPump::OACompOnMassFlow = PrimaryAirMassFlowRate; // OA mass flow rate
    PackagedTerminalHeatPump::CompOnFlowRatio = 1.0;                     // compressor is on
    DataHVACGlobals::ZoneCompTurnFansOff = false;
    DataHVACGlobals::ZoneCompTurnFansOn = true;

    PTUnitNum = 1;
    PTUnit(PTUnitNum).OpMode = CycFanCycCoil;
    // initialize mass flow rates
    Node(PTUnit(PTUnitNum).AirInNode).MassFlowRate = HVACInletMassFlowRate;
    Node(PTUnit(PTUnitNum).ATMixerPriNode).MassFlowRate = PrimaryAirMassFlowRate;
    Node(PTUnit(PTUnitNum).ATMixerPriNode).MassFlowRateMaxAvail = PrimaryAirMassFlowRate;

    // set fan parameters
    Fan(1).MaxAirMassFlowRate = HVACInletMassFlowRate;
    Fan(1).InletAirMassFlowRate = HVACInletMassFlowRate;
    Fan(1).RhoAirStdInit = DataEnvironment::StdRhoAir;
    Node(Fan(1).InletNodeNum).MassFlowRateMaxAvail = HVACInletMassFlowRate;
    Node(Fan(1).OutletNodeNum).MassFlowRateMax = HVACInletMassFlowRate;

    // set DX coil rated performance parameters
    DXCoil(1).RatedCBF(1) = 0.05;
    DXCoil(1).RatedAirMassFlowRate(1) = HVACInletMassFlowRate;

    // primary air condition at outside air condition
    Node(PTUnit(PTUnitNum).ATMixerPriNode).Temp = DataEnvironment::OutDryBulbTemp;
    Node(PTUnit(PTUnitNum).ATMixerPriNode).HumRat = DataEnvironment::OutHumRat;
    Node(PTUnit(PTUnitNum).ATMixerPriNode).Enthalpy = DataEnvironment::OutEnthalpy;

    // set PTUnit inlet condition to zone air node
    Node(PTUnit(PTUnitNum).AirInNode).Temp = Node(ZoneEquipConfig(1).ZoneNode).Temp;
    Node(PTUnit(PTUnitNum).AirInNode).HumRat = Node(ZoneEquipConfig(1).ZoneNode).HumRat;
    Node(PTUnit(PTUnitNum).AirInNode).Enthalpy = Node(ZoneEquipConfig(1).ZoneNode).Enthalpy;

    PTUnit(1).ControlZoneNum = 1;
    SysSizingRunDone = true;
    ZoneSizingRunDone = true;
    SysSizingCalc = true;

    ZoneSysEnergyDemand.allocate(1);
    ZoneSysEnergyDemand(1).RemainingOutputReqToHeatSP = 0.0;
    ZoneSysEnergyDemand(1).RemainingOutputReqToCoolSP = -5000.0;
    QZnReq = ZoneSysEnergyDemand(1).RemainingOutputReqToCoolSP;

    Schedule(PTUnit(PTUnitNum).SchedPtr).CurrentValue = 1.0;         // unit is always available
    Schedule(PTUnit(PTUnitNum).FanAvailSchedPtr).CurrentValue = 1.0; // fan is always available

    // set secondary air mass flow rate to zero
    Node(SysATMixer(1).SecInNode).MassFlowRate = 0.0;
    // simulate PTHP zoneHVAC equipment
    SimPTUnit(state, PTUnitNum, ZoneNum, FirstHVACIteration, QUnitOut, OnOffAirFlowRatio, QZnReq, LatOutputProvided);
    // apply mass conservation to determine secondary mass flow rate
    SecondaryAirMassFlowRate = Node(SysATMixer(1).SecInNode).MassFlowRate;
    // check the terminal air mixer secondary air mass flow rate
    ASSERT_EQ(SecondaryAirMassFlowRate, Node(SysATMixer(1).SecInNode).MassFlowRate);
    // check the terminal air mixer outlet air mass flow rate
    ATMixerOutletMassFlowRate = SecondaryAirMassFlowRate + PrimaryAirMassFlowRate;
    ASSERT_EQ(ATMixerOutletMassFlowRate, SysATMixer(1).MixedAirMassFlowRate);
    // check the cooling output delivered is within 2.0 Watt of zone cooling load
    ASSERT_NEAR(QZnReq, QUnitOut, 2.0);
}

TEST_F(EnergyPlusFixture, AirTerminalSingleDuctMixer_SimVRF_ATMInletSide)
{

    bool ErrorsFound(false);
    bool FirstHVACIteration(false);
    Real64 HVACInletMassFlowRate(0.0);
    Real64 PrimaryAirMassFlowRate(0.0);
    Real64 SecondaryAirMassFlowRate(0.0);
    Real64 OnOffAirFlowRatio(1.0);
    Real64 LatOutputProvided(0.0);
    Real64 QUnitOutVRFTU(0.0);
    Real64 QZnReq(0.0);
    int VRFNum(1);
    int VRFTUNum(1);

    std::string const idf_objects = delimited_string({

        "AirTerminal:SingleDuct:Mixer,",
        "    SPACE1-1 DOAS Air Terminal,  !- Name",
        "    ZoneHVAC:TerminalUnit:VariableRefrigerantFlow,  !- ZoneHVAC Terminal Unit Object Type",
        "    TU1,                         !- ZoneHVAC Terminal Unit Name",
        "    TU1 Inlet Node,              !- Terminal Unit Outlet Node Name",
        "    SPACE1-1 Air Terminal Mixer Primary Inlet,    !- Terminal Unit Primary Air Inlet Node Name",
        "    SPACE1-1 Air Terminal Mixer Secondary Inlet,  !- Terminal Unit Secondary Air Inlet Node Name",
        "    InletSide;                                    !- Terminal Unit Connection Type",

        "ZoneHVAC:AirDistributionUnit,",
        "    SPACE1-1 DOAS ATU,       !- Name",
        "    TU1 Inlet Node,          !- Air Distribution Unit Outlet Node Name",
        "    AirTerminal:SingleDuct:Mixer,  !- Air Terminal Object Type",
        "    SPACE1-1 DOAS Air Terminal;  !- Air Terminal Name",

        "Schedule:Compact,",
        "    FanAvailSched,           !- Name",
        "    Fraction,                !- Schedule Type Limits Name",
        "    Through: 12/31,          !- Field 1",
        "    For: AllDays,            !- Field 2",
        "    Until: 24:00,            !- Field 3",
        "    1.0;                     !- Field 4",

        "  Schedule:Compact,",
        "    VRFAvailSched,           !- Name",
        "    Fraction,                !- Schedule Type Limits Name",
        "    Through: 12/31,          !- Field 1",
        "    For: AllDays,            !- Field 2",
        "    Until: 24:00,            !- Field 3",
        "    1.0;                     !- Field 4",

        "Schedule:Compact,",
        "    CyclingFanSch,           !- Name",
        "    Fraction,                !- Schedule Type Limits Name",
        "    Through: 12/31,          !- Field 1",
        "    For: AllDays,            !- Field 2",
        "    Until: 24:00,            !- Field 3",
        "    0.0;                     !- Field 4",

        "ZoneHVAC:EquipmentList,",
        "    SPACE1-1 Eq,             !- Name",
        "    SequentialLoad,          !- Load Distribution Scheme",
        "    ZoneHVAC:AirDistributionUnit,  !- Zone Equipment 1 Object Type",
        "    SPACE1-1 DOAS ATU,       !- Zone Equipment 1 Name",
        "    1,                       !- Zone Equipment 1 Cooling Sequence",
        "    1,                       !- Zone Equipment 1 Heating or No-Load Sequence",
        "    ,                        !- Zone Equipment 1 Sequential Cooling Fraction",
        "    ,                        !- Zone Equipment 1 Sequential Heating Fraction",
        "    ZoneHVAC:TerminalUnit:VariableRefrigerantFlow,  !- Zone Equipment 2 Object Type",
        "    TU1,                     !- Zone Equipment 2 Name",
        "    2,                       !- Zone Equipment 2 Cooling Sequence",
        "    2,                       !- Zone Equipment 2 Heating or No-Load Sequence",
        "    ,                        !- Zone Equipment 2 Sequential Cooling Fraction",
        "    ;                        !- Zone Equipment 2 Sequential Heating Fraction",

        "  ZoneHVAC:TerminalUnit:VariableRefrigerantFlow,",
        "    TU1,                     !- Zone Terminal Unit Name",
        "    VRFAvailSched,           !- Terminal Unit Availability Schedule",
        "    TU1 Inlet Node,          !- Terminal Unit Air Inlet Node Name",
        "    TU1 Outlet Node,         !- Terminal Unit Air Outlet Node Name",
        "    0.500,                   !- Supply Air Flow Rate During Cooling Operation {m3/s}",
        "    0.500,                   !- Supply Air Flow Rate When No Cooling is Needed {m3/s}",
        "    0.500,                   !- Supply Air Flow Rate During Heating Operation {m3/s}",
        "    0.500,                   !- Supply Air Flow Rate When No Heating is Needed {m3/s}",
        "    0,                       !- Outdoor Air Flow Rate During Cooling Operation {m3/s}",
        "    0,                       !- Outdoor Air Flow Rate During Heating Operation {m3/s}",
        "    0,                       !- Outdoor Air Flow Rate When No Cooling or Heating is Needed {m3/s}",
        "    VRFFanSchedule,          !- Supply Air Fan Operating Mode Schedule Name",
        "    drawthrough,             !- Supply Air Fan Placement",
        "    Fan:ConstantVolume,      !- Supply Air Fan Object Type",
        "    TU1 VRF Supply Fan,      !- Supply Air Fan Object Name",
        "    ,                        !- Outside Air Mixer Object Type",
        "    ,                        !- Outside Air Mixer Object Name",
        "    COIL:Cooling:DX:VariableRefrigerantFlow,  !- Cooling Coil Object Type",
        "    TU1 VRF DX Cooling Coil, !- Cooling Coil Object Name",
        "    COIL:Heating:DX:VariableRefrigerantFlow,  !- Heating Coil Object Type",
        "    TU1 VRF DX Heating Coil, !- Heating Coil Object Name",
        "    30,                      !- Zone Terminal Unit On Parasitic Electric Energy Use {W}",
        "    20;                      !- Zone Terminal Unit Off Parasitic Electric Energy Use {W}",

        "  Fan:ConstantVolume,",
        "    TU1 VRF Supply Fan,      !- Name",
        "    VRFAvailSched,           !- Availability Schedule Name",
        "    0.7,                     !- Fan Total Efficiency",
        "    600.0,                   !- Pressure Rise {Pa}",
        "    0.500,                   !- Maximum Flow Rate {m3/s}",
        "    0.9,                     !- Motor Efficiency",
        "    1.0,                     !- Motor In Airstream Fraction",
        "    TU1 VRF DX HCoil Outlet Node,  !- Air Inlet Node Name",
        "    TU1 Outlet Node;         !- Air Outlet Node Name",

        "  COIL:Heating:DX:VariableRefrigerantFlow,",
        "    TU1 VRF DX Heating Coil, !- Name",
        "    VRFAvailSched,           !- Availability Schedule",
        "    7000.0,                  !- Gross Rated Heating Capacity {W}",
        "    0.500,                   !- Rated Air Flow Rate {m3/s}",
        "    TU1 VRF DX CCoil Outlet Node,  !- Coil Air Inlet Node",
        "    TU1 VRF DX HCoil Outlet Node,  !- Coil Air Outlet Node",
        "    VRFTUHeatCapFT,          !- Heating Capacity Ratio Modifier Function of Temperature Curve Name",
        "    VRFACCoolCapFFF;         !- Heating Capacity Modifier Function of Flow Fraction Curve Name",

        "  Curve:Cubic,",
        "    VRFTUHeatCapFT,          !- Name",
        "    -0.390708928227928,      !- Coefficient1 Constant",
        "    0.261815023760162,       !- Coefficient2 x",
        "    -0.0130431603151873,     !- Coefficient3 x**2",
        "    0.000178131745997821,    !- Coefficient4 x**3",
        "    0.0,                     !- Minimum Value of x",
        "    50.0,                    !- Maximum Value of x",
        "    0.5,                     !- Minimum Curve Output",
        "    1.5,                     !- Maximum Curve Output",
        "    Temperature,             !- Input Unit Type for X",
        "    Dimensionless;           !- Output Unit Type",

        "  COIL:Cooling:DX:VariableRefrigerantFlow,",
        "    TU1 VRF DX Cooling Coil, !- Name",
        "    VRFAvailSched,           !- Availability Schedule Name",
        "    6600.0,                  !- Gross Rated Total Cooling Capacity {W}",
        "    0.75,                    !- Gross Rated Sensible Heat Ratio",
        "    0.500,                   !- Rated Air Flow Rate {m3/s}",
        "    VRFTUCoolCapFT,          !- Cooling Capacity Ratio Modifier Function of Temperature Curve Name",
        "    VRFACCoolCapFFF,         !- Cooling Capacity Modifier Curve Function of Flow Fraction Name",
        "    TU1 Inlet Node,          !- Coil Air Inlet Node",
        "    TU1 VRF DX CCoil Outlet Node,  !- Coil Air Outlet Node",
        "    ;                        !- Name of Water Storage Tank for Condensate Collection",

        "  Curve:Cubic,",
        "    VRFTUCoolCapFT,          !- Name",
        "    0.504547273506488,       !- Coefficient1 Constant",
        "    0.0288891279198444,      !- Coefficient2 x",
        "    -0.000010819418650677,   !- Coefficient3 x**2",
        "    0.0000101359395177008,   !- Coefficient4 x**3",
        "    0.0,                     !- Minimum Value of x",
        "    50.0,                    !- Maximum Value of x",
        "    0.5,                     !- Minimum Curve Output",
        "    1.5,                     !- Maximum Curve Output",
        "    Temperature,             !- Input Unit Type for X",
        "    Dimensionless;           !- Output Unit Type",

        "  Curve:Quadratic,",
        "    VRFACCoolCapFFF,         !- Name",
        "    0.8,                     !- Coefficient1 Constant",
        "    0.2,                     !- Coefficient2 x",
        "    0.0,                     !- Coefficient3 x**2",
        "    0.5,                     !- Minimum Value of x",
        "    1.5;                     !- Maximum Value of x",

        "Zone,",
        "    SPACE1-1,                !- Name",
        "    0,                       !- Direction of Relative North {deg}",
        "    0,                       !- X Origin {m}",
        "    0,                       !- Y Origin {m}",
        "    0,                       !- Z Origin {m}",
        "    1,                       !- Type",
        "    1,                       !- Multiplier",
        "    2.438400269,             !- Ceiling Height {m}",
        "    239.247360229;           !- Volume {m3}",

        "  ZoneHVAC:EquipmentConnections,",
        "    SPACE1-1,                !- Zone Name",
        "    SPACE1-1 Eq,             !- Zone Conditioning Equipment List Name",
        "    SPACE1-1 In Nodes,       !- Zone Air Inlet Node or NodeList Name",
        "    SPACE1-1 Air Terminal Mixer Secondary Inlet, !- Zone Air Exhaust Node or NodeList Name",
        "    SPACE1-1 Node,           !- Zone Air Node Name",
        "    SPACE1-1 RETURN OUTLET;  !- Zone Return Air Node Name",

        "  NodeList,",
        "    SPACE1-1 In Nodes,       !- Name",
        "    TU1 Outlet Node;         !- Node 1 Name",

        "  AirConditioner:VariableRefrigerantFlow,",
        "    VRF Heat Pump,           !- Heat Pump Name",
        "    VRFAvailSched,           !- Availability Schedule Name",
        "    15000.0,                 !- Gross Rated Total Cooling Capacity {W}",
        "    3.2917,                  !- Gross Rated Cooling COP {W/W}",
        "    -5,                      !- Minimum Outdoor Temperature in Cooling Mode {C}",
        "    43,                      !- Maximum Outdoor Temperature in Cooling Mode {C}",
        "    VRFCoolCapFT,            !- Cooling Capacity Ratio Modifier Function of Low Temperature Curve Name",
        "    VRFCoolCapFTBoundary,    !- Cooling Capacity Ratio Boundary Curve Name",
        "    VRFCoolCapFTHi,          !- Cooling Capacity Ratio Modifier Function of High Temperature Curve Name",
        "    VRFCoolEIRFT,            !- Cooling Energy Input Ratio Modifier Function of Low Temperature Curve Name",
        "    VRFCoolEIRFTBoundary,    !- Cooling Energy Input Ratio Boundary Curve Name",
        "    VRFCoolEIRFTHi,          !- Cooling Energy Input Ratio Modifier Function of High Temperature Curve Name",
        "    CoolingEIRLowPLR,        !- Cooling Energy Input Ratio Modifier Function of Low Part-Load Ratio Curve Name",
        "    CoolingEIRHiPLR,         !- Cooling Energy Input Ratio Modifier Function of High Part-Load Ratio Curve Name",
        "    CoolingCombRatio,        !- Cooling Combination Ratio Correction Factor Curve Name",
        "    VRFCPLFFPLR,             !- Cooling Part-Load Fraction Correlation Curve Name",
        "    15000.0,                 !- Gross Rated Heating Capacity {W}",
        "    ,                        !- Rated Heating Capacity Sizing Ratio {W/W}",
        "    3.5484,                  !- Gross Rated Heating COP {W/W}",
        "    -20,                     !- Minimum Outdoor Temperature in Heating Mode {C}",
        "    20,                      !- Maximum Outdoor Temperature in Heating Mode {C}",
        "    VRFHeatCapFT,            !- Heating Capacity Ratio Modifier Function of Low Temperature Curve Name",
        "    VRFHeatCapFTBoundary,    !- Heating Capacity Ratio Boundary Curve Name",
        "    VRFHeatCapFTHi,          !- Heating Capacity Ratio Modifier Function of High Temperature Curve Name",
        "    VRFHeatEIRFT,            !- Heating Energy Input Ratio Modifier Function of Low Temperature Curve Name",
        "    VRFHeatEIRFTBoundary,    !- Heating Energy Input Ratio Boundary Curve Name",
        "    VRFHeatEIRFTHi,          !- Heating Energy Input Ratio Modifier Function of High Temperature Curve Name",
        "    WetBulbTemperature,      !- Heating Performance Curve Outdoor Temperature Type",
        "    HeatingEIRLowPLR,        !- Heating Energy Input Ratio Modifier Function of Low Part-Load Ratio Curve Name",
        "    HeatingEIRHiPLR,         !- Heating Energy Input Ratio Modifier Function of High Part-Load Ratio Curve Name",
        "    HeatingCombRatio,        !- Heating Combination Ratio Correction Factor Curve Name",
        "    VRFCPLFFPLR,             !- Heating Part-Load Fraction Correlation Curve Name",
        "    0.25,                    !- Minimum Heat Pump Part-Load Ratio {dimensionless}",
        "    SPACE1-1,                !- Zone Name for Master Thermostat Location",
        "    LoadPriority,            !- Master Thermostat Priority Control Type",
        "    ,                        !- Thermostat Priority Schedule Name",
        "    VRF Heat Pump TU List,   !- Zone Terminal Unit List Name",
        "    No,                      !- Heat Pump Waste Heat Recovery",
        "    30,                      !- Equivalent Piping Length used for Piping Correction Factor in Cooling Mode {m}",
        "    10,                      !- Vertical Height used for Piping Correction Factor {m}",
        "    CoolingLengthCorrectionFactor,  !- Piping Correction Factor for Length in Cooling Mode Curve Name",
        "    -0.000386,               !- Piping Correction Factor for Height in Cooling Mode Coefficient {1/m}",
        "    30,                      !- Equivalent Piping Length used for Piping Correction Factor in Heating Mode {m}",
        "    ,                        !- Piping Correction Factor for Length in Heating Mode Curve Name",
        "    ,                        !- Piping Correction Factor for Height in Heating Mode Coefficient {1/m}",
        "    15,                      !- Crankcase Heater Power per Compressor {W}",
        "    3,                       !- Number of Compressors {dimensionless}",
        "    0.33,                    !- Ratio of Compressor Size to Total Compressor Capacity {W/W}",
        "    7,                       !- Maximum Outdoor Dry-Bulb Temperature for Crankcase Heater {C}",
        "    Resistive,               !- Defrost Strategy",
        "    Timed,                   !- Defrost Control",
        "    ,                        !- Defrost Energy Input Ratio Modifier Function of Temperature Curve Name",
        "    ,                        !- Defrost Time Period Fraction {dimensionless}",
        "    15000.0,                 !- Resistive Defrost Heater Capacity {W}",
        "    7,                       !- Maximum Outdoor Dry-bulb Temperature for Defrost Operation {C}",
        "    AirCooled,               !- Condenser Type",
        "    MyVRFOANode,             !- Condenser Inlet Node Name",
        "    ,                        !- Condenser Outlet Node Name",
        "    ,                        !- Water Condenser Volume Flow Rate {m3/s}",
        "    ,                        !- Evaporative Condenser Effectiveness {dimensionless}",
        "    ,                        !- Evaporative Condenser Air Flow Rate {m3/s}",
        "    0,                       !- Evaporative Condenser Pump Rated Power Consumption {W}",
        "    ,                        !- Supply Water Storage Tank Name",
        "    0,                       !- Basin Heater Capacity {W/K}",
        "    ,                        !- Basin Heater Setpoint Temperature {C}",
        "    ,                        !- Basin Heater Operating Schedule Name",
        "    Electricity;             !- Fuel Type",

        "  Curve:Biquadratic,",
        "    VRFCoolCapFT,            !- Name",
        "    0.576882692,             !- Coefficient1 Constant",
        "    0.017447952,             !- Coefficient2 x",
        "    0.000583269,             !- Coefficient3 x**2",
        "    -1.76324E-06,            !- Coefficient4 y",
        "    -7.474E-09,              !- Coefficient5 y**2",
        "    -1.30413E-07,            !- Coefficient6 x*y",
        "    15,                      !- Minimum Value of x",
        "    24,                      !- Maximum Value of x",
        "    -5,                      !- Minimum Value of y",
        "    23,                      !- Maximum Value of y",
        "    ,                        !- Minimum Curve Output",
        "    ,                        !- Maximum Curve Output",
        "    Temperature,             !- Input Unit Type for X",
        "    Temperature,             !- Input Unit Type for Y",
        "    Dimensionless;           !- Output Unit Type",

        "  Curve:Cubic,",
        "    VRFCoolCapFTBoundary,    !- Name",
        "    25.73473775,             !- Coefficient1 Constant",
        "    -0.03150043,             !- Coefficient2 x",
        "    -0.01416595,             !- Coefficient3 x**2",
        "    0,                       !- Coefficient4 x**3",
        "    11,                      !- Minimum Value of x",
        "    30,                      !- Maximum Value of x",
        "    ,                        !- Minimum Curve Output",
        "    ,                        !- Maximum Curve Output",
        "    Temperature,             !- Input Unit Type for X",
        "    Temperature;             !- Output Unit Type",

        "  Curve:Biquadratic,",
        "    VRFCoolCapFTHi,          !- Name",
        "    0.6867358,               !- Coefficient1 Constant",
        "    0.0207631,               !- Coefficient2 x",
        "    0.0005447,               !- Coefficient3 x**2",
        "    -0.0016218,              !- Coefficient4 y",
        "    -4.259E-07,              !- Coefficient5 y**2",
        "    -0.0003392,              !- Coefficient6 x*y",
        "    15,                      !- Minimum Value of x",
        "    24,                      !- Maximum Value of x",
        "    16,                      !- Minimum Value of y",
        "    43,                      !- Maximum Value of y",
        "    ,                        !- Minimum Curve Output",
        "    ,                        !- Maximum Curve Output",
        "    Temperature,             !- Input Unit Type for X",
        "    Temperature,             !- Input Unit Type for Y",
        "    Dimensionless;           !- Output Unit Type",

        "  Curve:Biquadratic,",
        "    VRFCoolEIRFT,            !- Name",
        "    0.989010541,             !- Coefficient1 Constant",
        "    -0.02347967,             !- Coefficient2 x",
        "    0.000199711,             !- Coefficient3 x**2",
        "    0.005968336,             !- Coefficient4 y",
        "    -1.0289E-07,             !- Coefficient5 y**2",
        "    -0.00015686,             !- Coefficient6 x*y",
        "    15,                      !- Minimum Value of x",
        "    24,                      !- Maximum Value of x",
        "    -5,                      !- Minimum Value of y",
        "    23,                      !- Maximum Value of y",
        "    ,                        !- Minimum Curve Output",
        "    ,                        !- Maximum Curve Output",
        "    Temperature,             !- Input Unit Type for X",
        "    Temperature,             !- Input Unit Type for Y",
        "    Dimensionless;           !- Output Unit Type",

        "  Curve:Cubic,",
        "    VRFCoolEIRFTBoundary,    !- Name",
        "    25.73473775,             !- Coefficient1 Constant",
        "    -0.03150043,             !- Coefficient2 x",
        "    -0.01416595,             !- Coefficient3 x**2",
        "    0,                       !- Coefficient4 x**3",
        "    15,                      !- Minimum Value of x",
        "    24,                      !- Maximum Value of x",
        "    ,                        !- Minimum Curve Output",
        "    ,                        !- Maximum Curve Output",
        "    Temperature,             !- Input Unit Type for X",
        "    Temperature;             !- Output Unit Type",

        "  Curve:Biquadratic,",
        "    VRFCoolEIRFTHi,          !- Name",
        "    0.14351470,              !- Coefficient1 Constant",
        "    0.01860035,              !- Coefficient2 x",
        "    -0.0003954,              !- Coefficient3 x**2",
        "    0.02485219,              !- Coefficient4 y",
        "    0.00016329,              !- Coefficient5 y**2",
        "    -0.0006244,              !- Coefficient6 x*y",
        "    15,                      !- Minimum Value of x",
        "    24,                      !- Maximum Value of x",
        "    16,                      !- Minimum Value of y",
        "    43,                      !- Maximum Value of y",
        "    ,                        !- Minimum Curve Output",
        "    ,                        !- Maximum Curve Output",
        "    Temperature,             !- Input Unit Type for X",
        "    Temperature,             !- Input Unit Type for Y",
        "    Dimensionless;           !- Output Unit Type",

        "  Curve:Cubic,",
        "    CoolingEIRLowPLR,        !- Name",
        "    0.4628123,               !- Coefficient1 Constant",
        "    -1.0402406,              !- Coefficient2 x",
        "    2.17490997,              !- Coefficient3 x**2",
        "    -0.5974817,              !- Coefficient4 x**3",
        "    0,                       !- Minimum Value of x",
        "    1,                       !- Maximum Value of x",
        "    ,                        !- Minimum Curve Output",
        "    ,                        !- Maximum Curve Output",
        "    Temperature,             !- Input Unit Type for X",
        "    Temperature;             !- Output Unit Type",

        "  Curve:Quadratic,",
        "    CoolingEIRHiPLR,         !- Name",
        "    1.0,                     !- Coefficient1 Constant",
        "    0.0,                     !- Coefficient2 x",
        "    0.0,                     !- Coefficient3 x**2",
        "    1.0,                     !- Minimum Value of x",
        "    1.5,                     !- Maximum Value of x",
        "    ,                        !- Minimum Curve Output",
        "    ,                        !- Maximum Curve Output",
        "    Dimensionless,           !- Input Unit Type for X",
        "    Dimensionless;           !- Output Unit Type",

        "  Curve:Linear,",
        "    CoolingCombRatio,        !- Name",
        "    0.618055,                !- Coefficient1 Constant",
        "    0.381945,                !- Coefficient2 x",
        "    1.0,                     !- Minimum Value of x",
        "    1.5,                     !- Maximum Value of x",
        "    1.0,                     !- Minimum Curve Output",
        "    1.2,                     !- Maximum Curve Output",
        "    Dimensionless,           !- Input Unit Type for X",
        "    Dimensionless;           !- Output Unit Type",

        "  CURVE:QUADRATIC,",
        "    VRFCPLFFPLR,             !- Name",
        "    0.85,                    !- Coefficient1 Constant",
        "    0.15,                    !- Coefficient2 x",
        "    0.0,                     !- Coefficient3 x**2",
        "    0.0,                     !- Minimum Value of x",
        "    1.0,                     !- Maximum Value of x",
        "    0.85,                    !- Minimum Curve Output",
        "    1.0,                     !- Maximum Curve Output",
        "    Dimensionless,           !- Input Unit Type for X",
        "    Dimensionless;           !- Output Unit Type",

        "  Curve:Biquadratic,",
        "    VRFHeatCapFT,            !- Name",
        "    1.014599599,             !- Coefficient1 Constant",
        "    -0.002506703,            !- Coefficient2 x",
        "    -0.000141599,            !- Coefficient3 x**2",
        "    0.026931595,             !- Coefficient4 y",
        "    1.83538E-06,             !- Coefficient5 y**2",
        "    -0.000358147,            !- Coefficient6 x*y",
        "    15,                      !- Minimum Value of x",
        "    27,                      !- Maximum Value of x",
        "    -20,                     !- Minimum Value of y",
        "    15,                      !- Maximum Value of y",
        "    ,                        !- Minimum Curve Output",
        "    ,                        !- Maximum Curve Output",
        "    Temperature,             !- Input Unit Type for X",
        "    Temperature,             !- Input Unit Type for Y",
        "    Dimensionless;           !- Output Unit Type",

        "  Curve:Cubic,",
        "    VRFHeatCapFTBoundary,    !- Name",
        "    -7.6000882,              !- Coefficient1 Constant",
        "    3.05090016,              !- Coefficient2 x",
        "    -0.1162844,              !- Coefficient3 x**2",
        "    0.0,                     !- Coefficient4 x**3",
        "    15,                      !- Minimum Value of x",
        "    27,                      !- Maximum Value of x",
        "    ,                        !- Minimum Curve Output",
        "    ,                        !- Maximum Curve Output",
        "    Temperature,             !- Input Unit Type for X",
        "    Temperature;             !- Output Unit Type",

        "  Curve:Biquadratic,",
        "    VRFHeatCapFTHi,          !- Name",
        "    1.161134821,             !- Coefficient1 Constant",
        "    0.027478868,             !- Coefficient2 x",
        "    -0.00168795,             !- Coefficient3 x**2",
        "    0.001783378,             !- Coefficient4 y",
        "    2.03208E-06,             !- Coefficient5 y**2",
        "    -6.8969E-05,             !- Coefficient6 x*y",
        "    15,                      !- Minimum Value of x",
        "    27,                      !- Maximum Value of x",
        "    -10,                     !- Minimum Value of y",
        "    15,                      !- Maximum Value of y",
        "    ,                        !- Minimum Curve Output",
        "    ,                        !- Maximum Curve Output",
        "    Temperature,             !- Input Unit Type for X",
        "    Temperature,             !- Input Unit Type for Y",
        "    Dimensionless;           !- Output Unit Type",

        "  Curve:Biquadratic,",
        "    VRFHeatEIRFT,            !- Name",
        "    0.87465501,              !- Coefficient1 Constant",
        "    -0.01319754,             !- Coefficient2 x",
        "    0.00110307,              !- Coefficient3 x**2",
        "    -0.0133118,              !- Coefficient4 y",
        "    0.00089017,              !- Coefficient5 y**2",
        "    -0.00012766,             !- Coefficient6 x*y",
        "    15,                      !- Minimum Value of x",
        "    27,                      !- Maximum Value of x",
        "    -20,                     !- Minimum Value of y",
        "    12,                      !- Maximum Value of y",
        "    ,                        !- Minimum Curve Output",
        "    ,                        !- Maximum Curve Output",
        "    Temperature,             !- Input Unit Type for X",
        "    Temperature,             !- Input Unit Type for Y",
        "    Dimensionless;           !- Output Unit Type",

        "  Curve:Cubic,",
        "    VRFHeatEIRFTBoundary,    !- Name",
        "    -7.6000882,              !- Coefficient1 Constant",
        "    3.05090016,              !- Coefficient2 x",
        "    -0.1162844,              !- Coefficient3 x**2",
        "    0.0,                     !- Coefficient4 x**3",
        "    15,                      !- Minimum Value of x",
        "    27,                      !- Maximum Value of x",
        "    -20,                     !- Minimum Curve Output",
        "    15,                      !- Maximum Curve Output",
        "    Temperature,             !- Input Unit Type for X",
        "    Temperature;             !- Output Unit Type",

        "  Curve:Biquadratic,",
        "    VRFHeatEIRFTHi,          !- Name",
        "    2.504005146,             !- Coefficient1 Constant",
        "    -0.05736767,             !- Coefficient2 x",
        "    4.07336E-05,             !- Coefficient3 x**2",
        "    -0.12959669,             !- Coefficient4 y",
        "    0.00135839,              !- Coefficient5 y**2",
        "    0.00317047,              !- Coefficient6 x*y",
        "    15,                      !- Minimum Value of x",
        "    27,                      !- Maximum Value of x",
        "    -10,                     !- Minimum Value of y",
        "    15,                      !- Maximum Value of y",
        "    ,                        !- Minimum Curve Output",
        "    ,                        !- Maximum Curve Output",
        "    Temperature,             !- Input Unit Type for X",
        "    Temperature,             !- Input Unit Type for Y",
        "    Dimensionless;           !- Output Unit Type",

        "  Curve:Cubic,",
        "    HeatingEIRLowPLR,        !- Name",
        "    0.1400093,               !- Coefficient1 Constant",
        "    0.6415002,               !- Coefficient2 x",
        "    0.1339047,               !- Coefficient3 x**2",
        "    0.0845859,               !- Coefficient4 x**3",
        "    0,                       !- Minimum Value of x",
        "    1,                       !- Maximum Value of x",
        "    ,                        !- Minimum Curve Output",
        "    ,                        !- Maximum Curve Output",
        "    Dimensionless,           !- Input Unit Type for X",
        "    Dimensionless;           !- Output Unit Type",

        "  Curve:Quadratic,",
        "    HeatingEIRHiPLR,         !- Name",
        "    2.4294355,               !- Coefficient1 Constant",
        "    -2.235887,               !- Coefficient2 x",
        "    0.8064516,               !- Coefficient3 x**2",
        "    1.0,                     !- Minimum Value of x",
        "    1.5,                     !- Maximum Value of x",
        "    ,                        !- Minimum Curve Output",
        "    ,                        !- Maximum Curve Output",
        "    Dimensionless,           !- Input Unit Type for X",
        "    Dimensionless;           !- Output Unit Type",

        "  Curve:Linear,",
        "    HeatingCombRatio,        !- Name",
        "    0.96034,                 !- Coefficient1 Constant",
        "    0.03966,                 !- Coefficient2 x",
        "    1.0,                     !- Minimum Value of x",
        "    1.5,                     !- Maximum Value of x",
        "    1.0,                     !- Minimum Curve Output",
        "    1.023,                   !- Maximum Curve Output",
        "    Dimensionless,           !- Input Unit Type for X",
        "    Dimensionless;           !- Output Unit Type",

        "  Curve:Biquadratic,",
        "    CoolingLengthCorrectionFactor,  !- Name",
        "    1.0693794,               !- Coefficient1 Constant",
        "    -0.0014951,              !- Coefficient2 x",
        "    2.56E-06,                !- Coefficient3 x**2",
        "    -0.1151104,              !- Coefficient4 y",
        "    0.0511169,               !- Coefficient5 y**2",
        "    -0.0004369,              !- Coefficient6 x*y",
        "    8,                       !- Minimum Value of x",
        "    175,                     !- Maximum Value of x",
        "    0.5,                     !- Minimum Value of y",
        "    1.5,                     !- Maximum Value of y",
        "    ,                        !- Minimum Curve Output",
        "    ,                        !- Maximum Curve Output",
        "    Temperature,             !- Input Unit Type for X",
        "    Temperature,             !- Input Unit Type for Y",
        "    Dimensionless;           !- Output Unit Type",

        "  ZoneTerminalUnitList,",
        "    VRF Heat Pump TU List,   !- Zone Terminal Unit List Name",
        "    TU1;                     !- Zone Terminal Unit Name 1",

        "  OutdoorAir:NodeList,",
        "    OutsideAirInletNodes;    !- Node or NodeList Name 1",

        "  NodeList,",
        "    OutsideAirInletNodes,    !- Name",
        "    MyVRFOANode;             !- Node 1 Name",

    });

    ASSERT_TRUE(process_idf(idf_objects));

    DataGlobals::NumOfTimeStepInHour = 1;
    DataGlobals::TimeStep = 1;
    DataGlobals::MinutesPerTimeStep = 60;
    ProcessScheduleInput(OutputFiles::getSingleton()); // read schedules
    InitializePsychRoutines();
    OutputReportPredefined::SetPredefinedTables();

    GetZoneData(ErrorsFound);
    ASSERT_FALSE(ErrorsFound);

    GetZoneEquipmentData1(state);
    GetZoneAirLoopEquipment();

    GetVRFInput(state);
    GetVRFInputFlag = false;

    // get input test for terminal air single duct mixer on inlet side of VRF terminal unit
    ASSERT_EQ(1, NumATMixers);
    EXPECT_EQ("SPACE1-1 DOAS AIR TERMINAL", SysATMixer(1).Name);            // single duct air terminal mixer name
    EXPECT_EQ(DataHVACGlobals::ATMixer_InletSide, SysATMixer(1).MixerType); // air terminal mixer connection type
    EXPECT_EQ("AIRTERMINAL:SINGLEDUCT:MIXER", AirDistUnit(1).EquipType(1)); // Air distribution unit equipment type
    EXPECT_EQ("TU1", VRFTU(1).Name);                                        // zoneHVAC equipment name
    // EXPECT_EQ( "ZoneHVAC:TerminalUnit:VariableRefrigerantFlow", VRFTU( 1 ).Name ); // zoneHVAC equipment type

    BeginEnvrnFlag = false;

    // set input variables
    DataEnvironment::OutBaroPress = 101325.0;
    DataEnvironment::OutDryBulbTemp = 35.0;
    DataEnvironment::OutHumRat = 0.0098;
    DataEnvironment::OutEnthalpy = Psychrometrics::PsyHFnTdbW(DataEnvironment::OutDryBulbTemp, DataEnvironment::OutHumRat);
    DataEnvironment::StdRhoAir = 1.20;
    HVACInletMassFlowRate = 0.50;
    PrimaryAirMassFlowRate = 0.1;
    SecondaryAirMassFlowRate = HVACInletMassFlowRate - PrimaryAirMassFlowRate; // seconday air flow is VRFTU flow less primary air flow

    // set zoneNode air condition
    Node(ZoneEquipConfig(1).ZoneNode).Temp = 24.0;
    Node(ZoneEquipConfig(1).ZoneNode).HumRat = 0.0075;
    Node(ZoneEquipConfig(1).ZoneNode).Enthalpy =
        Psychrometrics::PsyHFnTdbW(Node(ZoneEquipConfig(1).ZoneNode).Temp, Node(ZoneEquipConfig(1).ZoneNode).HumRat);

    HVACVariableRefrigerantFlow::CoolingLoad.allocate(1);
    HVACVariableRefrigerantFlow::HeatingLoad.allocate(1);
    HVACVariableRefrigerantFlow::HeatingLoad(1) = false;
    HVACVariableRefrigerantFlow::CoolingLoad(1) = true;
    HVACVariableRefrigerantFlow::CompOnMassFlow = HVACInletMassFlowRate;    // supply air mass flow rate
    HVACVariableRefrigerantFlow::OACompOnMassFlow = PrimaryAirMassFlowRate; // OA mass flow rate
    HVACVariableRefrigerantFlow::CompOnFlowRatio = 1.0;                     // compressor is on
    DataHVACGlobals::ZoneCompTurnFansOff = false;
    DataHVACGlobals::ZoneCompTurnFansOn = true;

    VRFNum = 1;
    VRFTUNum = 1;
    VRFTU(VRFTUNum).OpMode = ContFanCycCoil;
    VRFTU(VRFTUNum).isInZone = true;
    VRFTU(VRFTUNum).ZoneAirNode = ZoneEquipConfig(1).ZoneNode;
    // VRFTU( VRFTUNum ).VRFTUOutletNodeNum
    // initialize mass flow rates
    Node(VRFTU(VRFTUNum).VRFTUInletNodeNum).MassFlowRate = HVACInletMassFlowRate;
    Node(VRFTU(VRFTUNum).ATMixerPriNode).MassFlowRate = PrimaryAirMassFlowRate;
    Node(VRFTU(VRFTUNum).ATMixerPriNode).MassFlowRateMaxAvail = PrimaryAirMassFlowRate;

    // set fan parameters
    Fan(1).MaxAirMassFlowRate = HVACInletMassFlowRate;
    Fan(1).InletAirMassFlowRate = HVACInletMassFlowRate;
    Fan(1).RhoAirStdInit = DataEnvironment::StdRhoAir;
    Node(Fan(1).InletNodeNum).MassFlowRateMaxAvail = HVACInletMassFlowRate;
    Node(Fan(1).OutletNodeNum).MassFlowRateMax = HVACInletMassFlowRate;

    // set DX coil rated performance parameters
    DXCoil(1).RatedCBF(1) = 0.05;
    DXCoil(1).RatedAirMassFlowRate(1) = HVACInletMassFlowRate;

    // primary air condition set at outdoor air condition
    Node(VRFTU(VRFTUNum).ATMixerPriNode).Temp = DataEnvironment::OutDryBulbTemp;
    Node(VRFTU(VRFTUNum).ATMixerPriNode).HumRat = DataEnvironment::OutHumRat;
    Node(VRFTU(VRFTUNum).ATMixerPriNode).Enthalpy = DataEnvironment::OutEnthalpy;

    // set secondary air (recirculating air) conditions to zone air node
    Node(SysATMixer(1).SecInNode).Temp = Node(ZoneEquipConfig(1).ZoneNode).Temp;
    Node(SysATMixer(1).SecInNode).HumRat = Node(ZoneEquipConfig(1).ZoneNode).HumRat;
    Node(SysATMixer(1).SecInNode).Enthalpy = Node(ZoneEquipConfig(1).ZoneNode).Enthalpy;

    VRFTU(1).ZoneNum = 1;
    SysSizingRunDone = true;
    ZoneSizingRunDone = true;
    SysSizingCalc = true;

    ZoneSysEnergyDemand.allocate(1);
    ZoneSysEnergyDemand(1).RemainingOutputReqToHeatSP = 0.0;
    ZoneSysEnergyDemand(1).RemainingOutputReqToCoolSP = -5000.0;
    QZnReq = ZoneSysEnergyDemand(1).RemainingOutputReqToCoolSP;

    Schedule(VRFTU(VRFTUNum).SchedPtr).CurrentValue = 1.0;         // unit is always available
    Schedule(VRFTU(VRFTUNum).FanAvailSchedPtr).CurrentValue = 1.0; // fan is always available

    // set secondary air mass flow rate to zero
    Node(SysATMixer(1).SecInNode).MassFlowRate = 0.0;
    // Simulate zoneHVAC equipment (VRF terminal unit)
    SimVRF(state, VRFTUNum, FirstHVACIteration, OnOffAirFlowRatio, QUnitOutVRFTU, LatOutputProvided, QZnReq);
    // check the terminal air mixer secondary air mass flow rate
    ASSERT_EQ(SecondaryAirMassFlowRate, Node(SysATMixer(1).SecInNode).MassFlowRate);
    // check the terminal air mixer outlet flow rate must be equal to VRFTU mass flow rate
    ASSERT_EQ(HVACInletMassFlowRate, SysATMixer(1).MixedAirMassFlowRate);
    // check the cooling output delivered is within 2.0 Watt of zone cooling load
    ASSERT_NEAR(QZnReq, QUnitOutVRFTU, 2.0);
}

TEST_F(EnergyPlusFixture, AirTerminalSingleDuctMixer_SimVRF_ATMSupplySide)
{

    bool ErrorsFound(false);
    bool FirstHVACIteration(false);
    Real64 HVACInletMassFlowRate(0.0);
    Real64 PrimaryAirMassFlowRate(0.0);
    Real64 SecondaryAirMassFlowRate(0.0);
    Real64 ATMixerOutletMassFlowRate(0.0);
    Real64 OnOffAirFlowRatio(1.0);
    Real64 LatOutputProvided(0.0);
    Real64 QUnitOutVRFTU(0.0);
    Real64 QZnReq(0.0);
    int VRFNum(1);
    int VRFTUNum(1);

    std::string const idf_objects = delimited_string({

        "AirTerminal:SingleDuct:Mixer,",
        "    SPACE1-1 DOAS Air Terminal,   !- Name",
        "    ZoneHVAC:TerminalUnit:VariableRefrigerantFlow,  !- ZoneHVAC Terminal Unit Object Type",
        "    TU1,                          !- ZoneHVAC Terminal Unit Name",
        "    TU1 Outlet Node,              !- Terminal Unit Outlet Node Name",
        "    SPACE1-1 Air Terminal Mixer Primary Inlet,    !- Terminal Unit Primary Air Inlet Node Name",
        "    SPACE1-1 Air Terminal Mixer Secondary Inlet,  !- Terminal Unit Secondary Air Inlet Node Name",
        "    SupplySide;                                   !- Terminal Unit Connection Type",

        "ZoneHVAC:AirDistributionUnit,",
        "    SPACE1-1 DOAS ATU,       !- Name",
        "    TU1 Outlet Node,         !- Air Distribution Unit Outlet Node Name",
        "    AirTerminal:SingleDuct:Mixer,  !- Air Terminal Object Type",
        "    SPACE1-1 DOAS Air Terminal;    !- Air Terminal Name",

        "Schedule:Compact,",
        "    FanAvailSched,           !- Name",
        "    Fraction,                !- Schedule Type Limits Name",
        "    Through: 12/31,          !- Field 1",
        "    For: AllDays,            !- Field 2",
        "    Until: 24:00,            !- Field 3",
        "    1.0;                     !- Field 4",

        "  Schedule:Compact,",
        "    VRFAvailSched,           !- Name",
        "    Fraction,                !- Schedule Type Limits Name",
        "    Through: 12/31,          !- Field 1",
        "    For: AllDays,            !- Field 2",
        "    Until: 24:00,            !- Field 3",
        "    1.0;                     !- Field 4",

        "Schedule:Compact,",
        "    CyclingFanSch,           !- Name",
        "    Fraction,                !- Schedule Type Limits Name",
        "    Through: 12/31,          !- Field 1",
        "    For: AllDays,            !- Field 2",
        "    Until: 24:00,            !- Field 3",
        "    0.0;                     !- Field 4",

        "ZoneHVAC:EquipmentList,",
        "    SPACE1-1 Eq,             !- Name",
        "    SequentialLoad,          !- Load Distribution Scheme",
        "    ZoneHVAC:AirDistributionUnit,  !- Zone Equipment 1 Object Type",
        "    SPACE1-1 DOAS ATU,       !- Zone Equipment 1 Name",
        "    1,                       !- Zone Equipment 1 Cooling Sequence",
        "    1,                       !- Zone Equipment 1 Heating or No-Load Sequence",
        "    ,                        !- Zone Equipment 1 Sequential Cooling Fraction",
        "    ,                        !- Zone Equipment 1 Sequential Heating Fraction",
        "    ZoneHVAC:TerminalUnit:VariableRefrigerantFlow,  !- Zone Equipment 2 Object Type",
        "    TU1,                     !- Zone Equipment 2 Name",
        "    2,                       !- Zone Equipment 2 Cooling Sequence",
        "    2,                       !- Zone Equipment 2 Heating or No-Load Sequence",
        "    ,                        !- Zone Equipment 2 Sequential Cooling Fraction",
        "    ;                        !- Zone Equipment 2 Sequential Heating Fraction",

        "  ZoneHVAC:TerminalUnit:VariableRefrigerantFlow,",
        "    TU1,                     !- Zone Terminal Unit Name",
        "    VRFAvailSched,           !- Terminal Unit Availability Schedule",
        "    zTU1 Inlet Node,         !- Terminal Unit Air Inlet Node Name",
        "    SPACE1-1 Air Terminal Mixer Secondary Inlet, !- Terminal Unit Air Outlet Node Name",
        "    0.500,                   !- Supply Air Flow Rate During Cooling Operation {m3/s}",
        "    0.500,                   !- Supply Air Flow Rate When No Cooling is Needed {m3/s}",
        "    0.500,                   !- Supply Air Flow Rate During Heating Operation {m3/s}",
        "    0.500,                   !- Supply Air Flow Rate When No Heating is Needed {m3/s}",
        "    0,                       !- Outdoor Air Flow Rate During Cooling Operation {m3/s}",
        "    0,                       !- Outdoor Air Flow Rate During Heating Operation {m3/s}",
        "    0,                       !- Outdoor Air Flow Rate When No Cooling or Heating is Needed {m3/s}",
        "    VRFFanSchedule,          !- Supply Air Fan Operating Mode Schedule Name",
        "    drawthrough,             !- Supply Air Fan Placement",
        "    Fan:ConstantVolume,      !- Supply Air Fan Object Type",
        "    TU1 VRF Supply Fan,      !- Supply Air Fan Object Name",
        "    ,                        !- Outside Air Mixer Object Type",
        "    ,                        !- Outside Air Mixer Object Name",
        "    COIL:Cooling:DX:VariableRefrigerantFlow,  !- Cooling Coil Object Type",
        "    TU1 VRF DX Cooling Coil, !- Cooling Coil Object Name",
        "    COIL:Heating:DX:VariableRefrigerantFlow,  !- Heating Coil Object Type",
        "    TU1 VRF DX Heating Coil, !- Heating Coil Object Name",
        "    30,                      !- Zone Terminal Unit On Parasitic Electric Energy Use {W}",
        "    20;                      !- Zone Terminal Unit Off Parasitic Electric Energy Use {W}",

        "  Fan:ConstantVolume,",
        "    TU1 VRF Supply Fan,      !- Name",
        "    VRFAvailSched,           !- Availability Schedule Name",
        "    0.7,                     !- Fan Total Efficiency",
        "    600.0,                   !- Pressure Rise {Pa}",
        "    0.500,                   !- Maximum Flow Rate {m3/s}",
        "    0.9,                     !- Motor Efficiency",
        "    1.0,                     !- Motor In Airstream Fraction",
        "    TU1 VRF DX HCoil Outlet Node,  !- Air Inlet Node Name",
        "    SPACE1-1 Air Terminal Mixer Secondary Inlet; !- Air Outlet Node Name",

        "  COIL:Heating:DX:VariableRefrigerantFlow,",
        "    TU1 VRF DX Heating Coil, !- Name",
        "    VRFAvailSched,           !- Availability Schedule",
        "    7000.0,                  !- Gross Rated Heating Capacity {W}",
        "    0.500,                   !- Rated Air Flow Rate {m3/s}",
        "    TU1 VRF DX CCoil Outlet Node,  !- Coil Air Inlet Node",
        "    TU1 VRF DX HCoil Outlet Node,  !- Coil Air Outlet Node",
        "    VRFTUHeatCapFT,          !- Heating Capacity Ratio Modifier Function of Temperature Curve Name",
        "    VRFACCoolCapFFF;         !- Heating Capacity Modifier Function of Flow Fraction Curve Name",

        "  Curve:Cubic,",
        "    VRFTUHeatCapFT,          !- Name",
        "    -0.390708928227928,      !- Coefficient1 Constant",
        "    0.261815023760162,       !- Coefficient2 x",
        "    -0.0130431603151873,     !- Coefficient3 x**2",
        "    0.000178131745997821,    !- Coefficient4 x**3",
        "    0.0,                     !- Minimum Value of x",
        "    50.0,                    !- Maximum Value of x",
        "    0.5,                     !- Minimum Curve Output",
        "    1.5,                     !- Maximum Curve Output",
        "    Temperature,             !- Input Unit Type for X",
        "    Dimensionless;           !- Output Unit Type",

        "  COIL:Cooling:DX:VariableRefrigerantFlow,",
        "    TU1 VRF DX Cooling Coil, !- Name",
        "    VRFAvailSched,           !- Availability Schedule Name",
        "    6600.0,                  !- Gross Rated Total Cooling Capacity {W}",
        "    0.75,                    !- Gross Rated Sensible Heat Ratio",
        "    0.500,                   !- Rated Air Flow Rate {m3/s}",
        "    VRFTUCoolCapFT,          !- Cooling Capacity Ratio Modifier Function of Temperature Curve Name",
        "    VRFACCoolCapFFF,         !- Cooling Capacity Modifier Curve Function of Flow Fraction Name",
        "    zTU1 Inlet Node,         !- Coil Air Inlet Node",
        "    TU1 VRF DX CCoil Outlet Node,  !- Coil Air Outlet Node",
        "    ;                        !- Name of Water Storage Tank for Condensate Collection",

        "  Curve:Cubic,",
        "    VRFTUCoolCapFT,          !- Name",
        "    0.504547273506488,       !- Coefficient1 Constant",
        "    0.0288891279198444,      !- Coefficient2 x",
        "    -0.000010819418650677,   !- Coefficient3 x**2",
        "    0.0000101359395177008,   !- Coefficient4 x**3",
        "    0.0,                     !- Minimum Value of x",
        "    50.0,                    !- Maximum Value of x",
        "    0.5,                     !- Minimum Curve Output",
        "    1.5,                     !- Maximum Curve Output",
        "    Temperature,             !- Input Unit Type for X",
        "    Dimensionless;           !- Output Unit Type",

        "  Curve:Quadratic,",
        "    VRFACCoolCapFFF,         !- Name",
        "    0.8,                     !- Coefficient1 Constant",
        "    0.2,                     !- Coefficient2 x",
        "    0.0,                     !- Coefficient3 x**2",
        "    0.5,                     !- Minimum Value of x",
        "    1.5;                     !- Maximum Value of x",

        "Zone,",
        "    SPACE1-1,                !- Name",
        "    0,                       !- Direction of Relative North {deg}",
        "    0,                       !- X Origin {m}",
        "    0,                       !- Y Origin {m}",
        "    0,                       !- Z Origin {m}",
        "    1,                       !- Type",
        "    1,                       !- Multiplier",
        "    2.438400269,             !- Ceiling Height {m}",
        "    239.247360229;           !- Volume {m3}",

        "  ZoneHVAC:EquipmentConnections,",
        "    SPACE1-1,                !- Zone Name",
        "    SPACE1-1 Eq,             !- Zone Conditioning Equipment List Name",
        "    SPACE1-1 In Nodes,       !- Zone Air Inlet Node or NodeList Name",
        "    zTU1 Inlet Node,         !- Zone Air Exhaust Node or NodeList Name",
        "    SPACE1-1 Node,           !- Zone Air Node Name",
        "    SPACE1-1 RETURN OUTLET;  !- Zone Return Air Node Name",

        "  NodeList,",
        "    SPACE1-1 In Nodes,       !- Name",
        "    TU1 Outlet Node;         !- Node 1 Name",

        "  AirConditioner:VariableRefrigerantFlow,",
        "    VRF Heat Pump,           !- Heat Pump Name",
        "    VRFAvailSched,           !- Availability Schedule Name",
        "    15000.0,                 !- Gross Rated Total Cooling Capacity {W}",
        "    3.2917,                  !- Gross Rated Cooling COP {W/W}",
        "    -5,                      !- Minimum Outdoor Temperature in Cooling Mode {C}",
        "    43,                      !- Maximum Outdoor Temperature in Cooling Mode {C}",
        "    VRFCoolCapFT,            !- Cooling Capacity Ratio Modifier Function of Low Temperature Curve Name",
        "    VRFCoolCapFTBoundary,    !- Cooling Capacity Ratio Boundary Curve Name",
        "    VRFCoolCapFTHi,          !- Cooling Capacity Ratio Modifier Function of High Temperature Curve Name",
        "    VRFCoolEIRFT,            !- Cooling Energy Input Ratio Modifier Function of Low Temperature Curve Name",
        "    VRFCoolEIRFTBoundary,    !- Cooling Energy Input Ratio Boundary Curve Name",
        "    VRFCoolEIRFTHi,          !- Cooling Energy Input Ratio Modifier Function of High Temperature Curve Name",
        "    CoolingEIRLowPLR,        !- Cooling Energy Input Ratio Modifier Function of Low Part-Load Ratio Curve Name",
        "    CoolingEIRHiPLR,         !- Cooling Energy Input Ratio Modifier Function of High Part-Load Ratio Curve Name",
        "    CoolingCombRatio,        !- Cooling Combination Ratio Correction Factor Curve Name",
        "    VRFCPLFFPLR,             !- Cooling Part-Load Fraction Correlation Curve Name",
        "    15000.0,                 !- Gross Rated Heating Capacity {W}",
        "    ,                        !- Rated Heating Capacity Sizing Ratio {W/W}",
        "    3.5484,                  !- Gross Rated Heating COP {W/W}",
        "    -20,                     !- Minimum Outdoor Temperature in Heating Mode {C}",
        "    20,                      !- Maximum Outdoor Temperature in Heating Mode {C}",
        "    VRFHeatCapFT,            !- Heating Capacity Ratio Modifier Function of Low Temperature Curve Name",
        "    VRFHeatCapFTBoundary,    !- Heating Capacity Ratio Boundary Curve Name",
        "    VRFHeatCapFTHi,          !- Heating Capacity Ratio Modifier Function of High Temperature Curve Name",
        "    VRFHeatEIRFT,            !- Heating Energy Input Ratio Modifier Function of Low Temperature Curve Name",
        "    VRFHeatEIRFTBoundary,    !- Heating Energy Input Ratio Boundary Curve Name",
        "    VRFHeatEIRFTHi,          !- Heating Energy Input Ratio Modifier Function of High Temperature Curve Name",
        "    WetBulbTemperature,      !- Heating Performance Curve Outdoor Temperature Type",
        "    HeatingEIRLowPLR,        !- Heating Energy Input Ratio Modifier Function of Low Part-Load Ratio Curve Name",
        "    HeatingEIRHiPLR,         !- Heating Energy Input Ratio Modifier Function of High Part-Load Ratio Curve Name",
        "    HeatingCombRatio,        !- Heating Combination Ratio Correction Factor Curve Name",
        "    VRFCPLFFPLR,             !- Heating Part-Load Fraction Correlation Curve Name",
        "    0.25,                    !- Minimum Heat Pump Part-Load Ratio {dimensionless}",
        "    SPACE1-1,                !- Zone Name for Master Thermostat Location",
        "    LoadPriority,            !- Master Thermostat Priority Control Type",
        "    ,                        !- Thermostat Priority Schedule Name",
        "    VRF Heat Pump TU List,   !- Zone Terminal Unit List Name",
        "    No,                      !- Heat Pump Waste Heat Recovery",
        "    30,                      !- Equivalent Piping Length used for Piping Correction Factor in Cooling Mode {m}",
        "    10,                      !- Vertical Height used for Piping Correction Factor {m}",
        "    CoolingLengthCorrectionFactor,  !- Piping Correction Factor for Length in Cooling Mode Curve Name",
        "    -0.000386,               !- Piping Correction Factor for Height in Cooling Mode Coefficient {1/m}",
        "    30,                      !- Equivalent Piping Length used for Piping Correction Factor in Heating Mode {m}",
        "    ,                        !- Piping Correction Factor for Length in Heating Mode Curve Name",
        "    ,                        !- Piping Correction Factor for Height in Heating Mode Coefficient {1/m}",
        "    15,                      !- Crankcase Heater Power per Compressor {W}",
        "    3,                       !- Number of Compressors {dimensionless}",
        "    0.33,                    !- Ratio of Compressor Size to Total Compressor Capacity {W/W}",
        "    7,                       !- Maximum Outdoor Dry-Bulb Temperature for Crankcase Heater {C}",
        "    Resistive,               !- Defrost Strategy",
        "    Timed,                   !- Defrost Control",
        "    ,                        !- Defrost Energy Input Ratio Modifier Function of Temperature Curve Name",
        "    ,                        !- Defrost Time Period Fraction {dimensionless}",
        "    15000.0,                 !- Resistive Defrost Heater Capacity {W}",
        "    7,                       !- Maximum Outdoor Dry-bulb Temperature for Defrost Operation {C}",
        "    AirCooled,               !- Condenser Type",
        "    MyVRFOANode,             !- Condenser Inlet Node Name",
        "    ,                        !- Condenser Outlet Node Name",
        "    ,                        !- Water Condenser Volume Flow Rate {m3/s}",
        "    ,                        !- Evaporative Condenser Effectiveness {dimensionless}",
        "    ,                        !- Evaporative Condenser Air Flow Rate {m3/s}",
        "    0,                       !- Evaporative Condenser Pump Rated Power Consumption {W}",
        "    ,                        !- Supply Water Storage Tank Name",
        "    0,                       !- Basin Heater Capacity {W/K}",
        "    ,                        !- Basin Heater Setpoint Temperature {C}",
        "    ,                        !- Basin Heater Operating Schedule Name",
        "    Electricity;             !- Fuel Type",

        "  Curve:Biquadratic,",
        "    VRFCoolCapFT,            !- Name",
        "    0.576882692,             !- Coefficient1 Constant",
        "    0.017447952,             !- Coefficient2 x",
        "    0.000583269,             !- Coefficient3 x**2",
        "    -1.76324E-06,            !- Coefficient4 y",
        "    -7.474E-09,              !- Coefficient5 y**2",
        "    -1.30413E-07,            !- Coefficient6 x*y",
        "    15,                      !- Minimum Value of x",
        "    24,                      !- Maximum Value of x",
        "    -5,                      !- Minimum Value of y",
        "    23,                      !- Maximum Value of y",
        "    ,                        !- Minimum Curve Output",
        "    ,                        !- Maximum Curve Output",
        "    Temperature,             !- Input Unit Type for X",
        "    Temperature,             !- Input Unit Type for Y",
        "    Dimensionless;           !- Output Unit Type",

        "  Curve:Cubic,",
        "    VRFCoolCapFTBoundary,    !- Name",
        "    25.73473775,             !- Coefficient1 Constant",
        "    -0.03150043,             !- Coefficient2 x",
        "    -0.01416595,             !- Coefficient3 x**2",
        "    0,                       !- Coefficient4 x**3",
        "    11,                      !- Minimum Value of x",
        "    30,                      !- Maximum Value of x",
        "    ,                        !- Minimum Curve Output",
        "    ,                        !- Maximum Curve Output",
        "    Temperature,             !- Input Unit Type for X",
        "    Temperature;             !- Output Unit Type",

        "  Curve:Biquadratic,",
        "    VRFCoolCapFTHi,          !- Name",
        "    0.6867358,               !- Coefficient1 Constant",
        "    0.0207631,               !- Coefficient2 x",
        "    0.0005447,               !- Coefficient3 x**2",
        "    -0.0016218,              !- Coefficient4 y",
        "    -4.259E-07,              !- Coefficient5 y**2",
        "    -0.0003392,              !- Coefficient6 x*y",
        "    15,                      !- Minimum Value of x",
        "    24,                      !- Maximum Value of x",
        "    16,                      !- Minimum Value of y",
        "    43,                      !- Maximum Value of y",
        "    ,                        !- Minimum Curve Output",
        "    ,                        !- Maximum Curve Output",
        "    Temperature,             !- Input Unit Type for X",
        "    Temperature,             !- Input Unit Type for Y",
        "    Dimensionless;           !- Output Unit Type",

        "  Curve:Biquadratic,",
        "    VRFCoolEIRFT,            !- Name",
        "    0.989010541,             !- Coefficient1 Constant",
        "    -0.02347967,             !- Coefficient2 x",
        "    0.000199711,             !- Coefficient3 x**2",
        "    0.005968336,             !- Coefficient4 y",
        "    -1.0289E-07,             !- Coefficient5 y**2",
        "    -0.00015686,             !- Coefficient6 x*y",
        "    15,                      !- Minimum Value of x",
        "    24,                      !- Maximum Value of x",
        "    -5,                      !- Minimum Value of y",
        "    23,                      !- Maximum Value of y",
        "    ,                        !- Minimum Curve Output",
        "    ,                        !- Maximum Curve Output",
        "    Temperature,             !- Input Unit Type for X",
        "    Temperature,             !- Input Unit Type for Y",
        "    Dimensionless;           !- Output Unit Type",

        "  Curve:Cubic,",
        "    VRFCoolEIRFTBoundary,    !- Name",
        "    25.73473775,             !- Coefficient1 Constant",
        "    -0.03150043,             !- Coefficient2 x",
        "    -0.01416595,             !- Coefficient3 x**2",
        "    0,                       !- Coefficient4 x**3",
        "    15,                      !- Minimum Value of x",
        "    24,                      !- Maximum Value of x",
        "    ,                        !- Minimum Curve Output",
        "    ,                        !- Maximum Curve Output",
        "    Temperature,             !- Input Unit Type for X",
        "    Temperature;             !- Output Unit Type",

        "  Curve:Biquadratic,",
        "    VRFCoolEIRFTHi,          !- Name",
        "    0.14351470,              !- Coefficient1 Constant",
        "    0.01860035,              !- Coefficient2 x",
        "    -0.0003954,              !- Coefficient3 x**2",
        "    0.02485219,              !- Coefficient4 y",
        "    0.00016329,              !- Coefficient5 y**2",
        "    -0.0006244,              !- Coefficient6 x*y",
        "    15,                      !- Minimum Value of x",
        "    24,                      !- Maximum Value of x",
        "    16,                      !- Minimum Value of y",
        "    43,                      !- Maximum Value of y",
        "    ,                        !- Minimum Curve Output",
        "    ,                        !- Maximum Curve Output",
        "    Temperature,             !- Input Unit Type for X",
        "    Temperature,             !- Input Unit Type for Y",
        "    Dimensionless;           !- Output Unit Type",

        "  Curve:Cubic,",
        "    CoolingEIRLowPLR,        !- Name",
        "    0.4628123,               !- Coefficient1 Constant",
        "    -1.0402406,              !- Coefficient2 x",
        "    2.17490997,              !- Coefficient3 x**2",
        "    -0.5974817,              !- Coefficient4 x**3",
        "    0,                       !- Minimum Value of x",
        "    1,                       !- Maximum Value of x",
        "    ,                        !- Minimum Curve Output",
        "    ,                        !- Maximum Curve Output",
        "    Temperature,             !- Input Unit Type for X",
        "    Temperature;             !- Output Unit Type",

        "  Curve:Quadratic,",
        "    CoolingEIRHiPLR,         !- Name",
        "    1.0,                     !- Coefficient1 Constant",
        "    0.0,                     !- Coefficient2 x",
        "    0.0,                     !- Coefficient3 x**2",
        "    1.0,                     !- Minimum Value of x",
        "    1.5,                     !- Maximum Value of x",
        "    ,                        !- Minimum Curve Output",
        "    ,                        !- Maximum Curve Output",
        "    Dimensionless,           !- Input Unit Type for X",
        "    Dimensionless;           !- Output Unit Type",

        "  Curve:Linear,",
        "    CoolingCombRatio,        !- Name",
        "    0.618055,                !- Coefficient1 Constant",
        "    0.381945,                !- Coefficient2 x",
        "    1.0,                     !- Minimum Value of x",
        "    1.5,                     !- Maximum Value of x",
        "    1.0,                     !- Minimum Curve Output",
        "    1.2,                     !- Maximum Curve Output",
        "    Dimensionless,           !- Input Unit Type for X",
        "    Dimensionless;           !- Output Unit Type",

        "  CURVE:QUADRATIC,",
        "    VRFCPLFFPLR,             !- Name",
        "    0.85,                    !- Coefficient1 Constant",
        "    0.15,                    !- Coefficient2 x",
        "    0.0,                     !- Coefficient3 x**2",
        "    0.0,                     !- Minimum Value of x",
        "    1.0,                     !- Maximum Value of x",
        "    0.85,                    !- Minimum Curve Output",
        "    1.0,                     !- Maximum Curve Output",
        "    Dimensionless,           !- Input Unit Type for X",
        "    Dimensionless;           !- Output Unit Type",

        "  Curve:Biquadratic,",
        "    VRFHeatCapFT,            !- Name",
        "    1.014599599,             !- Coefficient1 Constant",
        "    -0.002506703,            !- Coefficient2 x",
        "    -0.000141599,            !- Coefficient3 x**2",
        "    0.026931595,             !- Coefficient4 y",
        "    1.83538E-06,             !- Coefficient5 y**2",
        "    -0.000358147,            !- Coefficient6 x*y",
        "    15,                      !- Minimum Value of x",
        "    27,                      !- Maximum Value of x",
        "    -20,                     !- Minimum Value of y",
        "    15,                      !- Maximum Value of y",
        "    ,                        !- Minimum Curve Output",
        "    ,                        !- Maximum Curve Output",
        "    Temperature,             !- Input Unit Type for X",
        "    Temperature,             !- Input Unit Type for Y",
        "    Dimensionless;           !- Output Unit Type",

        "  Curve:Cubic,",
        "    VRFHeatCapFTBoundary,    !- Name",
        "    -7.6000882,              !- Coefficient1 Constant",
        "    3.05090016,              !- Coefficient2 x",
        "    -0.1162844,              !- Coefficient3 x**2",
        "    0.0,                     !- Coefficient4 x**3",
        "    15,                      !- Minimum Value of x",
        "    27,                      !- Maximum Value of x",
        "    ,                        !- Minimum Curve Output",
        "    ,                        !- Maximum Curve Output",
        "    Temperature,             !- Input Unit Type for X",
        "    Temperature;             !- Output Unit Type",

        "  Curve:Biquadratic,",
        "    VRFHeatCapFTHi,          !- Name",
        "    1.161134821,             !- Coefficient1 Constant",
        "    0.027478868,             !- Coefficient2 x",
        "    -0.00168795,             !- Coefficient3 x**2",
        "    0.001783378,             !- Coefficient4 y",
        "    2.03208E-06,             !- Coefficient5 y**2",
        "    -6.8969E-05,             !- Coefficient6 x*y",
        "    15,                      !- Minimum Value of x",
        "    27,                      !- Maximum Value of x",
        "    -10,                     !- Minimum Value of y",
        "    15,                      !- Maximum Value of y",
        "    ,                        !- Minimum Curve Output",
        "    ,                        !- Maximum Curve Output",
        "    Temperature,             !- Input Unit Type for X",
        "    Temperature,             !- Input Unit Type for Y",
        "    Dimensionless;           !- Output Unit Type",

        "  Curve:Biquadratic,",
        "    VRFHeatEIRFT,            !- Name",
        "    0.87465501,              !- Coefficient1 Constant",
        "    -0.01319754,             !- Coefficient2 x",
        "    0.00110307,              !- Coefficient3 x**2",
        "    -0.0133118,              !- Coefficient4 y",
        "    0.00089017,              !- Coefficient5 y**2",
        "    -0.00012766,             !- Coefficient6 x*y",
        "    15,                      !- Minimum Value of x",
        "    27,                      !- Maximum Value of x",
        "    -20,                     !- Minimum Value of y",
        "    12,                      !- Maximum Value of y",
        "    ,                        !- Minimum Curve Output",
        "    ,                        !- Maximum Curve Output",
        "    Temperature,             !- Input Unit Type for X",
        "    Temperature,             !- Input Unit Type for Y",
        "    Dimensionless;           !- Output Unit Type",

        "  Curve:Cubic,",
        "    VRFHeatEIRFTBoundary,    !- Name",
        "    -7.6000882,              !- Coefficient1 Constant",
        "    3.05090016,              !- Coefficient2 x",
        "    -0.1162844,              !- Coefficient3 x**2",
        "    0.0,                     !- Coefficient4 x**3",
        "    15,                      !- Minimum Value of x",
        "    27,                      !- Maximum Value of x",
        "    -20,                     !- Minimum Curve Output",
        "    15,                      !- Maximum Curve Output",
        "    Temperature,             !- Input Unit Type for X",
        "    Temperature;             !- Output Unit Type",

        "  Curve:Biquadratic,",
        "    VRFHeatEIRFTHi,          !- Name",
        "    2.504005146,             !- Coefficient1 Constant",
        "    -0.05736767,             !- Coefficient2 x",
        "    4.07336E-05,             !- Coefficient3 x**2",
        "    -0.12959669,             !- Coefficient4 y",
        "    0.00135839,              !- Coefficient5 y**2",
        "    0.00317047,              !- Coefficient6 x*y",
        "    15,                      !- Minimum Value of x",
        "    27,                      !- Maximum Value of x",
        "    -10,                     !- Minimum Value of y",
        "    15,                      !- Maximum Value of y",
        "    ,                        !- Minimum Curve Output",
        "    ,                        !- Maximum Curve Output",
        "    Temperature,             !- Input Unit Type for X",
        "    Temperature,             !- Input Unit Type for Y",
        "    Dimensionless;           !- Output Unit Type",

        "  Curve:Cubic,",
        "    HeatingEIRLowPLR,        !- Name",
        "    0.1400093,               !- Coefficient1 Constant",
        "    0.6415002,               !- Coefficient2 x",
        "    0.1339047,               !- Coefficient3 x**2",
        "    0.0845859,               !- Coefficient4 x**3",
        "    0,                       !- Minimum Value of x",
        "    1,                       !- Maximum Value of x",
        "    ,                        !- Minimum Curve Output",
        "    ,                        !- Maximum Curve Output",
        "    Dimensionless,           !- Input Unit Type for X",
        "    Dimensionless;           !- Output Unit Type",

        "  Curve:Quadratic,",
        "    HeatingEIRHiPLR,         !- Name",
        "    2.4294355,               !- Coefficient1 Constant",
        "    -2.235887,               !- Coefficient2 x",
        "    0.8064516,               !- Coefficient3 x**2",
        "    1.0,                     !- Minimum Value of x",
        "    1.5,                     !- Maximum Value of x",
        "    ,                        !- Minimum Curve Output",
        "    ,                        !- Maximum Curve Output",
        "    Dimensionless,           !- Input Unit Type for X",
        "    Dimensionless;           !- Output Unit Type",

        "  Curve:Linear,",
        "    HeatingCombRatio,        !- Name",
        "    0.96034,                 !- Coefficient1 Constant",
        "    0.03966,                 !- Coefficient2 x",
        "    1.0,                     !- Minimum Value of x",
        "    1.5,                     !- Maximum Value of x",
        "    1.0,                     !- Minimum Curve Output",
        "    1.023,                   !- Maximum Curve Output",
        "    Dimensionless,           !- Input Unit Type for X",
        "    Dimensionless;           !- Output Unit Type",

        "  Curve:Biquadratic,",
        "    CoolingLengthCorrectionFactor,  !- Name",
        "    1.0693794,               !- Coefficient1 Constant",
        "    -0.0014951,              !- Coefficient2 x",
        "    2.56E-06,                !- Coefficient3 x**2",
        "    -0.1151104,              !- Coefficient4 y",
        "    0.0511169,               !- Coefficient5 y**2",
        "    -0.0004369,              !- Coefficient6 x*y",
        "    8,                       !- Minimum Value of x",
        "    175,                     !- Maximum Value of x",
        "    0.5,                     !- Minimum Value of y",
        "    1.5,                     !- Maximum Value of y",
        "    ,                        !- Minimum Curve Output",
        "    ,                        !- Maximum Curve Output",
        "    Temperature,             !- Input Unit Type for X",
        "    Temperature,             !- Input Unit Type for Y",
        "    Dimensionless;           !- Output Unit Type",

        "  ZoneTerminalUnitList,",
        "    VRF Heat Pump TU List,   !- Zone Terminal Unit List Name",
        "    TU1;                     !- Zone Terminal Unit Name 1",

        "  OutdoorAir:NodeList,",
        "    OutsideAirInletNodes;    !- Node or NodeList Name 1",

        "  NodeList,",
        "    OutsideAirInletNodes,    !- Name",
        "    MyVRFOANode;             !- Node 1 Name",

    });

    ASSERT_TRUE(process_idf(idf_objects));

    DataGlobals::NumOfTimeStepInHour = 1;
    DataGlobals::TimeStep = 1;
    DataGlobals::MinutesPerTimeStep = 60;
    ProcessScheduleInput(OutputFiles::getSingleton()); // read schedules
    InitializePsychRoutines();
    OutputReportPredefined::SetPredefinedTables();

    GetZoneData(ErrorsFound);
    ASSERT_FALSE(ErrorsFound);

    GetZoneEquipmentData1(state);
    GetZoneAirLoopEquipment();

    GetVRFInput(state);
    GetVRFInputFlag = false;

    // get input test for terminal air single duct mixer on inlet side of VRF terminal unit
    ASSERT_EQ(1, NumATMixers);
    EXPECT_EQ("SPACE1-1 DOAS AIR TERMINAL", SysATMixer(1).Name);             // single duct air terminal mixer name
    EXPECT_EQ(DataHVACGlobals::ATMixer_SupplySide, SysATMixer(1).MixerType); // air terminal mixer connection type
    EXPECT_EQ("AIRTERMINAL:SINGLEDUCT:MIXER", AirDistUnit(1).EquipType(1));  // Air distribution unit equipment type
    EXPECT_EQ("TU1", VRFTU(1).Name);                                         // zoneHVAC equipment name

    BeginEnvrnFlag = false;

    // set input variables
    DataEnvironment::OutBaroPress = 101325.0;
    DataEnvironment::OutDryBulbTemp = 35.0;
    DataEnvironment::OutHumRat = 0.0098;
    DataEnvironment::OutEnthalpy = Psychrometrics::PsyHFnTdbW(DataEnvironment::OutDryBulbTemp, DataEnvironment::OutHumRat);
    DataEnvironment::StdRhoAir = 1.20;
    HVACInletMassFlowRate = 0.50;
    PrimaryAirMassFlowRate = 0.1;
    SecondaryAirMassFlowRate = HVACInletMassFlowRate; // seconday air mass flow rate is the same as that of the VRF terminal unit

    // set zoneNode air condition
    Node(ZoneEquipConfig(1).ZoneNode).Temp = 24.0;
    Node(ZoneEquipConfig(1).ZoneNode).HumRat = 0.0075;
    Node(ZoneEquipConfig(1).ZoneNode).Enthalpy =
        Psychrometrics::PsyHFnTdbW(Node(ZoneEquipConfig(1).ZoneNode).Temp, Node(ZoneEquipConfig(1).ZoneNode).HumRat);

    HVACVariableRefrigerantFlow::CoolingLoad.allocate(1);
    HVACVariableRefrigerantFlow::HeatingLoad.allocate(1);
    HVACVariableRefrigerantFlow::HeatingLoad(1) = false;
    HVACVariableRefrigerantFlow::CoolingLoad(1) = true;
    HVACVariableRefrigerantFlow::CompOnMassFlow = HVACInletMassFlowRate;    // supply air mass flow rate
    HVACVariableRefrigerantFlow::OACompOnMassFlow = PrimaryAirMassFlowRate; // OA mass flow rate
    HVACVariableRefrigerantFlow::CompOnFlowRatio = 1.0;                     // compressor is on
    DataHVACGlobals::ZoneCompTurnFansOff = false;
    DataHVACGlobals::ZoneCompTurnFansOn = true;

    VRFNum = 1;
    VRFTUNum = 1;
    VRFTU(VRFTUNum).OpMode = ContFanCycCoil;

    // initialize mass flow rates
    Node(VRFTU(VRFTUNum).VRFTUInletNodeNum).MassFlowRate = HVACInletMassFlowRate;
    Node(VRFTU(VRFTUNum).ATMixerPriNode).MassFlowRate = PrimaryAirMassFlowRate;
    Node(VRFTU(VRFTUNum).ATMixerPriNode).MassFlowRateMaxAvail = PrimaryAirMassFlowRate;

    // set fan parameters
    Fan(1).MaxAirMassFlowRate = HVACInletMassFlowRate;
    Fan(1).InletAirMassFlowRate = HVACInletMassFlowRate;
    Fan(1).RhoAirStdInit = DataEnvironment::StdRhoAir;
    Node(Fan(1).InletNodeNum).MassFlowRateMaxAvail = HVACInletMassFlowRate;
    Node(Fan(1).OutletNodeNum).MassFlowRateMax = HVACInletMassFlowRate;

    // set DX coil rated performance parameters
    DXCoil(1).RatedCBF(1) = 0.05;
    DXCoil(1).RatedAirMassFlowRate(1) = HVACInletMassFlowRate;

    // primary air condition set at outdoor air condition
    Node(VRFTU(VRFTUNum).ATMixerPriNode).Temp = DataEnvironment::OutDryBulbTemp;
    Node(VRFTU(VRFTUNum).ATMixerPriNode).HumRat = DataEnvironment::OutHumRat;
    Node(VRFTU(VRFTUNum).ATMixerPriNode).Enthalpy = DataEnvironment::OutEnthalpy;

    // set VRF terminal unit inlet condition to zone air node
    Node(VRFTU(VRFTUNum).VRFTUInletNodeNum).Temp = Node(ZoneEquipConfig(1).ZoneNode).Temp;
    Node(VRFTU(VRFTUNum).VRFTUInletNodeNum).HumRat = Node(ZoneEquipConfig(1).ZoneNode).HumRat;
    Node(VRFTU(VRFTUNum).VRFTUInletNodeNum).Enthalpy = Node(ZoneEquipConfig(1).ZoneNode).Enthalpy;

    VRFTU(1).ZoneNum = 1;
    SysSizingRunDone = true;
    ZoneSizingRunDone = true;
    SysSizingCalc = true;

    ZoneSysEnergyDemand.allocate(1);
    ZoneSysEnergyDemand(1).RemainingOutputReqToHeatSP = 0.0;
    ZoneSysEnergyDemand(1).RemainingOutputReqToCoolSP = -4000.0;
    QZnReq = ZoneSysEnergyDemand(1).RemainingOutputReqToCoolSP;

    Schedule(VRFTU(VRFTUNum).SchedPtr).CurrentValue = 1.0;         // unit is always available
    Schedule(VRFTU(VRFTUNum).FanAvailSchedPtr).CurrentValue = 1.0; // fan is always available

    // set secondary air mass flow rate to zero
    Node(SysATMixer(1).SecInNode).MassFlowRate = 0.0;
    // simulate zoneHVAC equipment (VRF terminal unit)
    SimVRF(state, VRFTUNum, FirstHVACIteration, OnOffAirFlowRatio, QUnitOutVRFTU, LatOutputProvided, QZnReq);

    // check the terminal air mixer secondary air mass flow rate
    ASSERT_EQ(SecondaryAirMassFlowRate, Node(SysATMixer(1).SecInNode).MassFlowRate);
    // check the terminal air mixer outlet air mass flow rate
    ATMixerOutletMassFlowRate = SecondaryAirMassFlowRate + PrimaryAirMassFlowRate;
    ASSERT_EQ(ATMixerOutletMassFlowRate, SysATMixer(1).MixedAirMassFlowRate);
    // check the cooling output delivered is within 2.0 Watt of zone cooling load
    ASSERT_NEAR(QZnReq, QUnitOutVRFTU, 4.0);
}

TEST_F(EnergyPlusFixture, AirTerminalSingleDuctMixer_SimVRFfluidCntrl_ATMInletSide)
{

    bool ErrorsFound(false);
    bool FirstHVACIteration(false);
    Real64 HVACInletMassFlowRate(0.0);
    Real64 PrimaryAirMassFlowRate(0.0);
    Real64 SecondaryAirMassFlowRate(0.0);
    Real64 OnOffAirFlowRatio(1.0);
    Real64 LatOutputProvided(0.0);
    Real64 QUnitOutVRFTU(0.0);
    Real64 QZnReq(0.0);
    int VRFNum(1);
    int VRFTUNum(1);

    std::string const idf_objects = delimited_string({

        "AirTerminal:SingleDuct:Mixer,",
        "    SPACE1-1 DOAS Air Terminal,  !- Name",
        "    ZoneHVAC:TerminalUnit:VariableRefrigerantFlow,  !- ZoneHVAC Terminal Unit Object Type",
        "    TU1,                         !- ZoneHVAC Terminal Unit Name",
        "    TU1 Inlet Node,              !- Terminal Unit Outlet Node Name",
        "    SPACE1-1 Air Terminal Mixer Primary Inlet,    !- Terminal Unit Primary Air Inlet Node Name",
        "    SPACE1-1 Air Terminal Mixer Secondary Inlet,  !- Terminal Unit Secondary Air Inlet Node Name",
        "    InletSide;                                    !- Terminal Unit Connection Type",

        "ZoneHVAC:AirDistributionUnit,",
        "    SPACE1-1 DOAS ATU,       !- Name",
        "    TU1 Inlet Node,          !- Air Distribution Unit Outlet Node Name",
        "    AirTerminal:SingleDuct:Mixer,  !- Air Terminal Object Type",
        "    SPACE1-1 DOAS Air Terminal;  !- Air Terminal Name",

        "Schedule:Compact,",
        "    FanAvailSched,           !- Name",
        "    Fraction,                !- Schedule Type Limits Name",
        "    Through: 12/31,          !- Field 1",
        "    For: AllDays,            !- Field 2",
        "    Until: 24:00,            !- Field 3",
        "    1.0;                     !- Field 4",

        "  Schedule:Compact,",
        "    VRFAvailSched,           !- Name",
        "    Fraction,                !- Schedule Type Limits Name",
        "    Through: 12/31,          !- Field 1",
        "    For: AllDays,            !- Field 2",
        "    Until: 24:00,            !- Field 3",
        "    1.0;                     !- Field 4",

        "Schedule:Compact,",
        "    CyclingFanSch,           !- Name",
        "    Fraction,                !- Schedule Type Limits Name",
        "    Through: 12/31,          !- Field 1",
        "    For: AllDays,            !- Field 2",
        "    Until: 24:00,            !- Field 3",
        "    0.0;                     !- Field 4",

        "ZoneHVAC:EquipmentList,",
        "    SPACE1-1 Eq,             !- Name",
        "    SequentialLoad,          !- Load Distribution Scheme",
        "    ZoneHVAC:AirDistributionUnit,  !- Zone Equipment 1 Object Type",
        "    SPACE1-1 DOAS ATU,       !- Zone Equipment 1 Name",
        "    1,                       !- Zone Equipment 1 Cooling Sequence",
        "    1,                       !- Zone Equipment 1 Heating or No-Load Sequence",
        "    ,                        !- Zone Equipment 1 Sequential Cooling Fraction",
        "    ,                        !- Zone Equipment 1 Sequential Heating Fraction",
        "    ZoneHVAC:TerminalUnit:VariableRefrigerantFlow,  !- Zone Equipment 2 Object Type",
        "    TU1,                     !- Zone Equipment 2 Name",
        "    2,                       !- Zone Equipment 2 Cooling Sequence",
        "    2,                       !- Zone Equipment 2 Heating or No-Load Sequence",
        "    ,                        !- Zone Equipment 2 Sequential Cooling Fraction",
        "    ;                        !- Zone Equipment 2 Sequential Heating Fraction",

        "  ZoneHVAC:TerminalUnit:VariableRefrigerantFlow,",
        "    TU1,                     !- Zone Terminal Unit Name",
        "    VRFAvailSched,           !- Terminal Unit Availability Schedule",
        "    TU1 Inlet Node,          !- Terminal Unit Air Inlet Node Name",
        "    TU1 Outlet Node,         !- Terminal Unit Air Outlet Node Name",
        "    0.500,                   !- Supply Air Flow Rate During Cooling Operation {m3/s}",
        "    0.500,                   !- Supply Air Flow Rate When No Cooling is Needed {m3/s}",
        "    0.500,                   !- Supply Air Flow Rate During Heating Operation {m3/s}",
        "    0.500,                   !- Supply Air Flow Rate When No Heating is Needed {m3/s}",
        "    0,                       !- Outdoor Air Flow Rate During Cooling Operation {m3/s}",
        "    0,                       !- Outdoor Air Flow Rate During Heating Operation {m3/s}",
        "    0,                       !- Outdoor Air Flow Rate When No Cooling or Heating is Needed {m3/s}",
        "    VRFFanSchedule,          !- Supply Air Fan Operating Mode Schedule Name",
        "    drawthrough,             !- Supply Air Fan Placement",
        "    Fan:VariableVolume,      !- Supply Air Fan Object Type",
        "    TU1 VRF Supply Fan,      !- Supply Air Fan Object Name",
        "    ,                        !- Outside Air Mixer Object Type",
        "    ,                        !- Outside Air Mixer Object Name",
        "    Coil:Cooling:DX:VariableRefrigerantFlow:FluidTemperatureControl,  !- Cooling Coil Object Type",
        "    TU1 VRF DX Cooling Coil, !- Cooling Coil Object Name",
        "    COIL:HEATING:DX:VARIABLEREFRIGERANTFLOW:FluidTemperatureControl,  !- Heating Coil Object Type",
        "    TU1 VRF DX Heating Coil, !- Heating Coil Object Name",
        "    30,                      !- Zone Terminal Unit On Parasitic Electric Energy Use {W}",
        "    20;                      !- Zone Terminal Unit Off Parasitic Electric Energy Use {W}",

        "  Fan:VariableVolume,",
        "    TU1 VRF Supply Fan,      !- Name",
        "    VRFAvailSched,           !- Availability Schedule Name",
        "    0.7,                     !- Fan Total Efficiency",
        "    600,                     !- Pressure Rise {Pa}",
        "    0.500,                   !- Maximum Flow Rate {m3/s}",
        "    Fraction,                !- Fan Power Minimum Flow Rate Input Method",
        "    0,                       !- Fan Power Minimum Flow Fraction",
        "    0,                       !- Fan Power Minimum Air Flow Rate {m3/s}",
        "    0.9,                     !- Motor Efficiency",
        "    1,                       !- Motor In Airstream Fraction",
        "    0.059,                   !- Fan Power Coefficient 1",
        "    0,                       !- Fan Power Coefficient 2",
        "    0,                       !- Fan Power Coefficient 3",
        "    0.928,                   !- Fan Power Coefficient 4",
        "    0,                       !- Fan Power Coefficient 5",
        "    TU1 VRF DX HCoil Outlet Node,  !- Air Inlet Node Name",
        "    TU1 Outlet Node,         !- Air Outlet Node Name",
        "    General;                 !- End-Use Subcategory",

        "  Coil:Heating:DX:VariableRefrigerantFlow:FluidTemperatureControl,",
        "    TU1 VRF DX Heating Coil, !- Name",
        "    VRFAvailSched,           !- Availability Schedule",
        "    TU1 VRF DX CCoil Outlet Node,  !- Coil Air Inlet Node",
        "    TU1 VRF DX HCoil Outlet Node,  !- Coil Air Outlet Node",
        "    6500.0,                  !- Rated Total Heating Capacity {W}",
        "    5,                       !- Indoor Unit Reference Subcooling Degrees Setpoint {C}    ",
        "    IUCondTempCurve;         !- Indoor Unit Condensing Temperature Function of Subcooling Curve Name",

        "  Curve:Quadratic,",
        "    IUCondTempCurve,         !- Name",
        "    -1.85,                   !- Coefficient1 Constant",
        "    0.411,                   !- Coefficient2 x",
        "    0.0196,                  !- Coefficient3 x**2",
        "    0,                       !- Minimum Value of x    ",
        "    20,                      !- Maximum Value of x    ",
        "    ,                        !- Minimum Curve Output",
        "    ,                        !- Maximum Curve Output",
        "    Temperature,             !- Input Unit Type for X",
        "    Temperature;             !- Output Unit Type",

        "  Coil:Cooling:DX:VariableRefrigerantFlow:FluidTemperatureControl,",
        "    TU1 VRF DX Cooling Coil, !- Name",
        "    VRFAvailSched,           !- Availability Schedule Name",
        "    TU1 INLET NODE,          !- Coil Air Inlet Node",
        "    TU1 VRF DX CCoil Outlet Node,  !- Coil Air Outlet Node",
        "    6600.0,                  !- Rated Total Cooling Capacity {W}",
        "    0.750,                   !- Rated Sensible Heat Ratio",
        "    3,                       !- Indoor Unit Reference Superheating Degrees Setpoint {C}    ",
        "    IUEvapTempCurve,         !- Indoor Unit Evaporating Temperature Function of Superheating Curve Name    ",
        "    ;                        !- Name of Water Storage Tank for Condensate Collection",

        "  Curve:Quadratic,",
        "    IUEvapTempCurve,         !- Name",
        "    0,                       !- Coefficient1 Constant",
        "    0.843,                   !- Coefficient2 x",
        "    0,                       !- Coefficient3 x**2",
        "    0,                       !- Minimum Value of x    ",
        "    15,                      !- Maximum Value of x    ",
        "    ,                        !- Minimum Curve Output",
        "    ,                        !- Maximum Curve Output",
        "    Temperature,             !- Input Unit Type for X",
        "    Temperature;             !- Output Unit Type",

        "Zone,",
        "    SPACE1-1,                !- Name",
        "    0,                       !- Direction of Relative North {deg}",
        "    0,                       !- X Origin {m}",
        "    0,                       !- Y Origin {m}",
        "    0,                       !- Z Origin {m}",
        "    1,                       !- Type",
        "    1,                       !- Multiplier",
        "    2.438400269,             !- Ceiling Height {m}",
        "    239.247360229;           !- Volume {m3}",

        "  ZoneHVAC:EquipmentConnections,",
        "    SPACE1-1,                !- Zone Name",
        "    SPACE1-1 Eq,             !- Zone Conditioning Equipment List Name",
        "    SPACE1-1 In Nodes,       !- Zone Air Inlet Node or NodeList Name",
        "    SPACE1-1 Air Terminal Mixer Secondary Inlet, !- Zone Air Exhaust Node or NodeList Name",
        "    SPACE1-1 Node,           !- Zone Air Node Name",
        "    SPACE1-1 RETURN OUTLET;  !- Zone Return Air Node Name",

        "  NodeList,",
        "    SPACE1-1 In Nodes,       !- Name",
        "    TU1 Outlet Node;         !- Node 1 Name",

        "  AirConditioner:VariableRefrigerantFlow:FluidTemperatureControl,",
        "    VRF Heat Pump,           !- Heat Pump Name",
        "    VRFAvailSched,           !- Availability Schedule Name",
        "    VRF Heat Pump TU List,   !- Zone Terminal Unit List Name",
        "    R410A,                   !- Refrigerant Type",
        "    41300,                   !- Rated Evaporative Capacity {W}",
        "    0.344,                   !- Rated Compressor Power Per Unit of Rated Evaporative Capacity {W/W}",
        "    -5,                      !- Minimum Outdoor Air Temperature in Cooling Mode {C}",
        "    43,                      !- Maximum Outdoor Air Temperature in Cooling Mode {C}",
        "    -20,                     !- Minimum Outdoor Air Temperature in Heating Mode {C}",
        "    22,                      !- Maximum Outdoor Air Temperature in Heating Mode {C}",
        "    3,                       !- Reference Outdoor Unit Superheating Degrees {C}",
        "    3,                       !- Reference Outdoor Unit Subcooling Degrees {C}",
        "    ConstantTemp,            !- Refrigerant Temperature Control Algorithm for Indoor Unit",
        "    6,                       !- Reference Evaporating Temperature for Indoor Unit {C}",
        "    44,                      !- Reference Condensing Temperature for Indoor Unit {C}",
        "    6,                       !- Variable Evaporating Temperature Minimum for Indoor Unit {C}",
        "    13,                      !- Variable Evaporating Temperature Maximum for Indoor Unit {C}",
        "    42,                      !- Variable Condensing Temperature Minimum for Indoor Unit {C}",
        "    46,                      !- Variable Condensing Temperature Maximum for Indoor Unit {C}",
        "    4.12E-3,                 !- Outdoor Unit Fan Power Per Unit of Rated Evaporative Capacity {W/W}",
        "    7.26E-5,                 !- Outdoor Unit Fan Flow Rate Per Unit of Rated Evaporative Capacity {m3/s-W}",
        "    OUEvapTempCurve,         !- Outdoor Unit Evaporating Temperature Function of Superheating Curve Name",
        "    OUCondTempCurve,         !- Outdoor Unit Condensing Temperature Function of Subcooling Curve Name",
        "    0.0508,                  !- Diameter of main pipe connecting outdoor unit to indoor units {m}",
        "    30,                      !- Length of main pipe connecting outdoor unit to indoor units {m}",
        "    36,                      !- Equivalent length of main pipe connecting outdoor unit to indoor units {m}",
        "    5,                       !- Height difference between the outdoor unit node and indoor unit node of the main pipe {m}",
        "    0.02,                    !- Insulation thickness of the main pipe {m}",
        "    0.032,                   !- Thermal conductivity of the main pipe insulation material {W/m-K}",
        "    33,                      !- Crankcase Heater Power per Compressor {W}",
        "    1,                       !- Number of Compressors",
        "    0.33,                    !- Ratio of Compressor Size to Total Compressor Capacity",
        "    7,                       !- Maximum Outdoor Dry-bulb Temperature for Crankcase Heater {C}",
        "    ,                        !- Defrost Strategy",
        "    ,                        !- Defrost Control",
        "    ,                        !- Defrost Energy Input Ratio Modifier Function of Temperature Curve Name",
        "    ,                        !- Defrost Time Period Fraction",
        "    ,                        !- Resistive Defrost Heater Capacity {W}",
        "    ,                        !- Maximum Outdoor Dry-bulb Temperature for Defrost Operation {C}",
        "    4500000,                 !- Compressor maximum delta Pressure {Pa}",
        "    3,                       !- Number of Compressor Loading Index Entries",
        "    1500,                    !- Compressor Speed at Loading Index 1 {rev/min}",
        "    MinSpdCooling,           !- Loading Index 1 Evaporative Capacity Multiplier Function of Temperature Curve Name",
        "    MinSpdPower,             !- Loading Index 1 Compressor Power Multiplier Function of Temperature Curve Name",
        "    3600,                    !- Compressor Speed at Loading Index 2 {rev/min}",
        "    Spd1Cooling,             !- Loading Index 2 Evaporative Capacity Multiplier Function of Temperature Curve Name",
        "    Spd1Power,               !- Loading Index 2 Compressor Power Multiplier Function of Temperature Curve Name",
        "    6000,                    !- Compressor Speed at Loading Index 3 {rev/min}",
        "    Spd2Cooling,             !- Loading Index 3 Evaporative Capacity Multiplier Function of Temperature Curve Name",
        "    Spd2Power;               !- Loading Index 3 Compressor Power Multiplier Function of Temperature Curve Name",

        "  Curve:Quadratic,",
        "    OUEvapTempCurve,         !- Name",
        "    0,                       !- Coefficient1 Constant",
        "    6.05E-1,                 !- Coefficient2 x",
        "    2.50E-2,                 !- Coefficient3 x**2",
        "    0,                       !- Minimum Value of x    ",
        "    15,                      !- Maximum Value of x    ",
        "    ,                        !- Minimum Curve Output",
        "    ,                        !- Maximum Curve Output",
        "    Temperature,             !- Input Unit Type for X",
        "    Temperature;             !- Output Unit Type",

        "  Curve:Quadratic,",
        "    OUCondTempCurve,         !- Name",
        "    0,                       !- Coefficient1 Constant",
        "    -2.91,                   !- Coefficient2 x",
        "    1.180,                   !- Coefficient3 x**2",
        "    0,                       !- Minimum Value of x    ",
        "    20,                      !- Maximum Value of x    ",
        "    ,                        !- Minimum Curve Output",
        "    ,                        !- Maximum Curve Output",
        "    Temperature,             !- Input Unit Type for X",
        "    Temperature;             !- Output Unit Type",
        "	",
        "  Curve:Biquadratic,",
        "    MinSpdCooling,           !- Name",
        "    3.19E-01,                !- Coefficient1 Constant",
        "    -1.26E-03,               !- Coefficient2 x",
        "    -2.15E-05,               !- Coefficient3 x**2",
        "    1.20E-02,                !- Coefficient4 y",
        "    1.05E-04,                !- Coefficient5 y**2",
        "    -8.66E-05,               !- Coefficient6 x*y",
        "    15,                      !- Minimum Value of x",
        "    65,                      !- Maximum Value of x",
        "    -30,                     !- Minimum Value of y",
        "    15,                      !- Maximum Value of y",
        "    ,                        !- Minimum Curve Output",
        "    ,                        !- Maximum Curve Output",
        "    Temperature,             !- Input Unit Type for X",
        "    Temperature,             !- Input Unit Type for Y",
        "    Dimensionless;           !- Output Unit Type",

        "  Curve:Biquadratic,",
        "    MinSpdPower,             !- Name",
        "    8.79E-02 ,               !- Coefficient1 Constant",
        "    -1.72E-04,               !- Coefficient2 x",
        "    6.93E-05 ,               !- Coefficient3 x**2",
        "    -3.38E-05,               !- Coefficient4 y",
        "    -8.10E-06,               !- Coefficient5 y**2",
        "    -1.04E-05,               !- Coefficient6 x*y",
        "    15,                      !- Minimum Value of x",
        "    65,                      !- Maximum Value of x",
        "    -30,                     !- Minimum Value of y",
        "    15,                      !- Maximum Value of y",
        "    ,                        !- Minimum Curve Output",
        "    ,                        !- Maximum Curve Output",
        "    Temperature,             !- Input Unit Type for X",
        "    Temperature,             !- Input Unit Type for Y",
        "    Dimensionless;           !- Output Unit Type",
        "	",
        "  Curve:Biquadratic,",
        "    Spd1Cooling,             !- Name",
        "    8.12E-01 ,               !- Coefficient1 Constant",
        "    -4.23E-03,               !- Coefficient2 x",
        "    -4.11E-05,               !- Coefficient3 x**2",
        "    2.97E-02 ,               !- Coefficient4 y",
        "    2.67E-04 ,               !- Coefficient5 y**2",
        "    -2.23E-04,               !- Coefficient6 x*y",
        "    15,                      !- Minimum Value of x",
        "    65,                      !- Maximum Value of x",
        "    -30,                     !- Minimum Value of y",
        "    15,                      !- Maximum Value of y",
        "    ,                        !- Minimum Curve Output",
        "    ,                        !- Maximum Curve Output",
        "    Temperature,             !- Input Unit Type for X",
        "    Temperature,             !- Input Unit Type for Y",
        "    Dimensionless;           !- Output Unit Type",

        "  Curve:Biquadratic,",
        "    Spd1Power,               !- Name",
        "    3.26E-01 ,               !- Coefficient1 Constant",
        "    -2.20E-03,               !- Coefficient2 x",
        "    1.42E-04 ,               !- Coefficient3 x**2",
        "    2.82E-03 ,               !- Coefficient4 y",
        "    2.86E-05 ,               !- Coefficient5 y**2",
        "    -3.50E-05,               !- Coefficient6 x*y",
        "    15,                      !- Minimum Value of x",
        "    65,                      !- Maximum Value of x",
        "    -30,                     !- Minimum Value of y",
        "    15,                      !- Maximum Value of y",
        "    ,                        !- Minimum Curve Output",
        "    ,                        !- Maximum Curve Output",
        "    Temperature,             !- Input Unit Type for X",
        "    Temperature,             !- Input Unit Type for Y",
        "    Dimensionless;           !- Output Unit Type",

        "  Curve:Biquadratic,",
        "    Spd2Cooling,             !- Name",
        "    1.32E+00 ,               !- Coefficient1 Constant",
        "    -6.20E-03,               !- Coefficient2 x",
        "    -7.10E-05,               !- Coefficient3 x**2",
        "    4.89E-02 ,               !- Coefficient4 y",
        "    4.59E-04 ,               !- Coefficient5 y**2",
        "    -3.67E-04,               !- Coefficient6 x*y",
        "    15,                      !- Minimum Value of x",
        "    65,                      !- Maximum Value of x",
        "    -30,                     !- Minimum Value of y",
        "    15,                      !- Maximum Value of y",
        "    ,                        !- Minimum Curve Output",
        "    ,                        !- Maximum Curve Output",
        "    Temperature,             !- Input Unit Type for X",
        "    Temperature,             !- Input Unit Type for Y",
        "    Dimensionless;           !- Output Unit Type",

        "  Curve:Biquadratic,",
        "    Spd2Power,               !- Name",
        "    6.56E-01 ,               !- Coefficient1 Constant",
        "    -3.71E-03,               !- Coefficient2 x",
        "    2.07E-04 ,               !- Coefficient3 x**2",
        "    1.05E-02 ,               !- Coefficient4 y",
        "    7.36E-05 ,               !- Coefficient5 y**2",
        "    -1.57E-04,               !- Coefficient6 x*y",
        "    15,                      !- Minimum Value of x",
        "    65,                      !- Maximum Value of x",
        "    -30,                     !- Minimum Value of y",
        "    15,                      !- Maximum Value of y",
        "    ,                        !- Minimum Curve Output",
        "    ,                        !- Maximum Curve Output",
        "    Temperature,             !- Input Unit Type for X",
        "    Temperature,             !- Input Unit Type for Y",
        "    Dimensionless;           !- Output Unit Type",

        "  ZoneTerminalUnitList,",
        "    VRF Heat Pump TU List,   !- Zone Terminal Unit List Name",
        "    TU1;                     !- Zone Terminal Unit Name 1",

        "  OutdoorAir:NodeList,",
        "    OutsideAirInletNodes;    !- Node or NodeList Name 1",

        "  NodeList,",
        "    OutsideAirInletNodes,    !- Name",
        "    MyVRFOANode;             !- Node 1 Name",

        "  FluidProperties:Name,",
        "    R410a,                   !- Fluid Name",
        "    Refrigerant;             !- Fluid Type",

        "  FluidProperties:Temperatures,",
        "    R410aSaturatedTemperatures,  !- Name",
        "    -72.000,-69.000,-66.000,-63.000,-60.000,-57.000,-54.000,",
        "    -51.000,-48.000,-45.000,-42.000,-39.000,-36.000,-33.000,",
        "    -30.000,-27.000,-24.000,-21.000,-18.000,-15.000,-12.000,",
        "    -9.000,-6.000,-3.000,0.000,3.000,6.000,9.000,",
        "    12.000,15.000,18.000,21.000,24.000,27.000,30.000,",
        "    33.000,36.000,39.000,42.000,45.000,48.000,51.000,",
        "    54.000,57.000,60.000,63.000,66.000,69.000;",

        "  FluidProperties:Temperatures,",
        "    R410aSuperHeatTemperatures,  !- Name",
        "    -72.000,-66.000,-60.000,-54.000,-48.000,-45.000,-42.000,",
        "    -39.000,-36.000,-33.000,-30.000,-27.000,-24.000,-21.000,",
        "    -18.000,-15.000,-12.000,-9.000,-6.000,-3.000,0.000,",
        "    3.000,6.000,9.000,12.000,15.000,18.000,21.000,",
        "    24.000,27.000,30.000,33.000,36.000,39.000,42.000,",
        "    45.000,48.000,51.000,54.000,57.000,60.000,63.000,",
        "    66.000,69.000;",

        "  FluidProperties:Saturated,",
        "    R410a,                   !- Name",
        "    Pressure,                !- Fluid Property Type",
        "    FluidGas,                !- Fluid Phase",
        "    R410aSaturatedTemperatures,  !- Temperature Values Name",
        "    3.1238E+04,3.7717E+04,4.5248E+04,5.3954E+04,6.3963E+04,7.5412E+04,8.8445E+04,",
        "    1.0321E+05,1.1988E+05,1.3860E+05,1.5955E+05,1.8292E+05,2.0888E+05,2.3762E+05,",
        "    2.6935E+05,3.0426E+05,3.4257E+05,3.8449E+05,4.3024E+05,4.8004E+05,5.3412E+05,",
        "    5.9273E+05,6.5609E+05,7.2446E+05,7.9808E+05,8.7722E+05,9.6214E+05,1.0531E+06,",
        "    1.1504E+06,1.2543E+06,1.3651E+06,1.4831E+06,1.6086E+06,1.7419E+06,1.8834E+06,",
        "    2.0334E+06,2.1923E+06,2.3604E+06,2.5382E+06,2.7261E+06,2.9246E+06,3.1341E+06,",
        "    3.3552E+06,3.5886E+06,3.8348E+06,4.0949E+06,4.3697E+06,4.6607E+06;",

        "  FluidProperties:Saturated,",
        "    R410a,                   !- Name",
        "    Enthalpy,                !- Fluid Property Type",
        "    Fluid,                   !- Fluid Phase",
        "    R410aSaturatedTemperatures,  !- Temperature Values Name",
        "    9.8535E+04,1.0259E+05,1.0665E+05,1.1072E+05,1.1479E+05,1.1888E+05,1.2297E+05,",
        "    1.2707E+05,1.3119E+05,1.3532E+05,1.3947E+05,1.4363E+05,1.4782E+05,1.5202E+05,",
        "    1.5624E+05,1.6048E+05,1.6475E+05,1.6904E+05,1.7337E+05,1.7772E+05,1.8210E+05,",
        "    1.8652E+05,1.9097E+05,1.9547E+05,2.0000E+05,2.0458E+05,2.0920E+05,2.1388E+05,",
        "    2.1861E+05,2.2340E+05,2.2825E+05,2.3316E+05,2.3815E+05,2.4322E+05,2.4838E+05,",
        "    2.5363E+05,2.5899E+05,2.6447E+05,2.7008E+05,2.7585E+05,2.8180E+05,2.8797E+05,",
        "    2.9441E+05,3.0120E+05,3.0848E+05,3.1650E+05,3.2578E+05,3.3815E+05;",

        "  FluidProperties:Saturated,",
        "    R410a,                   !- Name",
        "    Enthalpy,                !- Fluid Property Type",
        "    FluidGas,                !- Fluid Phase",
        "    R410aSaturatedTemperatures,  !- Temperature Values Name",
        "    3.8813E+05,3.8981E+05,3.9148E+05,3.9313E+05,3.9476E+05,3.9637E+05,3.9796E+05,",
        "    3.9953E+05,4.0108E+05,4.0260E+05,4.0410E+05,4.0557E+05,4.0701E+05,4.0842E+05,",
        "    4.0980E+05,4.1114E+05,4.1245E+05,4.1373E+05,4.1496E+05,4.1615E+05,4.1730E+05,",
        "    4.1840E+05,4.1945E+05,4.2045E+05,4.2139E+05,4.2227E+05,4.2308E+05,4.2382E+05,",
        "    4.2448E+05,4.2507E+05,4.2556E+05,4.2595E+05,4.2624E+05,4.2641E+05,4.2646E+05,",
        "    4.2635E+05,4.2609E+05,4.2564E+05,4.2498E+05,4.2408E+05,4.2290E+05,4.2137E+05,",
        "    4.1941E+05,4.1692E+05,4.1370E+05,4.0942E+05,4.0343E+05,3.9373E+05;",

        "  FluidProperties:Saturated,",
        "    R410a,                   !- Name",
        "    Density,                 !- Fluid Property Type",
        "    Fluid,                   !- Fluid Phase",
        "    R410aSaturatedTemperatures,  !- Temperature Values Name",
        "    1.4127E+03,1.4036E+03,1.3946E+03,1.3854E+03,1.3762E+03,1.3669E+03,1.3576E+03,",
        "    1.3482E+03,1.3387E+03,1.3291E+03,1.3194E+03,1.3097E+03,1.2998E+03,1.2898E+03,",
        "    1.2797E+03,1.2694E+03,1.2591E+03,1.2486E+03,1.2379E+03,1.2271E+03,1.2160E+03,",
        "    1.2048E+03,1.1934E+03,1.1818E+03,1.1699E+03,1.1578E+03,1.1454E+03,1.1328E+03,",
        "    1.1197E+03,1.1064E+03,1.0927E+03,1.0785E+03,1.0639E+03,1.0488E+03,1.0331E+03,",
        "    1.0167E+03,9.9971E+02,9.8187E+02,9.6308E+02,9.4319E+02,9.2198E+02,8.9916E+02,",
        "    8.7429E+02,8.4672E+02,8.1537E+02,7.7825E+02,7.3095E+02,6.5903E+02;",

        "  FluidProperties:Saturated,",
        "    R410a,                   !- Name",
        "    Density,                 !- Fluid Property Type",
        "    FluidGas,                !- Fluid Phase",
        "    R410aSaturatedTemperatures,  !- Temperature Values Name",
        "    1.3845E+00,1.6517E+00,1.9588E+00,2.3100E+00,2.7097E+00,3.1627E+00,3.6737E+00,",
        "    4.2482E+00,4.8916E+00,5.6098E+00,6.4088E+00,7.2952E+00,8.2758E+00,9.3578E+00,",
        "    1.0549E+01,1.1857E+01,1.3292E+01,1.4861E+01,1.6576E+01,1.8447E+01,2.0485E+01,",
        "    2.2702E+01,2.5113E+01,2.7732E+01,3.0575E+01,3.3659E+01,3.7005E+01,4.0634E+01,",
        "    4.4571E+01,4.8844E+01,5.3483E+01,5.8525E+01,6.4012E+01,6.9991E+01,7.6520E+01,",
        "    8.3666E+01,9.1511E+01,1.0016E+02,1.0973E+02,1.2038E+02,1.3233E+02,1.4585E+02,",
        "    1.6135E+02,1.7940E+02,2.0095E+02,2.2766E+02,2.6301E+02,3.1759E+02;",

        "  FluidProperties:Saturated,",
        "    R410a,                   !- Name",
        "    SpecificHeat,            !- Fluid Property Type",
        "    Fluid,                   !- Fluid Phase",
        "    R410aSaturatedTemperatures,  !- Temperature Values Name",
        "    1.3499E+03,1.3515E+03,1.3534E+03,1.3557E+03,1.3584E+03,1.3614E+03,1.3648E+03,",
        "    1.3686E+03,1.3728E+03,1.3774E+03,1.3825E+03,1.3881E+03,1.3941E+03,1.4007E+03,",
        "    1.4078E+03,1.4155E+03,1.4238E+03,1.4327E+03,1.4424E+03,1.4527E+03,1.4639E+03,",
        "    1.4759E+03,1.4888E+03,1.5027E+03,1.5177E+03,1.5340E+03,1.5515E+03,1.5706E+03,",
        "    1.5914E+03,1.6141E+03,1.6390E+03,1.6664E+03,1.6968E+03,1.7307E+03,1.7689E+03,",
        "    1.8123E+03,1.8622E+03,1.9204E+03,1.9895E+03,2.0732E+03,2.1774E+03,2.3116E+03,",
        "    2.4924E+03,2.7507E+03,3.1534E+03,3.8723E+03,5.5190E+03,1.2701E+04;",

        "  FluidProperties:Saturated,",
        "    R410a,                   !- Name",
        "    SpecificHeat,            !- Fluid Property Type",
        "    FluidGas,                !- Fluid Phase",
        "    R410aSaturatedTemperatures,  !- Temperature Values Name",
        "    7.2387E+02,7.3519E+02,7.4693E+02,7.5910E+02,7.7167E+02,7.8465E+02,7.9802E+02,",
        "    8.1178E+02,8.2594E+02,8.4050E+02,8.5546E+02,8.7085E+02,8.8668E+02,9.0298E+02,",
        "    9.1979E+02,9.3715E+02,9.5511E+02,9.7372E+02,9.9307E+02,1.0132E+03,1.0343E+03,",
        "    1.0564E+03,1.0796E+03,1.1042E+03,1.1302E+03,1.1580E+03,1.1877E+03,1.2196E+03,",
        "    1.2541E+03,1.2917E+03,1.3329E+03,1.3783E+03,1.4287E+03,1.4853E+03,1.5494E+03,",
        "    1.6228E+03,1.7078E+03,1.8078E+03,1.9274E+03,2.0735E+03,2.2562E+03,2.4922E+03,",
        "    2.8094E+03,3.2596E+03,3.9504E+03,5.1465E+03,7.7185E+03,1.7076E+04;",

        "  FluidProperties:Superheated,",
        "    R410a,                   !- Fluid Name",
        "    Enthalpy,                !- Fluid Property Type",
        "    R410aSuperHeatTemperatures,  !- Temperature Values Name",
        "    3.1238E+04,              !- Pressure {Pa}",
        "    3.8813E+05,3.9245E+05,3.9675E+05,4.0105E+05,4.0536E+05,4.0753E+05,4.0970E+05,",
        "    4.1189E+05,4.1408E+05,4.1628E+05,4.1849E+05,4.2071E+05,4.2294E+05,4.2518E+05,",
        "    4.2743E+05,4.2969E+05,4.3196E+05,4.3425E+05,4.3655E+05,4.3885E+05,4.4118E+05,",
        "    4.4351E+05,4.4586E+05,4.4821E+05,4.5058E+05,4.5297E+05,4.5536E+05,4.5777E+05,",
        "    4.6020E+05,4.6263E+05,4.6508E+05,4.6754E+05,4.7002E+05,4.7251E+05,4.7501E+05,",
        "    4.7752E+05,4.8005E+05,4.8259E+05,4.8515E+05,4.8772E+05,4.9030E+05,4.9290E+05,",
        "    4.9551E+05,4.9813E+05;",

        "  FluidProperties:Superheated,",
        "    R410a,                   !- Fluid Name",
        "    Density,                 !- Fluid Property Type",
        "    R410aSuperHeatTemperatures,  !- Temperature Values Name",
        "    3.1238E+04,              !- Pressure {Pa}",
        "    1.3845E+00,1.3404E+00,1.2997E+00,1.2617E+00,1.2262E+00,1.2092E+00,1.1928E+00,",
        "    1.1768E+00,1.1613E+00,1.1462E+00,1.1316E+00,1.1173E+00,1.1034E+00,1.0898E+00,",
        "    1.0766E+00,1.0638E+00,1.0512E+00,1.0390E+00,1.0271E+00,1.0154E+00,1.0040E+00,",
        "    9.9285E-01,9.8197E-01,9.7133E-01,9.6093E-01,9.5075E-01,9.4079E-01,9.3104E-01,",
        "    9.2150E-01,9.1215E-01,9.0299E-01,8.9403E-01,8.8524E-01,8.7662E-01,8.6817E-01,",
        "    8.5989E-01,8.5177E-01,8.4380E-01,8.3598E-01,8.2831E-01,8.2077E-01,8.1338E-01,",
        "    8.0612E-01,7.9899E-01;",

        "  FluidProperties:Superheated,",
        "    R410a,                   !- Fluid Name",
        "    Enthalpy,                !- Fluid Property Type",
        "    R410aSuperHeatTemperatures,  !- Temperature Values Name",
        "    4.5248E+04,              !- Pressure {Pa}",
        "    0.0000E+00,3.9148E+05,3.9593E+05,4.0034E+05,4.0474E+05,4.0694E+05,4.0915E+05,",
        "    4.1136E+05,4.1358E+05,4.1580E+05,4.1803E+05,4.2027E+05,4.2252E+05,4.2478E+05,",
        "    4.2705E+05,4.2933E+05,4.3161E+05,4.3391E+05,4.3622E+05,4.3854E+05,4.4088E+05,",
        "    4.4322E+05,4.4558E+05,4.4794E+05,4.5032E+05,4.5272E+05,4.5512E+05,4.5754E+05,",
        "    4.5997E+05,4.6241E+05,4.6486E+05,4.6733E+05,4.6981E+05,4.7231E+05,4.7481E+05,",
        "    4.7733E+05,4.7987E+05,4.8241E+05,4.8497E+05,4.8755E+05,4.9013E+05,4.9273E+05,",
        "    4.9535E+05,4.9797E+05;",

        "  FluidProperties:Superheated,",
        "    R410a,                   !- Fluid Name",
        "    Density,                 !- Fluid Property Type",
        "    R410aSuperHeatTemperatures,  !- Temperature Values Name",
        "    4.5248E+04,              !- Pressure {Pa}",
        "    0.0000E+00,1.9588E+00,1.8968E+00,1.8395E+00,1.7863E+00,1.7610E+00,1.7365E+00,",
        "    1.7128E+00,1.6898E+00,1.6674E+00,1.6457E+00,1.6246E+00,1.6041E+00,1.5842E+00,",
        "    1.5647E+00,1.5458E+00,1.5273E+00,1.5093E+00,1.4918E+00,1.4747E+00,1.4580E+00,",
        "    1.4416E+00,1.4257E+00,1.4101E+00,1.3949E+00,1.3800E+00,1.3654E+00,1.3512E+00,",
        "    1.3372E+00,1.3236E+00,1.3102E+00,1.2971E+00,1.2843E+00,1.2717E+00,1.2594E+00,",
        "    1.2473E+00,1.2355E+00,1.2239E+00,1.2125E+00,1.2013E+00,1.1903E+00,1.1796E+00,",
        "    1.1690E+00,1.1586E+00;",

        "  FluidProperties:Superheated,",
        "    R410a,                   !- Fluid Name",
        "    Enthalpy,                !- Fluid Property Type",
        "    R410aSuperHeatTemperatures,  !- Temperature Values Name",
        "    6.3963E+04,              !- Pressure {Pa}",
        "    0.0000E+00,0.0000E+00,3.9476E+05,3.9935E+05,4.0388E+05,4.0614E+05,4.0839E+05,",
        "    4.1064E+05,4.1290E+05,4.1516E+05,4.1742E+05,4.1969E+05,4.2196E+05,4.2425E+05,",
        "    4.2654E+05,4.2884E+05,4.3114E+05,4.3346E+05,4.3579E+05,4.3813E+05,4.4047E+05,",
        "    4.4283E+05,4.4520E+05,4.4758E+05,4.4997E+05,4.5238E+05,4.5479E+05,4.5722E+05,",
        "    4.5966E+05,4.6211E+05,4.6457E+05,4.6705E+05,4.6954E+05,4.7204E+05,4.7455E+05,",
        "    4.7708E+05,4.7962E+05,4.8217E+05,4.8474E+05,4.8732E+05,4.8991E+05,4.9252E+05,",
        "    4.9513E+05,4.9777E+05;",

        "  FluidProperties:Superheated,",
        "    R410a,                   !- Fluid Name",
        "    Density,                 !- Fluid Property Type",
        "    R410aSuperHeatTemperatures,  !- Temperature Values Name",
        "    6.3963E+04,              !- Pressure {Pa}",
        "    0.0000E+00,0.0000E+00,2.7097E+00,2.6240E+00,2.5451E+00,2.5078E+00,2.4718E+00,",
        "    2.4370E+00,2.4034E+00,2.3708E+00,2.3393E+00,2.3086E+00,2.2789E+00,2.2500E+00,",
        "    2.2219E+00,2.1945E+00,2.1679E+00,2.1420E+00,2.1167E+00,2.0921E+00,2.0681E+00,",
        "    2.0446E+00,2.0217E+00,1.9994E+00,1.9776E+00,1.9562E+00,1.9354E+00,1.9150E+00,",
        "    1.8950E+00,1.8755E+00,1.8564E+00,1.8377E+00,1.8194E+00,1.8014E+00,1.7839E+00,",
        "    1.7666E+00,1.7497E+00,1.7332E+00,1.7169E+00,1.7010E+00,1.6854E+00,1.6700E+00,",
        "    1.6550E+00,1.6402E+00;",

        "  FluidProperties:Superheated,",
        "    R410a,                   !- Fluid Name",
        "    Enthalpy,                !- Fluid Property Type",
        "    R410aSuperHeatTemperatures,  !- Temperature Values Name",
        "    8.8445E+04,              !- Pressure {Pa}",
        "    0.0000E+00,0.0000E+00,0.0000E+00,3.9796E+05,4.0270E+05,4.0503E+05,4.0736E+05,",
        "    4.0967E+05,4.1198E+05,4.1429E+05,4.1660E+05,4.1891E+05,4.2122E+05,4.2354E+05,",
        "    4.2586E+05,4.2819E+05,4.3052E+05,4.3286E+05,4.3521E+05,4.3757E+05,4.3994E+05,",
        "    4.4232E+05,4.4470E+05,4.4710E+05,4.4951E+05,4.5193E+05,4.5436E+05,4.5680E+05,",
        "    4.5925E+05,4.6171E+05,4.6419E+05,4.6668E+05,4.6918E+05,4.7169E+05,4.7421E+05,",
        "    4.7675E+05,4.7930E+05,4.8186E+05,4.8443E+05,4.8702E+05,4.8962E+05,4.9223E+05,",
        "    4.9486E+05,4.9749E+05;",

        "  FluidProperties:Superheated,",
        "    R410a,                   !- Fluid Name",
        "    Density,                 !- Fluid Property Type",
        "    R410aSuperHeatTemperatures,  !- Temperature Values Name",
        "    8.8445E+04,              !- Pressure {Pa}",
        "    0.0000E+00,0.0000E+00,0.0000E+00,3.6737E+00,3.5570E+00,3.5024E+00,3.4500E+00,",
        "    3.3995E+00,3.3509E+00,3.3039E+00,3.2585E+00,3.2146E+00,3.1720E+00,3.1308E+00,",
        "    3.0907E+00,3.0518E+00,3.0140E+00,2.9772E+00,2.9414E+00,2.9065E+00,2.8726E+00,",
        "    2.8395E+00,2.8072E+00,2.7757E+00,2.7449E+00,2.7149E+00,2.6856E+00,2.6569E+00,",
        "    2.6289E+00,2.6015E+00,2.5747E+00,2.5485E+00,2.5228E+00,2.4977E+00,2.4731E+00,",
        "    2.4490E+00,2.4254E+00,2.4022E+00,2.3795E+00,2.3573E+00,2.3354E+00,2.3140E+00,",
        "    2.2930E+00,2.2724E+00;",

        "  FluidProperties:Superheated,",
        "    R410a,                   !- Fluid Name",
        "    Enthalpy,                !- Fluid Property Type",
        "    R410aSuperHeatTemperatures,  !- Temperature Values Name",
        "    1.1988E+05,              !- Pressure {Pa}",
        "    0.0000E+00,0.0000E+00,0.0000E+00,0.0000E+00,4.0108E+05,4.0354E+05,4.0597E+05,",
        "    4.0838E+05,4.1077E+05,4.1315E+05,4.1552E+05,4.1788E+05,4.2025E+05,4.2261E+05,",
        "    4.2497E+05,4.2734E+05,4.2971E+05,4.3209E+05,4.3447E+05,4.3685E+05,4.3925E+05,",
        "    4.4165E+05,4.4406E+05,4.4648E+05,4.4891E+05,4.5135E+05,4.5380E+05,4.5626E+05,",
        "    4.5873E+05,4.6121E+05,4.6370E+05,4.6620E+05,4.6871E+05,4.7124E+05,4.7377E+05,",
        "    4.7632E+05,4.7888E+05,4.8145E+05,4.8404E+05,4.8663E+05,4.8924E+05,4.9186E+05,",
        "    4.9450E+05,4.9715E+05;",

        "  FluidProperties:Superheated,",
        "    R410a,                   !- Fluid Name",
        "    Density,                 !- Fluid Property Type",
        "    R410aSuperHeatTemperatures,  !- Temperature Values Name",
        "    1.1988E+05,              !- Pressure {Pa}",
        "    0.0000E+00,0.0000E+00,0.0000E+00,0.0000E+00,4.8918E+00,4.8116E+00,4.7352E+00,",
        "    4.6621E+00,4.5920E+00,4.5247E+00,4.4599E+00,4.3974E+00,4.3370E+00,4.2787E+00,",
        "    4.2221E+00,4.1674E+00,4.1143E+00,4.0627E+00,4.0126E+00,3.9639E+00,3.9165E+00,",
        "    3.8704E+00,3.8255E+00,3.7817E+00,3.7390E+00,3.6974E+00,3.6567E+00,3.6171E+00,",
        "    3.5783E+00,3.5405E+00,3.5035E+00,3.4673E+00,3.4319E+00,3.3973E+00,3.3634E+00,",
        "    3.3302E+00,3.2977E+00,3.2659E+00,3.2347E+00,3.2041E+00,3.1742E+00,3.1448E+00,",
        "    3.1160E+00,3.0877E+00;",

        "  FluidProperties:Superheated,",
        "    R410a,                   !- Fluid Name",
        "    Enthalpy,                !- Fluid Property Type",
        "    R410aSuperHeatTemperatures,  !- Temperature Values Name",
        "    1.3860E+05,              !- Pressure {Pa}",
        "    0.0000E+00,0.0000E+00,0.0000E+00,0.0000E+00,0.0000E+00,4.0260E+05,4.0510E+05,",
        "    4.0757E+05,4.1002E+05,4.1244E+05,4.1485E+05,4.1726E+05,4.1965E+05,4.2204E+05,",
        "    4.2444E+05,4.2683E+05,4.2922E+05,4.3162E+05,4.3402E+05,4.3642E+05,4.3883E+05,",
        "    4.4125E+05,4.4368E+05,4.4611E+05,4.4855E+05,4.5100E+05,4.5346E+05,4.5593E+05,",
        "    4.5841E+05,4.6090E+05,4.6340E+05,4.6591E+05,4.6843E+05,4.7097E+05,4.7351E+05,",
        "    4.7606E+05,4.7863E+05,4.8121E+05,4.8380E+05,4.8640E+05,4.8902E+05,4.9165E+05,",
        "    4.9428E+05,4.9694E+05;",

        "  FluidProperties:Superheated,",
        "    R410a,                   !- Fluid Name",
        "    Density,                 !- Fluid Property Type",
        "    R410aSuperHeatTemperatures,  !- Temperature Values Name",
        "    1.3860E+05,              !- Pressure {Pa}",
        "    0.0000E+00,0.0000E+00,0.0000E+00,0.0000E+00,0.0000E+00,5.6098E+00,5.5173E+00,",
        "    5.4293E+00,5.3451E+00,5.2645E+00,5.1871E+00,5.1127E+00,5.0409E+00,4.9717E+00,",
        "    4.9047E+00,4.8399E+00,4.7772E+00,4.7163E+00,4.6573E+00,4.5999E+00,4.5442E+00,",
        "    4.4900E+00,4.4372E+00,4.3859E+00,4.3358E+00,4.2870E+00,4.2394E+00,4.1930E+00,",
        "    4.1476E+00,4.1033E+00,4.0601E+00,4.0178E+00,3.9765E+00,3.9360E+00,3.8965E+00,",
        "    3.8578E+00,3.8199E+00,3.7828E+00,3.7464E+00,3.7108E+00,3.6759E+00,3.6417E+00,",
        "    3.6081E+00,3.5752E+00;",

        "  FluidProperties:Superheated,",
        "    R410a,                   !- Fluid Name",
        "    Enthalpy,                !- Fluid Property Type",
        "    R410aSuperHeatTemperatures,  !- Temperature Values Name",
        "    1.5955E+05,              !- Pressure {Pa}",
        "    0.0000E+00,0.0000E+00,0.0000E+00,0.0000E+00,0.0000E+00,0.0000E+00,4.0410E+05,",
        "    4.0664E+05,4.0915E+05,4.1163E+05,4.1409E+05,4.1654E+05,4.1898E+05,4.2140E+05,",
        "    4.2383E+05,4.2625E+05,4.2867E+05,4.3109E+05,4.3351E+05,4.3593E+05,4.3836E+05,",
        "    4.4080E+05,4.4324E+05,4.4569E+05,4.4815E+05,4.5061E+05,4.5309E+05,4.5557E+05,",
        "    4.5806E+05,4.6056E+05,4.6307E+05,4.6559E+05,4.6812E+05,4.7066E+05,4.7321E+05,",
        "    4.7578E+05,4.7835E+05,4.8094E+05,4.8354E+05,4.8615E+05,4.8877E+05,4.9140E+05,",
        "    4.9404E+05,4.9670E+05;",

        "  FluidProperties:Superheated,",
        "    R410a,                   !- Fluid Name",
        "    Density,                 !- Fluid Property Type",
        "    R410aSuperHeatTemperatures,  !- Temperature Values Name",
        "    1.5955E+05,              !- Pressure {Pa}",
        "    0.0000E+00,0.0000E+00,0.0000E+00,0.0000E+00,0.0000E+00,0.0000E+00,6.4087E+00,",
        "    6.3023E+00,6.2010E+00,6.1045E+00,6.0120E+00,5.9233E+00,5.8380E+00,5.7559E+00,",
        "    5.6767E+00,5.6001E+00,5.5261E+00,5.4544E+00,5.3850E+00,5.3176E+00,5.2521E+00,",
        "    5.1885E+00,5.1267E+00,5.0666E+00,5.0080E+00,4.9509E+00,4.8953E+00,4.8411E+00,",
        "    4.7882E+00,4.7366E+00,4.6862E+00,4.6369E+00,4.5888E+00,4.5417E+00,4.4957E+00,",
        "    4.4507E+00,4.4066E+00,4.3635E+00,4.3212E+00,4.2799E+00,4.2393E+00,4.1996E+00,",
        "    4.1607E+00,4.1225E+00;",

        "  FluidProperties:Superheated,",
        "    R410a,                   !- Fluid Name",
        "    Enthalpy,                !- Fluid Property Type",
        "    R410aSuperHeatTemperatures,  !- Temperature Values Name",
        "    1.8292E+05,              !- Pressure {Pa}",
        "    0.0000E+00,0.0000E+00,0.0000E+00,0.0000E+00,0.0000E+00,0.0000E+00,0.0000E+00,",
        "    4.0557E+05,4.0816E+05,4.1071E+05,4.1323E+05,4.1573E+05,4.1821E+05,4.2068E+05,",
        "    4.2313E+05,4.2559E+05,4.2804E+05,4.3049E+05,4.3293E+05,4.3538E+05,4.3784E+05,",
        "    4.4029E+05,4.4275E+05,4.4522E+05,4.4769E+05,4.5017E+05,4.5266E+05,4.5516E+05,",
        "    4.5766E+05,4.6017E+05,4.6270E+05,4.6523E+05,4.6777E+05,4.7032E+05,4.7288E+05,",
        "    4.7546E+05,4.7804E+05,4.8063E+05,4.8324E+05,4.8586E+05,4.8848E+05,4.9112E+05,",
        "    4.9378E+05,4.9644E+05;",

        "  FluidProperties:Superheated,",
        "    R410a,                   !- Fluid Name",
        "    Density,                 !- Fluid Property Type",
        "    R410aSuperHeatTemperatures,  !- Temperature Values Name",
        "    1.8292E+05,              !- Pressure {Pa}",
        "    0.0000E+00,0.0000E+00,0.0000E+00,0.0000E+00,0.0000E+00,0.0000E+00,0.0000E+00,",
        "    7.2953E+00,7.1732E+00,7.0571E+00,6.9465E+00,6.8408E+00,6.7394E+00,6.6420E+00,",
        "    6.5482E+00,6.4578E+00,6.3706E+00,6.2862E+00,6.2046E+00,6.1255E+00,6.0488E+00,",
        "    5.9743E+00,5.9020E+00,5.8317E+00,5.7633E+00,5.6968E+00,5.6320E+00,5.5688E+00,",
        "    5.5072E+00,5.4472E+00,5.3885E+00,5.3313E+00,5.2754E+00,5.2208E+00,5.1674E+00,",
        "    5.1152E+00,5.0641E+00,5.0141E+00,4.9652E+00,4.9173E+00,4.8703E+00,4.8244E+00,",
        "    4.7793E+00,4.7352E+00;",

        "  FluidProperties:Superheated,",
        "    R410a,                   !- Fluid Name",
        "    Enthalpy,                !- Fluid Property Type",
        "    R410aSuperHeatTemperatures,  !- Temperature Values Name",
        "    2.0888E+05,              !- Pressure {Pa}",
        "    0.0000E+00,0.0000E+00,0.0000E+00,0.0000E+00,0.0000E+00,0.0000E+00,0.0000E+00,",
        "    0.0000E+00,4.0701E+05,4.0964E+05,4.1224E+05,4.1480E+05,4.1733E+05,4.1985E+05,",
        "    4.2235E+05,4.2485E+05,4.2733E+05,4.2981E+05,4.3229E+05,4.3477E+05,4.3724E+05,",
        "    4.3972E+05,4.4221E+05,4.4469E+05,4.4719E+05,4.4968E+05,4.5219E+05,4.5470E+05,",
        "    4.5722E+05,4.5974E+05,4.6228E+05,4.6482E+05,4.6738E+05,4.6994E+05,4.7251E+05,",
        "    4.7510E+05,4.7769E+05,4.8029E+05,4.8291E+05,4.8553E+05,4.8817E+05,4.9082E+05,",
        "    4.9348E+05,4.9615E+05;",

        "  FluidProperties:Superheated,",
        "    R410a,                   !- Fluid Name",
        "    Density,                 !- Fluid Property Type",
        "    R410aSuperHeatTemperatures,  !- Temperature Values Name",
        "    2.0888E+05,              !- Pressure {Pa}",
        "    0.0000E+00,0.0000E+00,0.0000E+00,0.0000E+00,0.0000E+00,0.0000E+00,0.0000E+00,",
        "    0.0000E+00,8.2759E+00,8.1361E+00,8.0034E+00,7.8770E+00,7.7563E+00,7.6407E+00,",
        "    7.5297E+00,7.4230E+00,7.3201E+00,7.2209E+00,7.1251E+00,7.0323E+00,6.9425E+00,",
        "    6.8555E+00,6.7710E+00,6.6890E+00,6.6093E+00,6.5318E+00,6.4564E+00,6.3830E+00,",
        "    6.3115E+00,6.2417E+00,6.1738E+00,6.1074E+00,6.0426E+00,5.9794E+00,5.9176E+00,",
        "    5.8572E+00,5.7981E+00,5.7404E+00,5.6839E+00,5.6286E+00,5.5744E+00,5.5214E+00,",
        "    5.4694E+00,5.4185E+00;",

        "  FluidProperties:Superheated,",
        "    R410a,                   !- Fluid Name",
        "    Enthalpy,                !- Fluid Property Type",
        "    R410aSuperHeatTemperatures,  !- Temperature Values Name",
        "    2.3762E+05,              !- Pressure {Pa}",
        "    0.0000E+00,0.0000E+00,0.0000E+00,0.0000E+00,0.0000E+00,0.0000E+00,0.0000E+00,",
        "    0.0000E+00,0.0000E+00,4.0842E+05,4.1110E+05,4.1374E+05,4.1634E+05,4.1892E+05,",
        "    4.2147E+05,4.2401E+05,4.2654E+05,4.2905E+05,4.3157E+05,4.3407E+05,4.3658E+05,",
        "    4.3909E+05,4.4159E+05,4.4410E+05,4.4662E+05,4.4914E+05,4.5166E+05,4.5419E+05,",
        "    4.5672E+05,4.5927E+05,4.6182E+05,4.6437E+05,4.6694E+05,4.6952E+05,4.7210E+05,",
        "    4.7470E+05,4.7730E+05,4.7992E+05,4.8254E+05,4.8517E+05,4.8782E+05,4.9048E+05,",
        "    4.9315E+05,4.9582E+05;",

        "  FluidProperties:Superheated,",
        "    R410a,                   !- Fluid Name",
        "    Density,                 !- Fluid Property Type",
        "    R410aSuperHeatTemperatures,  !- Temperature Values Name",
        "    2.3762E+05,              !- Pressure {Pa}",
        "    0.0000E+00,0.0000E+00,0.0000E+00,0.0000E+00,0.0000E+00,0.0000E+00,0.0000E+00,",
        "    0.0000E+00,0.0000E+00,9.3578E+00,9.1979E+00,9.0465E+00,8.9024E+00,8.7650E+00,",
        "    8.6335E+00,8.5073E+00,8.3861E+00,8.2694E+00,8.1569E+00,8.0482E+00,7.9431E+00,",
        "    7.8414E+00,7.7429E+00,7.6473E+00,7.5546E+00,7.4645E+00,7.3769E+00,7.2917E+00,",
        "    7.2088E+00,7.1280E+00,7.0493E+00,6.9726E+00,6.8977E+00,6.8246E+00,6.7533E+00,",
        "    6.6836E+00,6.6155E+00,6.5489E+00,6.4838E+00,6.4200E+00,6.3577E+00,6.2967E+00,",
        "    6.2369E+00,6.1783E+00;",

        "  FluidProperties:Superheated,",
        "    R410a,                   !- Fluid Name",
        "    Enthalpy,                !- Fluid Property Type",
        "    R410aSuperHeatTemperatures,  !- Temperature Values Name",
        "    2.6935E+05,              !- Pressure {Pa}",
        "    0.0000E+00,0.0000E+00,0.0000E+00,0.0000E+00,0.0000E+00,0.0000E+00,0.0000E+00,",
        "    0.0000E+00,0.0000E+00,0.0000E+00,4.0980E+05,4.1253E+05,4.1521E+05,4.1786E+05,",
        "    4.2047E+05,4.2307E+05,4.2564E+05,4.2820E+05,4.3075E+05,4.3330E+05,4.3584E+05,",
        "    4.3837E+05,4.4091E+05,4.4345E+05,4.4599E+05,4.4853E+05,4.5107E+05,4.5362E+05,",
        "    4.5617E+05,4.5873E+05,4.6130E+05,4.6388E+05,4.6646E+05,4.6905E+05,4.7165E+05,",
        "    4.7425E+05,4.7687E+05,4.7950E+05,4.8213E+05,4.8478E+05,4.8743E+05,4.9010E+05,",
        "    4.9278E+05,4.9546E+05;",

        "  FluidProperties:Superheated,",
        "    R410a,                   !- Fluid Name",
        "    Density,                 !- Fluid Property Type",
        "    R410aSuperHeatTemperatures,  !- Temperature Values Name",
        "    2.6935E+05,              !- Pressure {Pa}",
        "    0.0000E+00,0.0000E+00,0.0000E+00,0.0000E+00,0.0000E+00,0.0000E+00,0.0000E+00,",
        "    0.0000E+00,0.0000E+00,0.0000E+00,1.0549E+01,1.0367E+01,1.0194E+01,1.0030E+01,",
        "    9.8741E+00,9.7248E+00,9.5817E+00,9.4443E+00,9.3122E+00,9.1848E+00,9.0619E+00,",
        "    8.9431E+00,8.8282E+00,8.7170E+00,8.6091E+00,8.5045E+00,8.4029E+00,8.3042E+00,",
        "    8.2081E+00,8.1147E+00,8.0237E+00,7.9351E+00,7.8487E+00,7.7644E+00,7.6822E+00,",
        "    7.6019E+00,7.5235E+00,7.4469E+00,7.3721E+00,7.2989E+00,7.2273E+00,7.1572E+00,",
        "    7.0886E+00,7.0214E+00;",

        "  FluidProperties:Superheated,",
        "    R410a,                   !- Fluid Name",
        "    Enthalpy,                !- Fluid Property Type",
        "    R410aSuperHeatTemperatures,  !- Temperature Values Name",
        "    3.0426E+05,              !- Pressure {Pa}",
        "    0.0000E+00,0.0000E+00,0.0000E+00,0.0000E+00,0.0000E+00,0.0000E+00,0.0000E+00,",
        "    0.0000E+00,0.0000E+00,0.0000E+00,0.0000E+00,4.1114E+05,4.1392E+05,4.1665E+05,",
        "    4.1934E+05,4.2200E+05,4.2463E+05,4.2725E+05,4.2984E+05,4.3243E+05,4.3501E+05,",
        "    4.3758E+05,4.4015E+05,4.4272E+05,4.4528E+05,4.4785E+05,4.5042E+05,4.5299E+05,",
        "    4.5556E+05,4.5814E+05,4.6073E+05,4.6332E+05,4.6592E+05,4.6853E+05,4.7114E+05,",
        "    4.7376E+05,4.7639E+05,4.7903E+05,4.8168E+05,4.8434E+05,4.8701E+05,4.8968E+05,",
        "    4.9237E+05,4.9507E+05;",

        "  FluidProperties:Superheated,",
        "    R410a,                   !- Fluid Name",
        "    Density,                 !- Fluid Property Type",
        "    R410aSuperHeatTemperatures,  !- Temperature Values Name",
        "    3.0426E+05,              !- Pressure {Pa}",
        "    0.0000E+00,0.0000E+00,0.0000E+00,0.0000E+00,0.0000E+00,0.0000E+00,0.0000E+00,",
        "    0.0000E+00,0.0000E+00,0.0000E+00,0.0000E+00,1.1857E+01,1.1650E+01,1.1453E+01,",
        "    1.1267E+01,1.1090E+01,1.0921E+01,1.0759E+01,1.0604E+01,1.0454E+01,1.0310E+01,",
        "    1.0172E+01,1.0038E+01,9.9083E+00,9.7830E+00,9.6615E+00,9.5438E+00,9.4294E+00,",
        "    9.3184E+00,9.2104E+00,9.1054E+00,9.0032E+00,8.9037E+00,8.8067E+00,8.7121E+00,",
        "    8.6198E+00,8.5297E+00,8.4418E+00,8.3559E+00,8.2719E+00,8.1898E+00,8.1095E+00,",
        "    8.0310E+00,7.9541E+00;",

        "  FluidProperties:Superheated,",
        "    R410a,                   !- Fluid Name",
        "    Enthalpy,                !- Fluid Property Type",
        "    R410aSuperHeatTemperatures,  !- Temperature Values Name",
        "    3.4257E+05,              !- Pressure {Pa}",
        "    0.0000E+00,0.0000E+00,0.0000E+00,0.0000E+00,0.0000E+00,0.0000E+00,0.0000E+00,",
        "    0.0000E+00,0.0000E+00,0.0000E+00,0.0000E+00,0.0000E+00,4.1245E+05,4.1529E+05,",
        "    4.1807E+05,4.2080E+05,4.2350E+05,4.2617E+05,4.2883E+05,4.3146E+05,4.3408E+05,",
        "    4.3670E+05,4.3930E+05,4.4190E+05,4.4450E+05,4.4709E+05,4.4969E+05,4.5229E+05,",
        "    4.5489E+05,4.5749E+05,4.6010E+05,4.6271E+05,4.6533E+05,4.6795E+05,4.7058E+05,",
        "    4.7322E+05,4.7587E+05,4.7852E+05,4.8118E+05,4.8385E+05,4.8653E+05,4.8922E+05,",
        "    4.9192E+05,4.9463E+05;",

        "  FluidProperties:Superheated,",
        "    R410a,                   !- Fluid Name",
        "    Density,                 !- Fluid Property Type",
        "    R410aSuperHeatTemperatures,  !- Temperature Values Name",
        "    3.4257E+05,              !- Pressure {Pa}",
        "    0.0000E+00,0.0000E+00,0.0000E+00,0.0000E+00,0.0000E+00,0.0000E+00,0.0000E+00,",
        "    0.0000E+00,0.0000E+00,0.0000E+00,0.0000E+00,0.0000E+00,1.3292E+01,1.3056E+01,",
        "    1.2833E+01,1.2622E+01,1.2421E+01,1.2230E+01,1.2047E+01,1.1871E+01,1.1703E+01,",
        "    1.1541E+01,1.1385E+01,1.1234E+01,1.1088E+01,1.0947E+01,1.0811E+01,1.0678E+01,",
        "    1.0550E+01,1.0425E+01,1.0304E+01,1.0187E+01,1.0072E+01,9.9605E+00,9.8518E+00,",
        "    9.7459E+00,9.6426E+00,9.5417E+00,9.4433E+00,9.3472E+00,9.2533E+00,9.1615E+00,",
        "    9.0717E+00,8.9839E+00;",

        "  FluidProperties:Superheated,",
        "    R410a,                   !- Fluid Name",
        "    Enthalpy,                !- Fluid Property Type",
        "    R410aSuperHeatTemperatures,  !- Temperature Values Name",
        "    3.8449E+05,              !- Pressure {Pa}",
        "    0.0000E+00,0.0000E+00,0.0000E+00,0.0000E+00,0.0000E+00,0.0000E+00,0.0000E+00,",
        "    0.0000E+00,0.0000E+00,0.0000E+00,0.0000E+00,0.0000E+00,0.0000E+00,4.1373E+05,",
        "    4.1661E+05,4.1944E+05,4.2222E+05,4.2497E+05,4.2768E+05,4.3038E+05,4.3305E+05,",
        "    4.3571E+05,4.3836E+05,4.4100E+05,4.4363E+05,4.4626E+05,4.4889E+05,4.5151E+05,",
        "    4.5414E+05,4.5677E+05,4.5940E+05,4.6203E+05,4.6467E+05,4.6732E+05,4.6997E+05,",
        "    4.7262E+05,4.7529E+05,4.7796E+05,4.8063E+05,4.8332E+05,4.8601E+05,4.8872E+05,",
        "    4.9143E+05,4.9415E+05;",

        "  FluidProperties:Superheated,",
        "    R410a,                   !- Fluid Name",
        "    Density,                 !- Fluid Property Type",
        "    R410aSuperHeatTemperatures,  !- Temperature Values Name",
        "    3.8449E+05,              !- Pressure {Pa}",
        "    0.0000E+00,0.0000E+00,0.0000E+00,0.0000E+00,0.0000E+00,0.0000E+00,0.0000E+00,",
        "    0.0000E+00,0.0000E+00,0.0000E+00,0.0000E+00,0.0000E+00,0.0000E+00,1.4861E+01,",
        "    1.4593E+01,1.4341E+01,1.4102E+01,1.3875E+01,1.3659E+01,1.3452E+01,1.3255E+01,",
        "    1.3065E+01,1.2882E+01,1.2707E+01,1.2537E+01,1.2374E+01,1.2216E+01,1.2063E+01,",
        "    1.1914E+01,1.1771E+01,1.1631E+01,1.1495E+01,1.1364E+01,1.1236E+01,1.1111E+01,",
        "    1.0989E+01,1.0871E+01,1.0755E+01,1.0643E+01,1.0533E+01,1.0426E+01,1.0321E+01,",
        "    1.0218E+01,1.0118E+01;",

        "  FluidProperties:Superheated,",
        "    R410a,                   !- Fluid Name",
        "    Enthalpy,                !- Fluid Property Type",
        "    R410aSuperHeatTemperatures,  !- Temperature Values Name",
        "    4.3024E+05,              !- Pressure {Pa}",
        "    0.0000E+00,0.0000E+00,0.0000E+00,0.0000E+00,0.0000E+00,0.0000E+00,0.0000E+00,",
        "    0.0000E+00,0.0000E+00,0.0000E+00,0.0000E+00,0.0000E+00,0.0000E+00,0.0000E+00,",
        "    4.1496E+05,4.1790E+05,4.2078E+05,4.2361E+05,4.2641E+05,4.2916E+05,4.3190E+05,",
        "    4.3461E+05,4.3731E+05,4.3999E+05,4.4267E+05,4.4533E+05,4.4800E+05,4.5066E+05,",
        "    4.5331E+05,4.5597E+05,4.5863E+05,4.6129E+05,4.6395E+05,4.6662E+05,4.6929E+05,",
        "    4.7197E+05,4.7465E+05,4.7734E+05,4.8003E+05,4.8273E+05,4.8544E+05,4.8816E+05,",
        "    4.9089E+05,4.9362E+05;",

        "  FluidProperties:Superheated,",
        "    R410a,                   !- Fluid Name",
        "    Density,                 !- Fluid Property Type",
        "    R410aSuperHeatTemperatures,  !- Temperature Values Name",
        "    4.3024E+05,              !- Pressure {Pa}",
        "    0.0000E+00,0.0000E+00,0.0000E+00,0.0000E+00,0.0000E+00,0.0000E+00,0.0000E+00,",
        "    0.0000E+00,0.0000E+00,0.0000E+00,0.0000E+00,0.0000E+00,0.0000E+00,0.0000E+00,",
        "    1.6576E+01,1.6272E+01,1.5986E+01,1.5716E+01,1.5460E+01,1.5216E+01,1.4983E+01,",
        "    1.4761E+01,1.4547E+01,1.4343E+01,1.4145E+01,1.3955E+01,1.3772E+01,1.3595E+01,",
        "    1.3424E+01,1.3258E+01,1.3097E+01,1.2941E+01,1.2789E+01,1.2642E+01,1.2499E+01,",
        "    1.2360E+01,1.2224E+01,1.2092E+01,1.1964E+01,1.1838E+01,1.1716E+01,1.1596E+01,",
        "    1.1480E+01,1.1365E+01;",

        "  FluidProperties:Superheated,",
        "    R410a,                   !- Fluid Name",
        "    Enthalpy,                !- Fluid Property Type",
        "    R410aSuperHeatTemperatures,  !- Temperature Values Name",
        "    4.8004E+05,              !- Pressure {Pa}",
        "    0.0000E+00,0.0000E+00,0.0000E+00,0.0000E+00,0.0000E+00,0.0000E+00,0.0000E+00,",
        "    0.0000E+00,0.0000E+00,0.0000E+00,0.0000E+00,0.0000E+00,0.0000E+00,0.0000E+00,",
        "    0.0000E+00,4.1615E+05,4.1915E+05,4.2209E+05,4.2497E+05,4.2781E+05,4.3061E+05,",
        "    4.3339E+05,4.3614E+05,4.3888E+05,4.4160E+05,4.4431E+05,4.4701E+05,4.4971E+05,",
        "    4.5240E+05,4.5509E+05,4.5778E+05,4.6047E+05,4.6316E+05,4.6585E+05,4.6855E+05,",
        "    4.7124E+05,4.7395E+05,4.7666E+05,4.7937E+05,4.8209E+05,4.8482E+05,4.8755E+05,",
        "    4.9029E+05,4.9304E+05;",

        "  FluidProperties:Superheated,",
        "    R410a,                   !- Fluid Name",
        "    Density,                 !- Fluid Property Type",
        "    R410aSuperHeatTemperatures,  !- Temperature Values Name",
        "    4.8004E+05,              !- Pressure {Pa}",
        "    0.0000E+00,0.0000E+00,0.0000E+00,0.0000E+00,0.0000E+00,0.0000E+00,0.0000E+00,",
        "    0.0000E+00,0.0000E+00,0.0000E+00,0.0000E+00,0.0000E+00,0.0000E+00,0.0000E+00,",
        "    0.0000E+00,1.8447E+01,1.8102E+01,1.7778E+01,1.7473E+01,1.7184E+01,1.6910E+01,",
        "    1.6648E+01,1.6398E+01,1.6158E+01,1.5928E+01,1.5707E+01,1.5495E+01,1.5289E+01,",
        "    1.5091E+01,1.4900E+01,1.4715E+01,1.4535E+01,1.4361E+01,1.4192E+01,1.4028E+01,",
        "    1.3869E+01,1.3714E+01,1.3563E+01,1.3416E+01,1.3273E+01,1.3133E+01,1.2997E+01,",
        "    1.2864E+01,1.2734E+01;",

        "  FluidProperties:Superheated,",
        "    R410a,                   !- Fluid Name",
        "    Enthalpy,                !- Fluid Property Type",
        "    R410aSuperHeatTemperatures,  !- Temperature Values Name",
        "    5.3412E+05,              !- Pressure {Pa}",
        "    0.0000E+00,0.0000E+00,0.0000E+00,0.0000E+00,0.0000E+00,0.0000E+00,0.0000E+00,",
        "    0.0000E+00,0.0000E+00,0.0000E+00,0.0000E+00,0.0000E+00,0.0000E+00,0.0000E+00,",
        "    0.0000E+00,0.0000E+00,4.1730E+05,4.2036E+05,4.2335E+05,4.2629E+05,4.2917E+05,",
        "    4.3202E+05,4.3485E+05,4.3764E+05,4.4042E+05,4.4318E+05,4.4593E+05,4.4867E+05,",
        "    4.5140E+05,4.5413E+05,4.5685E+05,4.5957E+05,4.6229E+05,4.6501E+05,4.6773E+05,",
        "    4.7045E+05,4.7318E+05,4.7591E+05,4.7865E+05,4.8139E+05,4.8413E+05,4.8689E+05,",
        "    4.8965E+05,4.9241E+05;",

        "  FluidProperties:Superheated,",
        "    R410a,                   !- Fluid Name",
        "    Density,                 !- Fluid Property Type",
        "    R410aSuperHeatTemperatures,  !- Temperature Values Name",
        "    5.3412E+05,              !- Pressure {Pa}",
        "    0.0000E+00,0.0000E+00,0.0000E+00,0.0000E+00,0.0000E+00,0.0000E+00,0.0000E+00,",
        "    0.0000E+00,0.0000E+00,0.0000E+00,0.0000E+00,0.0000E+00,0.0000E+00,0.0000E+00,",
        "    0.0000E+00,0.0000E+00,2.0485E+01,2.0094E+01,1.9728E+01,1.9383E+01,1.9058E+01,",
        "    1.8749E+01,1.8455E+01,1.8174E+01,1.7905E+01,1.7648E+01,1.7400E+01,1.7162E+01,",
        "    1.6933E+01,1.6712E+01,1.6498E+01,1.6292E+01,1.6092E+01,1.5898E+01,1.5710E+01,",
        "    1.5527E+01,1.5350E+01,1.5178E+01,1.5010E+01,1.4847E+01,1.4688E+01,1.4533E+01,",
        "    1.4382E+01,1.4234E+01;",

        "  FluidProperties:Superheated,",
        "    R410a,                   !- Fluid Name",
        "    Enthalpy,                !- Fluid Property Type",
        "    R410aSuperHeatTemperatures,  !- Temperature Values Name",
        "    5.9273E+05,              !- Pressure {Pa}",
        "    0.0000E+00,0.0000E+00,0.0000E+00,0.0000E+00,0.0000E+00,0.0000E+00,0.0000E+00,",
        "    0.0000E+00,0.0000E+00,0.0000E+00,0.0000E+00,0.0000E+00,0.0000E+00,0.0000E+00,",
        "    0.0000E+00,0.0000E+00,0.0000E+00,4.1840E+05,4.2153E+05,4.2458E+05,4.2756E+05,",
        "    4.3050E+05,4.3340E+05,4.3627E+05,4.3911E+05,4.4193E+05,4.4473E+05,4.4752E+05,",
        "    4.5029E+05,4.5306E+05,4.5582E+05,4.5858E+05,4.6133E+05,4.6408E+05,4.6683E+05,",
        "    4.6959E+05,4.7234E+05,4.7509E+05,4.7785E+05,4.8062E+05,4.8338E+05,4.8616E+05,",
        "    4.8894E+05,4.9172E+05;",

        "  FluidProperties:Superheated,",
        "    R410a,                   !- Fluid Name",
        "    Density,                 !- Fluid Property Type",
        "    R410aSuperHeatTemperatures,  !- Temperature Values Name",
        "    5.9273E+05,              !- Pressure {Pa}",
        "    0.0000E+00,0.0000E+00,0.0000E+00,0.0000E+00,0.0000E+00,0.0000E+00,0.0000E+00,",
        "    0.0000E+00,0.0000E+00,0.0000E+00,0.0000E+00,0.0000E+00,0.0000E+00,0.0000E+00,",
        "    0.0000E+00,0.0000E+00,0.0000E+00,2.2703E+01,2.2260E+01,2.1846E+01,2.1458E+01,",
        "    2.1091E+01,2.0744E+01,2.0413E+01,2.0098E+01,1.9798E+01,1.9509E+01,1.9233E+01,",
        "    1.8967E+01,1.8711E+01,1.8465E+01,1.8227E+01,1.7996E+01,1.7774E+01,1.7558E+01,",
        "    1.7349E+01,1.7146E+01,1.6950E+01,1.6758E+01,1.6572E+01,1.6391E+01,1.6215E+01,",
        "    1.6043E+01,1.5876E+01;",

        "  FluidProperties:Superheated,",
        "    R410a,                   !- Fluid Name",
        "    Enthalpy,                !- Fluid Property Type",
        "    R410aSuperHeatTemperatures,  !- Temperature Values Name",
        "    6.5609E+05,              !- Pressure {Pa}",
        "    0.0000E+00,0.0000E+00,0.0000E+00,0.0000E+00,0.0000E+00,0.0000E+00,0.0000E+00,",
        "    0.0000E+00,0.0000E+00,0.0000E+00,0.0000E+00,0.0000E+00,0.0000E+00,0.0000E+00,",
        "    0.0000E+00,0.0000E+00,0.0000E+00,0.0000E+00,4.1945E+05,4.2264E+05,4.2575E+05,",
        "    4.2880E+05,4.3179E+05,4.3474E+05,4.3765E+05,4.4054E+05,4.4340E+05,4.4625E+05,",
        "    4.4907E+05,4.5189E+05,4.5469E+05,4.5749E+05,4.6028E+05,4.6307E+05,4.6585E+05,",
        "    4.6864E+05,4.7142E+05,4.7420E+05,4.7699E+05,4.7978E+05,4.8257E+05,4.8536E+05,",
        "    4.8816E+05,4.9097E+05;",

        "  FluidProperties:Superheated,",
        "    R410a,                   !- Fluid Name",
        "    Density,                 !- Fluid Property Type",
        "    R410aSuperHeatTemperatures,  !- Temperature Values Name",
        "    6.5609E+05,              !- Pressure {Pa}",
        "    0.0000E+00,0.0000E+00,0.0000E+00,0.0000E+00,0.0000E+00,0.0000E+00,0.0000E+00,",
        "    0.0000E+00,0.0000E+00,0.0000E+00,0.0000E+00,0.0000E+00,0.0000E+00,0.0000E+00,",
        "    0.0000E+00,0.0000E+00,0.0000E+00,0.0000E+00,2.5113E+01,2.4612E+01,2.4145E+01,",
        "    2.3707E+01,2.3294E+01,2.2904E+01,2.2533E+01,2.2180E+01,2.1844E+01,2.1522E+01,",
        "    2.1213E+01,2.0916E+01,2.0631E+01,2.0356E+01,2.0091E+01,1.9836E+01,1.9588E+01,",
        "    1.9349E+01,1.9117E+01,1.8892E+01,1.8673E+01,1.8461E+01,1.8255E+01,1.8055E+01,",
        "    1.7860E+01,1.7670E+01;",

        "  FluidProperties:Superheated,",
        "    R410a,                   !- Fluid Name",
        "    Enthalpy,                !- Fluid Property Type",
        "    R410aSuperHeatTemperatures,  !- Temperature Values Name",
        "    7.2446E+05,              !- Pressure {Pa}",
        "    0.0000E+00,0.0000E+00,0.0000E+00,0.0000E+00,0.0000E+00,0.0000E+00,0.0000E+00,",
        "    0.0000E+00,0.0000E+00,0.0000E+00,0.0000E+00,0.0000E+00,0.0000E+00,0.0000E+00,",
        "    0.0000E+00,0.0000E+00,0.0000E+00,0.0000E+00,0.0000E+00,4.2045E+05,4.2371E+05,",
        "    4.2688E+05,4.2999E+05,4.3304E+05,4.3604E+05,4.3900E+05,4.4194E+05,4.4484E+05,",
        "    4.4773E+05,4.5060E+05,4.5345E+05,4.5630E+05,4.5913E+05,4.6196E+05,4.6478E+05,",
        "    4.6760E+05,4.7041E+05,4.7323E+05,4.7604E+05,4.7886E+05,4.8168E+05,4.8450E+05,",
        "    4.8732E+05,4.9015E+05;",

        "  FluidProperties:Superheated,",
        "    R410a,                   !- Fluid Name",
        "    Density,                 !- Fluid Property Type",
        "    R410aSuperHeatTemperatures,  !- Temperature Values Name",
        "    7.2446E+05,              !- Pressure {Pa}",
        "    0.0000E+00,0.0000E+00,0.0000E+00,0.0000E+00,0.0000E+00,0.0000E+00,0.0000E+00,",
        "    0.0000E+00,0.0000E+00,0.0000E+00,0.0000E+00,0.0000E+00,0.0000E+00,0.0000E+00,",
        "    0.0000E+00,0.0000E+00,0.0000E+00,0.0000E+00,0.0000E+00,2.7732E+01,2.7164E+01,",
        "    2.6636E+01,2.6143E+01,2.5678E+01,2.5240E+01,2.4825E+01,2.4430E+01,2.4053E+01,",
        "    2.3694E+01,2.3349E+01,2.3019E+01,2.2701E+01,2.2396E+01,2.2101E+01,2.1817E+01,",
        "    2.1542E+01,2.1277E+01,2.1019E+01,2.0770E+01,2.0529E+01,2.0294E+01,2.0066E+01,",
        "    1.9844E+01,1.9629E+01;",

        "  FluidProperties:Superheated,",
        "    R410a,                   !- Fluid Name",
        "    Enthalpy,                !- Fluid Property Type",
        "    R410aSuperHeatTemperatures,  !- Temperature Values Name",
        "    7.9808E+05,              !- Pressure {Pa}",
        "    0.0000E+00,0.0000E+00,0.0000E+00,0.0000E+00,0.0000E+00,0.0000E+00,0.0000E+00,",
        "    0.0000E+00,0.0000E+00,0.0000E+00,0.0000E+00,0.0000E+00,0.0000E+00,0.0000E+00,",
        "    0.0000E+00,0.0000E+00,0.0000E+00,0.0000E+00,0.0000E+00,0.0000E+00,4.2139E+05,",
        "    4.2472E+05,4.2797E+05,4.3113E+05,4.3424E+05,4.3730E+05,4.4031E+05,4.4329E+05,",
        "    4.4625E+05,4.4918E+05,4.5209E+05,4.5499E+05,4.5787E+05,4.6074E+05,4.6361E+05,",
        "    4.6646E+05,4.6932E+05,4.7217E+05,4.7502E+05,4.7786E+05,4.8071E+05,4.8356E+05,",
        "    4.8641E+05,4.8926E+05;",

        "  FluidProperties:Superheated,",
        "    R410a,                   !- Fluid Name",
        "    Density,                 !- Fluid Property Type",
        "    R410aSuperHeatTemperatures,  !- Temperature Values Name",
        "    7.9808E+05,              !- Pressure {Pa}",
        "    0.0000E+00,0.0000E+00,0.0000E+00,0.0000E+00,0.0000E+00,0.0000E+00,0.0000E+00,",
        "    0.0000E+00,0.0000E+00,0.0000E+00,0.0000E+00,0.0000E+00,0.0000E+00,0.0000E+00,",
        "    0.0000E+00,0.0000E+00,0.0000E+00,0.0000E+00,0.0000E+00,0.0000E+00,3.0574E+01,",
        "    2.9931E+01,2.9335E+01,2.8779E+01,2.8257E+01,2.7765E+01,2.7299E+01,2.6857E+01,",
        "    2.6436E+01,2.6035E+01,2.5651E+01,2.5283E+01,2.4930E+01,2.4590E+01,2.4263E+01,",
        "    2.3948E+01,2.3644E+01,2.3349E+01,2.3065E+01,2.2789E+01,2.2521E+01,2.2262E+01,",
        "    2.2010E+01,2.1766E+01;",

        "  FluidProperties:Superheated,",
        "    R410a,                   !- Fluid Name",
        "    Enthalpy,                !- Fluid Property Type",
        "    R410aSuperHeatTemperatures,  !- Temperature Values Name",
        "    8.7722E+05,              !- Pressure {Pa}",
        "    0.0000E+00,0.0000E+00,0.0000E+00,0.0000E+00,0.0000E+00,0.0000E+00,0.0000E+00,",
        "    0.0000E+00,0.0000E+00,0.0000E+00,0.0000E+00,0.0000E+00,0.0000E+00,0.0000E+00,",
        "    0.0000E+00,0.0000E+00,0.0000E+00,0.0000E+00,0.0000E+00,0.0000E+00,0.0000E+00,",
        "    4.2227E+05,4.2568E+05,4.2899E+05,4.3223E+05,4.3540E+05,4.3851E+05,4.4158E+05,",
        "    4.4461E+05,4.4761E+05,4.5059E+05,4.5355E+05,4.5649E+05,4.5941E+05,4.6232E+05,",
        "    4.6523E+05,4.6812E+05,4.7101E+05,4.7389E+05,4.7678E+05,4.7966E+05,4.8254E+05,",
        "    4.8542E+05,4.8830E+05;",

        "  FluidProperties:Superheated,",
        "    R410a,                   !- Fluid Name",
        "    Density,                 !- Fluid Property Type",
        "    R410aSuperHeatTemperatures,  !- Temperature Values Name",
        "    8.7722E+05,              !- Pressure {Pa}",
        "    0.0000E+00,0.0000E+00,0.0000E+00,0.0000E+00,0.0000E+00,0.0000E+00,0.0000E+00,",
        "    0.0000E+00,0.0000E+00,0.0000E+00,0.0000E+00,0.0000E+00,0.0000E+00,0.0000E+00,",
        "    0.0000E+00,0.0000E+00,0.0000E+00,0.0000E+00,0.0000E+00,0.0000E+00,0.0000E+00,",
        "    3.3659E+01,3.2930E+01,3.2256E+01,3.1629E+01,3.1042E+01,3.0490E+01,2.9968E+01,",
        "    2.9474E+01,2.9004E+01,2.8557E+01,2.8129E+01,2.7720E+01,2.7327E+01,2.6950E+01,",
        "    2.6587E+01,2.6238E+01,2.5900E+01,2.5575E+01,2.5260E+01,2.4955E+01,2.4660E+01,",
        "    2.4374E+01,2.4096E+01;",

        "  FluidProperties:Superheated,",
        "    R410a,                   !- Fluid Name",
        "    Enthalpy,                !- Fluid Property Type",
        "    R410aSuperHeatTemperatures,  !- Temperature Values Name",
        "    9.6214E+05,              !- Pressure {Pa}",
        "    0.0000E+00,0.0000E+00,0.0000E+00,0.0000E+00,0.0000E+00,0.0000E+00,0.0000E+00,",
        "    0.0000E+00,0.0000E+00,0.0000E+00,0.0000E+00,0.0000E+00,0.0000E+00,0.0000E+00,",
        "    0.0000E+00,0.0000E+00,0.0000E+00,0.0000E+00,0.0000E+00,0.0000E+00,0.0000E+00,",
        "    0.0000E+00,4.2308E+05,4.2658E+05,4.2997E+05,4.3327E+05,4.3650E+05,4.3968E+05,",
        "    4.4280E+05,4.4589E+05,4.4894E+05,4.5197E+05,4.5497E+05,4.5795E+05,4.6092E+05,",
        "    4.6387E+05,4.6681E+05,4.6975E+05,4.7267E+05,4.7559E+05,4.7851E+05,4.8142E+05,",
        "    4.8434E+05,4.8725E+05;",

        "  FluidProperties:Superheated,",
        "    R410a,                   !- Fluid Name",
        "    Density,                 !- Fluid Property Type",
        "    R410aSuperHeatTemperatures,  !- Temperature Values Name",
        "    9.6214E+05,              !- Pressure {Pa}",
        "    0.0000E+00,0.0000E+00,0.0000E+00,0.0000E+00,0.0000E+00,0.0000E+00,0.0000E+00,",
        "    0.0000E+00,0.0000E+00,0.0000E+00,0.0000E+00,0.0000E+00,0.0000E+00,0.0000E+00,",
        "    0.0000E+00,0.0000E+00,0.0000E+00,0.0000E+00,0.0000E+00,0.0000E+00,0.0000E+00,",
        "    0.0000E+00,3.7005E+01,3.6178E+01,3.5416E+01,3.4709E+01,3.4049E+01,3.3429E+01,",
        "    3.2845E+01,3.2292E+01,3.1768E+01,3.1269E+01,3.0793E+01,3.0338E+01,2.9902E+01,",
        "    2.9484E+01,2.9082E+01,2.8694E+01,2.8321E+01,2.7961E+01,2.7613E+01,2.7277E+01,",
        "    2.6951E+01,2.6636E+01;",

        "  FluidProperties:Superheated,",
        "    R410a,                   !- Fluid Name",
        "    Enthalpy,                !- Fluid Property Type",
        "    R410aSuperHeatTemperatures,  !- Temperature Values Name",
        "    1.0531E+06,              !- Pressure {Pa}",
        "    0.0000E+00,0.0000E+00,0.0000E+00,0.0000E+00,0.0000E+00,0.0000E+00,0.0000E+00,",
        "    0.0000E+00,0.0000E+00,0.0000E+00,0.0000E+00,0.0000E+00,0.0000E+00,0.0000E+00,",
        "    0.0000E+00,0.0000E+00,0.0000E+00,0.0000E+00,0.0000E+00,0.0000E+00,0.0000E+00,",
        "    0.0000E+00,0.0000E+00,4.2382E+05,4.2741E+05,4.3088E+05,4.3426E+05,4.3756E+05,",
        "    4.4079E+05,4.4398E+05,4.4712E+05,4.5023E+05,4.5330E+05,4.5635E+05,4.5938E+05,",
        "    4.6239E+05,4.6539E+05,4.6837E+05,4.7134E+05,4.7430E+05,4.7726E+05,4.8021E+05,",
        "    4.8316E+05,4.8611E+05;",

        "  FluidProperties:Superheated,",
        "    R410a,                   !- Fluid Name",
        "    Density,                 !- Fluid Property Type",
        "    R410aSuperHeatTemperatures,  !- Temperature Values Name",
        "    1.0531E+06,              !- Pressure {Pa}",
        "    0.0000E+00,0.0000E+00,0.0000E+00,0.0000E+00,0.0000E+00,0.0000E+00,0.0000E+00,",
        "    0.0000E+00,0.0000E+00,0.0000E+00,0.0000E+00,0.0000E+00,0.0000E+00,0.0000E+00,",
        "    0.0000E+00,0.0000E+00,0.0000E+00,0.0000E+00,0.0000E+00,0.0000E+00,0.0000E+00,",
        "    0.0000E+00,0.0000E+00,4.0634E+01,3.9695E+01,3.8832E+01,3.8035E+01,3.7292E+01,",
        "    3.6597E+01,3.5943E+01,3.5325E+01,3.4740E+01,3.4184E+01,3.3654E+01,3.3149E+01,",
        "    3.2665E+01,3.2201E+01,3.1755E+01,3.1327E+01,3.0915E+01,3.0517E+01,3.0133E+01,",
        "    2.9762E+01,2.9403E+01;",

        "  FluidProperties:Superheated,",
        "    R410a,                   !- Fluid Name",
        "    Enthalpy,                !- Fluid Property Type",
        "    R410aSuperHeatTemperatures,  !- Temperature Values Name",
        "    1.1504E+06,              !- Pressure {Pa}",
        "    0.0000E+00,0.0000E+00,0.0000E+00,0.0000E+00,0.0000E+00,0.0000E+00,0.0000E+00,",
        "    0.0000E+00,0.0000E+00,0.0000E+00,0.0000E+00,0.0000E+00,0.0000E+00,0.0000E+00,",
        "    0.0000E+00,0.0000E+00,0.0000E+00,0.0000E+00,0.0000E+00,0.0000E+00,0.0000E+00,",
        "    0.0000E+00,0.0000E+00,0.0000E+00,4.2448E+05,4.2817E+05,4.3173E+05,4.3518E+05,",
        "    4.3855E+05,4.4186E+05,4.4511E+05,4.4831E+05,4.5147E+05,4.5459E+05,4.5769E+05,",
        "    4.6077E+05,4.6383E+05,4.6686E+05,4.6989E+05,4.7290E+05,4.7591E+05,4.7890E+05,",
        "    4.8189E+05,4.8488E+05;",

        "  FluidProperties:Superheated,",
        "    R410a,                   !- Fluid Name",
        "    Density,                 !- Fluid Property Type",
        "    R410aSuperHeatTemperatures,  !- Temperature Values Name",
        "    1.1504E+06,              !- Pressure {Pa}",
        "    0.0000E+00,0.0000E+00,0.0000E+00,0.0000E+00,0.0000E+00,0.0000E+00,0.0000E+00,",
        "    0.0000E+00,0.0000E+00,0.0000E+00,0.0000E+00,0.0000E+00,0.0000E+00,0.0000E+00,",
        "    0.0000E+00,0.0000E+00,0.0000E+00,0.0000E+00,0.0000E+00,0.0000E+00,0.0000E+00,",
        "    0.0000E+00,0.0000E+00,0.0000E+00,4.4572E+01,4.3503E+01,4.2527E+01,4.1626E+01,",
        "    4.0790E+01,4.0010E+01,3.9277E+01,3.8587E+01,3.7934E+01,3.7314E+01,3.6725E+01,",
        "    3.6164E+01,3.5627E+01,3.5113E+01,3.4620E+01,3.4146E+01,3.3691E+01,3.3252E+01,",
        "    3.2828E+01,3.2419E+01;",

        "  FluidProperties:Superheated,",
        "    R410a,                   !- Fluid Name",
        "    Enthalpy,                !- Fluid Property Type",
        "    R410aSuperHeatTemperatures,  !- Temperature Values Name",
        "    1.2543E+06,              !- Pressure {Pa}",
        "    0.0000E+00,0.0000E+00,0.0000E+00,0.0000E+00,0.0000E+00,0.0000E+00,0.0000E+00,",
        "    0.0000E+00,0.0000E+00,0.0000E+00,0.0000E+00,0.0000E+00,0.0000E+00,0.0000E+00,",
        "    0.0000E+00,0.0000E+00,0.0000E+00,0.0000E+00,0.0000E+00,0.0000E+00,0.0000E+00,",
        "    0.0000E+00,0.0000E+00,0.0000E+00,0.0000E+00,4.2507E+05,4.2886E+05,4.3251E+05,",
        "    4.3605E+05,4.3949E+05,4.4287E+05,4.4618E+05,4.4944E+05,4.5266E+05,4.5584E+05,",
        "    4.5899E+05,4.6212E+05,4.6522E+05,4.6831E+05,4.7138E+05,4.7443E+05,4.7748E+05,",
        "    4.8051E+05,4.8354E+05;",

        "  FluidProperties:Superheated,",
        "    R410a,                   !- Fluid Name",
        "    Density,                 !- Fluid Property Type",
        "    R410aSuperHeatTemperatures,  !- Temperature Values Name",
        "    1.2543E+06,              !- Pressure {Pa}",
        "    0.0000E+00,0.0000E+00,0.0000E+00,0.0000E+00,0.0000E+00,0.0000E+00,0.0000E+00,",
        "    0.0000E+00,0.0000E+00,0.0000E+00,0.0000E+00,0.0000E+00,0.0000E+00,0.0000E+00,",
        "    0.0000E+00,0.0000E+00,0.0000E+00,0.0000E+00,0.0000E+00,0.0000E+00,0.0000E+00,",
        "    0.0000E+00,0.0000E+00,0.0000E+00,0.0000E+00,4.8844E+01,4.7627E+01,4.6519E+01,",
        "    4.5502E+01,4.4560E+01,4.3684E+01,4.2863E+01,4.2091E+01,4.1363E+01,4.0673E+01,",
        "    4.0018E+01,3.9394E+01,3.8799E+01,3.8230E+01,3.7685E+01,3.7161E+01,3.6658E+01,",
        "    3.6174E+01,3.5708E+01;",

        "  FluidProperties:Superheated,",
        "    R410a,                   !- Fluid Name",
        "    Enthalpy,                !- Fluid Property Type",
        "    R410aSuperHeatTemperatures,  !- Temperature Values Name",
        "    1.3651E+06,              !- Pressure {Pa}",
        "    0.0000E+00,0.0000E+00,0.0000E+00,0.0000E+00,0.0000E+00,0.0000E+00,0.0000E+00,",
        "    0.0000E+00,0.0000E+00,0.0000E+00,0.0000E+00,0.0000E+00,0.0000E+00,0.0000E+00,",
        "    0.0000E+00,0.0000E+00,0.0000E+00,0.0000E+00,0.0000E+00,0.0000E+00,0.0000E+00,",
        "    0.0000E+00,0.0000E+00,0.0000E+00,0.0000E+00,0.0000E+00,4.2556E+05,4.2947E+05,",
        "    4.3322E+05,4.3684E+05,4.4037E+05,4.4382E+05,4.4720E+05,4.5053E+05,4.5381E+05,",
        "    4.5705E+05,4.6025E+05,4.6343E+05,4.6658E+05,4.6971E+05,4.7283E+05,4.7592E+05,",
        "    4.7901E+05,4.8209E+05;",

        "  FluidProperties:Superheated,",
        "    R410a,                   !- Fluid Name",
        "    Density,                 !- Fluid Property Type",
        "    R410aSuperHeatTemperatures,  !- Temperature Values Name",
        "    1.3651E+06,              !- Pressure {Pa}",
        "    0.0000E+00,0.0000E+00,0.0000E+00,0.0000E+00,0.0000E+00,0.0000E+00,0.0000E+00,",
        "    0.0000E+00,0.0000E+00,0.0000E+00,0.0000E+00,0.0000E+00,0.0000E+00,0.0000E+00,",
        "    0.0000E+00,0.0000E+00,0.0000E+00,0.0000E+00,0.0000E+00,0.0000E+00,0.0000E+00,",
        "    0.0000E+00,0.0000E+00,0.0000E+00,0.0000E+00,0.0000E+00,5.3484E+01,5.2094E+01,",
        "    5.0835E+01,4.9684E+01,4.8623E+01,4.7638E+01,4.6718E+01,4.5855E+01,4.5042E+01,",
        "    4.4274E+01,4.3546E+01,4.2854E+01,4.2194E+01,4.1564E+01,4.0961E+01,4.0383E+01,",
        "    3.9828E+01,3.9294E+01;",

        "  FluidProperties:Superheated,",
        "    R410a,                   !- Fluid Name",
        "    Enthalpy,                !- Fluid Property Type",
        "    R410aSuperHeatTemperatures,  !- Temperature Values Name",
        "    1.4831E+06,              !- Pressure {Pa}",
        "    0.0000E+00,0.0000E+00,0.0000E+00,0.0000E+00,0.0000E+00,0.0000E+00,0.0000E+00,",
        "    0.0000E+00,0.0000E+00,0.0000E+00,0.0000E+00,0.0000E+00,0.0000E+00,0.0000E+00,",
        "    0.0000E+00,0.0000E+00,0.0000E+00,0.0000E+00,0.0000E+00,0.0000E+00,0.0000E+00,",
        "    0.0000E+00,0.0000E+00,0.0000E+00,0.0000E+00,0.0000E+00,0.0000E+00,4.2595E+05,",
        "    4.2999E+05,4.3385E+05,4.3757E+05,4.4119E+05,4.4471E+05,4.4817E+05,4.5156E+05,",
        "    4.5490E+05,4.5820E+05,4.6146E+05,4.6469E+05,4.6790E+05,4.7108E+05,4.7424E+05,",
        "    4.7738E+05,4.8051E+05;",

        "  FluidProperties:Superheated,",
        "    R410a,                   !- Fluid Name",
        "    Density,                 !- Fluid Property Type",
        "    R410aSuperHeatTemperatures,  !- Temperature Values Name",
        "    1.4831E+06,              !- Pressure {Pa}",
        "    0.0000E+00,0.0000E+00,0.0000E+00,0.0000E+00,0.0000E+00,0.0000E+00,0.0000E+00,",
        "    0.0000E+00,0.0000E+00,0.0000E+00,0.0000E+00,0.0000E+00,0.0000E+00,0.0000E+00,",
        "    0.0000E+00,0.0000E+00,0.0000E+00,0.0000E+00,0.0000E+00,0.0000E+00,0.0000E+00,",
        "    0.0000E+00,0.0000E+00,0.0000E+00,0.0000E+00,0.0000E+00,0.0000E+00,5.8526E+01,",
        "    5.6935E+01,5.5502E+01,5.4199E+01,5.3001E+01,5.1893E+01,5.0861E+01,4.9896E+01,",
        "    4.8989E+01,4.8133E+01,4.7324E+01,4.6555E+01,4.5824E+01,4.5127E+01,4.4461E+01,",
        "    4.3823E+01,4.3211E+01;",

        "  FluidProperties:Superheated,",
        "    R410a,                   !- Fluid Name",
        "    Enthalpy,                !- Fluid Property Type",
        "    R410aSuperHeatTemperatures,  !- Temperature Values Name",
        "    1.6086E+06,              !- Pressure {Pa}",
        "    0.0000E+00,0.0000E+00,0.0000E+00,0.0000E+00,0.0000E+00,0.0000E+00,0.0000E+00,",
        "    0.0000E+00,0.0000E+00,0.0000E+00,0.0000E+00,0.0000E+00,0.0000E+00,0.0000E+00,",
        "    0.0000E+00,0.0000E+00,0.0000E+00,0.0000E+00,0.0000E+00,0.0000E+00,0.0000E+00,",
        "    0.0000E+00,0.0000E+00,0.0000E+00,0.0000E+00,0.0000E+00,0.0000E+00,0.0000E+00,",
        "    4.2624E+05,4.3041E+05,4.3439E+05,4.3822E+05,4.4193E+05,4.4554E+05,4.4907E+05,",
        "    4.5254E+05,4.5595E+05,4.5931E+05,4.6263E+05,4.6591E+05,4.6917E+05,4.7240E+05,",
        "    4.7561E+05,4.7880E+05;",

        "  FluidProperties:Superheated,",
        "    R410a,                   !- Fluid Name",
        "    Density,                 !- Fluid Property Type",
        "    R410aSuperHeatTemperatures,  !- Temperature Values Name",
        "    1.6086E+06,              !- Pressure {Pa}",
        "    0.0000E+00,0.0000E+00,0.0000E+00,0.0000E+00,0.0000E+00,0.0000E+00,0.0000E+00,",
        "    0.0000E+00,0.0000E+00,0.0000E+00,0.0000E+00,0.0000E+00,0.0000E+00,0.0000E+00,",
        "    0.0000E+00,0.0000E+00,0.0000E+00,0.0000E+00,0.0000E+00,0.0000E+00,0.0000E+00,",
        "    0.0000E+00,0.0000E+00,0.0000E+00,0.0000E+00,0.0000E+00,0.0000E+00,0.0000E+00,",
        "    6.4013E+01,6.2185E+01,6.0551E+01,5.9071E+01,5.7718E+01,5.6470E+01,5.5313E+01,",
        "    5.4232E+01,5.3220E+01,5.2267E+01,5.1367E+01,5.0514E+01,4.9704E+01,4.8933E+01,",
        "    4.8196E+01,4.7492E+01;",

        "  FluidProperties:Superheated,",
        "    R410a,                   !- Fluid Name",
        "    Enthalpy,                !- Fluid Property Type",
        "    R410aSuperHeatTemperatures,  !- Temperature Values Name",
        "    1.7419E+06,              !- Pressure {Pa}",
        "    0.0000E+00,0.0000E+00,0.0000E+00,0.0000E+00,0.0000E+00,0.0000E+00,0.0000E+00,",
        "    0.0000E+00,0.0000E+00,0.0000E+00,0.0000E+00,0.0000E+00,0.0000E+00,0.0000E+00,",
        "    0.0000E+00,0.0000E+00,0.0000E+00,0.0000E+00,0.0000E+00,0.0000E+00,0.0000E+00,",
        "    0.0000E+00,0.0000E+00,0.0000E+00,0.0000E+00,0.0000E+00,0.0000E+00,0.0000E+00,",
        "    0.0000E+00,4.2642E+05,4.3074E+05,4.3485E+05,4.3879E+05,4.4260E+05,4.4630E+05,",
        "    4.4991E+05,4.5345E+05,4.5693E+05,4.6036E+05,4.6374E+05,4.6709E+05,4.7040E+05,",
        "    4.7368E+05,4.7694E+05;",

        "  FluidProperties:Superheated,",
        "    R410a,                   !- Fluid Name",
        "    Density,                 !- Fluid Property Type",
        "    R410aSuperHeatTemperatures,  !- Temperature Values Name",
        "    1.7419E+06,              !- Pressure {Pa}",
        "    0.0000E+00,0.0000E+00,0.0000E+00,0.0000E+00,0.0000E+00,0.0000E+00,0.0000E+00,",
        "    0.0000E+00,0.0000E+00,0.0000E+00,0.0000E+00,0.0000E+00,0.0000E+00,0.0000E+00,",
        "    0.0000E+00,0.0000E+00,0.0000E+00,0.0000E+00,0.0000E+00,0.0000E+00,0.0000E+00,",
        "    0.0000E+00,0.0000E+00,0.0000E+00,0.0000E+00,0.0000E+00,0.0000E+00,0.0000E+00,",
        "    0.0000E+00,6.9990E+01,6.7883E+01,6.6014E+01,6.4331E+01,6.2800E+01,6.1394E+01,",
        "    6.0094E+01,5.8884E+01,5.7753E+01,5.6691E+01,5.5691E+01,5.4744E+01,5.3847E+01,",
        "    5.2994E+01,5.2181E+01;",

        "  FluidProperties:Superheated,",
        "    R410a,                   !- Fluid Name",
        "    Enthalpy,                !- Fluid Property Type",
        "    R410aSuperHeatTemperatures,  !- Temperature Values Name",
        "    1.8834E+06,              !- Pressure {Pa}",
        "    0.0000E+00,0.0000E+00,0.0000E+00,0.0000E+00,0.0000E+00,0.0000E+00,0.0000E+00,",
        "    0.0000E+00,0.0000E+00,0.0000E+00,0.0000E+00,0.0000E+00,0.0000E+00,0.0000E+00,",
        "    0.0000E+00,0.0000E+00,0.0000E+00,0.0000E+00,0.0000E+00,0.0000E+00,0.0000E+00,",
        "    0.0000E+00,0.0000E+00,0.0000E+00,0.0000E+00,0.0000E+00,0.0000E+00,0.0000E+00,",
        "    0.0000E+00,0.0000E+00,4.2646E+05,4.3096E+05,4.3521E+05,4.3927E+05,4.4319E+05,",
        "    4.4699E+05,4.5069E+05,4.5431E+05,4.5786E+05,4.6136E+05,4.6481E+05,4.6821E+05,",
        "    4.7158E+05,4.7492E+05;",

        "  FluidProperties:Superheated,",
        "    R410a,                   !- Fluid Name",
        "    Density,                 !- Fluid Property Type",
        "    R410aSuperHeatTemperatures,  !- Temperature Values Name",
        "    1.8834E+06,              !- Pressure {Pa}",
        "    0.0000E+00,0.0000E+00,0.0000E+00,0.0000E+00,0.0000E+00,0.0000E+00,0.0000E+00,",
        "    0.0000E+00,0.0000E+00,0.0000E+00,0.0000E+00,0.0000E+00,0.0000E+00,0.0000E+00,",
        "    0.0000E+00,0.0000E+00,0.0000E+00,0.0000E+00,0.0000E+00,0.0000E+00,0.0000E+00,",
        "    0.0000E+00,0.0000E+00,0.0000E+00,0.0000E+00,0.0000E+00,0.0000E+00,0.0000E+00,",
        "    0.0000E+00,0.0000E+00,7.6519E+01,7.4080E+01,7.1935E+01,7.0017E+01,6.8281E+01,",
        "    6.6694E+01,6.5232E+01,6.3876E+01,6.2613E+01,6.1429E+01,6.0316E+01,5.9266E+01,",
        "    5.8272E+01,5.7328E+01;",

        "  FluidProperties:Superheated,",
        "    R410a,                   !- Fluid Name",
        "    Enthalpy,                !- Fluid Property Type",
        "    R410aSuperHeatTemperatures,  !- Temperature Values Name",
        "    2.0334E+06,              !- Pressure {Pa}",
        "    0.0000E+00,0.0000E+00,0.0000E+00,0.0000E+00,0.0000E+00,0.0000E+00,0.0000E+00,",
        "    0.0000E+00,0.0000E+00,0.0000E+00,0.0000E+00,0.0000E+00,0.0000E+00,0.0000E+00,",
        "    0.0000E+00,0.0000E+00,0.0000E+00,0.0000E+00,0.0000E+00,0.0000E+00,0.0000E+00,",
        "    0.0000E+00,0.0000E+00,0.0000E+00,0.0000E+00,0.0000E+00,0.0000E+00,0.0000E+00,",
        "    0.0000E+00,0.0000E+00,0.0000E+00,4.2635E+05,4.3105E+05,4.3546E+05,4.3966E+05,",
        "    4.4369E+05,4.4760E+05,4.5139E+05,4.5510E+05,4.5873E+05,4.6230E+05,4.6582E+05,",
        "    4.6929E+05,4.7272E+05;",

        "  FluidProperties:Superheated,",
        "    R410a,                   !- Fluid Name",
        "    Density,                 !- Fluid Property Type",
        "    R410aSuperHeatTemperatures,  !- Temperature Values Name",
        "    2.0334E+06,              !- Pressure {Pa}",
        "    0.0000E+00,0.0000E+00,0.0000E+00,0.0000E+00,0.0000E+00,0.0000E+00,0.0000E+00,",
        "    0.0000E+00,0.0000E+00,0.0000E+00,0.0000E+00,0.0000E+00,0.0000E+00,0.0000E+00,",
        "    0.0000E+00,0.0000E+00,0.0000E+00,0.0000E+00,0.0000E+00,0.0000E+00,0.0000E+00,",
        "    0.0000E+00,0.0000E+00,0.0000E+00,0.0000E+00,0.0000E+00,0.0000E+00,0.0000E+00,",
        "    0.0000E+00,0.0000E+00,0.0000E+00,8.3665E+01,8.0827E+01,7.8356E+01,7.6164E+01,",
        "    7.4192E+01,7.2398E+01,7.0753E+01,6.9232E+01,6.7819E+01,6.6499E+01,6.5261E+01,",
        "    6.4095E+01,6.2993E+01;",

        "  FluidProperties:Superheated,",
        "    R410a,                   !- Fluid Name",
        "    Enthalpy,                !- Fluid Property Type",
        "    R410aSuperHeatTemperatures,  !- Temperature Values Name",
        "    2.1923E+06,              !- Pressure {Pa}",
        "    0.0000E+00,0.0000E+00,0.0000E+00,0.0000E+00,0.0000E+00,0.0000E+00,0.0000E+00,",
        "    0.0000E+00,0.0000E+00,0.0000E+00,0.0000E+00,0.0000E+00,0.0000E+00,0.0000E+00,",
        "    0.0000E+00,0.0000E+00,0.0000E+00,0.0000E+00,0.0000E+00,0.0000E+00,0.0000E+00,",
        "    0.0000E+00,0.0000E+00,0.0000E+00,0.0000E+00,0.0000E+00,0.0000E+00,0.0000E+00,",
        "    0.0000E+00,0.0000E+00,0.0000E+00,0.0000E+00,4.2609E+05,4.3101E+05,4.3560E+05,",
        "    4.3995E+05,4.4411E+05,4.4812E+05,4.5202E+05,4.5582E+05,4.5953E+05,4.6318E+05,",
        "    4.6677E+05,4.7030E+05;",

        "  FluidProperties:Superheated,",
        "    R410a,                   !- Fluid Name",
        "    Density,                 !- Fluid Property Type",
        "    R410aSuperHeatTemperatures,  !- Temperature Values Name",
        "    2.1923E+06,              !- Pressure {Pa}",
        "    0.0000E+00,0.0000E+00,0.0000E+00,0.0000E+00,0.0000E+00,0.0000E+00,0.0000E+00,",
        "    0.0000E+00,0.0000E+00,0.0000E+00,0.0000E+00,0.0000E+00,0.0000E+00,0.0000E+00,",
        "    0.0000E+00,0.0000E+00,0.0000E+00,0.0000E+00,0.0000E+00,0.0000E+00,0.0000E+00,",
        "    0.0000E+00,0.0000E+00,0.0000E+00,0.0000E+00,0.0000E+00,0.0000E+00,0.0000E+00,",
        "    0.0000E+00,0.0000E+00,0.0000E+00,0.0000E+00,9.1511E+01,8.8190E+01,8.5332E+01,",
        "    8.2819E+01,8.0573E+01,7.8542E+01,7.6687E+01,7.4980E+01,7.3398E+01,7.1925E+01,",
        "    7.0547E+01,6.9252E+01;",

        "  FluidProperties:Superheated,",
        "    R410a,                   !- Fluid Name",
        "    Enthalpy,                !- Fluid Property Type",
        "    R410aSuperHeatTemperatures,  !- Temperature Values Name",
        "    2.3604E+06,              !- Pressure {Pa}",
        "    0.0000E+00,0.0000E+00,0.0000E+00,0.0000E+00,0.0000E+00,0.0000E+00,0.0000E+00,",
        "    0.0000E+00,0.0000E+00,0.0000E+00,0.0000E+00,0.0000E+00,0.0000E+00,0.0000E+00,",
        "    0.0000E+00,0.0000E+00,0.0000E+00,0.0000E+00,0.0000E+00,0.0000E+00,0.0000E+00,",
        "    0.0000E+00,0.0000E+00,0.0000E+00,0.0000E+00,0.0000E+00,0.0000E+00,0.0000E+00,",
        "    0.0000E+00,0.0000E+00,0.0000E+00,0.0000E+00,0.0000E+00,4.2564E+05,4.3082E+05,",
        "    4.3561E+05,4.4013E+05,4.4443E+05,4.4856E+05,4.5257E+05,4.5646E+05,4.6027E+05,",
        "    4.6400E+05,4.6766E+05;",

        "  FluidProperties:Superheated,",
        "    R410a,                   !- Fluid Name",
        "    Density,                 !- Fluid Property Type",
        "    R410aSuperHeatTemperatures,  !- Temperature Values Name",
        "    2.3604E+06,              !- Pressure {Pa}",
        "    0.0000E+00,0.0000E+00,0.0000E+00,0.0000E+00,0.0000E+00,0.0000E+00,0.0000E+00,",
        "    0.0000E+00,0.0000E+00,0.0000E+00,0.0000E+00,0.0000E+00,0.0000E+00,0.0000E+00,",
        "    0.0000E+00,0.0000E+00,0.0000E+00,0.0000E+00,0.0000E+00,0.0000E+00,0.0000E+00,",
        "    0.0000E+00,0.0000E+00,0.0000E+00,0.0000E+00,0.0000E+00,0.0000E+00,0.0000E+00,",
        "    0.0000E+00,0.0000E+00,0.0000E+00,0.0000E+00,0.0000E+00,1.0015E+02,9.6239E+01,",
        "    9.2918E+01,9.0027E+01,8.7463E+01,8.5159E+01,8.3065E+01,8.1145E+01,7.9374E+01,",
        "    7.7729E+01,7.6195E+01;",

        "  FluidProperties:Superheated,",
        "    R410a,                   !- Fluid Name",
        "    Enthalpy,                !- Fluid Property Type",
        "    R410aSuperHeatTemperatures,  !- Temperature Values Name",
        "    2.5382E+06,              !- Pressure {Pa}",
        "    0.0000E+00,0.0000E+00,0.0000E+00,0.0000E+00,0.0000E+00,0.0000E+00,0.0000E+00,",
        "    0.0000E+00,0.0000E+00,0.0000E+00,0.0000E+00,0.0000E+00,0.0000E+00,0.0000E+00,",
        "    0.0000E+00,0.0000E+00,0.0000E+00,0.0000E+00,0.0000E+00,0.0000E+00,0.0000E+00,",
        "    0.0000E+00,0.0000E+00,0.0000E+00,0.0000E+00,0.0000E+00,0.0000E+00,0.0000E+00,",
        "    0.0000E+00,0.0000E+00,0.0000E+00,0.0000E+00,0.0000E+00,0.0000E+00,4.2498E+05,",
        "    4.3047E+05,4.3549E+05,4.4019E+05,4.4464E+05,4.4891E+05,4.5303E+05,4.5703E+05,",
        "    4.6093E+05,4.6475E+05;",

        "  FluidProperties:Superheated,",
        "    R410a,                   !- Fluid Name",
        "    Density,                 !- Fluid Property Type",
        "    R410aSuperHeatTemperatures,  !- Temperature Values Name",
        "    2.5382E+06,              !- Pressure {Pa}",
        "    0.0000E+00,0.0000E+00,0.0000E+00,0.0000E+00,0.0000E+00,0.0000E+00,0.0000E+00,",
        "    0.0000E+00,0.0000E+00,0.0000E+00,0.0000E+00,0.0000E+00,0.0000E+00,0.0000E+00,",
        "    0.0000E+00,0.0000E+00,0.0000E+00,0.0000E+00,0.0000E+00,0.0000E+00,0.0000E+00,",
        "    0.0000E+00,0.0000E+00,0.0000E+00,0.0000E+00,0.0000E+00,0.0000E+00,0.0000E+00,",
        "    0.0000E+00,0.0000E+00,0.0000E+00,0.0000E+00,0.0000E+00,0.0000E+00,1.0972E+02,",
        "    1.0507E+02,1.0119E+02,9.7851E+01,9.4915E+01,9.2295E+01,8.9926E+01,8.7766E+01,",
        "    8.5780E+01,8.3942E+01;",

        "  FluidProperties:Superheated,",
        "    R410a,                   !- Fluid Name",
        "    Enthalpy,                !- Fluid Property Type",
        "    R410aSuperHeatTemperatures,  !- Temperature Values Name",
        "    2.7261E+06,              !- Pressure {Pa}",
        "    0.0000E+00,0.0000E+00,0.0000E+00,0.0000E+00,0.0000E+00,0.0000E+00,0.0000E+00,",
        "    0.0000E+00,0.0000E+00,0.0000E+00,0.0000E+00,0.0000E+00,0.0000E+00,0.0000E+00,",
        "    0.0000E+00,0.0000E+00,0.0000E+00,0.0000E+00,0.0000E+00,0.0000E+00,0.0000E+00,",
        "    0.0000E+00,0.0000E+00,0.0000E+00,0.0000E+00,0.0000E+00,0.0000E+00,0.0000E+00,",
        "    0.0000E+00,0.0000E+00,0.0000E+00,0.0000E+00,0.0000E+00,0.0000E+00,0.0000E+00,",
        "    4.2408E+05,4.2993E+05,4.3522E+05,4.4012E+05,4.4475E+05,4.4916E+05,4.5341E+05,",
        "    4.5752E+05,4.6152E+05;",

        "  FluidProperties:Superheated,",
        "    R410a,                   !- Fluid Name",
        "    Density,                 !- Fluid Property Type",
        "    R410aSuperHeatTemperatures,  !- Temperature Values Name",
        "    2.7261E+06,              !- Pressure {Pa}",
        "    0.0000E+00,0.0000E+00,0.0000E+00,0.0000E+00,0.0000E+00,0.0000E+00,0.0000E+00,",
        "    0.0000E+00,0.0000E+00,0.0000E+00,0.0000E+00,0.0000E+00,0.0000E+00,0.0000E+00,",
        "    0.0000E+00,0.0000E+00,0.0000E+00,0.0000E+00,0.0000E+00,0.0000E+00,0.0000E+00,",
        "    0.0000E+00,0.0000E+00,0.0000E+00,0.0000E+00,0.0000E+00,0.0000E+00,0.0000E+00,",
        "    0.0000E+00,0.0000E+00,0.0000E+00,0.0000E+00,0.0000E+00,0.0000E+00,0.0000E+00,",
        "    1.2038E+02,1.1479E+02,1.1023E+02,1.0635E+02,1.0298E+02,9.9995E+01,9.7312E+01,",
        "    9.4877E+01,9.2647E+01;",

        "  FluidProperties:Superheated,",
        "    R410a,                   !- Fluid Name",
        "    Enthalpy,                !- Fluid Property Type",
        "    R410aSuperHeatTemperatures,  !- Temperature Values Name",
        "    2.9246E+06,              !- Pressure {Pa}",
        "    0.0000E+00,0.0000E+00,0.0000E+00,0.0000E+00,0.0000E+00,0.0000E+00,0.0000E+00,",
        "    0.0000E+00,0.0000E+00,0.0000E+00,0.0000E+00,0.0000E+00,0.0000E+00,0.0000E+00,",
        "    0.0000E+00,0.0000E+00,0.0000E+00,0.0000E+00,0.0000E+00,0.0000E+00,0.0000E+00,",
        "    0.0000E+00,0.0000E+00,0.0000E+00,0.0000E+00,0.0000E+00,0.0000E+00,0.0000E+00,",
        "    0.0000E+00,0.0000E+00,0.0000E+00,0.0000E+00,0.0000E+00,0.0000E+00,0.0000E+00,",
        "    0.0000E+00,4.2290E+05,4.2918E+05,4.3478E+05,4.3992E+05,4.4473E+05,4.4931E+05,",
        "    4.5369E+05,4.5792E+05;",

        "  FluidProperties:Superheated,",
        "    R410a,                   !- Fluid Name",
        "    Density,                 !- Fluid Property Type",
        "    R410aSuperHeatTemperatures,  !- Temperature Values Name",
        "    2.9246E+06,              !- Pressure {Pa}",
        "    0.0000E+00,0.0000E+00,0.0000E+00,0.0000E+00,0.0000E+00,0.0000E+00,0.0000E+00,",
        "    0.0000E+00,0.0000E+00,0.0000E+00,0.0000E+00,0.0000E+00,0.0000E+00,0.0000E+00,",
        "    0.0000E+00,0.0000E+00,0.0000E+00,0.0000E+00,0.0000E+00,0.0000E+00,0.0000E+00,",
        "    0.0000E+00,0.0000E+00,0.0000E+00,0.0000E+00,0.0000E+00,0.0000E+00,0.0000E+00,",
        "    0.0000E+00,0.0000E+00,0.0000E+00,0.0000E+00,0.0000E+00,0.0000E+00,0.0000E+00,",
        "    0.0000E+00,1.3233E+02,1.2554E+02,1.2013E+02,1.1562E+02,1.1173E+02,1.0831E+02,",
        "    1.0527E+02,1.0252E+02;",

        "  FluidProperties:Superheated,",
        "    R410a,                   !- Fluid Name",
        "    Enthalpy,                !- Fluid Property Type",
        "    R410aSuperHeatTemperatures,  !- Temperature Values Name",
        "    3.1341E+06,              !- Pressure {Pa}",
        "    0.0000E+00,0.0000E+00,0.0000E+00,0.0000E+00,0.0000E+00,0.0000E+00,0.0000E+00,",
        "    0.0000E+00,0.0000E+00,0.0000E+00,0.0000E+00,0.0000E+00,0.0000E+00,0.0000E+00,",
        "    0.0000E+00,0.0000E+00,0.0000E+00,0.0000E+00,0.0000E+00,0.0000E+00,0.0000E+00,",
        "    0.0000E+00,0.0000E+00,0.0000E+00,0.0000E+00,0.0000E+00,0.0000E+00,0.0000E+00,",
        "    0.0000E+00,0.0000E+00,0.0000E+00,0.0000E+00,0.0000E+00,0.0000E+00,0.0000E+00,",
        "    0.0000E+00,0.0000E+00,4.2137E+05,4.2820E+05,4.3416E+05,4.3957E+05,4.4459E+05,",
        "    4.4934E+05,4.5387E+05;",

        "  FluidProperties:Superheated,",
        "    R410a,                   !- Fluid Name",
        "    Density,                 !- Fluid Property Type",
        "    R410aSuperHeatTemperatures,  !- Temperature Values Name",
        "    3.1341E+06,              !- Pressure {Pa}",
        "    0.0000E+00,0.0000E+00,0.0000E+00,0.0000E+00,0.0000E+00,0.0000E+00,0.0000E+00,",
        "    0.0000E+00,0.0000E+00,0.0000E+00,0.0000E+00,0.0000E+00,0.0000E+00,0.0000E+00,",
        "    0.0000E+00,0.0000E+00,0.0000E+00,0.0000E+00,0.0000E+00,0.0000E+00,0.0000E+00,",
        "    0.0000E+00,0.0000E+00,0.0000E+00,0.0000E+00,0.0000E+00,0.0000E+00,0.0000E+00,",
        "    0.0000E+00,0.0000E+00,0.0000E+00,0.0000E+00,0.0000E+00,0.0000E+00,0.0000E+00,",
        "    0.0000E+00,0.0000E+00,1.4585E+02,1.3748E+02,1.3102E+02,1.2572E+02,1.2122E+02,",
        "    1.1731E+02,1.1384E+02;",

        "  FluidProperties:Superheated,",
        "    R410a,                   !- Fluid Name",
        "    Enthalpy,                !- Fluid Property Type",
        "    R410aSuperHeatTemperatures,  !- Temperature Values Name",
        "    3.3552E+06,              !- Pressure {Pa}",
        "    0.0000E+00,0.0000E+00,0.0000E+00,0.0000E+00,0.0000E+00,0.0000E+00,0.0000E+00,",
        "    0.0000E+00,0.0000E+00,0.0000E+00,0.0000E+00,0.0000E+00,0.0000E+00,0.0000E+00,",
        "    0.0000E+00,0.0000E+00,0.0000E+00,0.0000E+00,0.0000E+00,0.0000E+00,0.0000E+00,",
        "    0.0000E+00,0.0000E+00,0.0000E+00,0.0000E+00,0.0000E+00,0.0000E+00,0.0000E+00,",
        "    0.0000E+00,0.0000E+00,0.0000E+00,0.0000E+00,0.0000E+00,0.0000E+00,0.0000E+00,",
        "    0.0000E+00,0.0000E+00,0.0000E+00,4.1941E+05,4.2695E+05,4.3334E+05,4.3905E+05,",
        "    4.4432E+05,4.4926E+05;",

        "  FluidProperties:Superheated,",
        "    R410a,                   !- Fluid Name",
        "    Density,                 !- Fluid Property Type",
        "    R410aSuperHeatTemperatures,  !- Temperature Values Name",
        "    3.3552E+06,              !- Pressure {Pa}",
        "    0.0000E+00,0.0000E+00,0.0000E+00,0.0000E+00,0.0000E+00,0.0000E+00,0.0000E+00,",
        "    0.0000E+00,0.0000E+00,0.0000E+00,0.0000E+00,0.0000E+00,0.0000E+00,0.0000E+00,",
        "    0.0000E+00,0.0000E+00,0.0000E+00,0.0000E+00,0.0000E+00,0.0000E+00,0.0000E+00,",
        "    0.0000E+00,0.0000E+00,0.0000E+00,0.0000E+00,0.0000E+00,0.0000E+00,0.0000E+00,",
        "    0.0000E+00,0.0000E+00,0.0000E+00,0.0000E+00,0.0000E+00,0.0000E+00,0.0000E+00,",
        "    0.0000E+00,0.0000E+00,0.0000E+00,1.6135E+02,1.5082E+02,1.4302E+02,1.3677E+02,",
        "    1.3154E+02,1.2704E+02;",

        "  FluidProperties:Superheated,",
        "    R410a,                   !- Fluid Name",
        "    Enthalpy,                !- Fluid Property Type",
        "    R410aSuperHeatTemperatures,  !- Temperature Values Name",
        "    3.5886E+06,              !- Pressure {Pa}",
        "    0.0000E+00,0.0000E+00,0.0000E+00,0.0000E+00,0.0000E+00,0.0000E+00,0.0000E+00,",
        "    0.0000E+00,0.0000E+00,0.0000E+00,0.0000E+00,0.0000E+00,0.0000E+00,0.0000E+00,",
        "    0.0000E+00,0.0000E+00,0.0000E+00,0.0000E+00,0.0000E+00,0.0000E+00,0.0000E+00,",
        "    0.0000E+00,0.0000E+00,0.0000E+00,0.0000E+00,0.0000E+00,0.0000E+00,0.0000E+00,",
        "    0.0000E+00,0.0000E+00,0.0000E+00,0.0000E+00,0.0000E+00,0.0000E+00,0.0000E+00,",
        "    0.0000E+00,0.0000E+00,0.0000E+00,0.0000E+00,4.1692E+05,4.2539E+05,4.3229E+05,",
        "    4.3836E+05,4.4389E+05;",

        "  FluidProperties:Superheated,",
        "    R410a,                   !- Fluid Name",
        "    Density,                 !- Fluid Property Type",
        "    R410aSuperHeatTemperatures,  !- Temperature Values Name",
        "    3.5886E+06,              !- Pressure {Pa}",
        "    0.0000E+00,0.0000E+00,0.0000E+00,0.0000E+00,0.0000E+00,0.0000E+00,0.0000E+00,",
        "    0.0000E+00,0.0000E+00,0.0000E+00,0.0000E+00,0.0000E+00,0.0000E+00,0.0000E+00,",
        "    0.0000E+00,0.0000E+00,0.0000E+00,0.0000E+00,0.0000E+00,0.0000E+00,0.0000E+00,",
        "    0.0000E+00,0.0000E+00,0.0000E+00,0.0000E+00,0.0000E+00,0.0000E+00,0.0000E+00,",
        "    0.0000E+00,0.0000E+00,0.0000E+00,0.0000E+00,0.0000E+00,0.0000E+00,0.0000E+00,",
        "    0.0000E+00,0.0000E+00,0.0000E+00,0.0000E+00,1.7941E+02,1.6585E+02,1.5632E+02,",
        "    1.4890E+02,1.4279E+02;",

        "  FluidProperties:Superheated,",
        "    R410a,                   !- Fluid Name",
        "    Enthalpy,                !- Fluid Property Type",
        "    R410aSuperHeatTemperatures,  !- Temperature Values Name",
        "    3.8348E+06,              !- Pressure {Pa}",
        "    0.0000E+00,0.0000E+00,0.0000E+00,0.0000E+00,0.0000E+00,0.0000E+00,0.0000E+00,",
        "    0.0000E+00,0.0000E+00,0.0000E+00,0.0000E+00,0.0000E+00,0.0000E+00,0.0000E+00,",
        "    0.0000E+00,0.0000E+00,0.0000E+00,0.0000E+00,0.0000E+00,0.0000E+00,0.0000E+00,",
        "    0.0000E+00,0.0000E+00,0.0000E+00,0.0000E+00,0.0000E+00,0.0000E+00,0.0000E+00,",
        "    0.0000E+00,0.0000E+00,0.0000E+00,0.0000E+00,0.0000E+00,0.0000E+00,0.0000E+00,",
        "    0.0000E+00,0.0000E+00,0.0000E+00,0.0000E+00,0.0000E+00,4.1370E+05,4.2346E+05,",
        "    4.3100E+05,4.3748E+05;",

        "  FluidProperties:Superheated,",
        "    R410a,                   !- Fluid Name",
        "    Density,                 !- Fluid Property Type",
        "    R410aSuperHeatTemperatures,  !- Temperature Values Name",
        "    3.8348E+06,              !- Pressure {Pa}",
        "    0.0000E+00,0.0000E+00,0.0000E+00,0.0000E+00,0.0000E+00,0.0000E+00,0.0000E+00,",
        "    0.0000E+00,0.0000E+00,0.0000E+00,0.0000E+00,0.0000E+00,0.0000E+00,0.0000E+00,",
        "    0.0000E+00,0.0000E+00,0.0000E+00,0.0000E+00,0.0000E+00,0.0000E+00,0.0000E+00,",
        "    0.0000E+00,0.0000E+00,0.0000E+00,0.0000E+00,0.0000E+00,0.0000E+00,0.0000E+00,",
        "    0.0000E+00,0.0000E+00,0.0000E+00,0.0000E+00,0.0000E+00,0.0000E+00,0.0000E+00,",
        "    0.0000E+00,0.0000E+00,0.0000E+00,0.0000E+00,0.0000E+00,2.0095E+02,1.8289E+02,",
        "    1.7111E+02,1.6223E+02;",

        "  FluidProperties:Superheated,",
        "    R410a,                   !- Fluid Name",
        "    Enthalpy,                !- Fluid Property Type",
        "    R410aSuperHeatTemperatures,  !- Temperature Values Name",
        "    4.0949E+06,              !- Pressure {Pa}",
        "    0.0000E+00,0.0000E+00,0.0000E+00,0.0000E+00,0.0000E+00,0.0000E+00,0.0000E+00,",
        "    0.0000E+00,0.0000E+00,0.0000E+00,0.0000E+00,0.0000E+00,0.0000E+00,0.0000E+00,",
        "    0.0000E+00,0.0000E+00,0.0000E+00,0.0000E+00,0.0000E+00,0.0000E+00,0.0000E+00,",
        "    0.0000E+00,0.0000E+00,0.0000E+00,0.0000E+00,0.0000E+00,0.0000E+00,0.0000E+00,",
        "    0.0000E+00,0.0000E+00,0.0000E+00,0.0000E+00,0.0000E+00,0.0000E+00,0.0000E+00,",
        "    0.0000E+00,0.0000E+00,0.0000E+00,0.0000E+00,0.0000E+00,0.0000E+00,4.0942E+05,",
        "    4.2109E+05,4.2943E+05;",

        "  FluidProperties:Superheated,",
        "    R410a,                   !- Fluid Name",
        "    Density,                 !- Fluid Property Type",
        "    R410aSuperHeatTemperatures,  !- Temperature Values Name",
        "    4.0949E+06,              !- Pressure {Pa}",
        "    0.0000E+00,0.0000E+00,0.0000E+00,0.0000E+00,0.0000E+00,0.0000E+00,0.0000E+00,",
        "    0.0000E+00,0.0000E+00,0.0000E+00,0.0000E+00,0.0000E+00,0.0000E+00,0.0000E+00,",
        "    0.0000E+00,0.0000E+00,0.0000E+00,0.0000E+00,0.0000E+00,0.0000E+00,0.0000E+00,",
        "    0.0000E+00,0.0000E+00,0.0000E+00,0.0000E+00,0.0000E+00,0.0000E+00,0.0000E+00,",
        "    0.0000E+00,0.0000E+00,0.0000E+00,0.0000E+00,0.0000E+00,0.0000E+00,0.0000E+00,",
        "    0.0000E+00,0.0000E+00,0.0000E+00,0.0000E+00,0.0000E+00,0.0000E+00,2.2766E+02,",
        "    2.0246E+02,1.8765E+02;",

        "  FluidProperties:Superheated,",
        "    R410a,                   !- Fluid Name",
        "    Enthalpy,                !- Fluid Property Type",
        "    R410aSuperHeatTemperatures,  !- Temperature Values Name",
        "    4.3697E+06,              !- Pressure {Pa}",
        "    0.0000E+00,0.0000E+00,0.0000E+00,0.0000E+00,0.0000E+00,0.0000E+00,0.0000E+00,",
        "    0.0000E+00,0.0000E+00,0.0000E+00,0.0000E+00,0.0000E+00,0.0000E+00,0.0000E+00,",
        "    0.0000E+00,0.0000E+00,0.0000E+00,0.0000E+00,0.0000E+00,0.0000E+00,0.0000E+00,",
        "    0.0000E+00,0.0000E+00,0.0000E+00,0.0000E+00,0.0000E+00,0.0000E+00,0.0000E+00,",
        "    0.0000E+00,0.0000E+00,0.0000E+00,0.0000E+00,0.0000E+00,0.0000E+00,0.0000E+00,",
        "    0.0000E+00,0.0000E+00,0.0000E+00,0.0000E+00,0.0000E+00,0.0000E+00,0.0000E+00,",
        "    4.0343E+05,4.1823E+05;",

        "  FluidProperties:Superheated,",
        "    R410a,                   !- Fluid Name",
        "    Density,                 !- Fluid Property Type",
        "    R410aSuperHeatTemperatures,  !- Temperature Values Name",
        "    4.3697E+06,              !- Pressure {Pa}",
        "    0.0000E+00,0.0000E+00,0.0000E+00,0.0000E+00,0.0000E+00,0.0000E+00,0.0000E+00,",
        "    0.0000E+00,0.0000E+00,0.0000E+00,0.0000E+00,0.0000E+00,0.0000E+00,0.0000E+00,",
        "    0.0000E+00,0.0000E+00,0.0000E+00,0.0000E+00,0.0000E+00,0.0000E+00,0.0000E+00,",
        "    0.0000E+00,0.0000E+00,0.0000E+00,0.0000E+00,0.0000E+00,0.0000E+00,0.0000E+00,",
        "    0.0000E+00,0.0000E+00,0.0000E+00,0.0000E+00,0.0000E+00,0.0000E+00,0.0000E+00,",
        "    0.0000E+00,0.0000E+00,0.0000E+00,0.0000E+00,0.0000E+00,0.0000E+00,0.0000E+00,",
        "    2.6302E+02,2.2513E+02;",

        "  FluidProperties:Superheated,",
        "    R410a,                   !- Fluid Name",
        "    Enthalpy,                !- Fluid Property Type",
        "    R410aSuperHeatTemperatures,  !- Temperature Values Name",
        "    4.6607E+06,              !- Pressure {Pa}",
        "    0.0000E+00,0.0000E+00,0.0000E+00,0.0000E+00,0.0000E+00,0.0000E+00,0.0000E+00,",
        "    0.0000E+00,0.0000E+00,0.0000E+00,0.0000E+00,0.0000E+00,0.0000E+00,0.0000E+00,",
        "    0.0000E+00,0.0000E+00,0.0000E+00,0.0000E+00,0.0000E+00,0.0000E+00,0.0000E+00,",
        "    0.0000E+00,0.0000E+00,0.0000E+00,0.0000E+00,0.0000E+00,0.0000E+00,0.0000E+00,",
        "    0.0000E+00,0.0000E+00,0.0000E+00,0.0000E+00,0.0000E+00,0.0000E+00,0.0000E+00,",
        "    0.0000E+00,0.0000E+00,0.0000E+00,0.0000E+00,0.0000E+00,0.0000E+00,0.0000E+00,",
        "    0.0000E+00,3.9373E+05;",

        "  FluidProperties:Superheated,",
        "    R410a,                   !- Fluid Name",
        "    Density,                 !- Fluid Property Type",
        "    R410aSuperHeatTemperatures,  !- Temperature Values Name",
        "    4.6607E+06,              !- Pressure {Pa}",
        "    0.0000E+00,0.0000E+00,0.0000E+00,0.0000E+00,0.0000E+00,0.0000E+00,0.0000E+00,",
        "    0.0000E+00,0.0000E+00,0.0000E+00,0.0000E+00,0.0000E+00,0.0000E+00,0.0000E+00,",
        "    0.0000E+00,0.0000E+00,0.0000E+00,0.0000E+00,0.0000E+00,0.0000E+00,0.0000E+00,",
        "    0.0000E+00,0.0000E+00,0.0000E+00,0.0000E+00,0.0000E+00,0.0000E+00,0.0000E+00,",
        "    0.0000E+00,0.0000E+00,0.0000E+00,0.0000E+00,0.0000E+00,0.0000E+00,0.0000E+00,",
        "    0.0000E+00,0.0000E+00,0.0000E+00,0.0000E+00,0.0000E+00,0.0000E+00,0.0000E+00,",
        "    0.0000E+00,3.1758E+02;",

    });

    ASSERT_TRUE(process_idf(idf_objects));

    DataGlobals::NumOfTimeStepInHour = 1;
    DataGlobals::TimeStep = 1;
    DataGlobals::MinutesPerTimeStep = 60;
    ProcessScheduleInput(OutputFiles::getSingleton()); // read schedules
    InitializePsychRoutines();
    OutputReportPredefined::SetPredefinedTables();

    GetZoneData(ErrorsFound);
    ASSERT_FALSE(ErrorsFound);

    GetZoneEquipmentData1(state);
    GetZoneAirLoopEquipment();

    GetVRFInput(state);
    GetVRFInputFlag = false;

    // get input test for terminal air single duct mixer on inlet side of VRF terminal unit
    ASSERT_EQ(1, NumATMixers);
    EXPECT_EQ("SPACE1-1 DOAS AIR TERMINAL", SysATMixer(1).Name);            // single duct air terminal mixer name
    EXPECT_EQ(DataHVACGlobals::ATMixer_InletSide, SysATMixer(1).MixerType); // air terminal mixer connection type
    EXPECT_EQ("AIRTERMINAL:SINGLEDUCT:MIXER", AirDistUnit(1).EquipType(1)); // Air distribution unit equipment type
    EXPECT_EQ("TU1", VRFTU(1).Name);                                        // zoneHVAC equipment name

    BeginEnvrnFlag = false;

    // set input variables
    DataEnvironment::OutBaroPress = 101325.0;
    DataEnvironment::OutDryBulbTemp = 35.0;
    DataEnvironment::OutHumRat = 0.0098;
    DataEnvironment::OutEnthalpy = Psychrometrics::PsyHFnTdbW(DataEnvironment::OutDryBulbTemp, DataEnvironment::OutHumRat);
    DataEnvironment::OutWetBulbTemp = PsyTwbFnTdbWPb(DataEnvironment::OutDryBulbTemp, DataEnvironment::OutHumRat, DataEnvironment::OutBaroPress);
    DataEnvironment::StdRhoAir = 1.20;
    HVACInletMassFlowRate = 0.50;
    PrimaryAirMassFlowRate = 0.1;
    SecondaryAirMassFlowRate = HVACInletMassFlowRate - PrimaryAirMassFlowRate; // seconday air flow is VRFTU flow less primary air flow

    // set zoneNode air condition
    Node(ZoneEquipConfig(1).ZoneNode).Temp = 24.0;
    Node(ZoneEquipConfig(1).ZoneNode).HumRat = 0.0075;
    Node(ZoneEquipConfig(1).ZoneNode).Enthalpy =
        Psychrometrics::PsyHFnTdbW(Node(ZoneEquipConfig(1).ZoneNode).Temp, Node(ZoneEquipConfig(1).ZoneNode).HumRat);

    HVACVariableRefrigerantFlow::CoolingLoad.allocate(1);
    HVACVariableRefrigerantFlow::HeatingLoad.allocate(1);
    HVACVariableRefrigerantFlow::HeatingLoad(1) = false;
    HVACVariableRefrigerantFlow::CoolingLoad(1) = true;
    HVACVariableRefrigerantFlow::CompOnMassFlow = HVACInletMassFlowRate;    // supply air mass flow rate
    HVACVariableRefrigerantFlow::OACompOnMassFlow = PrimaryAirMassFlowRate; // OA mass flow rate
    HVACVariableRefrigerantFlow::CompOnFlowRatio = 1.0;                     // compressor is on
    DataHVACGlobals::ZoneCompTurnFansOff = false;
    DataHVACGlobals::ZoneCompTurnFansOn = true;

    VRFNum = 1;
    VRFTUNum = 1;
    VRFTU(VRFTUNum).OpMode = CycFanCycCoil;
    VRFTU(VRFTUNum).isInZone = true;
    VRFTU(VRFTUNum).ZoneAirNode = ZoneEquipConfig(1).ZoneNode;
    // initialize mass flow rates
    Node(VRFTU(VRFTUNum).VRFTUInletNodeNum).MassFlowRate = HVACInletMassFlowRate;
    Node(VRFTU(VRFTUNum).ATMixerPriNode).MassFlowRate = PrimaryAirMassFlowRate;
    Node(VRFTU(VRFTUNum).ATMixerPriNode).MassFlowRateMaxAvail = PrimaryAirMassFlowRate;

    // set fan parameters
    Fan(1).MaxAirMassFlowRate = HVACInletMassFlowRate;
    Fan(1).InletAirMassFlowRate = HVACInletMassFlowRate;
    Fan(1).RhoAirStdInit = DataEnvironment::StdRhoAir;
    Node(Fan(1).InletNodeNum).MassFlowRateMaxAvail = HVACInletMassFlowRate;
    Node(Fan(1).OutletNodeNum).MassFlowRateMax = HVACInletMassFlowRate;

    // set DX coil rated performance parameters
    DXCoil(1).RatedCBF(1) = 0.05;
    DXCoil(1).RatedAirMassFlowRate(1) = HVACInletMassFlowRate;

    // primary air condition set at outdoor air condition
    Node(VRFTU(VRFTUNum).ATMixerPriNode).Temp = DataEnvironment::OutDryBulbTemp;
    Node(VRFTU(VRFTUNum).ATMixerPriNode).HumRat = DataEnvironment::OutHumRat;
    Node(VRFTU(VRFTUNum).ATMixerPriNode).Enthalpy = DataEnvironment::OutEnthalpy;

    // set secondary air (recirculating air) conditions to zone air node
    Node(SysATMixer(1).SecInNode).Temp = Node(ZoneEquipConfig(1).ZoneNode).Temp;
    Node(SysATMixer(1).SecInNode).HumRat = Node(ZoneEquipConfig(1).ZoneNode).HumRat;
    Node(SysATMixer(1).SecInNode).Enthalpy = Node(ZoneEquipConfig(1).ZoneNode).Enthalpy;

    VRFTU(1).ZoneNum = 1;
    SysSizingRunDone = true;
    ZoneSizingRunDone = true;
    SysSizingCalc = true;

    ZoneSysEnergyDemand.allocate(1);
    ZoneSysEnergyDemand(1).RemainingOutputReqToHeatSP = 0.0;
    ZoneSysEnergyDemand(1).RemainingOutputReqToCoolSP = -5000.0;
    QZnReq = ZoneSysEnergyDemand(1).RemainingOutputReqToCoolSP;

    Schedule(VRFTU(VRFTUNum).SchedPtr).CurrentValue = 1.0;         // unit is always available
    Schedule(VRFTU(VRFTUNum).FanAvailSchedPtr).CurrentValue = 1.0; // fan is always available

    // set secondary air mass flow rate to zero
    Node(SysATMixer(1).SecInNode).MassFlowRate = 0.0;
    // Simulate zoneHVAC equipment (VRF terminal unit)
    SimVRF(state, VRFTUNum, FirstHVACIteration, OnOffAirFlowRatio, QUnitOutVRFTU, LatOutputProvided, QZnReq);

    // check the terminal air mixer secondary air mass flow rate, requires updating the secondary flow
    SecondaryAirMassFlowRate = Node(VRFTU(VRFTUNum).VRFTUInletNodeNum).MassFlowRate - PrimaryAirMassFlowRate;
    ASSERT_EQ(SecondaryAirMassFlowRate, Node(SysATMixer(1).SecInNode).MassFlowRate);
    // check the terminal air mixer outlet flow rate must be equal to VRFTU mass flow rate
    HVACInletMassFlowRate = Node(VRFTU(VRFTUNum).VRFTUInletNodeNum).MassFlowRate;
    ASSERT_EQ(HVACInletMassFlowRate, SysATMixer(1).MixedAirMassFlowRate);
    // check the cooling output delivered is within 5.0 Watt of zone cooling load
    ASSERT_NEAR(QZnReq, QUnitOutVRFTU, 5.0);
}

TEST_F(EnergyPlusFixture, AirTerminalSingleDuctMixer_SimVRFfluidCntrl_ATMSupplySide)
{

    bool ErrorsFound(false);
    bool FirstHVACIteration(false);
    Real64 HVACInletMassFlowRate(0.0);
    Real64 PrimaryAirMassFlowRate(0.0);
    Real64 SecondaryAirMassFlowRate(0.0);
    Real64 ATMixerOutletMassFlowRate(0.0);
    Real64 OnOffAirFlowRatio(1.0);
    Real64 LatOutputProvided(0.0);
    Real64 QUnitOutVRFTU(0.0);
    Real64 QZnReq(0.0);
    int VRFNum(1);
    int VRFTUNum(1);

    std::string const idf_objects = delimited_string({

        "AirTerminal:SingleDuct:Mixer,",
        "    SPACE1-1 DOAS Air Terminal,  !- Name",
        "    ZoneHVAC:TerminalUnit:VariableRefrigerantFlow,  !- ZoneHVAC Terminal Unit Object Type",
        "    TU1,                         !- ZoneHVAC Terminal Unit Name",
        "    TU1 Outlet Node,             !- Terminal Unit Outlet Node Name",
        "    SPACE1-1 Air Terminal Mixer Primary Inlet,    !- Terminal Unit Primary Air Inlet Node Name",
        "    SPACE1-1 Air Terminal Mixer Secondary Inlet,  !- Terminal Unit Secondary Air Inlet Node Name",
        "    SupplySide;                                   !- Terminal Unit Connection Type",

        "ZoneHVAC:AirDistributionUnit,",
        "    SPACE1-1 DOAS ATU,       !- Name",
        "    TU1 Outlet Node,         !- Air Distribution Unit Outlet Node Name",
        "    AirTerminal:SingleDuct:Mixer,  !- Air Terminal Object Type",
        "    SPACE1-1 DOAS Air Terminal;  !- Air Terminal Name",

        "Schedule:Compact,",
        "    FanAvailSched,           !- Name",
        "    Fraction,                !- Schedule Type Limits Name",
        "    Through: 12/31,          !- Field 1",
        "    For: AllDays,            !- Field 2",
        "    Until: 24:00,            !- Field 3",
        "    1.0;                     !- Field 4",

        "  Schedule:Compact,",
        "    VRFAvailSched,           !- Name",
        "    Fraction,                !- Schedule Type Limits Name",
        "    Through: 12/31,          !- Field 1",
        "    For: AllDays,            !- Field 2",
        "    Until: 24:00,            !- Field 3",
        "    1.0;                     !- Field 4",

        "Schedule:Compact,",
        "    CyclingFanSch,           !- Name",
        "    Fraction,                !- Schedule Type Limits Name",
        "    Through: 12/31,          !- Field 1",
        "    For: AllDays,            !- Field 2",
        "    Until: 24:00,            !- Field 3",
        "    0.0;                     !- Field 4",

        "ZoneHVAC:EquipmentList,",
        "    SPACE1-1 Eq,             !- Name",
        "    SequentialLoad,          !- Load Distribution Scheme",
        "    ZoneHVAC:AirDistributionUnit,  !- Zone Equipment 1 Object Type",
        "    SPACE1-1 DOAS ATU,       !- Zone Equipment 1 Name",
        "    1,                       !- Zone Equipment 1 Cooling Sequence",
        "    1,                       !- Zone Equipment 1 Heating or No-Load Sequence",
        "    ,                        !- Zone Equipment 1 Sequential Cooling Fraction",
        "    ,                        !- Zone Equipment 1 Sequential Heating Fraction",
        "    ZoneHVAC:TerminalUnit:VariableRefrigerantFlow,  !- Zone Equipment 2 Object Type",
        "    TU1,                     !- Zone Equipment 2 Name",
        "    2,                       !- Zone Equipment 2 Cooling Sequence",
        "    2,                       !- Zone Equipment 2 Heating or No-Load Sequence",
        "    ,                        !- Zone Equipment 2 Sequential Cooling Fraction",
        "    ;                        !- Zone Equipment 2 Sequential Heating Fraction",

        "  ZoneHVAC:TerminalUnit:VariableRefrigerantFlow,",
        "    TU1,                     !- Zone Terminal Unit Name",
        "    VRFAvailSched,           !- Terminal Unit Availability Schedule",
        "    zTU1 Inlet Node,         !- Terminal Unit Air Inlet Node Name",
        "    SPACE1-1 Air Terminal Mixer Secondary Inlet, !- Terminal Unit Air Outlet Node Name",
        "    0.500,                   !- Supply Air Flow Rate During Cooling Operation {m3/s}",
        "    0.500,                   !- Supply Air Flow Rate When No Cooling is Needed {m3/s}",
        "    0.500,                   !- Supply Air Flow Rate During Heating Operation {m3/s}",
        "    0.500,                   !- Supply Air Flow Rate When No Heating is Needed {m3/s}",
        "    0,                       !- Outdoor Air Flow Rate During Cooling Operation {m3/s}",
        "    0,                       !- Outdoor Air Flow Rate During Heating Operation {m3/s}",
        "    0,                       !- Outdoor Air Flow Rate When No Cooling or Heating is Needed {m3/s}",
        "    VRFFanSchedule,          !- Supply Air Fan Operating Mode Schedule Name",
        "    drawthrough,             !- Supply Air Fan Placement",
        "    Fan:VariableVolume,      !- Supply Air Fan Object Type",
        "    TU1 VRF Supply Fan,      !- Supply Air Fan Object Name",
        "    ,                        !- Outside Air Mixer Object Type",
        "    ,                        !- Outside Air Mixer Object Name",
        "    Coil:Cooling:DX:VariableRefrigerantFlow:FluidTemperatureControl,  !- Cooling Coil Object Type",
        "    TU1 VRF DX Cooling Coil, !- Cooling Coil Object Name",
        "    COIL:HEATING:DX:VARIABLEREFRIGERANTFLOW:FluidTemperatureControl,  !- Heating Coil Object Type",
        "    TU1 VRF DX Heating Coil, !- Heating Coil Object Name",
        "    30,                      !- Zone Terminal Unit On Parasitic Electric Energy Use {W}",
        "    20;                      !- Zone Terminal Unit Off Parasitic Electric Energy Use {W}",

        "  Fan:VariableVolume,",
        "    TU1 VRF Supply Fan,      !- Name",
        "    VRFAvailSched,           !- Availability Schedule Name",
        "    0.7,                     !- Fan Total Efficiency",
        "    600,                     !- Pressure Rise {Pa}",
        "    0.500,                   !- Maximum Flow Rate {m3/s}",
        "    Fraction,                !- Fan Power Minimum Flow Rate Input Method",
        "    0,                       !- Fan Power Minimum Flow Fraction",
        "    0,                       !- Fan Power Minimum Air Flow Rate {m3/s}",
        "    0.9,                     !- Motor Efficiency",
        "    1,                       !- Motor In Airstream Fraction",
        "    0.059,                   !- Fan Power Coefficient 1",
        "    0,                       !- Fan Power Coefficient 2",
        "    0,                       !- Fan Power Coefficient 3",
        "    0.928,                   !- Fan Power Coefficient 4",
        "    0,                       !- Fan Power Coefficient 5",
        "    TU1 VRF DX HCoil Outlet Node,  !- Air Inlet Node Name",
        "    SPACE1-1 AIR TERMINAL MIXER SECONDARY INLET, !- Air Outlet Node Name",
        "    General;                 !- End-Use Subcategory",

        "  Coil:Heating:DX:VariableRefrigerantFlow:FluidTemperatureControl,",
        "    TU1 VRF DX Heating Coil, !- Name",
        "    VRFAvailSched,           !- Availability Schedule",
        "    TU1 VRF DX CCoil Outlet Node,  !- Coil Air Inlet Node",
        "    TU1 VRF DX HCoil Outlet Node,  !- Coil Air Outlet Node",
        "    6600.0,                  !- Rated Total Heating Capacity {W}",
        "    5,                       !- Indoor Unit Reference Subcooling Degrees Setpoint {C}    ",
        "    IUCondTempCurve;         !- Indoor Unit Condensing Temperature Function of Subcooling Curve Name",

        "  Curve:Quadratic,",
        "    IUCondTempCurve,         !- Name",
        "    -1.85,                   !- Coefficient1 Constant",
        "    0.411,                   !- Coefficient2 x",
        "    0.0196,                  !- Coefficient3 x**2",
        "    0,                       !- Minimum Value of x    ",
        "    20,                      !- Maximum Value of x    ",
        "    ,                        !- Minimum Curve Output",
        "    ,                        !- Maximum Curve Output",
        "    Temperature,             !- Input Unit Type for X",
        "    Temperature;             !- Output Unit Type",

        "  Coil:Cooling:DX:VariableRefrigerantFlow:FluidTemperatureControl,",
        "    TU1 VRF DX Cooling Coil, !- Name",
        "    VRFAvailSched,           !- Availability Schedule Name",
        "    zTU1 INLET NODE,         !- Coil Air Inlet Node",
        "    TU1 VRF DX CCoil Outlet Node,  !- Coil Air Outlet Node",
        "    6600.0,                  !- Rated Total Cooling Capacity {W}",
        "    0.500,                   !- Rated Sensible Heat Ratio",
        "    3,                       !- Indoor Unit Reference Superheating Degrees Setpoint {C}    ",
        "    IUEvapTempCurve,         !- Indoor Unit Evaporating Temperature Function of Superheating Curve Name    ",
        "    ;                        !- Name of Water Storage Tank for Condensate Collection",

        "  Curve:Quadratic,",
        "    IUEvapTempCurve,         !- Name",
        "    0,                       !- Coefficient1 Constant",
        "    0.843,                   !- Coefficient2 x",
        "    0,                       !- Coefficient3 x**2",
        "    0,                       !- Minimum Value of x    ",
        "    15,                      !- Maximum Value of x    ",
        "    ,                        !- Minimum Curve Output",
        "    ,                        !- Maximum Curve Output",
        "    Temperature,             !- Input Unit Type for X",
        "    Temperature;             !- Output Unit Type",

        "Zone,",
        "    SPACE1-1,                !- Name",
        "    0,                       !- Direction of Relative North {deg}",
        "    0,                       !- X Origin {m}",
        "    0,                       !- Y Origin {m}",
        "    0,                       !- Z Origin {m}",
        "    1,                       !- Type",
        "    1,                       !- Multiplier",
        "    2.438400269,             !- Ceiling Height {m}",
        "    239.247360229;           !- Volume {m3}",

        "  ZoneHVAC:EquipmentConnections,",
        "    SPACE1-1,                !- Zone Name",
        "    SPACE1-1 Eq,             !- Zone Conditioning Equipment List Name",
        "    SPACE1-1 In Nodes,       !- Zone Air Inlet Node or NodeList Name",
        "    zTU1 Inlet Node,         !- Zone Air Exhaust Node or NodeList Name",
        "    SPACE1-1 Node,           !- Zone Air Node Name",
        "    SPACE1-1 Return Outlet;  !- Zone Return Air Node Name",

        "  NodeList,",
        "    SPACE1-1 In Nodes,       !- Name",
        "    TU1 Outlet Node;         !- Node 1 Name",

        "  AirConditioner:VariableRefrigerantFlow:FluidTemperatureControl,",
        "    VRF Heat Pump,           !- Heat Pump Name",
        "    VRFAvailSched,           !- Availability Schedule Name",
        "    VRF Heat Pump TU List,   !- Zone Terminal Unit List Name",
        "    R410A,                   !- Refrigerant Type",
        "    41300,                   !- Rated Evaporative Capacity {W}",
        "    0.344,                   !- Rated Compressor Power Per Unit of Rated Evaporative Capacity {W/W}",
        "    -5,                      !- Minimum Outdoor Air Temperature in Cooling Mode {C}",
        "    43,                      !- Maximum Outdoor Air Temperature in Cooling Mode {C}",
        "    -20,                     !- Minimum Outdoor Air Temperature in Heating Mode {C}",
        "    22,                      !- Maximum Outdoor Air Temperature in Heating Mode {C}",
        "    3,                       !- Reference Outdoor Unit Superheating Degrees {C}",
        "    3,                       !- Reference Outdoor Unit Subcooling Degrees {C}",
        "    ConstantTemp,            !- Refrigerant Temperature Control Algorithm for Indoor Unit",
        "    6,                       !- Reference Evaporating Temperature for Indoor Unit {C}",
        "    44,                      !- Reference Condensing Temperature for Indoor Unit {C}",
        "    6,                       !- Variable Evaporating Temperature Minimum for Indoor Unit {C}",
        "    13,                      !- Variable Evaporating Temperature Maximum for Indoor Unit {C}",
        "    42,                      !- Variable Condensing Temperature Minimum for Indoor Unit {C}",
        "    46,                      !- Variable Condensing Temperature Maximum for Indoor Unit {C}",
        "    4.12E-3,                 !- Outdoor Unit Fan Power Per Unit of Rated Evaporative Capacity {W/W}",
        "    7.26E-5,                 !- Outdoor Unit Fan Flow Rate Per Unit of Rated Evaporative Capacity {m3/s-W}",
        "    OUEvapTempCurve,         !- Outdoor Unit Evaporating Temperature Function of Superheating Curve Name",
        "    OUCondTempCurve,         !- Outdoor Unit Condensing Temperature Function of Subcooling Curve Name",
        "    0.0508,                  !- Diameter of main pipe connecting outdoor unit to indoor units {m}",
        "    30,                      !- Length of main pipe connecting outdoor unit to indoor units {m}",
        "    36,                      !- Equivalent length of main pipe connecting outdoor unit to indoor units {m}",
        "    5,                       !- Height difference between the outdoor unit node and indoor unit node of the main pipe {m}",
        "    0.02,                    !- Insulation thickness of the main pipe {m}",
        "    0.032,                   !- Thermal conductivity of the main pipe insulation material {W/m-K}",
        "    33,                      !- Crankcase Heater Power per Compressor {W}",
        "    1,                       !- Number of Compressors",
        "    0.33,                    !- Ratio of Compressor Size to Total Compressor Capacity",
        "    7,                       !- Maximum Outdoor Dry-bulb Temperature for Crankcase Heater {C}",
        "    ,                        !- Defrost Strategy",
        "    ,                        !- Defrost Control",
        "    ,                        !- Defrost Energy Input Ratio Modifier Function of Temperature Curve Name",
        "    ,                        !- Defrost Time Period Fraction",
        "    ,                        !- Resistive Defrost Heater Capacity {W}",
        "    ,                        !- Maximum Outdoor Dry-bulb Temperature for Defrost Operation {C}",
        "    4500000,                 !- Compressor maximum delta Pressure {Pa}",
        "    3,                       !- Number of Compressor Loading Index Entries",
        "    1500,                    !- Compressor Speed at Loading Index 1 {rev/min}",
        "    MinSpdCooling,           !- Loading Index 1 Evaporative Capacity Multiplier Function of Temperature Curve Name",
        "    MinSpdPower,             !- Loading Index 1 Compressor Power Multiplier Function of Temperature Curve Name",
        "    3600,                    !- Compressor Speed at Loading Index 2 {rev/min}",
        "    Spd1Cooling,             !- Loading Index 2 Evaporative Capacity Multiplier Function of Temperature Curve Name",
        "    Spd1Power,               !- Loading Index 2 Compressor Power Multiplier Function of Temperature Curve Name",
        "    6000,                    !- Compressor Speed at Loading Index 3 {rev/min}",
        "    Spd2Cooling,             !- Loading Index 3 Evaporative Capacity Multiplier Function of Temperature Curve Name",
        "    Spd2Power;               !- Loading Index 3 Compressor Power Multiplier Function of Temperature Curve Name",

        "  Curve:Quadratic,",
        "    OUEvapTempCurve,         !- Name",
        "    0,                       !- Coefficient1 Constant",
        "    6.05E-1,                 !- Coefficient2 x",
        "    2.50E-2,                 !- Coefficient3 x**2",
        "    0,                       !- Minimum Value of x    ",
        "    15,                      !- Maximum Value of x    ",
        "    ,                        !- Minimum Curve Output",
        "    ,                        !- Maximum Curve Output",
        "    Temperature,             !- Input Unit Type for X",
        "    Temperature;             !- Output Unit Type",

        "  Curve:Quadratic,",
        "    OUCondTempCurve,         !- Name",
        "    0,                       !- Coefficient1 Constant",
        "    -2.91,                   !- Coefficient2 x",
        "    1.180,                   !- Coefficient3 x**2",
        "    0,                       !- Minimum Value of x    ",
        "    20,                      !- Maximum Value of x    ",
        "    ,                        !- Minimum Curve Output",
        "    ,                        !- Maximum Curve Output",
        "    Temperature,             !- Input Unit Type for X",
        "    Temperature;             !- Output Unit Type",
        "	",
        "  Curve:Biquadratic,",
        "    MinSpdCooling,           !- Name",
        "    3.19E-01,                !- Coefficient1 Constant",
        "    -1.26E-03,               !- Coefficient2 x",
        "    -2.15E-05,               !- Coefficient3 x**2",
        "    1.20E-02,                !- Coefficient4 y",
        "    1.05E-04,                !- Coefficient5 y**2",
        "    -8.66E-05,               !- Coefficient6 x*y",
        "    15,                      !- Minimum Value of x",
        "    65,                      !- Maximum Value of x",
        "    -30,                     !- Minimum Value of y",
        "    15,                      !- Maximum Value of y",
        "    ,                        !- Minimum Curve Output",
        "    ,                        !- Maximum Curve Output",
        "    Temperature,             !- Input Unit Type for X",
        "    Temperature,             !- Input Unit Type for Y",
        "    Dimensionless;           !- Output Unit Type",

        "  Curve:Biquadratic,",
        "    MinSpdPower,             !- Name",
        "    8.79E-02 ,               !- Coefficient1 Constant",
        "    -1.72E-04,               !- Coefficient2 x",
        "    6.93E-05 ,               !- Coefficient3 x**2",
        "    -3.38E-05,               !- Coefficient4 y",
        "    -8.10E-06,               !- Coefficient5 y**2",
        "    -1.04E-05,               !- Coefficient6 x*y",
        "    15,                      !- Minimum Value of x",
        "    65,                      !- Maximum Value of x",
        "    -30,                     !- Minimum Value of y",
        "    15,                      !- Maximum Value of y",
        "    ,                        !- Minimum Curve Output",
        "    ,                        !- Maximum Curve Output",
        "    Temperature,             !- Input Unit Type for X",
        "    Temperature,             !- Input Unit Type for Y",
        "    Dimensionless;           !- Output Unit Type",
        "	",
        "  Curve:Biquadratic,",
        "    Spd1Cooling,             !- Name",
        "    8.12E-01 ,               !- Coefficient1 Constant",
        "    -4.23E-03,               !- Coefficient2 x",
        "    -4.11E-05,               !- Coefficient3 x**2",
        "    2.97E-02 ,               !- Coefficient4 y",
        "    2.67E-04 ,               !- Coefficient5 y**2",
        "    -2.23E-04,               !- Coefficient6 x*y",
        "    15,                      !- Minimum Value of x",
        "    65,                      !- Maximum Value of x",
        "    -30,                     !- Minimum Value of y",
        "    15,                      !- Maximum Value of y",
        "    ,                        !- Minimum Curve Output",
        "    ,                        !- Maximum Curve Output",
        "    Temperature,             !- Input Unit Type for X",
        "    Temperature,             !- Input Unit Type for Y",
        "    Dimensionless;           !- Output Unit Type",

        "  Curve:Biquadratic,",
        "    Spd1Power,               !- Name",
        "    3.26E-01 ,               !- Coefficient1 Constant",
        "    -2.20E-03,               !- Coefficient2 x",
        "    1.42E-04 ,               !- Coefficient3 x**2",
        "    2.82E-03 ,               !- Coefficient4 y",
        "    2.86E-05 ,               !- Coefficient5 y**2",
        "    -3.50E-05,               !- Coefficient6 x*y",
        "    15,                      !- Minimum Value of x",
        "    65,                      !- Maximum Value of x",
        "    -30,                     !- Minimum Value of y",
        "    15,                      !- Maximum Value of y",
        "    ,                        !- Minimum Curve Output",
        "    ,                        !- Maximum Curve Output",
        "    Temperature,             !- Input Unit Type for X",
        "    Temperature,             !- Input Unit Type for Y",
        "    Dimensionless;           !- Output Unit Type",

        "  Curve:Biquadratic,",
        "    Spd2Cooling,             !- Name",
        "    1.32E+00 ,               !- Coefficient1 Constant",
        "    -6.20E-03,               !- Coefficient2 x",
        "    -7.10E-05,               !- Coefficient3 x**2",
        "    4.89E-02 ,               !- Coefficient4 y",
        "    4.59E-04 ,               !- Coefficient5 y**2",
        "    -3.67E-04,               !- Coefficient6 x*y",
        "    15,                      !- Minimum Value of x",
        "    65,                      !- Maximum Value of x",
        "    -30,                     !- Minimum Value of y",
        "    15,                      !- Maximum Value of y",
        "    ,                        !- Minimum Curve Output",
        "    ,                        !- Maximum Curve Output",
        "    Temperature,             !- Input Unit Type for X",
        "    Temperature,             !- Input Unit Type for Y",
        "    Dimensionless;           !- Output Unit Type",

        "  Curve:Biquadratic,",
        "    Spd2Power,               !- Name",
        "    6.56E-01 ,               !- Coefficient1 Constant",
        "    -3.71E-03,               !- Coefficient2 x",
        "    2.07E-04 ,               !- Coefficient3 x**2",
        "    1.05E-02 ,               !- Coefficient4 y",
        "    7.36E-05 ,               !- Coefficient5 y**2",
        "    -1.57E-04,               !- Coefficient6 x*y",
        "    15,                      !- Minimum Value of x",
        "    65,                      !- Maximum Value of x",
        "    -30,                     !- Minimum Value of y",
        "    15,                      !- Maximum Value of y",
        "    ,                        !- Minimum Curve Output",
        "    ,                        !- Maximum Curve Output",
        "    Temperature,             !- Input Unit Type for X",
        "    Temperature,             !- Input Unit Type for Y",
        "    Dimensionless;           !- Output Unit Type",

        "  ZoneTerminalUnitList,",
        "    VRF Heat Pump TU List,   !- Zone Terminal Unit List Name",
        "    TU1;                     !- Zone Terminal Unit Name 1",

        "  OutdoorAir:NodeList,",
        "    OutsideAirInletNodes;    !- Node or NodeList Name 1",

        "  NodeList,",
        "    OutsideAirInletNodes,    !- Name",
        "    MyVRFOANode;             !- Node 1 Name",

        "  FluidProperties:Name,",
        "    R410a,                   !- Fluid Name",
        "    Refrigerant;             !- Fluid Type",

        "  FluidProperties:Temperatures,",
        "    R410aSaturatedTemperatures,  !- Name",
        "    -72.000,-69.000,-66.000,-63.000,-60.000,-57.000,-54.000,",
        "    -51.000,-48.000,-45.000,-42.000,-39.000,-36.000,-33.000,",
        "    -30.000,-27.000,-24.000,-21.000,-18.000,-15.000,-12.000,",
        "    -9.000,-6.000,-3.000,0.000,3.000,6.000,9.000,",
        "    12.000,15.000,18.000,21.000,24.000,27.000,30.000,",
        "    33.000,36.000,39.000,42.000,45.000,48.000,51.000,",
        "    54.000,57.000,60.000,63.000,66.000,69.000;",

        "  FluidProperties:Temperatures,",
        "    R410aSuperHeatTemperatures,  !- Name",
        "    -72.000,-66.000,-60.000,-54.000,-48.000,-45.000,-42.000,",
        "    -39.000,-36.000,-33.000,-30.000,-27.000,-24.000,-21.000,",
        "    -18.000,-15.000,-12.000,-9.000,-6.000,-3.000,0.000,",
        "    3.000,6.000,9.000,12.000,15.000,18.000,21.000,",
        "    24.000,27.000,30.000,33.000,36.000,39.000,42.000,",
        "    45.000,48.000,51.000,54.000,57.000,60.000,63.000,",
        "    66.000,69.000;",

        "  FluidProperties:Saturated,",
        "    R410a,                   !- Name",
        "    Pressure,                !- Fluid Property Type",
        "    FluidGas,                !- Fluid Phase",
        "    R410aSaturatedTemperatures,  !- Temperature Values Name",
        "    3.1238E+04,3.7717E+04,4.5248E+04,5.3954E+04,6.3963E+04,7.5412E+04,8.8445E+04,",
        "    1.0321E+05,1.1988E+05,1.3860E+05,1.5955E+05,1.8292E+05,2.0888E+05,2.3762E+05,",
        "    2.6935E+05,3.0426E+05,3.4257E+05,3.8449E+05,4.3024E+05,4.8004E+05,5.3412E+05,",
        "    5.9273E+05,6.5609E+05,7.2446E+05,7.9808E+05,8.7722E+05,9.6214E+05,1.0531E+06,",
        "    1.1504E+06,1.2543E+06,1.3651E+06,1.4831E+06,1.6086E+06,1.7419E+06,1.8834E+06,",
        "    2.0334E+06,2.1923E+06,2.3604E+06,2.5382E+06,2.7261E+06,2.9246E+06,3.1341E+06,",
        "    3.3552E+06,3.5886E+06,3.8348E+06,4.0949E+06,4.3697E+06,4.6607E+06;",

        "  FluidProperties:Saturated,",
        "    R410a,                   !- Name",
        "    Enthalpy,                !- Fluid Property Type",
        "    Fluid,                   !- Fluid Phase",
        "    R410aSaturatedTemperatures,  !- Temperature Values Name",
        "    9.8535E+04,1.0259E+05,1.0665E+05,1.1072E+05,1.1479E+05,1.1888E+05,1.2297E+05,",
        "    1.2707E+05,1.3119E+05,1.3532E+05,1.3947E+05,1.4363E+05,1.4782E+05,1.5202E+05,",
        "    1.5624E+05,1.6048E+05,1.6475E+05,1.6904E+05,1.7337E+05,1.7772E+05,1.8210E+05,",
        "    1.8652E+05,1.9097E+05,1.9547E+05,2.0000E+05,2.0458E+05,2.0920E+05,2.1388E+05,",
        "    2.1861E+05,2.2340E+05,2.2825E+05,2.3316E+05,2.3815E+05,2.4322E+05,2.4838E+05,",
        "    2.5363E+05,2.5899E+05,2.6447E+05,2.7008E+05,2.7585E+05,2.8180E+05,2.8797E+05,",
        "    2.9441E+05,3.0120E+05,3.0848E+05,3.1650E+05,3.2578E+05,3.3815E+05;",

        "  FluidProperties:Saturated,",
        "    R410a,                   !- Name",
        "    Enthalpy,                !- Fluid Property Type",
        "    FluidGas,                !- Fluid Phase",
        "    R410aSaturatedTemperatures,  !- Temperature Values Name",
        "    3.8813E+05,3.8981E+05,3.9148E+05,3.9313E+05,3.9476E+05,3.9637E+05,3.9796E+05,",
        "    3.9953E+05,4.0108E+05,4.0260E+05,4.0410E+05,4.0557E+05,4.0701E+05,4.0842E+05,",
        "    4.0980E+05,4.1114E+05,4.1245E+05,4.1373E+05,4.1496E+05,4.1615E+05,4.1730E+05,",
        "    4.1840E+05,4.1945E+05,4.2045E+05,4.2139E+05,4.2227E+05,4.2308E+05,4.2382E+05,",
        "    4.2448E+05,4.2507E+05,4.2556E+05,4.2595E+05,4.2624E+05,4.2641E+05,4.2646E+05,",
        "    4.2635E+05,4.2609E+05,4.2564E+05,4.2498E+05,4.2408E+05,4.2290E+05,4.2137E+05,",
        "    4.1941E+05,4.1692E+05,4.1370E+05,4.0942E+05,4.0343E+05,3.9373E+05;",

        "  FluidProperties:Saturated,",
        "    R410a,                   !- Name",
        "    Density,                 !- Fluid Property Type",
        "    Fluid,                   !- Fluid Phase",
        "    R410aSaturatedTemperatures,  !- Temperature Values Name",
        "    1.4127E+03,1.4036E+03,1.3946E+03,1.3854E+03,1.3762E+03,1.3669E+03,1.3576E+03,",
        "    1.3482E+03,1.3387E+03,1.3291E+03,1.3194E+03,1.3097E+03,1.2998E+03,1.2898E+03,",
        "    1.2797E+03,1.2694E+03,1.2591E+03,1.2486E+03,1.2379E+03,1.2271E+03,1.2160E+03,",
        "    1.2048E+03,1.1934E+03,1.1818E+03,1.1699E+03,1.1578E+03,1.1454E+03,1.1328E+03,",
        "    1.1197E+03,1.1064E+03,1.0927E+03,1.0785E+03,1.0639E+03,1.0488E+03,1.0331E+03,",
        "    1.0167E+03,9.9971E+02,9.8187E+02,9.6308E+02,9.4319E+02,9.2198E+02,8.9916E+02,",
        "    8.7429E+02,8.4672E+02,8.1537E+02,7.7825E+02,7.3095E+02,6.5903E+02;",

        "  FluidProperties:Saturated,",
        "    R410a,                   !- Name",
        "    Density,                 !- Fluid Property Type",
        "    FluidGas,                !- Fluid Phase",
        "    R410aSaturatedTemperatures,  !- Temperature Values Name",
        "    1.3845E+00,1.6517E+00,1.9588E+00,2.3100E+00,2.7097E+00,3.1627E+00,3.6737E+00,",
        "    4.2482E+00,4.8916E+00,5.6098E+00,6.4088E+00,7.2952E+00,8.2758E+00,9.3578E+00,",
        "    1.0549E+01,1.1857E+01,1.3292E+01,1.4861E+01,1.6576E+01,1.8447E+01,2.0485E+01,",
        "    2.2702E+01,2.5113E+01,2.7732E+01,3.0575E+01,3.3659E+01,3.7005E+01,4.0634E+01,",
        "    4.4571E+01,4.8844E+01,5.3483E+01,5.8525E+01,6.4012E+01,6.9991E+01,7.6520E+01,",
        "    8.3666E+01,9.1511E+01,1.0016E+02,1.0973E+02,1.2038E+02,1.3233E+02,1.4585E+02,",
        "    1.6135E+02,1.7940E+02,2.0095E+02,2.2766E+02,2.6301E+02,3.1759E+02;",

        "  FluidProperties:Saturated,",
        "    R410a,                   !- Name",
        "    SpecificHeat,            !- Fluid Property Type",
        "    Fluid,                   !- Fluid Phase",
        "    R410aSaturatedTemperatures,  !- Temperature Values Name",
        "    1.3499E+03,1.3515E+03,1.3534E+03,1.3557E+03,1.3584E+03,1.3614E+03,1.3648E+03,",
        "    1.3686E+03,1.3728E+03,1.3774E+03,1.3825E+03,1.3881E+03,1.3941E+03,1.4007E+03,",
        "    1.4078E+03,1.4155E+03,1.4238E+03,1.4327E+03,1.4424E+03,1.4527E+03,1.4639E+03,",
        "    1.4759E+03,1.4888E+03,1.5027E+03,1.5177E+03,1.5340E+03,1.5515E+03,1.5706E+03,",
        "    1.5914E+03,1.6141E+03,1.6390E+03,1.6664E+03,1.6968E+03,1.7307E+03,1.7689E+03,",
        "    1.8123E+03,1.8622E+03,1.9204E+03,1.9895E+03,2.0732E+03,2.1774E+03,2.3116E+03,",
        "    2.4924E+03,2.7507E+03,3.1534E+03,3.8723E+03,5.5190E+03,1.2701E+04;",

        "  FluidProperties:Saturated,",
        "    R410a,                   !- Name",
        "    SpecificHeat,            !- Fluid Property Type",
        "    FluidGas,                !- Fluid Phase",
        "    R410aSaturatedTemperatures,  !- Temperature Values Name",
        "    7.2387E+02,7.3519E+02,7.4693E+02,7.5910E+02,7.7167E+02,7.8465E+02,7.9802E+02,",
        "    8.1178E+02,8.2594E+02,8.4050E+02,8.5546E+02,8.7085E+02,8.8668E+02,9.0298E+02,",
        "    9.1979E+02,9.3715E+02,9.5511E+02,9.7372E+02,9.9307E+02,1.0132E+03,1.0343E+03,",
        "    1.0564E+03,1.0796E+03,1.1042E+03,1.1302E+03,1.1580E+03,1.1877E+03,1.2196E+03,",
        "    1.2541E+03,1.2917E+03,1.3329E+03,1.3783E+03,1.4287E+03,1.4853E+03,1.5494E+03,",
        "    1.6228E+03,1.7078E+03,1.8078E+03,1.9274E+03,2.0735E+03,2.2562E+03,2.4922E+03,",
        "    2.8094E+03,3.2596E+03,3.9504E+03,5.1465E+03,7.7185E+03,1.7076E+04;",

        "  FluidProperties:Superheated,",
        "    R410a,                   !- Fluid Name",
        "    Enthalpy,                !- Fluid Property Type",
        "    R410aSuperHeatTemperatures,  !- Temperature Values Name",
        "    3.1238E+04,              !- Pressure {Pa}",
        "    3.8813E+05,3.9245E+05,3.9675E+05,4.0105E+05,4.0536E+05,4.0753E+05,4.0970E+05,",
        "    4.1189E+05,4.1408E+05,4.1628E+05,4.1849E+05,4.2071E+05,4.2294E+05,4.2518E+05,",
        "    4.2743E+05,4.2969E+05,4.3196E+05,4.3425E+05,4.3655E+05,4.3885E+05,4.4118E+05,",
        "    4.4351E+05,4.4586E+05,4.4821E+05,4.5058E+05,4.5297E+05,4.5536E+05,4.5777E+05,",
        "    4.6020E+05,4.6263E+05,4.6508E+05,4.6754E+05,4.7002E+05,4.7251E+05,4.7501E+05,",
        "    4.7752E+05,4.8005E+05,4.8259E+05,4.8515E+05,4.8772E+05,4.9030E+05,4.9290E+05,",
        "    4.9551E+05,4.9813E+05;",

        "  FluidProperties:Superheated,",
        "    R410a,                   !- Fluid Name",
        "    Density,                 !- Fluid Property Type",
        "    R410aSuperHeatTemperatures,  !- Temperature Values Name",
        "    3.1238E+04,              !- Pressure {Pa}",
        "    1.3845E+00,1.3404E+00,1.2997E+00,1.2617E+00,1.2262E+00,1.2092E+00,1.1928E+00,",
        "    1.1768E+00,1.1613E+00,1.1462E+00,1.1316E+00,1.1173E+00,1.1034E+00,1.0898E+00,",
        "    1.0766E+00,1.0638E+00,1.0512E+00,1.0390E+00,1.0271E+00,1.0154E+00,1.0040E+00,",
        "    9.9285E-01,9.8197E-01,9.7133E-01,9.6093E-01,9.5075E-01,9.4079E-01,9.3104E-01,",
        "    9.2150E-01,9.1215E-01,9.0299E-01,8.9403E-01,8.8524E-01,8.7662E-01,8.6817E-01,",
        "    8.5989E-01,8.5177E-01,8.4380E-01,8.3598E-01,8.2831E-01,8.2077E-01,8.1338E-01,",
        "    8.0612E-01,7.9899E-01;",

        "  FluidProperties:Superheated,",
        "    R410a,                   !- Fluid Name",
        "    Enthalpy,                !- Fluid Property Type",
        "    R410aSuperHeatTemperatures,  !- Temperature Values Name",
        "    4.5248E+04,              !- Pressure {Pa}",
        "    0.0000E+00,3.9148E+05,3.9593E+05,4.0034E+05,4.0474E+05,4.0694E+05,4.0915E+05,",
        "    4.1136E+05,4.1358E+05,4.1580E+05,4.1803E+05,4.2027E+05,4.2252E+05,4.2478E+05,",
        "    4.2705E+05,4.2933E+05,4.3161E+05,4.3391E+05,4.3622E+05,4.3854E+05,4.4088E+05,",
        "    4.4322E+05,4.4558E+05,4.4794E+05,4.5032E+05,4.5272E+05,4.5512E+05,4.5754E+05,",
        "    4.5997E+05,4.6241E+05,4.6486E+05,4.6733E+05,4.6981E+05,4.7231E+05,4.7481E+05,",
        "    4.7733E+05,4.7987E+05,4.8241E+05,4.8497E+05,4.8755E+05,4.9013E+05,4.9273E+05,",
        "    4.9535E+05,4.9797E+05;",

        "  FluidProperties:Superheated,",
        "    R410a,                   !- Fluid Name",
        "    Density,                 !- Fluid Property Type",
        "    R410aSuperHeatTemperatures,  !- Temperature Values Name",
        "    4.5248E+04,              !- Pressure {Pa}",
        "    0.0000E+00,1.9588E+00,1.8968E+00,1.8395E+00,1.7863E+00,1.7610E+00,1.7365E+00,",
        "    1.7128E+00,1.6898E+00,1.6674E+00,1.6457E+00,1.6246E+00,1.6041E+00,1.5842E+00,",
        "    1.5647E+00,1.5458E+00,1.5273E+00,1.5093E+00,1.4918E+00,1.4747E+00,1.4580E+00,",
        "    1.4416E+00,1.4257E+00,1.4101E+00,1.3949E+00,1.3800E+00,1.3654E+00,1.3512E+00,",
        "    1.3372E+00,1.3236E+00,1.3102E+00,1.2971E+00,1.2843E+00,1.2717E+00,1.2594E+00,",
        "    1.2473E+00,1.2355E+00,1.2239E+00,1.2125E+00,1.2013E+00,1.1903E+00,1.1796E+00,",
        "    1.1690E+00,1.1586E+00;",

        "  FluidProperties:Superheated,",
        "    R410a,                   !- Fluid Name",
        "    Enthalpy,                !- Fluid Property Type",
        "    R410aSuperHeatTemperatures,  !- Temperature Values Name",
        "    6.3963E+04,              !- Pressure {Pa}",
        "    0.0000E+00,0.0000E+00,3.9476E+05,3.9935E+05,4.0388E+05,4.0614E+05,4.0839E+05,",
        "    4.1064E+05,4.1290E+05,4.1516E+05,4.1742E+05,4.1969E+05,4.2196E+05,4.2425E+05,",
        "    4.2654E+05,4.2884E+05,4.3114E+05,4.3346E+05,4.3579E+05,4.3813E+05,4.4047E+05,",
        "    4.4283E+05,4.4520E+05,4.4758E+05,4.4997E+05,4.5238E+05,4.5479E+05,4.5722E+05,",
        "    4.5966E+05,4.6211E+05,4.6457E+05,4.6705E+05,4.6954E+05,4.7204E+05,4.7455E+05,",
        "    4.7708E+05,4.7962E+05,4.8217E+05,4.8474E+05,4.8732E+05,4.8991E+05,4.9252E+05,",
        "    4.9513E+05,4.9777E+05;",

        "  FluidProperties:Superheated,",
        "    R410a,                   !- Fluid Name",
        "    Density,                 !- Fluid Property Type",
        "    R410aSuperHeatTemperatures,  !- Temperature Values Name",
        "    6.3963E+04,              !- Pressure {Pa}",
        "    0.0000E+00,0.0000E+00,2.7097E+00,2.6240E+00,2.5451E+00,2.5078E+00,2.4718E+00,",
        "    2.4370E+00,2.4034E+00,2.3708E+00,2.3393E+00,2.3086E+00,2.2789E+00,2.2500E+00,",
        "    2.2219E+00,2.1945E+00,2.1679E+00,2.1420E+00,2.1167E+00,2.0921E+00,2.0681E+00,",
        "    2.0446E+00,2.0217E+00,1.9994E+00,1.9776E+00,1.9562E+00,1.9354E+00,1.9150E+00,",
        "    1.8950E+00,1.8755E+00,1.8564E+00,1.8377E+00,1.8194E+00,1.8014E+00,1.7839E+00,",
        "    1.7666E+00,1.7497E+00,1.7332E+00,1.7169E+00,1.7010E+00,1.6854E+00,1.6700E+00,",
        "    1.6550E+00,1.6402E+00;",

        "  FluidProperties:Superheated,",
        "    R410a,                   !- Fluid Name",
        "    Enthalpy,                !- Fluid Property Type",
        "    R410aSuperHeatTemperatures,  !- Temperature Values Name",
        "    8.8445E+04,              !- Pressure {Pa}",
        "    0.0000E+00,0.0000E+00,0.0000E+00,3.9796E+05,4.0270E+05,4.0503E+05,4.0736E+05,",
        "    4.0967E+05,4.1198E+05,4.1429E+05,4.1660E+05,4.1891E+05,4.2122E+05,4.2354E+05,",
        "    4.2586E+05,4.2819E+05,4.3052E+05,4.3286E+05,4.3521E+05,4.3757E+05,4.3994E+05,",
        "    4.4232E+05,4.4470E+05,4.4710E+05,4.4951E+05,4.5193E+05,4.5436E+05,4.5680E+05,",
        "    4.5925E+05,4.6171E+05,4.6419E+05,4.6668E+05,4.6918E+05,4.7169E+05,4.7421E+05,",
        "    4.7675E+05,4.7930E+05,4.8186E+05,4.8443E+05,4.8702E+05,4.8962E+05,4.9223E+05,",
        "    4.9486E+05,4.9749E+05;",

        "  FluidProperties:Superheated,",
        "    R410a,                   !- Fluid Name",
        "    Density,                 !- Fluid Property Type",
        "    R410aSuperHeatTemperatures,  !- Temperature Values Name",
        "    8.8445E+04,              !- Pressure {Pa}",
        "    0.0000E+00,0.0000E+00,0.0000E+00,3.6737E+00,3.5570E+00,3.5024E+00,3.4500E+00,",
        "    3.3995E+00,3.3509E+00,3.3039E+00,3.2585E+00,3.2146E+00,3.1720E+00,3.1308E+00,",
        "    3.0907E+00,3.0518E+00,3.0140E+00,2.9772E+00,2.9414E+00,2.9065E+00,2.8726E+00,",
        "    2.8395E+00,2.8072E+00,2.7757E+00,2.7449E+00,2.7149E+00,2.6856E+00,2.6569E+00,",
        "    2.6289E+00,2.6015E+00,2.5747E+00,2.5485E+00,2.5228E+00,2.4977E+00,2.4731E+00,",
        "    2.4490E+00,2.4254E+00,2.4022E+00,2.3795E+00,2.3573E+00,2.3354E+00,2.3140E+00,",
        "    2.2930E+00,2.2724E+00;",

        "  FluidProperties:Superheated,",
        "    R410a,                   !- Fluid Name",
        "    Enthalpy,                !- Fluid Property Type",
        "    R410aSuperHeatTemperatures,  !- Temperature Values Name",
        "    1.1988E+05,              !- Pressure {Pa}",
        "    0.0000E+00,0.0000E+00,0.0000E+00,0.0000E+00,4.0108E+05,4.0354E+05,4.0597E+05,",
        "    4.0838E+05,4.1077E+05,4.1315E+05,4.1552E+05,4.1788E+05,4.2025E+05,4.2261E+05,",
        "    4.2497E+05,4.2734E+05,4.2971E+05,4.3209E+05,4.3447E+05,4.3685E+05,4.3925E+05,",
        "    4.4165E+05,4.4406E+05,4.4648E+05,4.4891E+05,4.5135E+05,4.5380E+05,4.5626E+05,",
        "    4.5873E+05,4.6121E+05,4.6370E+05,4.6620E+05,4.6871E+05,4.7124E+05,4.7377E+05,",
        "    4.7632E+05,4.7888E+05,4.8145E+05,4.8404E+05,4.8663E+05,4.8924E+05,4.9186E+05,",
        "    4.9450E+05,4.9715E+05;",

        "  FluidProperties:Superheated,",
        "    R410a,                   !- Fluid Name",
        "    Density,                 !- Fluid Property Type",
        "    R410aSuperHeatTemperatures,  !- Temperature Values Name",
        "    1.1988E+05,              !- Pressure {Pa}",
        "    0.0000E+00,0.0000E+00,0.0000E+00,0.0000E+00,4.8918E+00,4.8116E+00,4.7352E+00,",
        "    4.6621E+00,4.5920E+00,4.5247E+00,4.4599E+00,4.3974E+00,4.3370E+00,4.2787E+00,",
        "    4.2221E+00,4.1674E+00,4.1143E+00,4.0627E+00,4.0126E+00,3.9639E+00,3.9165E+00,",
        "    3.8704E+00,3.8255E+00,3.7817E+00,3.7390E+00,3.6974E+00,3.6567E+00,3.6171E+00,",
        "    3.5783E+00,3.5405E+00,3.5035E+00,3.4673E+00,3.4319E+00,3.3973E+00,3.3634E+00,",
        "    3.3302E+00,3.2977E+00,3.2659E+00,3.2347E+00,3.2041E+00,3.1742E+00,3.1448E+00,",
        "    3.1160E+00,3.0877E+00;",

        "  FluidProperties:Superheated,",
        "    R410a,                   !- Fluid Name",
        "    Enthalpy,                !- Fluid Property Type",
        "    R410aSuperHeatTemperatures,  !- Temperature Values Name",
        "    1.3860E+05,              !- Pressure {Pa}",
        "    0.0000E+00,0.0000E+00,0.0000E+00,0.0000E+00,0.0000E+00,4.0260E+05,4.0510E+05,",
        "    4.0757E+05,4.1002E+05,4.1244E+05,4.1485E+05,4.1726E+05,4.1965E+05,4.2204E+05,",
        "    4.2444E+05,4.2683E+05,4.2922E+05,4.3162E+05,4.3402E+05,4.3642E+05,4.3883E+05,",
        "    4.4125E+05,4.4368E+05,4.4611E+05,4.4855E+05,4.5100E+05,4.5346E+05,4.5593E+05,",
        "    4.5841E+05,4.6090E+05,4.6340E+05,4.6591E+05,4.6843E+05,4.7097E+05,4.7351E+05,",
        "    4.7606E+05,4.7863E+05,4.8121E+05,4.8380E+05,4.8640E+05,4.8902E+05,4.9165E+05,",
        "    4.9428E+05,4.9694E+05;",

        "  FluidProperties:Superheated,",
        "    R410a,                   !- Fluid Name",
        "    Density,                 !- Fluid Property Type",
        "    R410aSuperHeatTemperatures,  !- Temperature Values Name",
        "    1.3860E+05,              !- Pressure {Pa}",
        "    0.0000E+00,0.0000E+00,0.0000E+00,0.0000E+00,0.0000E+00,5.6098E+00,5.5173E+00,",
        "    5.4293E+00,5.3451E+00,5.2645E+00,5.1871E+00,5.1127E+00,5.0409E+00,4.9717E+00,",
        "    4.9047E+00,4.8399E+00,4.7772E+00,4.7163E+00,4.6573E+00,4.5999E+00,4.5442E+00,",
        "    4.4900E+00,4.4372E+00,4.3859E+00,4.3358E+00,4.2870E+00,4.2394E+00,4.1930E+00,",
        "    4.1476E+00,4.1033E+00,4.0601E+00,4.0178E+00,3.9765E+00,3.9360E+00,3.8965E+00,",
        "    3.8578E+00,3.8199E+00,3.7828E+00,3.7464E+00,3.7108E+00,3.6759E+00,3.6417E+00,",
        "    3.6081E+00,3.5752E+00;",

        "  FluidProperties:Superheated,",
        "    R410a,                   !- Fluid Name",
        "    Enthalpy,                !- Fluid Property Type",
        "    R410aSuperHeatTemperatures,  !- Temperature Values Name",
        "    1.5955E+05,              !- Pressure {Pa}",
        "    0.0000E+00,0.0000E+00,0.0000E+00,0.0000E+00,0.0000E+00,0.0000E+00,4.0410E+05,",
        "    4.0664E+05,4.0915E+05,4.1163E+05,4.1409E+05,4.1654E+05,4.1898E+05,4.2140E+05,",
        "    4.2383E+05,4.2625E+05,4.2867E+05,4.3109E+05,4.3351E+05,4.3593E+05,4.3836E+05,",
        "    4.4080E+05,4.4324E+05,4.4569E+05,4.4815E+05,4.5061E+05,4.5309E+05,4.5557E+05,",
        "    4.5806E+05,4.6056E+05,4.6307E+05,4.6559E+05,4.6812E+05,4.7066E+05,4.7321E+05,",
        "    4.7578E+05,4.7835E+05,4.8094E+05,4.8354E+05,4.8615E+05,4.8877E+05,4.9140E+05,",
        "    4.9404E+05,4.9670E+05;",

        "  FluidProperties:Superheated,",
        "    R410a,                   !- Fluid Name",
        "    Density,                 !- Fluid Property Type",
        "    R410aSuperHeatTemperatures,  !- Temperature Values Name",
        "    1.5955E+05,              !- Pressure {Pa}",
        "    0.0000E+00,0.0000E+00,0.0000E+00,0.0000E+00,0.0000E+00,0.0000E+00,6.4087E+00,",
        "    6.3023E+00,6.2010E+00,6.1045E+00,6.0120E+00,5.9233E+00,5.8380E+00,5.7559E+00,",
        "    5.6767E+00,5.6001E+00,5.5261E+00,5.4544E+00,5.3850E+00,5.3176E+00,5.2521E+00,",
        "    5.1885E+00,5.1267E+00,5.0666E+00,5.0080E+00,4.9509E+00,4.8953E+00,4.8411E+00,",
        "    4.7882E+00,4.7366E+00,4.6862E+00,4.6369E+00,4.5888E+00,4.5417E+00,4.4957E+00,",
        "    4.4507E+00,4.4066E+00,4.3635E+00,4.3212E+00,4.2799E+00,4.2393E+00,4.1996E+00,",
        "    4.1607E+00,4.1225E+00;",

        "  FluidProperties:Superheated,",
        "    R410a,                   !- Fluid Name",
        "    Enthalpy,                !- Fluid Property Type",
        "    R410aSuperHeatTemperatures,  !- Temperature Values Name",
        "    1.8292E+05,              !- Pressure {Pa}",
        "    0.0000E+00,0.0000E+00,0.0000E+00,0.0000E+00,0.0000E+00,0.0000E+00,0.0000E+00,",
        "    4.0557E+05,4.0816E+05,4.1071E+05,4.1323E+05,4.1573E+05,4.1821E+05,4.2068E+05,",
        "    4.2313E+05,4.2559E+05,4.2804E+05,4.3049E+05,4.3293E+05,4.3538E+05,4.3784E+05,",
        "    4.4029E+05,4.4275E+05,4.4522E+05,4.4769E+05,4.5017E+05,4.5266E+05,4.5516E+05,",
        "    4.5766E+05,4.6017E+05,4.6270E+05,4.6523E+05,4.6777E+05,4.7032E+05,4.7288E+05,",
        "    4.7546E+05,4.7804E+05,4.8063E+05,4.8324E+05,4.8586E+05,4.8848E+05,4.9112E+05,",
        "    4.9378E+05,4.9644E+05;",

        "  FluidProperties:Superheated,",
        "    R410a,                   !- Fluid Name",
        "    Density,                 !- Fluid Property Type",
        "    R410aSuperHeatTemperatures,  !- Temperature Values Name",
        "    1.8292E+05,              !- Pressure {Pa}",
        "    0.0000E+00,0.0000E+00,0.0000E+00,0.0000E+00,0.0000E+00,0.0000E+00,0.0000E+00,",
        "    7.2953E+00,7.1732E+00,7.0571E+00,6.9465E+00,6.8408E+00,6.7394E+00,6.6420E+00,",
        "    6.5482E+00,6.4578E+00,6.3706E+00,6.2862E+00,6.2046E+00,6.1255E+00,6.0488E+00,",
        "    5.9743E+00,5.9020E+00,5.8317E+00,5.7633E+00,5.6968E+00,5.6320E+00,5.5688E+00,",
        "    5.5072E+00,5.4472E+00,5.3885E+00,5.3313E+00,5.2754E+00,5.2208E+00,5.1674E+00,",
        "    5.1152E+00,5.0641E+00,5.0141E+00,4.9652E+00,4.9173E+00,4.8703E+00,4.8244E+00,",
        "    4.7793E+00,4.7352E+00;",

        "  FluidProperties:Superheated,",
        "    R410a,                   !- Fluid Name",
        "    Enthalpy,                !- Fluid Property Type",
        "    R410aSuperHeatTemperatures,  !- Temperature Values Name",
        "    2.0888E+05,              !- Pressure {Pa}",
        "    0.0000E+00,0.0000E+00,0.0000E+00,0.0000E+00,0.0000E+00,0.0000E+00,0.0000E+00,",
        "    0.0000E+00,4.0701E+05,4.0964E+05,4.1224E+05,4.1480E+05,4.1733E+05,4.1985E+05,",
        "    4.2235E+05,4.2485E+05,4.2733E+05,4.2981E+05,4.3229E+05,4.3477E+05,4.3724E+05,",
        "    4.3972E+05,4.4221E+05,4.4469E+05,4.4719E+05,4.4968E+05,4.5219E+05,4.5470E+05,",
        "    4.5722E+05,4.5974E+05,4.6228E+05,4.6482E+05,4.6738E+05,4.6994E+05,4.7251E+05,",
        "    4.7510E+05,4.7769E+05,4.8029E+05,4.8291E+05,4.8553E+05,4.8817E+05,4.9082E+05,",
        "    4.9348E+05,4.9615E+05;",

        "  FluidProperties:Superheated,",
        "    R410a,                   !- Fluid Name",
        "    Density,                 !- Fluid Property Type",
        "    R410aSuperHeatTemperatures,  !- Temperature Values Name",
        "    2.0888E+05,              !- Pressure {Pa}",
        "    0.0000E+00,0.0000E+00,0.0000E+00,0.0000E+00,0.0000E+00,0.0000E+00,0.0000E+00,",
        "    0.0000E+00,8.2759E+00,8.1361E+00,8.0034E+00,7.8770E+00,7.7563E+00,7.6407E+00,",
        "    7.5297E+00,7.4230E+00,7.3201E+00,7.2209E+00,7.1251E+00,7.0323E+00,6.9425E+00,",
        "    6.8555E+00,6.7710E+00,6.6890E+00,6.6093E+00,6.5318E+00,6.4564E+00,6.3830E+00,",
        "    6.3115E+00,6.2417E+00,6.1738E+00,6.1074E+00,6.0426E+00,5.9794E+00,5.9176E+00,",
        "    5.8572E+00,5.7981E+00,5.7404E+00,5.6839E+00,5.6286E+00,5.5744E+00,5.5214E+00,",
        "    5.4694E+00,5.4185E+00;",

        "  FluidProperties:Superheated,",
        "    R410a,                   !- Fluid Name",
        "    Enthalpy,                !- Fluid Property Type",
        "    R410aSuperHeatTemperatures,  !- Temperature Values Name",
        "    2.3762E+05,              !- Pressure {Pa}",
        "    0.0000E+00,0.0000E+00,0.0000E+00,0.0000E+00,0.0000E+00,0.0000E+00,0.0000E+00,",
        "    0.0000E+00,0.0000E+00,4.0842E+05,4.1110E+05,4.1374E+05,4.1634E+05,4.1892E+05,",
        "    4.2147E+05,4.2401E+05,4.2654E+05,4.2905E+05,4.3157E+05,4.3407E+05,4.3658E+05,",
        "    4.3909E+05,4.4159E+05,4.4410E+05,4.4662E+05,4.4914E+05,4.5166E+05,4.5419E+05,",
        "    4.5672E+05,4.5927E+05,4.6182E+05,4.6437E+05,4.6694E+05,4.6952E+05,4.7210E+05,",
        "    4.7470E+05,4.7730E+05,4.7992E+05,4.8254E+05,4.8517E+05,4.8782E+05,4.9048E+05,",
        "    4.9315E+05,4.9582E+05;",

        "  FluidProperties:Superheated,",
        "    R410a,                   !- Fluid Name",
        "    Density,                 !- Fluid Property Type",
        "    R410aSuperHeatTemperatures,  !- Temperature Values Name",
        "    2.3762E+05,              !- Pressure {Pa}",
        "    0.0000E+00,0.0000E+00,0.0000E+00,0.0000E+00,0.0000E+00,0.0000E+00,0.0000E+00,",
        "    0.0000E+00,0.0000E+00,9.3578E+00,9.1979E+00,9.0465E+00,8.9024E+00,8.7650E+00,",
        "    8.6335E+00,8.5073E+00,8.3861E+00,8.2694E+00,8.1569E+00,8.0482E+00,7.9431E+00,",
        "    7.8414E+00,7.7429E+00,7.6473E+00,7.5546E+00,7.4645E+00,7.3769E+00,7.2917E+00,",
        "    7.2088E+00,7.1280E+00,7.0493E+00,6.9726E+00,6.8977E+00,6.8246E+00,6.7533E+00,",
        "    6.6836E+00,6.6155E+00,6.5489E+00,6.4838E+00,6.4200E+00,6.3577E+00,6.2967E+00,",
        "    6.2369E+00,6.1783E+00;",

        "  FluidProperties:Superheated,",
        "    R410a,                   !- Fluid Name",
        "    Enthalpy,                !- Fluid Property Type",
        "    R410aSuperHeatTemperatures,  !- Temperature Values Name",
        "    2.6935E+05,              !- Pressure {Pa}",
        "    0.0000E+00,0.0000E+00,0.0000E+00,0.0000E+00,0.0000E+00,0.0000E+00,0.0000E+00,",
        "    0.0000E+00,0.0000E+00,0.0000E+00,4.0980E+05,4.1253E+05,4.1521E+05,4.1786E+05,",
        "    4.2047E+05,4.2307E+05,4.2564E+05,4.2820E+05,4.3075E+05,4.3330E+05,4.3584E+05,",
        "    4.3837E+05,4.4091E+05,4.4345E+05,4.4599E+05,4.4853E+05,4.5107E+05,4.5362E+05,",
        "    4.5617E+05,4.5873E+05,4.6130E+05,4.6388E+05,4.6646E+05,4.6905E+05,4.7165E+05,",
        "    4.7425E+05,4.7687E+05,4.7950E+05,4.8213E+05,4.8478E+05,4.8743E+05,4.9010E+05,",
        "    4.9278E+05,4.9546E+05;",

        "  FluidProperties:Superheated,",
        "    R410a,                   !- Fluid Name",
        "    Density,                 !- Fluid Property Type",
        "    R410aSuperHeatTemperatures,  !- Temperature Values Name",
        "    2.6935E+05,              !- Pressure {Pa}",
        "    0.0000E+00,0.0000E+00,0.0000E+00,0.0000E+00,0.0000E+00,0.0000E+00,0.0000E+00,",
        "    0.0000E+00,0.0000E+00,0.0000E+00,1.0549E+01,1.0367E+01,1.0194E+01,1.0030E+01,",
        "    9.8741E+00,9.7248E+00,9.5817E+00,9.4443E+00,9.3122E+00,9.1848E+00,9.0619E+00,",
        "    8.9431E+00,8.8282E+00,8.7170E+00,8.6091E+00,8.5045E+00,8.4029E+00,8.3042E+00,",
        "    8.2081E+00,8.1147E+00,8.0237E+00,7.9351E+00,7.8487E+00,7.7644E+00,7.6822E+00,",
        "    7.6019E+00,7.5235E+00,7.4469E+00,7.3721E+00,7.2989E+00,7.2273E+00,7.1572E+00,",
        "    7.0886E+00,7.0214E+00;",

        "  FluidProperties:Superheated,",
        "    R410a,                   !- Fluid Name",
        "    Enthalpy,                !- Fluid Property Type",
        "    R410aSuperHeatTemperatures,  !- Temperature Values Name",
        "    3.0426E+05,              !- Pressure {Pa}",
        "    0.0000E+00,0.0000E+00,0.0000E+00,0.0000E+00,0.0000E+00,0.0000E+00,0.0000E+00,",
        "    0.0000E+00,0.0000E+00,0.0000E+00,0.0000E+00,4.1114E+05,4.1392E+05,4.1665E+05,",
        "    4.1934E+05,4.2200E+05,4.2463E+05,4.2725E+05,4.2984E+05,4.3243E+05,4.3501E+05,",
        "    4.3758E+05,4.4015E+05,4.4272E+05,4.4528E+05,4.4785E+05,4.5042E+05,4.5299E+05,",
        "    4.5556E+05,4.5814E+05,4.6073E+05,4.6332E+05,4.6592E+05,4.6853E+05,4.7114E+05,",
        "    4.7376E+05,4.7639E+05,4.7903E+05,4.8168E+05,4.8434E+05,4.8701E+05,4.8968E+05,",
        "    4.9237E+05,4.9507E+05;",

        "  FluidProperties:Superheated,",
        "    R410a,                   !- Fluid Name",
        "    Density,                 !- Fluid Property Type",
        "    R410aSuperHeatTemperatures,  !- Temperature Values Name",
        "    3.0426E+05,              !- Pressure {Pa}",
        "    0.0000E+00,0.0000E+00,0.0000E+00,0.0000E+00,0.0000E+00,0.0000E+00,0.0000E+00,",
        "    0.0000E+00,0.0000E+00,0.0000E+00,0.0000E+00,1.1857E+01,1.1650E+01,1.1453E+01,",
        "    1.1267E+01,1.1090E+01,1.0921E+01,1.0759E+01,1.0604E+01,1.0454E+01,1.0310E+01,",
        "    1.0172E+01,1.0038E+01,9.9083E+00,9.7830E+00,9.6615E+00,9.5438E+00,9.4294E+00,",
        "    9.3184E+00,9.2104E+00,9.1054E+00,9.0032E+00,8.9037E+00,8.8067E+00,8.7121E+00,",
        "    8.6198E+00,8.5297E+00,8.4418E+00,8.3559E+00,8.2719E+00,8.1898E+00,8.1095E+00,",
        "    8.0310E+00,7.9541E+00;",

        "  FluidProperties:Superheated,",
        "    R410a,                   !- Fluid Name",
        "    Enthalpy,                !- Fluid Property Type",
        "    R410aSuperHeatTemperatures,  !- Temperature Values Name",
        "    3.4257E+05,              !- Pressure {Pa}",
        "    0.0000E+00,0.0000E+00,0.0000E+00,0.0000E+00,0.0000E+00,0.0000E+00,0.0000E+00,",
        "    0.0000E+00,0.0000E+00,0.0000E+00,0.0000E+00,0.0000E+00,4.1245E+05,4.1529E+05,",
        "    4.1807E+05,4.2080E+05,4.2350E+05,4.2617E+05,4.2883E+05,4.3146E+05,4.3408E+05,",
        "    4.3670E+05,4.3930E+05,4.4190E+05,4.4450E+05,4.4709E+05,4.4969E+05,4.5229E+05,",
        "    4.5489E+05,4.5749E+05,4.6010E+05,4.6271E+05,4.6533E+05,4.6795E+05,4.7058E+05,",
        "    4.7322E+05,4.7587E+05,4.7852E+05,4.8118E+05,4.8385E+05,4.8653E+05,4.8922E+05,",
        "    4.9192E+05,4.9463E+05;",

        "  FluidProperties:Superheated,",
        "    R410a,                   !- Fluid Name",
        "    Density,                 !- Fluid Property Type",
        "    R410aSuperHeatTemperatures,  !- Temperature Values Name",
        "    3.4257E+05,              !- Pressure {Pa}",
        "    0.0000E+00,0.0000E+00,0.0000E+00,0.0000E+00,0.0000E+00,0.0000E+00,0.0000E+00,",
        "    0.0000E+00,0.0000E+00,0.0000E+00,0.0000E+00,0.0000E+00,1.3292E+01,1.3056E+01,",
        "    1.2833E+01,1.2622E+01,1.2421E+01,1.2230E+01,1.2047E+01,1.1871E+01,1.1703E+01,",
        "    1.1541E+01,1.1385E+01,1.1234E+01,1.1088E+01,1.0947E+01,1.0811E+01,1.0678E+01,",
        "    1.0550E+01,1.0425E+01,1.0304E+01,1.0187E+01,1.0072E+01,9.9605E+00,9.8518E+00,",
        "    9.7459E+00,9.6426E+00,9.5417E+00,9.4433E+00,9.3472E+00,9.2533E+00,9.1615E+00,",
        "    9.0717E+00,8.9839E+00;",

        "  FluidProperties:Superheated,",
        "    R410a,                   !- Fluid Name",
        "    Enthalpy,                !- Fluid Property Type",
        "    R410aSuperHeatTemperatures,  !- Temperature Values Name",
        "    3.8449E+05,              !- Pressure {Pa}",
        "    0.0000E+00,0.0000E+00,0.0000E+00,0.0000E+00,0.0000E+00,0.0000E+00,0.0000E+00,",
        "    0.0000E+00,0.0000E+00,0.0000E+00,0.0000E+00,0.0000E+00,0.0000E+00,4.1373E+05,",
        "    4.1661E+05,4.1944E+05,4.2222E+05,4.2497E+05,4.2768E+05,4.3038E+05,4.3305E+05,",
        "    4.3571E+05,4.3836E+05,4.4100E+05,4.4363E+05,4.4626E+05,4.4889E+05,4.5151E+05,",
        "    4.5414E+05,4.5677E+05,4.5940E+05,4.6203E+05,4.6467E+05,4.6732E+05,4.6997E+05,",
        "    4.7262E+05,4.7529E+05,4.7796E+05,4.8063E+05,4.8332E+05,4.8601E+05,4.8872E+05,",
        "    4.9143E+05,4.9415E+05;",

        "  FluidProperties:Superheated,",
        "    R410a,                   !- Fluid Name",
        "    Density,                 !- Fluid Property Type",
        "    R410aSuperHeatTemperatures,  !- Temperature Values Name",
        "    3.8449E+05,              !- Pressure {Pa}",
        "    0.0000E+00,0.0000E+00,0.0000E+00,0.0000E+00,0.0000E+00,0.0000E+00,0.0000E+00,",
        "    0.0000E+00,0.0000E+00,0.0000E+00,0.0000E+00,0.0000E+00,0.0000E+00,1.4861E+01,",
        "    1.4593E+01,1.4341E+01,1.4102E+01,1.3875E+01,1.3659E+01,1.3452E+01,1.3255E+01,",
        "    1.3065E+01,1.2882E+01,1.2707E+01,1.2537E+01,1.2374E+01,1.2216E+01,1.2063E+01,",
        "    1.1914E+01,1.1771E+01,1.1631E+01,1.1495E+01,1.1364E+01,1.1236E+01,1.1111E+01,",
        "    1.0989E+01,1.0871E+01,1.0755E+01,1.0643E+01,1.0533E+01,1.0426E+01,1.0321E+01,",
        "    1.0218E+01,1.0118E+01;",

        "  FluidProperties:Superheated,",
        "    R410a,                   !- Fluid Name",
        "    Enthalpy,                !- Fluid Property Type",
        "    R410aSuperHeatTemperatures,  !- Temperature Values Name",
        "    4.3024E+05,              !- Pressure {Pa}",
        "    0.0000E+00,0.0000E+00,0.0000E+00,0.0000E+00,0.0000E+00,0.0000E+00,0.0000E+00,",
        "    0.0000E+00,0.0000E+00,0.0000E+00,0.0000E+00,0.0000E+00,0.0000E+00,0.0000E+00,",
        "    4.1496E+05,4.1790E+05,4.2078E+05,4.2361E+05,4.2641E+05,4.2916E+05,4.3190E+05,",
        "    4.3461E+05,4.3731E+05,4.3999E+05,4.4267E+05,4.4533E+05,4.4800E+05,4.5066E+05,",
        "    4.5331E+05,4.5597E+05,4.5863E+05,4.6129E+05,4.6395E+05,4.6662E+05,4.6929E+05,",
        "    4.7197E+05,4.7465E+05,4.7734E+05,4.8003E+05,4.8273E+05,4.8544E+05,4.8816E+05,",
        "    4.9089E+05,4.9362E+05;",

        "  FluidProperties:Superheated,",
        "    R410a,                   !- Fluid Name",
        "    Density,                 !- Fluid Property Type",
        "    R410aSuperHeatTemperatures,  !- Temperature Values Name",
        "    4.3024E+05,              !- Pressure {Pa}",
        "    0.0000E+00,0.0000E+00,0.0000E+00,0.0000E+00,0.0000E+00,0.0000E+00,0.0000E+00,",
        "    0.0000E+00,0.0000E+00,0.0000E+00,0.0000E+00,0.0000E+00,0.0000E+00,0.0000E+00,",
        "    1.6576E+01,1.6272E+01,1.5986E+01,1.5716E+01,1.5460E+01,1.5216E+01,1.4983E+01,",
        "    1.4761E+01,1.4547E+01,1.4343E+01,1.4145E+01,1.3955E+01,1.3772E+01,1.3595E+01,",
        "    1.3424E+01,1.3258E+01,1.3097E+01,1.2941E+01,1.2789E+01,1.2642E+01,1.2499E+01,",
        "    1.2360E+01,1.2224E+01,1.2092E+01,1.1964E+01,1.1838E+01,1.1716E+01,1.1596E+01,",
        "    1.1480E+01,1.1365E+01;",

        "  FluidProperties:Superheated,",
        "    R410a,                   !- Fluid Name",
        "    Enthalpy,                !- Fluid Property Type",
        "    R410aSuperHeatTemperatures,  !- Temperature Values Name",
        "    4.8004E+05,              !- Pressure {Pa}",
        "    0.0000E+00,0.0000E+00,0.0000E+00,0.0000E+00,0.0000E+00,0.0000E+00,0.0000E+00,",
        "    0.0000E+00,0.0000E+00,0.0000E+00,0.0000E+00,0.0000E+00,0.0000E+00,0.0000E+00,",
        "    0.0000E+00,4.1615E+05,4.1915E+05,4.2209E+05,4.2497E+05,4.2781E+05,4.3061E+05,",
        "    4.3339E+05,4.3614E+05,4.3888E+05,4.4160E+05,4.4431E+05,4.4701E+05,4.4971E+05,",
        "    4.5240E+05,4.5509E+05,4.5778E+05,4.6047E+05,4.6316E+05,4.6585E+05,4.6855E+05,",
        "    4.7124E+05,4.7395E+05,4.7666E+05,4.7937E+05,4.8209E+05,4.8482E+05,4.8755E+05,",
        "    4.9029E+05,4.9304E+05;",

        "  FluidProperties:Superheated,",
        "    R410a,                   !- Fluid Name",
        "    Density,                 !- Fluid Property Type",
        "    R410aSuperHeatTemperatures,  !- Temperature Values Name",
        "    4.8004E+05,              !- Pressure {Pa}",
        "    0.0000E+00,0.0000E+00,0.0000E+00,0.0000E+00,0.0000E+00,0.0000E+00,0.0000E+00,",
        "    0.0000E+00,0.0000E+00,0.0000E+00,0.0000E+00,0.0000E+00,0.0000E+00,0.0000E+00,",
        "    0.0000E+00,1.8447E+01,1.8102E+01,1.7778E+01,1.7473E+01,1.7184E+01,1.6910E+01,",
        "    1.6648E+01,1.6398E+01,1.6158E+01,1.5928E+01,1.5707E+01,1.5495E+01,1.5289E+01,",
        "    1.5091E+01,1.4900E+01,1.4715E+01,1.4535E+01,1.4361E+01,1.4192E+01,1.4028E+01,",
        "    1.3869E+01,1.3714E+01,1.3563E+01,1.3416E+01,1.3273E+01,1.3133E+01,1.2997E+01,",
        "    1.2864E+01,1.2734E+01;",

        "  FluidProperties:Superheated,",
        "    R410a,                   !- Fluid Name",
        "    Enthalpy,                !- Fluid Property Type",
        "    R410aSuperHeatTemperatures,  !- Temperature Values Name",
        "    5.3412E+05,              !- Pressure {Pa}",
        "    0.0000E+00,0.0000E+00,0.0000E+00,0.0000E+00,0.0000E+00,0.0000E+00,0.0000E+00,",
        "    0.0000E+00,0.0000E+00,0.0000E+00,0.0000E+00,0.0000E+00,0.0000E+00,0.0000E+00,",
        "    0.0000E+00,0.0000E+00,4.1730E+05,4.2036E+05,4.2335E+05,4.2629E+05,4.2917E+05,",
        "    4.3202E+05,4.3485E+05,4.3764E+05,4.4042E+05,4.4318E+05,4.4593E+05,4.4867E+05,",
        "    4.5140E+05,4.5413E+05,4.5685E+05,4.5957E+05,4.6229E+05,4.6501E+05,4.6773E+05,",
        "    4.7045E+05,4.7318E+05,4.7591E+05,4.7865E+05,4.8139E+05,4.8413E+05,4.8689E+05,",
        "    4.8965E+05,4.9241E+05;",

        "  FluidProperties:Superheated,",
        "    R410a,                   !- Fluid Name",
        "    Density,                 !- Fluid Property Type",
        "    R410aSuperHeatTemperatures,  !- Temperature Values Name",
        "    5.3412E+05,              !- Pressure {Pa}",
        "    0.0000E+00,0.0000E+00,0.0000E+00,0.0000E+00,0.0000E+00,0.0000E+00,0.0000E+00,",
        "    0.0000E+00,0.0000E+00,0.0000E+00,0.0000E+00,0.0000E+00,0.0000E+00,0.0000E+00,",
        "    0.0000E+00,0.0000E+00,2.0485E+01,2.0094E+01,1.9728E+01,1.9383E+01,1.9058E+01,",
        "    1.8749E+01,1.8455E+01,1.8174E+01,1.7905E+01,1.7648E+01,1.7400E+01,1.7162E+01,",
        "    1.6933E+01,1.6712E+01,1.6498E+01,1.6292E+01,1.6092E+01,1.5898E+01,1.5710E+01,",
        "    1.5527E+01,1.5350E+01,1.5178E+01,1.5010E+01,1.4847E+01,1.4688E+01,1.4533E+01,",
        "    1.4382E+01,1.4234E+01;",

        "  FluidProperties:Superheated,",
        "    R410a,                   !- Fluid Name",
        "    Enthalpy,                !- Fluid Property Type",
        "    R410aSuperHeatTemperatures,  !- Temperature Values Name",
        "    5.9273E+05,              !- Pressure {Pa}",
        "    0.0000E+00,0.0000E+00,0.0000E+00,0.0000E+00,0.0000E+00,0.0000E+00,0.0000E+00,",
        "    0.0000E+00,0.0000E+00,0.0000E+00,0.0000E+00,0.0000E+00,0.0000E+00,0.0000E+00,",
        "    0.0000E+00,0.0000E+00,0.0000E+00,4.1840E+05,4.2153E+05,4.2458E+05,4.2756E+05,",
        "    4.3050E+05,4.3340E+05,4.3627E+05,4.3911E+05,4.4193E+05,4.4473E+05,4.4752E+05,",
        "    4.5029E+05,4.5306E+05,4.5582E+05,4.5858E+05,4.6133E+05,4.6408E+05,4.6683E+05,",
        "    4.6959E+05,4.7234E+05,4.7509E+05,4.7785E+05,4.8062E+05,4.8338E+05,4.8616E+05,",
        "    4.8894E+05,4.9172E+05;",

        "  FluidProperties:Superheated,",
        "    R410a,                   !- Fluid Name",
        "    Density,                 !- Fluid Property Type",
        "    R410aSuperHeatTemperatures,  !- Temperature Values Name",
        "    5.9273E+05,              !- Pressure {Pa}",
        "    0.0000E+00,0.0000E+00,0.0000E+00,0.0000E+00,0.0000E+00,0.0000E+00,0.0000E+00,",
        "    0.0000E+00,0.0000E+00,0.0000E+00,0.0000E+00,0.0000E+00,0.0000E+00,0.0000E+00,",
        "    0.0000E+00,0.0000E+00,0.0000E+00,2.2703E+01,2.2260E+01,2.1846E+01,2.1458E+01,",
        "    2.1091E+01,2.0744E+01,2.0413E+01,2.0098E+01,1.9798E+01,1.9509E+01,1.9233E+01,",
        "    1.8967E+01,1.8711E+01,1.8465E+01,1.8227E+01,1.7996E+01,1.7774E+01,1.7558E+01,",
        "    1.7349E+01,1.7146E+01,1.6950E+01,1.6758E+01,1.6572E+01,1.6391E+01,1.6215E+01,",
        "    1.6043E+01,1.5876E+01;",

        "  FluidProperties:Superheated,",
        "    R410a,                   !- Fluid Name",
        "    Enthalpy,                !- Fluid Property Type",
        "    R410aSuperHeatTemperatures,  !- Temperature Values Name",
        "    6.5609E+05,              !- Pressure {Pa}",
        "    0.0000E+00,0.0000E+00,0.0000E+00,0.0000E+00,0.0000E+00,0.0000E+00,0.0000E+00,",
        "    0.0000E+00,0.0000E+00,0.0000E+00,0.0000E+00,0.0000E+00,0.0000E+00,0.0000E+00,",
        "    0.0000E+00,0.0000E+00,0.0000E+00,0.0000E+00,4.1945E+05,4.2264E+05,4.2575E+05,",
        "    4.2880E+05,4.3179E+05,4.3474E+05,4.3765E+05,4.4054E+05,4.4340E+05,4.4625E+05,",
        "    4.4907E+05,4.5189E+05,4.5469E+05,4.5749E+05,4.6028E+05,4.6307E+05,4.6585E+05,",
        "    4.6864E+05,4.7142E+05,4.7420E+05,4.7699E+05,4.7978E+05,4.8257E+05,4.8536E+05,",
        "    4.8816E+05,4.9097E+05;",

        "  FluidProperties:Superheated,",
        "    R410a,                   !- Fluid Name",
        "    Density,                 !- Fluid Property Type",
        "    R410aSuperHeatTemperatures,  !- Temperature Values Name",
        "    6.5609E+05,              !- Pressure {Pa}",
        "    0.0000E+00,0.0000E+00,0.0000E+00,0.0000E+00,0.0000E+00,0.0000E+00,0.0000E+00,",
        "    0.0000E+00,0.0000E+00,0.0000E+00,0.0000E+00,0.0000E+00,0.0000E+00,0.0000E+00,",
        "    0.0000E+00,0.0000E+00,0.0000E+00,0.0000E+00,2.5113E+01,2.4612E+01,2.4145E+01,",
        "    2.3707E+01,2.3294E+01,2.2904E+01,2.2533E+01,2.2180E+01,2.1844E+01,2.1522E+01,",
        "    2.1213E+01,2.0916E+01,2.0631E+01,2.0356E+01,2.0091E+01,1.9836E+01,1.9588E+01,",
        "    1.9349E+01,1.9117E+01,1.8892E+01,1.8673E+01,1.8461E+01,1.8255E+01,1.8055E+01,",
        "    1.7860E+01,1.7670E+01;",

        "  FluidProperties:Superheated,",
        "    R410a,                   !- Fluid Name",
        "    Enthalpy,                !- Fluid Property Type",
        "    R410aSuperHeatTemperatures,  !- Temperature Values Name",
        "    7.2446E+05,              !- Pressure {Pa}",
        "    0.0000E+00,0.0000E+00,0.0000E+00,0.0000E+00,0.0000E+00,0.0000E+00,0.0000E+00,",
        "    0.0000E+00,0.0000E+00,0.0000E+00,0.0000E+00,0.0000E+00,0.0000E+00,0.0000E+00,",
        "    0.0000E+00,0.0000E+00,0.0000E+00,0.0000E+00,0.0000E+00,4.2045E+05,4.2371E+05,",
        "    4.2688E+05,4.2999E+05,4.3304E+05,4.3604E+05,4.3900E+05,4.4194E+05,4.4484E+05,",
        "    4.4773E+05,4.5060E+05,4.5345E+05,4.5630E+05,4.5913E+05,4.6196E+05,4.6478E+05,",
        "    4.6760E+05,4.7041E+05,4.7323E+05,4.7604E+05,4.7886E+05,4.8168E+05,4.8450E+05,",
        "    4.8732E+05,4.9015E+05;",

        "  FluidProperties:Superheated,",
        "    R410a,                   !- Fluid Name",
        "    Density,                 !- Fluid Property Type",
        "    R410aSuperHeatTemperatures,  !- Temperature Values Name",
        "    7.2446E+05,              !- Pressure {Pa}",
        "    0.0000E+00,0.0000E+00,0.0000E+00,0.0000E+00,0.0000E+00,0.0000E+00,0.0000E+00,",
        "    0.0000E+00,0.0000E+00,0.0000E+00,0.0000E+00,0.0000E+00,0.0000E+00,0.0000E+00,",
        "    0.0000E+00,0.0000E+00,0.0000E+00,0.0000E+00,0.0000E+00,2.7732E+01,2.7164E+01,",
        "    2.6636E+01,2.6143E+01,2.5678E+01,2.5240E+01,2.4825E+01,2.4430E+01,2.4053E+01,",
        "    2.3694E+01,2.3349E+01,2.3019E+01,2.2701E+01,2.2396E+01,2.2101E+01,2.1817E+01,",
        "    2.1542E+01,2.1277E+01,2.1019E+01,2.0770E+01,2.0529E+01,2.0294E+01,2.0066E+01,",
        "    1.9844E+01,1.9629E+01;",

        "  FluidProperties:Superheated,",
        "    R410a,                   !- Fluid Name",
        "    Enthalpy,                !- Fluid Property Type",
        "    R410aSuperHeatTemperatures,  !- Temperature Values Name",
        "    7.9808E+05,              !- Pressure {Pa}",
        "    0.0000E+00,0.0000E+00,0.0000E+00,0.0000E+00,0.0000E+00,0.0000E+00,0.0000E+00,",
        "    0.0000E+00,0.0000E+00,0.0000E+00,0.0000E+00,0.0000E+00,0.0000E+00,0.0000E+00,",
        "    0.0000E+00,0.0000E+00,0.0000E+00,0.0000E+00,0.0000E+00,0.0000E+00,4.2139E+05,",
        "    4.2472E+05,4.2797E+05,4.3113E+05,4.3424E+05,4.3730E+05,4.4031E+05,4.4329E+05,",
        "    4.4625E+05,4.4918E+05,4.5209E+05,4.5499E+05,4.5787E+05,4.6074E+05,4.6361E+05,",
        "    4.6646E+05,4.6932E+05,4.7217E+05,4.7502E+05,4.7786E+05,4.8071E+05,4.8356E+05,",
        "    4.8641E+05,4.8926E+05;",

        "  FluidProperties:Superheated,",
        "    R410a,                   !- Fluid Name",
        "    Density,                 !- Fluid Property Type",
        "    R410aSuperHeatTemperatures,  !- Temperature Values Name",
        "    7.9808E+05,              !- Pressure {Pa}",
        "    0.0000E+00,0.0000E+00,0.0000E+00,0.0000E+00,0.0000E+00,0.0000E+00,0.0000E+00,",
        "    0.0000E+00,0.0000E+00,0.0000E+00,0.0000E+00,0.0000E+00,0.0000E+00,0.0000E+00,",
        "    0.0000E+00,0.0000E+00,0.0000E+00,0.0000E+00,0.0000E+00,0.0000E+00,3.0574E+01,",
        "    2.9931E+01,2.9335E+01,2.8779E+01,2.8257E+01,2.7765E+01,2.7299E+01,2.6857E+01,",
        "    2.6436E+01,2.6035E+01,2.5651E+01,2.5283E+01,2.4930E+01,2.4590E+01,2.4263E+01,",
        "    2.3948E+01,2.3644E+01,2.3349E+01,2.3065E+01,2.2789E+01,2.2521E+01,2.2262E+01,",
        "    2.2010E+01,2.1766E+01;",

        "  FluidProperties:Superheated,",
        "    R410a,                   !- Fluid Name",
        "    Enthalpy,                !- Fluid Property Type",
        "    R410aSuperHeatTemperatures,  !- Temperature Values Name",
        "    8.7722E+05,              !- Pressure {Pa}",
        "    0.0000E+00,0.0000E+00,0.0000E+00,0.0000E+00,0.0000E+00,0.0000E+00,0.0000E+00,",
        "    0.0000E+00,0.0000E+00,0.0000E+00,0.0000E+00,0.0000E+00,0.0000E+00,0.0000E+00,",
        "    0.0000E+00,0.0000E+00,0.0000E+00,0.0000E+00,0.0000E+00,0.0000E+00,0.0000E+00,",
        "    4.2227E+05,4.2568E+05,4.2899E+05,4.3223E+05,4.3540E+05,4.3851E+05,4.4158E+05,",
        "    4.4461E+05,4.4761E+05,4.5059E+05,4.5355E+05,4.5649E+05,4.5941E+05,4.6232E+05,",
        "    4.6523E+05,4.6812E+05,4.7101E+05,4.7389E+05,4.7678E+05,4.7966E+05,4.8254E+05,",
        "    4.8542E+05,4.8830E+05;",

        "  FluidProperties:Superheated,",
        "    R410a,                   !- Fluid Name",
        "    Density,                 !- Fluid Property Type",
        "    R410aSuperHeatTemperatures,  !- Temperature Values Name",
        "    8.7722E+05,              !- Pressure {Pa}",
        "    0.0000E+00,0.0000E+00,0.0000E+00,0.0000E+00,0.0000E+00,0.0000E+00,0.0000E+00,",
        "    0.0000E+00,0.0000E+00,0.0000E+00,0.0000E+00,0.0000E+00,0.0000E+00,0.0000E+00,",
        "    0.0000E+00,0.0000E+00,0.0000E+00,0.0000E+00,0.0000E+00,0.0000E+00,0.0000E+00,",
        "    3.3659E+01,3.2930E+01,3.2256E+01,3.1629E+01,3.1042E+01,3.0490E+01,2.9968E+01,",
        "    2.9474E+01,2.9004E+01,2.8557E+01,2.8129E+01,2.7720E+01,2.7327E+01,2.6950E+01,",
        "    2.6587E+01,2.6238E+01,2.5900E+01,2.5575E+01,2.5260E+01,2.4955E+01,2.4660E+01,",
        "    2.4374E+01,2.4096E+01;",

        "  FluidProperties:Superheated,",
        "    R410a,                   !- Fluid Name",
        "    Enthalpy,                !- Fluid Property Type",
        "    R410aSuperHeatTemperatures,  !- Temperature Values Name",
        "    9.6214E+05,              !- Pressure {Pa}",
        "    0.0000E+00,0.0000E+00,0.0000E+00,0.0000E+00,0.0000E+00,0.0000E+00,0.0000E+00,",
        "    0.0000E+00,0.0000E+00,0.0000E+00,0.0000E+00,0.0000E+00,0.0000E+00,0.0000E+00,",
        "    0.0000E+00,0.0000E+00,0.0000E+00,0.0000E+00,0.0000E+00,0.0000E+00,0.0000E+00,",
        "    0.0000E+00,4.2308E+05,4.2658E+05,4.2997E+05,4.3327E+05,4.3650E+05,4.3968E+05,",
        "    4.4280E+05,4.4589E+05,4.4894E+05,4.5197E+05,4.5497E+05,4.5795E+05,4.6092E+05,",
        "    4.6387E+05,4.6681E+05,4.6975E+05,4.7267E+05,4.7559E+05,4.7851E+05,4.8142E+05,",
        "    4.8434E+05,4.8725E+05;",

        "  FluidProperties:Superheated,",
        "    R410a,                   !- Fluid Name",
        "    Density,                 !- Fluid Property Type",
        "    R410aSuperHeatTemperatures,  !- Temperature Values Name",
        "    9.6214E+05,              !- Pressure {Pa}",
        "    0.0000E+00,0.0000E+00,0.0000E+00,0.0000E+00,0.0000E+00,0.0000E+00,0.0000E+00,",
        "    0.0000E+00,0.0000E+00,0.0000E+00,0.0000E+00,0.0000E+00,0.0000E+00,0.0000E+00,",
        "    0.0000E+00,0.0000E+00,0.0000E+00,0.0000E+00,0.0000E+00,0.0000E+00,0.0000E+00,",
        "    0.0000E+00,3.7005E+01,3.6178E+01,3.5416E+01,3.4709E+01,3.4049E+01,3.3429E+01,",
        "    3.2845E+01,3.2292E+01,3.1768E+01,3.1269E+01,3.0793E+01,3.0338E+01,2.9902E+01,",
        "    2.9484E+01,2.9082E+01,2.8694E+01,2.8321E+01,2.7961E+01,2.7613E+01,2.7277E+01,",
        "    2.6951E+01,2.6636E+01;",

        "  FluidProperties:Superheated,",
        "    R410a,                   !- Fluid Name",
        "    Enthalpy,                !- Fluid Property Type",
        "    R410aSuperHeatTemperatures,  !- Temperature Values Name",
        "    1.0531E+06,              !- Pressure {Pa}",
        "    0.0000E+00,0.0000E+00,0.0000E+00,0.0000E+00,0.0000E+00,0.0000E+00,0.0000E+00,",
        "    0.0000E+00,0.0000E+00,0.0000E+00,0.0000E+00,0.0000E+00,0.0000E+00,0.0000E+00,",
        "    0.0000E+00,0.0000E+00,0.0000E+00,0.0000E+00,0.0000E+00,0.0000E+00,0.0000E+00,",
        "    0.0000E+00,0.0000E+00,4.2382E+05,4.2741E+05,4.3088E+05,4.3426E+05,4.3756E+05,",
        "    4.4079E+05,4.4398E+05,4.4712E+05,4.5023E+05,4.5330E+05,4.5635E+05,4.5938E+05,",
        "    4.6239E+05,4.6539E+05,4.6837E+05,4.7134E+05,4.7430E+05,4.7726E+05,4.8021E+05,",
        "    4.8316E+05,4.8611E+05;",

        "  FluidProperties:Superheated,",
        "    R410a,                   !- Fluid Name",
        "    Density,                 !- Fluid Property Type",
        "    R410aSuperHeatTemperatures,  !- Temperature Values Name",
        "    1.0531E+06,              !- Pressure {Pa}",
        "    0.0000E+00,0.0000E+00,0.0000E+00,0.0000E+00,0.0000E+00,0.0000E+00,0.0000E+00,",
        "    0.0000E+00,0.0000E+00,0.0000E+00,0.0000E+00,0.0000E+00,0.0000E+00,0.0000E+00,",
        "    0.0000E+00,0.0000E+00,0.0000E+00,0.0000E+00,0.0000E+00,0.0000E+00,0.0000E+00,",
        "    0.0000E+00,0.0000E+00,4.0634E+01,3.9695E+01,3.8832E+01,3.8035E+01,3.7292E+01,",
        "    3.6597E+01,3.5943E+01,3.5325E+01,3.4740E+01,3.4184E+01,3.3654E+01,3.3149E+01,",
        "    3.2665E+01,3.2201E+01,3.1755E+01,3.1327E+01,3.0915E+01,3.0517E+01,3.0133E+01,",
        "    2.9762E+01,2.9403E+01;",

        "  FluidProperties:Superheated,",
        "    R410a,                   !- Fluid Name",
        "    Enthalpy,                !- Fluid Property Type",
        "    R410aSuperHeatTemperatures,  !- Temperature Values Name",
        "    1.1504E+06,              !- Pressure {Pa}",
        "    0.0000E+00,0.0000E+00,0.0000E+00,0.0000E+00,0.0000E+00,0.0000E+00,0.0000E+00,",
        "    0.0000E+00,0.0000E+00,0.0000E+00,0.0000E+00,0.0000E+00,0.0000E+00,0.0000E+00,",
        "    0.0000E+00,0.0000E+00,0.0000E+00,0.0000E+00,0.0000E+00,0.0000E+00,0.0000E+00,",
        "    0.0000E+00,0.0000E+00,0.0000E+00,4.2448E+05,4.2817E+05,4.3173E+05,4.3518E+05,",
        "    4.3855E+05,4.4186E+05,4.4511E+05,4.4831E+05,4.5147E+05,4.5459E+05,4.5769E+05,",
        "    4.6077E+05,4.6383E+05,4.6686E+05,4.6989E+05,4.7290E+05,4.7591E+05,4.7890E+05,",
        "    4.8189E+05,4.8488E+05;",

        "  FluidProperties:Superheated,",
        "    R410a,                   !- Fluid Name",
        "    Density,                 !- Fluid Property Type",
        "    R410aSuperHeatTemperatures,  !- Temperature Values Name",
        "    1.1504E+06,              !- Pressure {Pa}",
        "    0.0000E+00,0.0000E+00,0.0000E+00,0.0000E+00,0.0000E+00,0.0000E+00,0.0000E+00,",
        "    0.0000E+00,0.0000E+00,0.0000E+00,0.0000E+00,0.0000E+00,0.0000E+00,0.0000E+00,",
        "    0.0000E+00,0.0000E+00,0.0000E+00,0.0000E+00,0.0000E+00,0.0000E+00,0.0000E+00,",
        "    0.0000E+00,0.0000E+00,0.0000E+00,4.4572E+01,4.3503E+01,4.2527E+01,4.1626E+01,",
        "    4.0790E+01,4.0010E+01,3.9277E+01,3.8587E+01,3.7934E+01,3.7314E+01,3.6725E+01,",
        "    3.6164E+01,3.5627E+01,3.5113E+01,3.4620E+01,3.4146E+01,3.3691E+01,3.3252E+01,",
        "    3.2828E+01,3.2419E+01;",

        "  FluidProperties:Superheated,",
        "    R410a,                   !- Fluid Name",
        "    Enthalpy,                !- Fluid Property Type",
        "    R410aSuperHeatTemperatures,  !- Temperature Values Name",
        "    1.2543E+06,              !- Pressure {Pa}",
        "    0.0000E+00,0.0000E+00,0.0000E+00,0.0000E+00,0.0000E+00,0.0000E+00,0.0000E+00,",
        "    0.0000E+00,0.0000E+00,0.0000E+00,0.0000E+00,0.0000E+00,0.0000E+00,0.0000E+00,",
        "    0.0000E+00,0.0000E+00,0.0000E+00,0.0000E+00,0.0000E+00,0.0000E+00,0.0000E+00,",
        "    0.0000E+00,0.0000E+00,0.0000E+00,0.0000E+00,4.2507E+05,4.2886E+05,4.3251E+05,",
        "    4.3605E+05,4.3949E+05,4.4287E+05,4.4618E+05,4.4944E+05,4.5266E+05,4.5584E+05,",
        "    4.5899E+05,4.6212E+05,4.6522E+05,4.6831E+05,4.7138E+05,4.7443E+05,4.7748E+05,",
        "    4.8051E+05,4.8354E+05;",

        "  FluidProperties:Superheated,",
        "    R410a,                   !- Fluid Name",
        "    Density,                 !- Fluid Property Type",
        "    R410aSuperHeatTemperatures,  !- Temperature Values Name",
        "    1.2543E+06,              !- Pressure {Pa}",
        "    0.0000E+00,0.0000E+00,0.0000E+00,0.0000E+00,0.0000E+00,0.0000E+00,0.0000E+00,",
        "    0.0000E+00,0.0000E+00,0.0000E+00,0.0000E+00,0.0000E+00,0.0000E+00,0.0000E+00,",
        "    0.0000E+00,0.0000E+00,0.0000E+00,0.0000E+00,0.0000E+00,0.0000E+00,0.0000E+00,",
        "    0.0000E+00,0.0000E+00,0.0000E+00,0.0000E+00,4.8844E+01,4.7627E+01,4.6519E+01,",
        "    4.5502E+01,4.4560E+01,4.3684E+01,4.2863E+01,4.2091E+01,4.1363E+01,4.0673E+01,",
        "    4.0018E+01,3.9394E+01,3.8799E+01,3.8230E+01,3.7685E+01,3.7161E+01,3.6658E+01,",
        "    3.6174E+01,3.5708E+01;",

        "  FluidProperties:Superheated,",
        "    R410a,                   !- Fluid Name",
        "    Enthalpy,                !- Fluid Property Type",
        "    R410aSuperHeatTemperatures,  !- Temperature Values Name",
        "    1.3651E+06,              !- Pressure {Pa}",
        "    0.0000E+00,0.0000E+00,0.0000E+00,0.0000E+00,0.0000E+00,0.0000E+00,0.0000E+00,",
        "    0.0000E+00,0.0000E+00,0.0000E+00,0.0000E+00,0.0000E+00,0.0000E+00,0.0000E+00,",
        "    0.0000E+00,0.0000E+00,0.0000E+00,0.0000E+00,0.0000E+00,0.0000E+00,0.0000E+00,",
        "    0.0000E+00,0.0000E+00,0.0000E+00,0.0000E+00,0.0000E+00,4.2556E+05,4.2947E+05,",
        "    4.3322E+05,4.3684E+05,4.4037E+05,4.4382E+05,4.4720E+05,4.5053E+05,4.5381E+05,",
        "    4.5705E+05,4.6025E+05,4.6343E+05,4.6658E+05,4.6971E+05,4.7283E+05,4.7592E+05,",
        "    4.7901E+05,4.8209E+05;",

        "  FluidProperties:Superheated,",
        "    R410a,                   !- Fluid Name",
        "    Density,                 !- Fluid Property Type",
        "    R410aSuperHeatTemperatures,  !- Temperature Values Name",
        "    1.3651E+06,              !- Pressure {Pa}",
        "    0.0000E+00,0.0000E+00,0.0000E+00,0.0000E+00,0.0000E+00,0.0000E+00,0.0000E+00,",
        "    0.0000E+00,0.0000E+00,0.0000E+00,0.0000E+00,0.0000E+00,0.0000E+00,0.0000E+00,",
        "    0.0000E+00,0.0000E+00,0.0000E+00,0.0000E+00,0.0000E+00,0.0000E+00,0.0000E+00,",
        "    0.0000E+00,0.0000E+00,0.0000E+00,0.0000E+00,0.0000E+00,5.3484E+01,5.2094E+01,",
        "    5.0835E+01,4.9684E+01,4.8623E+01,4.7638E+01,4.6718E+01,4.5855E+01,4.5042E+01,",
        "    4.4274E+01,4.3546E+01,4.2854E+01,4.2194E+01,4.1564E+01,4.0961E+01,4.0383E+01,",
        "    3.9828E+01,3.9294E+01;",

        "  FluidProperties:Superheated,",
        "    R410a,                   !- Fluid Name",
        "    Enthalpy,                !- Fluid Property Type",
        "    R410aSuperHeatTemperatures,  !- Temperature Values Name",
        "    1.4831E+06,              !- Pressure {Pa}",
        "    0.0000E+00,0.0000E+00,0.0000E+00,0.0000E+00,0.0000E+00,0.0000E+00,0.0000E+00,",
        "    0.0000E+00,0.0000E+00,0.0000E+00,0.0000E+00,0.0000E+00,0.0000E+00,0.0000E+00,",
        "    0.0000E+00,0.0000E+00,0.0000E+00,0.0000E+00,0.0000E+00,0.0000E+00,0.0000E+00,",
        "    0.0000E+00,0.0000E+00,0.0000E+00,0.0000E+00,0.0000E+00,0.0000E+00,4.2595E+05,",
        "    4.2999E+05,4.3385E+05,4.3757E+05,4.4119E+05,4.4471E+05,4.4817E+05,4.5156E+05,",
        "    4.5490E+05,4.5820E+05,4.6146E+05,4.6469E+05,4.6790E+05,4.7108E+05,4.7424E+05,",
        "    4.7738E+05,4.8051E+05;",

        "  FluidProperties:Superheated,",
        "    R410a,                   !- Fluid Name",
        "    Density,                 !- Fluid Property Type",
        "    R410aSuperHeatTemperatures,  !- Temperature Values Name",
        "    1.4831E+06,              !- Pressure {Pa}",
        "    0.0000E+00,0.0000E+00,0.0000E+00,0.0000E+00,0.0000E+00,0.0000E+00,0.0000E+00,",
        "    0.0000E+00,0.0000E+00,0.0000E+00,0.0000E+00,0.0000E+00,0.0000E+00,0.0000E+00,",
        "    0.0000E+00,0.0000E+00,0.0000E+00,0.0000E+00,0.0000E+00,0.0000E+00,0.0000E+00,",
        "    0.0000E+00,0.0000E+00,0.0000E+00,0.0000E+00,0.0000E+00,0.0000E+00,5.8526E+01,",
        "    5.6935E+01,5.5502E+01,5.4199E+01,5.3001E+01,5.1893E+01,5.0861E+01,4.9896E+01,",
        "    4.8989E+01,4.8133E+01,4.7324E+01,4.6555E+01,4.5824E+01,4.5127E+01,4.4461E+01,",
        "    4.3823E+01,4.3211E+01;",

        "  FluidProperties:Superheated,",
        "    R410a,                   !- Fluid Name",
        "    Enthalpy,                !- Fluid Property Type",
        "    R410aSuperHeatTemperatures,  !- Temperature Values Name",
        "    1.6086E+06,              !- Pressure {Pa}",
        "    0.0000E+00,0.0000E+00,0.0000E+00,0.0000E+00,0.0000E+00,0.0000E+00,0.0000E+00,",
        "    0.0000E+00,0.0000E+00,0.0000E+00,0.0000E+00,0.0000E+00,0.0000E+00,0.0000E+00,",
        "    0.0000E+00,0.0000E+00,0.0000E+00,0.0000E+00,0.0000E+00,0.0000E+00,0.0000E+00,",
        "    0.0000E+00,0.0000E+00,0.0000E+00,0.0000E+00,0.0000E+00,0.0000E+00,0.0000E+00,",
        "    4.2624E+05,4.3041E+05,4.3439E+05,4.3822E+05,4.4193E+05,4.4554E+05,4.4907E+05,",
        "    4.5254E+05,4.5595E+05,4.5931E+05,4.6263E+05,4.6591E+05,4.6917E+05,4.7240E+05,",
        "    4.7561E+05,4.7880E+05;",

        "  FluidProperties:Superheated,",
        "    R410a,                   !- Fluid Name",
        "    Density,                 !- Fluid Property Type",
        "    R410aSuperHeatTemperatures,  !- Temperature Values Name",
        "    1.6086E+06,              !- Pressure {Pa}",
        "    0.0000E+00,0.0000E+00,0.0000E+00,0.0000E+00,0.0000E+00,0.0000E+00,0.0000E+00,",
        "    0.0000E+00,0.0000E+00,0.0000E+00,0.0000E+00,0.0000E+00,0.0000E+00,0.0000E+00,",
        "    0.0000E+00,0.0000E+00,0.0000E+00,0.0000E+00,0.0000E+00,0.0000E+00,0.0000E+00,",
        "    0.0000E+00,0.0000E+00,0.0000E+00,0.0000E+00,0.0000E+00,0.0000E+00,0.0000E+00,",
        "    6.4013E+01,6.2185E+01,6.0551E+01,5.9071E+01,5.7718E+01,5.6470E+01,5.5313E+01,",
        "    5.4232E+01,5.3220E+01,5.2267E+01,5.1367E+01,5.0514E+01,4.9704E+01,4.8933E+01,",
        "    4.8196E+01,4.7492E+01;",

        "  FluidProperties:Superheated,",
        "    R410a,                   !- Fluid Name",
        "    Enthalpy,                !- Fluid Property Type",
        "    R410aSuperHeatTemperatures,  !- Temperature Values Name",
        "    1.7419E+06,              !- Pressure {Pa}",
        "    0.0000E+00,0.0000E+00,0.0000E+00,0.0000E+00,0.0000E+00,0.0000E+00,0.0000E+00,",
        "    0.0000E+00,0.0000E+00,0.0000E+00,0.0000E+00,0.0000E+00,0.0000E+00,0.0000E+00,",
        "    0.0000E+00,0.0000E+00,0.0000E+00,0.0000E+00,0.0000E+00,0.0000E+00,0.0000E+00,",
        "    0.0000E+00,0.0000E+00,0.0000E+00,0.0000E+00,0.0000E+00,0.0000E+00,0.0000E+00,",
        "    0.0000E+00,4.2642E+05,4.3074E+05,4.3485E+05,4.3879E+05,4.4260E+05,4.4630E+05,",
        "    4.4991E+05,4.5345E+05,4.5693E+05,4.6036E+05,4.6374E+05,4.6709E+05,4.7040E+05,",
        "    4.7368E+05,4.7694E+05;",

        "  FluidProperties:Superheated,",
        "    R410a,                   !- Fluid Name",
        "    Density,                 !- Fluid Property Type",
        "    R410aSuperHeatTemperatures,  !- Temperature Values Name",
        "    1.7419E+06,              !- Pressure {Pa}",
        "    0.0000E+00,0.0000E+00,0.0000E+00,0.0000E+00,0.0000E+00,0.0000E+00,0.0000E+00,",
        "    0.0000E+00,0.0000E+00,0.0000E+00,0.0000E+00,0.0000E+00,0.0000E+00,0.0000E+00,",
        "    0.0000E+00,0.0000E+00,0.0000E+00,0.0000E+00,0.0000E+00,0.0000E+00,0.0000E+00,",
        "    0.0000E+00,0.0000E+00,0.0000E+00,0.0000E+00,0.0000E+00,0.0000E+00,0.0000E+00,",
        "    0.0000E+00,6.9990E+01,6.7883E+01,6.6014E+01,6.4331E+01,6.2800E+01,6.1394E+01,",
        "    6.0094E+01,5.8884E+01,5.7753E+01,5.6691E+01,5.5691E+01,5.4744E+01,5.3847E+01,",
        "    5.2994E+01,5.2181E+01;",

        "  FluidProperties:Superheated,",
        "    R410a,                   !- Fluid Name",
        "    Enthalpy,                !- Fluid Property Type",
        "    R410aSuperHeatTemperatures,  !- Temperature Values Name",
        "    1.8834E+06,              !- Pressure {Pa}",
        "    0.0000E+00,0.0000E+00,0.0000E+00,0.0000E+00,0.0000E+00,0.0000E+00,0.0000E+00,",
        "    0.0000E+00,0.0000E+00,0.0000E+00,0.0000E+00,0.0000E+00,0.0000E+00,0.0000E+00,",
        "    0.0000E+00,0.0000E+00,0.0000E+00,0.0000E+00,0.0000E+00,0.0000E+00,0.0000E+00,",
        "    0.0000E+00,0.0000E+00,0.0000E+00,0.0000E+00,0.0000E+00,0.0000E+00,0.0000E+00,",
        "    0.0000E+00,0.0000E+00,4.2646E+05,4.3096E+05,4.3521E+05,4.3927E+05,4.4319E+05,",
        "    4.4699E+05,4.5069E+05,4.5431E+05,4.5786E+05,4.6136E+05,4.6481E+05,4.6821E+05,",
        "    4.7158E+05,4.7492E+05;",

        "  FluidProperties:Superheated,",
        "    R410a,                   !- Fluid Name",
        "    Density,                 !- Fluid Property Type",
        "    R410aSuperHeatTemperatures,  !- Temperature Values Name",
        "    1.8834E+06,              !- Pressure {Pa}",
        "    0.0000E+00,0.0000E+00,0.0000E+00,0.0000E+00,0.0000E+00,0.0000E+00,0.0000E+00,",
        "    0.0000E+00,0.0000E+00,0.0000E+00,0.0000E+00,0.0000E+00,0.0000E+00,0.0000E+00,",
        "    0.0000E+00,0.0000E+00,0.0000E+00,0.0000E+00,0.0000E+00,0.0000E+00,0.0000E+00,",
        "    0.0000E+00,0.0000E+00,0.0000E+00,0.0000E+00,0.0000E+00,0.0000E+00,0.0000E+00,",
        "    0.0000E+00,0.0000E+00,7.6519E+01,7.4080E+01,7.1935E+01,7.0017E+01,6.8281E+01,",
        "    6.6694E+01,6.5232E+01,6.3876E+01,6.2613E+01,6.1429E+01,6.0316E+01,5.9266E+01,",
        "    5.8272E+01,5.7328E+01;",

        "  FluidProperties:Superheated,",
        "    R410a,                   !- Fluid Name",
        "    Enthalpy,                !- Fluid Property Type",
        "    R410aSuperHeatTemperatures,  !- Temperature Values Name",
        "    2.0334E+06,              !- Pressure {Pa}",
        "    0.0000E+00,0.0000E+00,0.0000E+00,0.0000E+00,0.0000E+00,0.0000E+00,0.0000E+00,",
        "    0.0000E+00,0.0000E+00,0.0000E+00,0.0000E+00,0.0000E+00,0.0000E+00,0.0000E+00,",
        "    0.0000E+00,0.0000E+00,0.0000E+00,0.0000E+00,0.0000E+00,0.0000E+00,0.0000E+00,",
        "    0.0000E+00,0.0000E+00,0.0000E+00,0.0000E+00,0.0000E+00,0.0000E+00,0.0000E+00,",
        "    0.0000E+00,0.0000E+00,0.0000E+00,4.2635E+05,4.3105E+05,4.3546E+05,4.3966E+05,",
        "    4.4369E+05,4.4760E+05,4.5139E+05,4.5510E+05,4.5873E+05,4.6230E+05,4.6582E+05,",
        "    4.6929E+05,4.7272E+05;",

        "  FluidProperties:Superheated,",
        "    R410a,                   !- Fluid Name",
        "    Density,                 !- Fluid Property Type",
        "    R410aSuperHeatTemperatures,  !- Temperature Values Name",
        "    2.0334E+06,              !- Pressure {Pa}",
        "    0.0000E+00,0.0000E+00,0.0000E+00,0.0000E+00,0.0000E+00,0.0000E+00,0.0000E+00,",
        "    0.0000E+00,0.0000E+00,0.0000E+00,0.0000E+00,0.0000E+00,0.0000E+00,0.0000E+00,",
        "    0.0000E+00,0.0000E+00,0.0000E+00,0.0000E+00,0.0000E+00,0.0000E+00,0.0000E+00,",
        "    0.0000E+00,0.0000E+00,0.0000E+00,0.0000E+00,0.0000E+00,0.0000E+00,0.0000E+00,",
        "    0.0000E+00,0.0000E+00,0.0000E+00,8.3665E+01,8.0827E+01,7.8356E+01,7.6164E+01,",
        "    7.4192E+01,7.2398E+01,7.0753E+01,6.9232E+01,6.7819E+01,6.6499E+01,6.5261E+01,",
        "    6.4095E+01,6.2993E+01;",

        "  FluidProperties:Superheated,",
        "    R410a,                   !- Fluid Name",
        "    Enthalpy,                !- Fluid Property Type",
        "    R410aSuperHeatTemperatures,  !- Temperature Values Name",
        "    2.1923E+06,              !- Pressure {Pa}",
        "    0.0000E+00,0.0000E+00,0.0000E+00,0.0000E+00,0.0000E+00,0.0000E+00,0.0000E+00,",
        "    0.0000E+00,0.0000E+00,0.0000E+00,0.0000E+00,0.0000E+00,0.0000E+00,0.0000E+00,",
        "    0.0000E+00,0.0000E+00,0.0000E+00,0.0000E+00,0.0000E+00,0.0000E+00,0.0000E+00,",
        "    0.0000E+00,0.0000E+00,0.0000E+00,0.0000E+00,0.0000E+00,0.0000E+00,0.0000E+00,",
        "    0.0000E+00,0.0000E+00,0.0000E+00,0.0000E+00,4.2609E+05,4.3101E+05,4.3560E+05,",
        "    4.3995E+05,4.4411E+05,4.4812E+05,4.5202E+05,4.5582E+05,4.5953E+05,4.6318E+05,",
        "    4.6677E+05,4.7030E+05;",

        "  FluidProperties:Superheated,",
        "    R410a,                   !- Fluid Name",
        "    Density,                 !- Fluid Property Type",
        "    R410aSuperHeatTemperatures,  !- Temperature Values Name",
        "    2.1923E+06,              !- Pressure {Pa}",
        "    0.0000E+00,0.0000E+00,0.0000E+00,0.0000E+00,0.0000E+00,0.0000E+00,0.0000E+00,",
        "    0.0000E+00,0.0000E+00,0.0000E+00,0.0000E+00,0.0000E+00,0.0000E+00,0.0000E+00,",
        "    0.0000E+00,0.0000E+00,0.0000E+00,0.0000E+00,0.0000E+00,0.0000E+00,0.0000E+00,",
        "    0.0000E+00,0.0000E+00,0.0000E+00,0.0000E+00,0.0000E+00,0.0000E+00,0.0000E+00,",
        "    0.0000E+00,0.0000E+00,0.0000E+00,0.0000E+00,9.1511E+01,8.8190E+01,8.5332E+01,",
        "    8.2819E+01,8.0573E+01,7.8542E+01,7.6687E+01,7.4980E+01,7.3398E+01,7.1925E+01,",
        "    7.0547E+01,6.9252E+01;",

        "  FluidProperties:Superheated,",
        "    R410a,                   !- Fluid Name",
        "    Enthalpy,                !- Fluid Property Type",
        "    R410aSuperHeatTemperatures,  !- Temperature Values Name",
        "    2.3604E+06,              !- Pressure {Pa}",
        "    0.0000E+00,0.0000E+00,0.0000E+00,0.0000E+00,0.0000E+00,0.0000E+00,0.0000E+00,",
        "    0.0000E+00,0.0000E+00,0.0000E+00,0.0000E+00,0.0000E+00,0.0000E+00,0.0000E+00,",
        "    0.0000E+00,0.0000E+00,0.0000E+00,0.0000E+00,0.0000E+00,0.0000E+00,0.0000E+00,",
        "    0.0000E+00,0.0000E+00,0.0000E+00,0.0000E+00,0.0000E+00,0.0000E+00,0.0000E+00,",
        "    0.0000E+00,0.0000E+00,0.0000E+00,0.0000E+00,0.0000E+00,4.2564E+05,4.3082E+05,",
        "    4.3561E+05,4.4013E+05,4.4443E+05,4.4856E+05,4.5257E+05,4.5646E+05,4.6027E+05,",
        "    4.6400E+05,4.6766E+05;",

        "  FluidProperties:Superheated,",
        "    R410a,                   !- Fluid Name",
        "    Density,                 !- Fluid Property Type",
        "    R410aSuperHeatTemperatures,  !- Temperature Values Name",
        "    2.3604E+06,              !- Pressure {Pa}",
        "    0.0000E+00,0.0000E+00,0.0000E+00,0.0000E+00,0.0000E+00,0.0000E+00,0.0000E+00,",
        "    0.0000E+00,0.0000E+00,0.0000E+00,0.0000E+00,0.0000E+00,0.0000E+00,0.0000E+00,",
        "    0.0000E+00,0.0000E+00,0.0000E+00,0.0000E+00,0.0000E+00,0.0000E+00,0.0000E+00,",
        "    0.0000E+00,0.0000E+00,0.0000E+00,0.0000E+00,0.0000E+00,0.0000E+00,0.0000E+00,",
        "    0.0000E+00,0.0000E+00,0.0000E+00,0.0000E+00,0.0000E+00,1.0015E+02,9.6239E+01,",
        "    9.2918E+01,9.0027E+01,8.7463E+01,8.5159E+01,8.3065E+01,8.1145E+01,7.9374E+01,",
        "    7.7729E+01,7.6195E+01;",

        "  FluidProperties:Superheated,",
        "    R410a,                   !- Fluid Name",
        "    Enthalpy,                !- Fluid Property Type",
        "    R410aSuperHeatTemperatures,  !- Temperature Values Name",
        "    2.5382E+06,              !- Pressure {Pa}",
        "    0.0000E+00,0.0000E+00,0.0000E+00,0.0000E+00,0.0000E+00,0.0000E+00,0.0000E+00,",
        "    0.0000E+00,0.0000E+00,0.0000E+00,0.0000E+00,0.0000E+00,0.0000E+00,0.0000E+00,",
        "    0.0000E+00,0.0000E+00,0.0000E+00,0.0000E+00,0.0000E+00,0.0000E+00,0.0000E+00,",
        "    0.0000E+00,0.0000E+00,0.0000E+00,0.0000E+00,0.0000E+00,0.0000E+00,0.0000E+00,",
        "    0.0000E+00,0.0000E+00,0.0000E+00,0.0000E+00,0.0000E+00,0.0000E+00,4.2498E+05,",
        "    4.3047E+05,4.3549E+05,4.4019E+05,4.4464E+05,4.4891E+05,4.5303E+05,4.5703E+05,",
        "    4.6093E+05,4.6475E+05;",

        "  FluidProperties:Superheated,",
        "    R410a,                   !- Fluid Name",
        "    Density,                 !- Fluid Property Type",
        "    R410aSuperHeatTemperatures,  !- Temperature Values Name",
        "    2.5382E+06,              !- Pressure {Pa}",
        "    0.0000E+00,0.0000E+00,0.0000E+00,0.0000E+00,0.0000E+00,0.0000E+00,0.0000E+00,",
        "    0.0000E+00,0.0000E+00,0.0000E+00,0.0000E+00,0.0000E+00,0.0000E+00,0.0000E+00,",
        "    0.0000E+00,0.0000E+00,0.0000E+00,0.0000E+00,0.0000E+00,0.0000E+00,0.0000E+00,",
        "    0.0000E+00,0.0000E+00,0.0000E+00,0.0000E+00,0.0000E+00,0.0000E+00,0.0000E+00,",
        "    0.0000E+00,0.0000E+00,0.0000E+00,0.0000E+00,0.0000E+00,0.0000E+00,1.0972E+02,",
        "    1.0507E+02,1.0119E+02,9.7851E+01,9.4915E+01,9.2295E+01,8.9926E+01,8.7766E+01,",
        "    8.5780E+01,8.3942E+01;",

        "  FluidProperties:Superheated,",
        "    R410a,                   !- Fluid Name",
        "    Enthalpy,                !- Fluid Property Type",
        "    R410aSuperHeatTemperatures,  !- Temperature Values Name",
        "    2.7261E+06,              !- Pressure {Pa}",
        "    0.0000E+00,0.0000E+00,0.0000E+00,0.0000E+00,0.0000E+00,0.0000E+00,0.0000E+00,",
        "    0.0000E+00,0.0000E+00,0.0000E+00,0.0000E+00,0.0000E+00,0.0000E+00,0.0000E+00,",
        "    0.0000E+00,0.0000E+00,0.0000E+00,0.0000E+00,0.0000E+00,0.0000E+00,0.0000E+00,",
        "    0.0000E+00,0.0000E+00,0.0000E+00,0.0000E+00,0.0000E+00,0.0000E+00,0.0000E+00,",
        "    0.0000E+00,0.0000E+00,0.0000E+00,0.0000E+00,0.0000E+00,0.0000E+00,0.0000E+00,",
        "    4.2408E+05,4.2993E+05,4.3522E+05,4.4012E+05,4.4475E+05,4.4916E+05,4.5341E+05,",
        "    4.5752E+05,4.6152E+05;",

        "  FluidProperties:Superheated,",
        "    R410a,                   !- Fluid Name",
        "    Density,                 !- Fluid Property Type",
        "    R410aSuperHeatTemperatures,  !- Temperature Values Name",
        "    2.7261E+06,              !- Pressure {Pa}",
        "    0.0000E+00,0.0000E+00,0.0000E+00,0.0000E+00,0.0000E+00,0.0000E+00,0.0000E+00,",
        "    0.0000E+00,0.0000E+00,0.0000E+00,0.0000E+00,0.0000E+00,0.0000E+00,0.0000E+00,",
        "    0.0000E+00,0.0000E+00,0.0000E+00,0.0000E+00,0.0000E+00,0.0000E+00,0.0000E+00,",
        "    0.0000E+00,0.0000E+00,0.0000E+00,0.0000E+00,0.0000E+00,0.0000E+00,0.0000E+00,",
        "    0.0000E+00,0.0000E+00,0.0000E+00,0.0000E+00,0.0000E+00,0.0000E+00,0.0000E+00,",
        "    1.2038E+02,1.1479E+02,1.1023E+02,1.0635E+02,1.0298E+02,9.9995E+01,9.7312E+01,",
        "    9.4877E+01,9.2647E+01;",

        "  FluidProperties:Superheated,",
        "    R410a,                   !- Fluid Name",
        "    Enthalpy,                !- Fluid Property Type",
        "    R410aSuperHeatTemperatures,  !- Temperature Values Name",
        "    2.9246E+06,              !- Pressure {Pa}",
        "    0.0000E+00,0.0000E+00,0.0000E+00,0.0000E+00,0.0000E+00,0.0000E+00,0.0000E+00,",
        "    0.0000E+00,0.0000E+00,0.0000E+00,0.0000E+00,0.0000E+00,0.0000E+00,0.0000E+00,",
        "    0.0000E+00,0.0000E+00,0.0000E+00,0.0000E+00,0.0000E+00,0.0000E+00,0.0000E+00,",
        "    0.0000E+00,0.0000E+00,0.0000E+00,0.0000E+00,0.0000E+00,0.0000E+00,0.0000E+00,",
        "    0.0000E+00,0.0000E+00,0.0000E+00,0.0000E+00,0.0000E+00,0.0000E+00,0.0000E+00,",
        "    0.0000E+00,4.2290E+05,4.2918E+05,4.3478E+05,4.3992E+05,4.4473E+05,4.4931E+05,",
        "    4.5369E+05,4.5792E+05;",

        "  FluidProperties:Superheated,",
        "    R410a,                   !- Fluid Name",
        "    Density,                 !- Fluid Property Type",
        "    R410aSuperHeatTemperatures,  !- Temperature Values Name",
        "    2.9246E+06,              !- Pressure {Pa}",
        "    0.0000E+00,0.0000E+00,0.0000E+00,0.0000E+00,0.0000E+00,0.0000E+00,0.0000E+00,",
        "    0.0000E+00,0.0000E+00,0.0000E+00,0.0000E+00,0.0000E+00,0.0000E+00,0.0000E+00,",
        "    0.0000E+00,0.0000E+00,0.0000E+00,0.0000E+00,0.0000E+00,0.0000E+00,0.0000E+00,",
        "    0.0000E+00,0.0000E+00,0.0000E+00,0.0000E+00,0.0000E+00,0.0000E+00,0.0000E+00,",
        "    0.0000E+00,0.0000E+00,0.0000E+00,0.0000E+00,0.0000E+00,0.0000E+00,0.0000E+00,",
        "    0.0000E+00,1.3233E+02,1.2554E+02,1.2013E+02,1.1562E+02,1.1173E+02,1.0831E+02,",
        "    1.0527E+02,1.0252E+02;",

        "  FluidProperties:Superheated,",
        "    R410a,                   !- Fluid Name",
        "    Enthalpy,                !- Fluid Property Type",
        "    R410aSuperHeatTemperatures,  !- Temperature Values Name",
        "    3.1341E+06,              !- Pressure {Pa}",
        "    0.0000E+00,0.0000E+00,0.0000E+00,0.0000E+00,0.0000E+00,0.0000E+00,0.0000E+00,",
        "    0.0000E+00,0.0000E+00,0.0000E+00,0.0000E+00,0.0000E+00,0.0000E+00,0.0000E+00,",
        "    0.0000E+00,0.0000E+00,0.0000E+00,0.0000E+00,0.0000E+00,0.0000E+00,0.0000E+00,",
        "    0.0000E+00,0.0000E+00,0.0000E+00,0.0000E+00,0.0000E+00,0.0000E+00,0.0000E+00,",
        "    0.0000E+00,0.0000E+00,0.0000E+00,0.0000E+00,0.0000E+00,0.0000E+00,0.0000E+00,",
        "    0.0000E+00,0.0000E+00,4.2137E+05,4.2820E+05,4.3416E+05,4.3957E+05,4.4459E+05,",
        "    4.4934E+05,4.5387E+05;",

        "  FluidProperties:Superheated,",
        "    R410a,                   !- Fluid Name",
        "    Density,                 !- Fluid Property Type",
        "    R410aSuperHeatTemperatures,  !- Temperature Values Name",
        "    3.1341E+06,              !- Pressure {Pa}",
        "    0.0000E+00,0.0000E+00,0.0000E+00,0.0000E+00,0.0000E+00,0.0000E+00,0.0000E+00,",
        "    0.0000E+00,0.0000E+00,0.0000E+00,0.0000E+00,0.0000E+00,0.0000E+00,0.0000E+00,",
        "    0.0000E+00,0.0000E+00,0.0000E+00,0.0000E+00,0.0000E+00,0.0000E+00,0.0000E+00,",
        "    0.0000E+00,0.0000E+00,0.0000E+00,0.0000E+00,0.0000E+00,0.0000E+00,0.0000E+00,",
        "    0.0000E+00,0.0000E+00,0.0000E+00,0.0000E+00,0.0000E+00,0.0000E+00,0.0000E+00,",
        "    0.0000E+00,0.0000E+00,1.4585E+02,1.3748E+02,1.3102E+02,1.2572E+02,1.2122E+02,",
        "    1.1731E+02,1.1384E+02;",

        "  FluidProperties:Superheated,",
        "    R410a,                   !- Fluid Name",
        "    Enthalpy,                !- Fluid Property Type",
        "    R410aSuperHeatTemperatures,  !- Temperature Values Name",
        "    3.3552E+06,              !- Pressure {Pa}",
        "    0.0000E+00,0.0000E+00,0.0000E+00,0.0000E+00,0.0000E+00,0.0000E+00,0.0000E+00,",
        "    0.0000E+00,0.0000E+00,0.0000E+00,0.0000E+00,0.0000E+00,0.0000E+00,0.0000E+00,",
        "    0.0000E+00,0.0000E+00,0.0000E+00,0.0000E+00,0.0000E+00,0.0000E+00,0.0000E+00,",
        "    0.0000E+00,0.0000E+00,0.0000E+00,0.0000E+00,0.0000E+00,0.0000E+00,0.0000E+00,",
        "    0.0000E+00,0.0000E+00,0.0000E+00,0.0000E+00,0.0000E+00,0.0000E+00,0.0000E+00,",
        "    0.0000E+00,0.0000E+00,0.0000E+00,4.1941E+05,4.2695E+05,4.3334E+05,4.3905E+05,",
        "    4.4432E+05,4.4926E+05;",

        "  FluidProperties:Superheated,",
        "    R410a,                   !- Fluid Name",
        "    Density,                 !- Fluid Property Type",
        "    R410aSuperHeatTemperatures,  !- Temperature Values Name",
        "    3.3552E+06,              !- Pressure {Pa}",
        "    0.0000E+00,0.0000E+00,0.0000E+00,0.0000E+00,0.0000E+00,0.0000E+00,0.0000E+00,",
        "    0.0000E+00,0.0000E+00,0.0000E+00,0.0000E+00,0.0000E+00,0.0000E+00,0.0000E+00,",
        "    0.0000E+00,0.0000E+00,0.0000E+00,0.0000E+00,0.0000E+00,0.0000E+00,0.0000E+00,",
        "    0.0000E+00,0.0000E+00,0.0000E+00,0.0000E+00,0.0000E+00,0.0000E+00,0.0000E+00,",
        "    0.0000E+00,0.0000E+00,0.0000E+00,0.0000E+00,0.0000E+00,0.0000E+00,0.0000E+00,",
        "    0.0000E+00,0.0000E+00,0.0000E+00,1.6135E+02,1.5082E+02,1.4302E+02,1.3677E+02,",
        "    1.3154E+02,1.2704E+02;",

        "  FluidProperties:Superheated,",
        "    R410a,                   !- Fluid Name",
        "    Enthalpy,                !- Fluid Property Type",
        "    R410aSuperHeatTemperatures,  !- Temperature Values Name",
        "    3.5886E+06,              !- Pressure {Pa}",
        "    0.0000E+00,0.0000E+00,0.0000E+00,0.0000E+00,0.0000E+00,0.0000E+00,0.0000E+00,",
        "    0.0000E+00,0.0000E+00,0.0000E+00,0.0000E+00,0.0000E+00,0.0000E+00,0.0000E+00,",
        "    0.0000E+00,0.0000E+00,0.0000E+00,0.0000E+00,0.0000E+00,0.0000E+00,0.0000E+00,",
        "    0.0000E+00,0.0000E+00,0.0000E+00,0.0000E+00,0.0000E+00,0.0000E+00,0.0000E+00,",
        "    0.0000E+00,0.0000E+00,0.0000E+00,0.0000E+00,0.0000E+00,0.0000E+00,0.0000E+00,",
        "    0.0000E+00,0.0000E+00,0.0000E+00,0.0000E+00,4.1692E+05,4.2539E+05,4.3229E+05,",
        "    4.3836E+05,4.4389E+05;",

        "  FluidProperties:Superheated,",
        "    R410a,                   !- Fluid Name",
        "    Density,                 !- Fluid Property Type",
        "    R410aSuperHeatTemperatures,  !- Temperature Values Name",
        "    3.5886E+06,              !- Pressure {Pa}",
        "    0.0000E+00,0.0000E+00,0.0000E+00,0.0000E+00,0.0000E+00,0.0000E+00,0.0000E+00,",
        "    0.0000E+00,0.0000E+00,0.0000E+00,0.0000E+00,0.0000E+00,0.0000E+00,0.0000E+00,",
        "    0.0000E+00,0.0000E+00,0.0000E+00,0.0000E+00,0.0000E+00,0.0000E+00,0.0000E+00,",
        "    0.0000E+00,0.0000E+00,0.0000E+00,0.0000E+00,0.0000E+00,0.0000E+00,0.0000E+00,",
        "    0.0000E+00,0.0000E+00,0.0000E+00,0.0000E+00,0.0000E+00,0.0000E+00,0.0000E+00,",
        "    0.0000E+00,0.0000E+00,0.0000E+00,0.0000E+00,1.7941E+02,1.6585E+02,1.5632E+02,",
        "    1.4890E+02,1.4279E+02;",

        "  FluidProperties:Superheated,",
        "    R410a,                   !- Fluid Name",
        "    Enthalpy,                !- Fluid Property Type",
        "    R410aSuperHeatTemperatures,  !- Temperature Values Name",
        "    3.8348E+06,              !- Pressure {Pa}",
        "    0.0000E+00,0.0000E+00,0.0000E+00,0.0000E+00,0.0000E+00,0.0000E+00,0.0000E+00,",
        "    0.0000E+00,0.0000E+00,0.0000E+00,0.0000E+00,0.0000E+00,0.0000E+00,0.0000E+00,",
        "    0.0000E+00,0.0000E+00,0.0000E+00,0.0000E+00,0.0000E+00,0.0000E+00,0.0000E+00,",
        "    0.0000E+00,0.0000E+00,0.0000E+00,0.0000E+00,0.0000E+00,0.0000E+00,0.0000E+00,",
        "    0.0000E+00,0.0000E+00,0.0000E+00,0.0000E+00,0.0000E+00,0.0000E+00,0.0000E+00,",
        "    0.0000E+00,0.0000E+00,0.0000E+00,0.0000E+00,0.0000E+00,4.1370E+05,4.2346E+05,",
        "    4.3100E+05,4.3748E+05;",

        "  FluidProperties:Superheated,",
        "    R410a,                   !- Fluid Name",
        "    Density,                 !- Fluid Property Type",
        "    R410aSuperHeatTemperatures,  !- Temperature Values Name",
        "    3.8348E+06,              !- Pressure {Pa}",
        "    0.0000E+00,0.0000E+00,0.0000E+00,0.0000E+00,0.0000E+00,0.0000E+00,0.0000E+00,",
        "    0.0000E+00,0.0000E+00,0.0000E+00,0.0000E+00,0.0000E+00,0.0000E+00,0.0000E+00,",
        "    0.0000E+00,0.0000E+00,0.0000E+00,0.0000E+00,0.0000E+00,0.0000E+00,0.0000E+00,",
        "    0.0000E+00,0.0000E+00,0.0000E+00,0.0000E+00,0.0000E+00,0.0000E+00,0.0000E+00,",
        "    0.0000E+00,0.0000E+00,0.0000E+00,0.0000E+00,0.0000E+00,0.0000E+00,0.0000E+00,",
        "    0.0000E+00,0.0000E+00,0.0000E+00,0.0000E+00,0.0000E+00,2.0095E+02,1.8289E+02,",
        "    1.7111E+02,1.6223E+02;",

        "  FluidProperties:Superheated,",
        "    R410a,                   !- Fluid Name",
        "    Enthalpy,                !- Fluid Property Type",
        "    R410aSuperHeatTemperatures,  !- Temperature Values Name",
        "    4.0949E+06,              !- Pressure {Pa}",
        "    0.0000E+00,0.0000E+00,0.0000E+00,0.0000E+00,0.0000E+00,0.0000E+00,0.0000E+00,",
        "    0.0000E+00,0.0000E+00,0.0000E+00,0.0000E+00,0.0000E+00,0.0000E+00,0.0000E+00,",
        "    0.0000E+00,0.0000E+00,0.0000E+00,0.0000E+00,0.0000E+00,0.0000E+00,0.0000E+00,",
        "    0.0000E+00,0.0000E+00,0.0000E+00,0.0000E+00,0.0000E+00,0.0000E+00,0.0000E+00,",
        "    0.0000E+00,0.0000E+00,0.0000E+00,0.0000E+00,0.0000E+00,0.0000E+00,0.0000E+00,",
        "    0.0000E+00,0.0000E+00,0.0000E+00,0.0000E+00,0.0000E+00,0.0000E+00,4.0942E+05,",
        "    4.2109E+05,4.2943E+05;",

        "  FluidProperties:Superheated,",
        "    R410a,                   !- Fluid Name",
        "    Density,                 !- Fluid Property Type",
        "    R410aSuperHeatTemperatures,  !- Temperature Values Name",
        "    4.0949E+06,              !- Pressure {Pa}",
        "    0.0000E+00,0.0000E+00,0.0000E+00,0.0000E+00,0.0000E+00,0.0000E+00,0.0000E+00,",
        "    0.0000E+00,0.0000E+00,0.0000E+00,0.0000E+00,0.0000E+00,0.0000E+00,0.0000E+00,",
        "    0.0000E+00,0.0000E+00,0.0000E+00,0.0000E+00,0.0000E+00,0.0000E+00,0.0000E+00,",
        "    0.0000E+00,0.0000E+00,0.0000E+00,0.0000E+00,0.0000E+00,0.0000E+00,0.0000E+00,",
        "    0.0000E+00,0.0000E+00,0.0000E+00,0.0000E+00,0.0000E+00,0.0000E+00,0.0000E+00,",
        "    0.0000E+00,0.0000E+00,0.0000E+00,0.0000E+00,0.0000E+00,0.0000E+00,2.2766E+02,",
        "    2.0246E+02,1.8765E+02;",

        "  FluidProperties:Superheated,",
        "    R410a,                   !- Fluid Name",
        "    Enthalpy,                !- Fluid Property Type",
        "    R410aSuperHeatTemperatures,  !- Temperature Values Name",
        "    4.3697E+06,              !- Pressure {Pa}",
        "    0.0000E+00,0.0000E+00,0.0000E+00,0.0000E+00,0.0000E+00,0.0000E+00,0.0000E+00,",
        "    0.0000E+00,0.0000E+00,0.0000E+00,0.0000E+00,0.0000E+00,0.0000E+00,0.0000E+00,",
        "    0.0000E+00,0.0000E+00,0.0000E+00,0.0000E+00,0.0000E+00,0.0000E+00,0.0000E+00,",
        "    0.0000E+00,0.0000E+00,0.0000E+00,0.0000E+00,0.0000E+00,0.0000E+00,0.0000E+00,",
        "    0.0000E+00,0.0000E+00,0.0000E+00,0.0000E+00,0.0000E+00,0.0000E+00,0.0000E+00,",
        "    0.0000E+00,0.0000E+00,0.0000E+00,0.0000E+00,0.0000E+00,0.0000E+00,0.0000E+00,",
        "    4.0343E+05,4.1823E+05;",

        "  FluidProperties:Superheated,",
        "    R410a,                   !- Fluid Name",
        "    Density,                 !- Fluid Property Type",
        "    R410aSuperHeatTemperatures,  !- Temperature Values Name",
        "    4.3697E+06,              !- Pressure {Pa}",
        "    0.0000E+00,0.0000E+00,0.0000E+00,0.0000E+00,0.0000E+00,0.0000E+00,0.0000E+00,",
        "    0.0000E+00,0.0000E+00,0.0000E+00,0.0000E+00,0.0000E+00,0.0000E+00,0.0000E+00,",
        "    0.0000E+00,0.0000E+00,0.0000E+00,0.0000E+00,0.0000E+00,0.0000E+00,0.0000E+00,",
        "    0.0000E+00,0.0000E+00,0.0000E+00,0.0000E+00,0.0000E+00,0.0000E+00,0.0000E+00,",
        "    0.0000E+00,0.0000E+00,0.0000E+00,0.0000E+00,0.0000E+00,0.0000E+00,0.0000E+00,",
        "    0.0000E+00,0.0000E+00,0.0000E+00,0.0000E+00,0.0000E+00,0.0000E+00,0.0000E+00,",
        "    2.6302E+02,2.2513E+02;",

        "  FluidProperties:Superheated,",
        "    R410a,                   !- Fluid Name",
        "    Enthalpy,                !- Fluid Property Type",
        "    R410aSuperHeatTemperatures,  !- Temperature Values Name",
        "    4.6607E+06,              !- Pressure {Pa}",
        "    0.0000E+00,0.0000E+00,0.0000E+00,0.0000E+00,0.0000E+00,0.0000E+00,0.0000E+00,",
        "    0.0000E+00,0.0000E+00,0.0000E+00,0.0000E+00,0.0000E+00,0.0000E+00,0.0000E+00,",
        "    0.0000E+00,0.0000E+00,0.0000E+00,0.0000E+00,0.0000E+00,0.0000E+00,0.0000E+00,",
        "    0.0000E+00,0.0000E+00,0.0000E+00,0.0000E+00,0.0000E+00,0.0000E+00,0.0000E+00,",
        "    0.0000E+00,0.0000E+00,0.0000E+00,0.0000E+00,0.0000E+00,0.0000E+00,0.0000E+00,",
        "    0.0000E+00,0.0000E+00,0.0000E+00,0.0000E+00,0.0000E+00,0.0000E+00,0.0000E+00,",
        "    0.0000E+00,3.9373E+05;",

        "  FluidProperties:Superheated,",
        "    R410a,                   !- Fluid Name",
        "    Density,                 !- Fluid Property Type",
        "    R410aSuperHeatTemperatures,  !- Temperature Values Name",
        "    4.6607E+06,              !- Pressure {Pa}",
        "    0.0000E+00,0.0000E+00,0.0000E+00,0.0000E+00,0.0000E+00,0.0000E+00,0.0000E+00,",
        "    0.0000E+00,0.0000E+00,0.0000E+00,0.0000E+00,0.0000E+00,0.0000E+00,0.0000E+00,",
        "    0.0000E+00,0.0000E+00,0.0000E+00,0.0000E+00,0.0000E+00,0.0000E+00,0.0000E+00,",
        "    0.0000E+00,0.0000E+00,0.0000E+00,0.0000E+00,0.0000E+00,0.0000E+00,0.0000E+00,",
        "    0.0000E+00,0.0000E+00,0.0000E+00,0.0000E+00,0.0000E+00,0.0000E+00,0.0000E+00,",
        "    0.0000E+00,0.0000E+00,0.0000E+00,0.0000E+00,0.0000E+00,0.0000E+00,0.0000E+00,",
        "    0.0000E+00,3.1758E+02;",

    });

    ASSERT_TRUE(process_idf(idf_objects));

    DataGlobals::NumOfTimeStepInHour = 1;
    DataGlobals::TimeStep = 1;
    DataGlobals::MinutesPerTimeStep = 60;
    ProcessScheduleInput(OutputFiles::getSingleton()); // read schedules
    InitializePsychRoutines();
    OutputReportPredefined::SetPredefinedTables();

    GetZoneData(ErrorsFound);
    ASSERT_FALSE(ErrorsFound);

    GetZoneEquipmentData1(state);
    GetZoneAirLoopEquipment();

    GetVRFInput(state);
    GetVRFInputFlag = false;

    // get input test for terminal air single duct mixer on supply side of VRF terminal unit
    ASSERT_EQ(1, NumATMixers);
    EXPECT_EQ("SPACE1-1 DOAS AIR TERMINAL", SysATMixer(1).Name);             // single duct air terminal mixer name
    EXPECT_EQ(DataHVACGlobals::ATMixer_SupplySide, SysATMixer(1).MixerType); // air terminal mixer connection type
    EXPECT_EQ("AIRTERMINAL:SINGLEDUCT:MIXER", AirDistUnit(1).EquipType(1));  // Air distribution unit equipment type
    EXPECT_EQ("TU1", VRFTU(1).Name);                                         // zoneHVAC equipment name

    BeginEnvrnFlag = false;

    // set input variables
    DataEnvironment::OutBaroPress = 101325.0;
    DataEnvironment::OutDryBulbTemp = 35.0;
    DataEnvironment::OutHumRat = 0.0098;
    DataEnvironment::OutEnthalpy = Psychrometrics::PsyHFnTdbW(DataEnvironment::OutDryBulbTemp, DataEnvironment::OutHumRat);
    DataEnvironment::StdRhoAir = 1.20;
    HVACInletMassFlowRate = 0.50;
    PrimaryAirMassFlowRate = 0.1;

    // set zoneNode air condition
    Node(ZoneEquipConfig(1).ZoneNode).Temp = 24.0;
    Node(ZoneEquipConfig(1).ZoneNode).HumRat = 0.0075;
    Node(ZoneEquipConfig(1).ZoneNode).Enthalpy =
        Psychrometrics::PsyHFnTdbW(Node(ZoneEquipConfig(1).ZoneNode).Temp, Node(ZoneEquipConfig(1).ZoneNode).HumRat);

    HVACVariableRefrigerantFlow::CoolingLoad.allocate(1);
    HVACVariableRefrigerantFlow::HeatingLoad.allocate(1);
    HVACVariableRefrigerantFlow::HeatingLoad(1) = false;
    HVACVariableRefrigerantFlow::CoolingLoad(1) = true;
    HVACVariableRefrigerantFlow::CompOnMassFlow = HVACInletMassFlowRate;    // supply air mass flow rate
    HVACVariableRefrigerantFlow::OACompOnMassFlow = PrimaryAirMassFlowRate; // OA mass flow rate
    HVACVariableRefrigerantFlow::CompOnFlowRatio = 1.0;                     // compressor is on
    DataHVACGlobals::ZoneCompTurnFansOff = false;
    DataHVACGlobals::ZoneCompTurnFansOn = true;

    VRFNum = 1;
    VRFTUNum = 1;
    VRFTU(VRFTUNum).OpMode = CycFanCycCoil;
    VRFTU(VRFTUNum).isInZone = true;
    VRFTU(VRFTUNum).ZoneAirNode = ZoneEquipConfig(1).ZoneNode;
    // initialize mass flow rates
    Node(VRFTU(VRFTUNum).VRFTUInletNodeNum).MassFlowRate = HVACInletMassFlowRate;
    Node(VRFTU(VRFTUNum).ATMixerPriNode).MassFlowRate = PrimaryAirMassFlowRate;
    Node(VRFTU(VRFTUNum).ATMixerPriNode).MassFlowRateMaxAvail = PrimaryAirMassFlowRate;

    // set fan parameters
    Fan(1).MaxAirMassFlowRate = HVACInletMassFlowRate;
    Fan(1).InletAirMassFlowRate = HVACInletMassFlowRate;
    Fan(1).RhoAirStdInit = DataEnvironment::StdRhoAir;
    Node(Fan(1).InletNodeNum).MassFlowRateMaxAvail = HVACInletMassFlowRate;
    Node(Fan(1).OutletNodeNum).MassFlowRateMax = HVACInletMassFlowRate;

    // set DX coil rated performance parameters
    DXCoil(1).RatedCBF(1) = 0.05;
    DXCoil(1).RatedAirMassFlowRate(1) = HVACInletMassFlowRate;

    // primary air condition set at outdoor air condition
    Node(VRFTU(VRFTUNum).ATMixerPriNode).Temp = DataEnvironment::OutDryBulbTemp;
    Node(VRFTU(VRFTUNum).ATMixerPriNode).HumRat = DataEnvironment::OutHumRat;
    Node(VRFTU(VRFTUNum).ATMixerPriNode).Enthalpy = DataEnvironment::OutEnthalpy;

    // set VRF terminal unit inlet condition to zone air node
    Node(VRFTU(VRFTUNum).VRFTUInletNodeNum).Temp = Node(ZoneEquipConfig(1).ZoneNode).Temp;
    Node(VRFTU(VRFTUNum).VRFTUInletNodeNum).HumRat = Node(ZoneEquipConfig(1).ZoneNode).HumRat;
    Node(VRFTU(VRFTUNum).VRFTUInletNodeNum).Enthalpy = Node(ZoneEquipConfig(1).ZoneNode).Enthalpy;

    VRFTU(1).ZoneNum = 1;
    SysSizingRunDone = true;
    ZoneSizingRunDone = true;
    SysSizingCalc = true;

    ZoneSysEnergyDemand.allocate(1);
    ZoneSysEnergyDemand(1).RemainingOutputReqToHeatSP = 0.0;
    ZoneSysEnergyDemand(1).RemainingOutputReqToCoolSP = -4000.0;
    QZnReq = ZoneSysEnergyDemand(1).RemainingOutputReqToCoolSP;

    Schedule(VRFTU(VRFTUNum).SchedPtr).CurrentValue = 1.0;         // unit is always available
    Schedule(VRFTU(VRFTUNum).FanAvailSchedPtr).CurrentValue = 1.0; // fan is always available

    // set secondary air mass flow rate to zero
    Node(SysATMixer(1).SecInNode).MassFlowRate = 0.0;
    // Simulate zoneHVAC equipment (VRF terminal unit)
    SimVRF(state, VRFTUNum, FirstHVACIteration, OnOffAirFlowRatio, QUnitOutVRFTU, LatOutputProvided, QZnReq);

    // check the terminal air mixer secondary air mass flow rate, requires updating the secondary flow
    SecondaryAirMassFlowRate = Node(VRFTU(VRFTUNum).VRFTUInletNodeNum).MassFlowRate;
    ASSERT_EQ(SecondaryAirMassFlowRate, Node(SysATMixer(1).SecInNode).MassFlowRate);
    // check the terminal air mixer outlet flow rate must be equal to the mass flow rate of VRFTU + the primary air
    ATMixerOutletMassFlowRate = SecondaryAirMassFlowRate + PrimaryAirMassFlowRate;
    ASSERT_EQ(ATMixerOutletMassFlowRate, SysATMixer(1).MixedAirMassFlowRate);
    // check the cooling output delivered is within 2.0 Watt of zone cooling load
    ASSERT_NEAR(QZnReq, QUnitOutVRFTU, 2.0);
}

TEST_F(EnergyPlusFixture, AirTerminalSingleDuctMixer_SimUnitVent_ATMInletSide)
{

    bool ErrorsFound(false);
    bool FirstHVACIteration(false);
    Real64 HVACInletMassFlowRate(0.0);
    Real64 PrimaryAirMassFlowRate(0.0);
    Real64 SecondaryAirMassFlowRate(0.0);
    Real64 LatOutputProvided(0.0);
    Real64 QUnitOut(0.0);
    Real64 QZnReq(0.0);
    int ZoneNum(1);
    int UnitVentNum(1);

    std::string const idf_objects = delimited_string({

        "  AirTerminal:SingleDuct:Mixer,",
        "    SPACE1-1 DOAS Air Terminal,  !- Name",
        "    ZoneHVAC:UnitVentilator,     !- ZoneHVAC Terminal Unit Object Type",
        "    SPACE1-1 Unit Vent,          !- ZoneHVAC Terminal Unit Name",
        "    SPACE1-1 Unit Vent Inlet,    !- Terminal Unit Outlet Node Name",
        "    SPACE1-1 Mixer Primary Inlet,   !- Terminal Unit Primary Air Inlet Node Name",
        "    SPACE1-1 Mixer Secondary Inlet, !- Terminal Unit Secondary Air Inlet Node Name",
        "    InletSide;                      !- Terminal Unit Connection Type",

        "  ZoneHVAC:AirDistributionUnit,",
        "    SPACE1-1 DOAS ATU,           !- Name",
        "    SPACE1-1 Unit Vent Inlet,    !- Air Distribution Unit Outlet Node Name",
        "    AirTerminal:SingleDuct:Mixer,  !- Air Terminal Object Type",
        "    SPACE1-1 DOAS Air Terminal;  !- Air Terminal Name",

        "  Schedule:Compact,",
        "    FanAvailSched,           !- Name",
        "    Fraction,                !- Schedule Type Limits Name",
        "    Through: 12/31,          !- Field 1",
        "    For: AllDays,            !- Field 2",
        "    Until: 24:00,            !- Field 16",
        "    1.0;                     !- Field 17",

        "  ZoneHVAC:EquipmentList,",
        "    SPACE1-1 Equipment,      !- Name",
        "    SequentialLoad,          !- Load Distribution Scheme",
        "    ZoneHVAC:AirDistributionUnit,  !- Zone Equipment 1 Object Type",
        "    SPACE1-1 DOAS ATU,       !- Zone Equipment 1 Name",
        "    1,                       !- Zone Equipment 1 Cooling Sequence",
        "    1,                       !- Zone Equipment 1 Heating or No-Load Sequence",
        "    ,                        !- Zone Equipment 1 Sequential Cooling Fraction",
        "    ,                        !- Zone Equipment 1 Sequential Heating Fraction",
        "    ZoneHVAC:UnitVentilator, !- Zone Equipment 2 Object Type",
        "    SPACE1-1 Unit Vent,      !- Zone Equipment 2 Name",
        "    2,                       !- Zone Equipment 2 Cooling Sequence",
        "    2,                       !- Zone Equipment 2 Heating or No-Load Sequence",
        "    ,                        !- Zone Equipment 2 Sequential Cooling Fraction",
        "    ;                        !- Zone Equipment 2 Sequential Heating Fraction",

        "  ZoneHVAC:UnitVentilator,",
        "    SPACE1-1 Unit Vent,      !- Name",
        "    FanAvailSched,           !- Availability Schedule Name",
        "    0.50,                    !- Maximum Supply Air Flow Rate {m3/s}",
        "    VariablePercent,         !- Outdoor Air Control Type",
        "    0.20,                    !- Minimum Outdoor Air Flow Rate {m3/s}",
        "    U2MinOASched,            !- Minimum Outdoor Air Schedule Name",
        "    0.50,                    !- Maximum Outdoor Air Flow Rate {m3/s}",
        "    UnitVentMaxOA,           !- Maximum Outdoor Air Fraction or Temperature Schedule Name",
        "    SPACE1-1 Unit Vent Inlet,!- Air Inlet Node Name",
        "    SPACE1-1 Supply Inlet,   !- Air Outlet Node Name",
        "    ,                        !- Outdoor Air Node Name",
        "    ,                        !- Exhaust Air Node Name",
        "    ,                        !- Mixed Air Node Name",
        "    Fan:ConstantVolume,      !- Supply Air Fan Object Type",
        "    Zone1UnitVentFan,        !- Supply Air Fan Name",
        "    HEATING,                 !- Coil Option",
        "    ,                        !- Supply Air Fan Operating Mode Schedule Name",
        "    Coil:Heating:Fuel,       !- Heating Coil Object Type",
        "    Zone1UnitVentHeatingCoil,!- Heating Coil Name",
        "    0.001;                   !- Heating Convergence Tolerance",

        "  Schedule:Compact,",
        "    UnitVentMaxOA,           !- Name",
        "    Any Number,              !- Schedule Type Limits Name",
        "    Through: 12/31,          !- Field 1",
        "    For: AllDays,            !- Field 2",
        "    Until: 24:00,1.0;        !- Field 3",

        "  Schedule:Compact,",
        "    U2MinOASched,            !- Name",
        "    Any Number,              !- Schedule Type Limits Name",
        "    Through: 12/31,          !- Field 1",
        "    For: AllDays,            !- Field 2",
        "    Until: 24:00, 0.5;       !- Field 3",

        "  Fan:ConstantVolume,",
        "    Zone1UnitVentFan,        !- Name",
        "    FanAvailSched,           !- Availability Schedule Name",
        "    0.5,                     !- Fan Total Efficiency",
        "    0.0,                     !- Pressure Rise {Pa}",
        "    0.50,                    !- Maximum Flow Rate {m3/s}",
        "    0.9,                     !- Motor Efficiency",
        "    1.0,                     !- Motor In Airstream Fraction",
        "    SPACE1-1 Unit Vent Inlet,!- Air Inlet Node Name",
        "    SPACE1-1 Fan Outlet;     !- Air Outlet Node Name",

        "  Coil:Heating:Fuel,",
        "    Zone1UnitVentHeatingCoil,!- Name",
        "    FanAvailSched,           !- Availability Schedule Name",
        "    NaturalGas,              !- Fuel Type",
        "    0.8,                     !- Gas Burner Efficiency",
        "    10000.0,                 !- Nominal Capacity {W}",
        "    SPACE1-1 Fan Outlet,     !- Air Inlet Node Name",
        "    SPACE1-1 Supply Inlet;   !- Air Outlet Node Name",

        "  Zone,",
        "    SPACE1-1,                !- Name",
        "    0,                       !- Direction of Relative North {deg}",
        "    0,                       !- X Origin {m}",
        "    0,                       !- Y Origin {m}",
        "    0,                       !- Z Origin {m}",
        "    1,                       !- Type",
        "    1,                       !- Multiplier",
        "    2.438400269,             !- Ceiling Height {m}",
        "    239.247360229;           !- Volume {m3}",

        "  ZoneHVAC:EquipmentConnections,",
        "    SPACE1-1,                !- Zone Name",
        "    SPACE1-1 Equipment,      !- Zone Conditioning Equipment List Name",
        "    SPACE1-1 Inlets,         !- Zone Air Inlet Node or NodeList Name",
        "    SPACE1-1 Mixer Secondary Inlet,  !- Zone Air Exhaust Node or NodeList Name",
        "    SPACE1-1 Zone Air Node,  !- Zone Air Node Name",
        "    SPACE1-1 Return Outlet;  !- Zone Return Air Node Name",

        "  NodeList,",
        "    SPACE1-1 Inlets,         !- Name",
        "    SPACE1-1 Supply Inlet;   !- Node 1 Name",

    });

    ASSERT_TRUE(process_idf(idf_objects));

    DataGlobals::NumOfTimeStepInHour = 1;
    DataGlobals::TimeStep = 1;
    DataGlobals::MinutesPerTimeStep = 60;
    ProcessScheduleInput(OutputFiles::getSingleton()); // read schedules
    InitializePsychRoutines();
    OutputReportPredefined::SetPredefinedTables();

    GetZoneData(ErrorsFound);
    ASSERT_FALSE(ErrorsFound);

    GetZoneEquipmentData1(state);
    GetZoneAirLoopEquipment();
    GetUnitVentilatorInput(state);
    GetUnitVentilatorInputFlag = false;

    // get input test for terminal air single duct mixer on inlet side of PTHP
    ASSERT_EQ(1, NumATMixers);
    EXPECT_EQ("SPACE1-1 DOAS AIR TERMINAL", SysATMixer(1).Name);            // single duct air terminal mixer name
    EXPECT_EQ(DataHVACGlobals::ATMixer_InletSide, SysATMixer(1).MixerType); // air terminal mixer connection type
    EXPECT_EQ("AIRTERMINAL:SINGLEDUCT:MIXER", AirDistUnit(1).EquipType(1)); // Air distribution unit equipment type

    BeginEnvrnFlag = false;

    // set input variables
    DataEnvironment::OutBaroPress = 101325.0;
    DataEnvironment::OutDryBulbTemp = 10.0;
    DataEnvironment::OutHumRat = 0.0070;
    DataEnvironment::OutEnthalpy = Psychrometrics::PsyHFnTdbW(DataEnvironment::OutDryBulbTemp, DataEnvironment::OutHumRat);
    DataEnvironment::StdRhoAir = 1.00;
    HVACInletMassFlowRate = 0.50;
    PrimaryAirMassFlowRate = 0.1;

    // set zoneNode air condition
    Node(ZoneEquipConfig(1).ZoneNode).Temp = 24.0;
    Node(ZoneEquipConfig(1).ZoneNode).HumRat = 0.0070;
    Node(ZoneEquipConfig(1).ZoneNode).Enthalpy =
        Psychrometrics::PsyHFnTdbW(Node(ZoneEquipConfig(1).ZoneNode).Temp, Node(ZoneEquipConfig(1).ZoneNode).HumRat);

    DataHVACGlobals::ZoneCompTurnFansOff = false;
    DataHVACGlobals::ZoneCompTurnFansOn = true;

    UnitVentNum = 1;
    // set the mass flow rates from the input volume flow rates
    UnitVent(UnitVentNum).MaxAirMassFlow = DataEnvironment::StdRhoAir * UnitVent(UnitVentNum).MaxAirVolFlow;
    UnitVent(UnitVentNum).OutAirMassFlow = DataEnvironment::StdRhoAir * UnitVent(UnitVentNum).OutAirVolFlow;
    UnitVent(UnitVentNum).MinOutAirMassFlow = DataEnvironment::StdRhoAir * UnitVent(UnitVentNum).MinOutAirVolFlow;

    UnitVent(UnitVentNum).OpMode = CycFanCycCoil;
    // initialize mass flow rates
    Node(UnitVent(UnitVentNum).AirInNode).MassFlowRate = HVACInletMassFlowRate;
    Node(UnitVent(UnitVentNum).AirInNode).MassFlowRateMax = HVACInletMassFlowRate;
    Node(UnitVent(UnitVentNum).ATMixerPriNode).MassFlowRate = PrimaryAirMassFlowRate;
    Node(UnitVent(UnitVentNum).ATMixerPriNode).MassFlowRateMaxAvail = PrimaryAirMassFlowRate;

    // set fan parameters
    Fan(1).MaxAirMassFlowRate = HVACInletMassFlowRate;
    Fan(1).InletAirMassFlowRate = HVACInletMassFlowRate;
    Fan(1).RhoAirStdInit = DataEnvironment::StdRhoAir;
    Node(Fan(1).InletNodeNum).MassFlowRateMaxAvail = HVACInletMassFlowRate;
    Node(Fan(1).OutletNodeNum).MassFlowRateMax = HVACInletMassFlowRate;

    // primary air condition set at outdoor air condition
    Node(UnitVent(UnitVentNum).ATMixerPriNode).Temp = DataEnvironment::OutDryBulbTemp;
    Node(UnitVent(UnitVentNum).ATMixerPriNode).HumRat = DataEnvironment::OutHumRat;
    Node(UnitVent(UnitVentNum).ATMixerPriNode).Enthalpy = DataEnvironment::OutEnthalpy;

    // set secondary air (recirculating air) conditions to zone air node
    Node(SysATMixer(1).SecInNode).Temp = Node(ZoneEquipConfig(1).ZoneNode).Temp;
    Node(SysATMixer(1).SecInNode).HumRat = Node(ZoneEquipConfig(1).ZoneNode).HumRat;
    Node(SysATMixer(1).SecInNode).Enthalpy = Node(ZoneEquipConfig(1).ZoneNode).Enthalpy;

    UnitVent(1).ZonePtr = 1;
    SysSizingRunDone = true;
    ZoneSizingRunDone = true;
    SysSizingCalc = true;

    CurDeadBandOrSetback.allocate(1);
    CurDeadBandOrSetback(1) = false;
    ZoneSysEnergyDemand.allocate(1);
    ZoneSysEnergyDemand(1).RemainingOutputRequired = 5000.0;
    QZnReq = ZoneSysEnergyDemand(1).RemainingOutputRequired;

    Schedule(UnitVent(UnitVentNum).SchedPtr).CurrentValue = 1.0;         // unit is always available
    Schedule(UnitVent(UnitVentNum).FanAvailSchedPtr).CurrentValue = 1.0; // fan is always available
    Schedule(UnitVent(UnitVentNum).MinOASchedPtr).CurrentValue = 0.5;    // min OA fraction is always available

    // set secondary air mass flow rate to zero
    Node(SysATMixer(1).SecInNode).MassFlowRate = 0.0;
    // simulate Unit Ventilator zoneHVAC equipment
    SimUnitVentilator(state, UnitVent(UnitVentNum).Name, ZoneNum, FirstHVACIteration, QUnitOut, LatOutputProvided, UnitVentNum);
    // apply mass conservation to determine secondary air mass flow rate
    SecondaryAirMassFlowRate = Node(UnitVent(UnitVentNum).AirInNode).MassFlowRate - PrimaryAirMassFlowRate;
    // check the air mixer secondary air mass flow rate
    ASSERT_EQ(SecondaryAirMassFlowRate, Node(SysATMixer(1).SecInNode).MassFlowRate);
    // check the cooling output delivered is within 2.0 Watt of zone cooling load
    ASSERT_NEAR(QZnReq, QUnitOut, 0.001);
}

TEST_F(EnergyPlusFixture, AirTerminalSingleDuctMixer_SimUnitVent_ATMSupplySide)
{

    bool ErrorsFound(false);
    bool FirstHVACIteration(false);
    Real64 HVACInletMassFlowRate(0.0);
    Real64 PrimaryAirMassFlowRate(0.0);
    Real64 SecondaryAirMassFlowRate(0.0);
    Real64 ATMixerOutletMassFlowRate(0.0);
    Real64 LatOutputProvided(0.0);
    Real64 QUnitOut(0.0);
    Real64 QZnReq(0.0);
    int ZoneNum(1);
    int UnitVentNum(1);

    std::string const idf_objects = delimited_string({

        "  AirTerminal:SingleDuct:Mixer,",
        "    SPACE1-1 DOAS Air Terminal, !- Name",
        "    ZoneHVAC:UnitVentilator,    !- ZoneHVAC Terminal Unit Object Type",
        "    SPACE1-1 Unit Vent,         !- ZoneHVAC Terminal Unit Name",
        "    SPACE1-1 Supply Inlet,      !- Terminal Unit Outlet Node Name",
        "    SPACE1-1 Primary Air Inlet, !- Terminal Unit Primary Air Inlet Node Name",
        "    SPACE1-1 Unit Vent Outlet,  !- Terminal Unit Secondary Air Inlet Node Name",
        "    SupplySide;                 !- Terminal Unit Connection Type",

        "  ZoneHVAC:AirDistributionUnit,",
        "    SPACE1-1 DOAS ATU,       !- Name",
        "    SPACE1-1 Supply Inlet,   !- Air Distribution Unit Outlet Node Name",
        "    AirTerminal:SingleDuct:Mixer,  !- Air Terminal Object Type",
        "    SPACE1-1 DOAS Air Terminal;  !- Air Terminal Name",

        "  Schedule:Compact,",
        "    FanAvailSched,           !- Name",
        "    Fraction,                !- Schedule Type Limits Name",
        "    Through: 12/31,          !- Field 1",
        "    For: AllDays,            !- Field 2",
        "    Until: 24:00,            !- Field 16",
        "    1.0;                     !- Field 17",

        "  ZoneHVAC:EquipmentList,",
        "    SPACE1-1 Equipment,      !- Name",
        "    SequentialLoad,          !- Load Distribution Scheme",
        "    ZoneHVAC:AirDistributionUnit,  !- Zone Equipment 1 Object Type",
        "    SPACE1-1 DOAS ATU,       !- Zone Equipment 1 Name",
        "    1,                       !- Zone Equipment 1 Cooling Sequence",
        "    1,                       !- Zone Equipment 1 Heating or No-Load Sequence",
        "    ,                        !- Zone Equipment 1 Sequential Cooling Fraction",
        "    ,                        !- Zone Equipment 1 Sequential Heating Fraction",
        "    ZoneHVAC:UnitVentilator, !- Zone Equipment 2 Object Type",
        "    SPACE1-1 Unit Vent,      !- Zone Equipment 2 Name",
        "    2,                       !- Zone Equipment 2 Cooling Sequence",
        "    2,                       !- Zone Equipment 2 Heating or No-Load Sequence",
        "    ,                        !- Zone Equipment 2 Sequential Cooling Fraction",
        "    ;                        !- Zone Equipment 2 Sequential Heating Fraction",

        "  ZoneHVAC:UnitVentilator,",
        "    SPACE1-1 Unit Vent,      !- Name",
        "    FanAvailSched,           !- Availability Schedule Name",
        "    0.50,                    !- Maximum Supply Air Flow Rate {m3/s}",
        "    VariablePercent,         !- Outdoor Air Control Type",
        "    0.20,                    !- Minimum Outdoor Air Flow Rate {m3/s}",
        "    U2MinOASched,            !- Minimum Outdoor Air Schedule Name",
        "    0.50,                    !- Maximum Outdoor Air Flow Rate {m3/s}",
        "    UnitVentMaxOA,           !- Maximum Outdoor Air Fraction or Temperature Schedule Name",
        "    SPACE1-1 Unit Vent Inlet,  !- Air Inlet Node Name",
        "    SPACE1-1 Unit Vent Outlet, !- Air Outlet Node Name",
        "    ,                        !- Outdoor Air Node Name",
        "    ,                        !- Exhaust Air Node Name",
        "    ,                        !- Mixed Air Node Name",
        "    Fan:ConstantVolume,      !- Supply Air Fan Object Type",
        "    Zone1UnitVentFan,        !- Supply Air Fan Name",
        "    HEATING,                 !- Coil Option",
        "    ,                        !- Supply Air Fan Operating Mode Schedule Name",
        "    Coil:Heating:Fuel,       !- Heating Coil Object Type",
        "    Zone1UnitVentHeatingCoil,!- Heating Coil Name",
        "    0.001;                   !- Heating Convergence Tolerance",

        "  Schedule:Compact,",
        "    UnitVentMaxOA,           !- Name",
        "    Any Number,              !- Schedule Type Limits Name",
        "    Through: 12/31,          !- Field 1",
        "    For: AllDays,            !- Field 2",
        "    Until: 24:00,1.0;        !- Field 3",

        "  Schedule:Compact,",
        "    U2MinOASched,            !- Name",
        "    Any Number,              !- Schedule Type Limits Name",
        "    Through: 12/31,          !- Field 1",
        "    For: AllDays,            !- Field 2",
        "    Until: 24:00,0.5;        !- Field 3",

        "  Fan:ConstantVolume,",
        "    Zone1UnitVentFan,        !- Name",
        "    FanAvailSched,           !- Availability Schedule Name",
        "    0.5,                     !- Fan Total Efficiency",
        "    0.0,                     !- Pressure Rise {Pa}",
        "    0.50,                    !- Maximum Flow Rate {m3/s}",
        "    0.9,                     !- Motor Efficiency",
        "    1.0,                     !- Motor In Airstream Fraction",
        "    SPACE1-1 Unit Vent Inlet,!- Air Inlet Node Name",
        "    SPACE1-1 Fan Outlet;     !- Air Outlet Node Name",

        "  Coil:Heating:Fuel,",
        "    Zone1UnitVentHeatingCoil,!- Name",
        "    FanAvailSched,           !- Availability Schedule Name",
        "    NaturalGas,              !- Fuel Type",
        "    0.8,                     !- Gas Burner Efficiency",
        "    10000.0,                 !- Nominal Capacity {W}",
        "    SPACE1-1 Fan Outlet,     !- Air Inlet Node Name",
        "    SPACE1-1 Unit Vent Outlet;  !- Air Outlet Node Name",

        "  Zone,",
        "    SPACE1-1,                !- Name",
        "    0,                       !- Direction of Relative North {deg}",
        "    0,                       !- X Origin {m}",
        "    0,                       !- Y Origin {m}",
        "    0,                       !- Z Origin {m}",
        "    1,                       !- Type",
        "    1,                       !- Multiplier",
        "    2.438400269,             !- Ceiling Height {m}",
        "    239.247360229;           !- Volume {m3}",

        "  ZoneHVAC:EquipmentConnections,",
        "    SPACE1-1,                !- Zone Name",
        "    SPACE1-1 Equipment,      !- Zone Conditioning Equipment List Name",
        "    SPACE1-1 Inlets,         !- Zone Air Inlet Node or NodeList Name",
        "    SPACE1-1 Unit Vent Inlet,!- Zone Air Exhaust Node or NodeList Name",
        "    SPACE1-1 Zone Air Node,  !- Zone Air Node Name",
        "    SPACE1-1 Return Outlet;  !- Zone Return Air Node Name",

        "  NodeList,",
        "    SPACE1-1 Inlets,         !- Name",
        "    SPACE1-1 Supply Inlet;   !- Node 1 Name",

    });

    ASSERT_TRUE(process_idf(idf_objects));

    DataGlobals::NumOfTimeStepInHour = 1;
    DataGlobals::TimeStep = 1;
    DataGlobals::MinutesPerTimeStep = 60;
    ProcessScheduleInput(OutputFiles::getSingleton()); // read schedules
    InitializePsychRoutines();
    OutputReportPredefined::SetPredefinedTables();

    GetZoneData(ErrorsFound);
    ASSERT_FALSE(ErrorsFound);

    GetZoneEquipmentData1(state);
    GetZoneAirLoopEquipment();
    GetUnitVentilatorInput(state);
    GetUnitVentilatorInputFlag = false;

    // get input test for terminal air single duct mixer on supply side of PTHP
    ASSERT_EQ(1, NumATMixers);
    EXPECT_EQ("SPACE1-1 DOAS AIR TERMINAL", SysATMixer(1).Name);             // single duct air terminal mixer name
    EXPECT_EQ(DataHVACGlobals::ATMixer_SupplySide, SysATMixer(1).MixerType); // air terminal mixer connection type
    EXPECT_EQ("AIRTERMINAL:SINGLEDUCT:MIXER", AirDistUnit(1).EquipType(1));  // Air distribution unit equipment type

    // set input variables
    DataEnvironment::OutBaroPress = 101325.0;
    DataEnvironment::OutDryBulbTemp = 10.0;
    DataEnvironment::OutHumRat = 0.0070;
    DataEnvironment::OutEnthalpy = Psychrometrics::PsyHFnTdbW(DataEnvironment::OutDryBulbTemp, DataEnvironment::OutHumRat);
    DataEnvironment::StdRhoAir = 1.00;
    HVACInletMassFlowRate = 0.50;
    PrimaryAirMassFlowRate = 0.1;

    BeginEnvrnFlag = false;

    // set zoneNode air condition
    Node(ZoneEquipConfig(1).ZoneNode).Temp = 24.0;
    Node(ZoneEquipConfig(1).ZoneNode).HumRat = 0.0070;
    Node(ZoneEquipConfig(1).ZoneNode).Enthalpy =
        Psychrometrics::PsyHFnTdbW(Node(ZoneEquipConfig(1).ZoneNode).Temp, Node(ZoneEquipConfig(1).ZoneNode).HumRat);

    DataHVACGlobals::ZoneCompTurnFansOff = false;
    DataHVACGlobals::ZoneCompTurnFansOn = true;

    UnitVentNum = 1;
    // set the mass flow rates from the input volume flow rates
    UnitVent(UnitVentNum).MaxAirMassFlow = DataEnvironment::StdRhoAir * UnitVent(UnitVentNum).MaxAirVolFlow;
    UnitVent(UnitVentNum).OutAirMassFlow = DataEnvironment::StdRhoAir * UnitVent(UnitVentNum).OutAirVolFlow;
    UnitVent(UnitVentNum).MinOutAirMassFlow = DataEnvironment::StdRhoAir * UnitVent(UnitVentNum).MinOutAirVolFlow;

    UnitVent(UnitVentNum).OpMode = CycFanCycCoil;
    // initialize mass flow rates
    Node(UnitVent(UnitVentNum).AirInNode).MassFlowRate = HVACInletMassFlowRate;
    Node(UnitVent(UnitVentNum).AirInNode).MassFlowRateMax = HVACInletMassFlowRate;
    Node(UnitVent(UnitVentNum).ATMixerPriNode).MassFlowRate = PrimaryAirMassFlowRate;
    Node(UnitVent(UnitVentNum).ATMixerPriNode).MassFlowRateMaxAvail = PrimaryAirMassFlowRate;

    // set fan parameters
    Fan(1).MaxAirMassFlowRate = HVACInletMassFlowRate;
    Fan(1).InletAirMassFlowRate = HVACInletMassFlowRate;
    Fan(1).RhoAirStdInit = DataEnvironment::StdRhoAir;
    Node(Fan(1).InletNodeNum).MassFlowRateMaxAvail = HVACInletMassFlowRate;
    Node(Fan(1).OutletNodeNum).MassFlowRateMax = HVACInletMassFlowRate;

    // primary air condition at outside air condition
    Node(UnitVent(UnitVentNum).ATMixerPriNode).Temp = DataEnvironment::OutDryBulbTemp;
    Node(UnitVent(UnitVentNum).ATMixerPriNode).HumRat = DataEnvironment::OutHumRat;
    Node(UnitVent(UnitVentNum).ATMixerPriNode).Enthalpy = DataEnvironment::OutEnthalpy;

    // set UnitVent inlet condition to zone air node
    Node(UnitVent(UnitVentNum).AirInNode).Temp = Node(ZoneEquipConfig(1).ZoneNode).Temp;
    Node(UnitVent(UnitVentNum).AirInNode).HumRat = Node(ZoneEquipConfig(1).ZoneNode).HumRat;
    Node(UnitVent(UnitVentNum).AirInNode).Enthalpy = Node(ZoneEquipConfig(1).ZoneNode).Enthalpy;

    UnitVent(1).ZonePtr = 1;
    SysSizingRunDone = true;
    ZoneSizingRunDone = true;
    SysSizingCalc = true;

    CurDeadBandOrSetback.allocate(1);
    CurDeadBandOrSetback(1) = false;
    ZoneSysEnergyDemand.allocate(1);
    ZoneSysEnergyDemand(ZoneNum).RemainingOutputRequired = 5000.0;
    QZnReq = ZoneSysEnergyDemand(1).RemainingOutputRequired;

    Schedule(UnitVent(UnitVentNum).SchedPtr).CurrentValue = 1.0;         // unit is always available
    Schedule(UnitVent(UnitVentNum).FanAvailSchedPtr).CurrentValue = 1.0; // fan is always available
    Schedule(UnitVent(UnitVentNum).MinOASchedPtr).CurrentValue = 0.5;    // min OA fraction is always available

    // set secondary air mass flow rate to zero
    Node(SysATMixer(1).SecInNode).MassFlowRate = 0.0;
    // simulate Unit Ventilator ZoneHVAC equipment
    SimUnitVentilator(state, UnitVent(UnitVentNum).Name, ZoneNum, FirstHVACIteration, QUnitOut, LatOutputProvided, UnitVentNum);
    // apply mass conservation to determine secondary mass flow rate
    SecondaryAirMassFlowRate = Node(SysATMixer(1).SecInNode).MassFlowRate;
    // check the terminal air mixer secondary air mass flow rate
    ASSERT_EQ(SecondaryAirMassFlowRate, Node(SysATMixer(1).SecInNode).MassFlowRate);
    // check the air mixer outlet air mass flow rate
    ATMixerOutletMassFlowRate = SecondaryAirMassFlowRate + PrimaryAirMassFlowRate;
    ASSERT_EQ(ATMixerOutletMassFlowRate, SysATMixer(1).MixedAirMassFlowRate);
    // check the cooling output delivered is within 2.0 Watt of zone cooling load
    ASSERT_NEAR(QZnReq, QUnitOut, 0.001);
}
TEST_F(EnergyPlusFixture, AirTerminalSingleDuctMixer_GetInputDOASpecs)
{

    // This test was added for #6399 to confirm that the correct SysATMixer( ATMixerNum ).OARequirementsPtr
    // is found when searching Sizing:Zone objects. The defect is exposed when there are more Sizing:Zone objects than
    // DesignSpecification:OutdoorAir objects. In this test, there are 2 zones and one DSOA object.
    // In this test, the first mixer declares "DSOA 1" directly, and the second mixer leaves it blank so
    // it searches the sizing objects. Both mixers should find OARequirementsPtr = 1.

    bool ErrorsFound(false);

    std::string const idf_objects = delimited_string({

        "DesignSpecification:OutdoorAir,",
        "  DSOA 1,  !- Name",
        "  sum,                     !- Outdoor Air Method",
        "  0.0,                     !- Outdoor Air Flow per Person {m3/s-person}",
        "  0.0009,                  !- Outdoor Air Flow per Zone Floor Area {m3/s-m2}",
        "  0;                       !- Outdoor Air Flow per Zone {m3/s}",

        "Sizing:Zone,",
        " SPACE1-1,                 !- Zone or ZoneList Name",
        " SupplyAirTemperature,     !- Zone Cooling Design Supply Air Temperature Input Method",
        " 12.,                      !- Zone Cooling Design Supply Air Temperature{ C }",
        " ,                         !- Zone Cooling Design Supply Air Temperature Difference{ deltaC }",
        " SupplyAirTemperature,     !- Zone Heating Design Supply Air Temperature Input Method",
        " 50.,                      !- Zone Heating Design Supply Air Temperature{ C }",
        " ,                         !- Zone Heating Design Supply Air Temperature Difference{ deltaC }",
        " 0.008,                    !- Zone Cooling Design Supply Air Humidity Ratio{ kgWater / kgDryAir }",
        " 0.008,                    !- Zone Heating Design Supply Air Humidity Ratio{ kgWater / kgDryAir }",
        " DSOA 1,                   !- Design Specification Outdoor Air Object Name",
        " 0.0,                      !- Zone Heating Sizing Factor",
        " 0.0,                      !- Zone Cooling Sizing Factor",
        " DesignDay,                !- Cooling Design Air Flow Method",
        " 0,                        !- Cooling Design Air Flow Rate{ m3 / s }",
        " ,                         !- Cooling Minimum Air Flow per Zone Floor Area{ m3 / s - m2 }",
        " ,                         !- Cooling Minimum Air Flow{ m3 / s }",
        " ,                         !- Cooling Minimum Air Flow Fraction",
        " DesignDay,                !- Heating Design Air Flow Method",
        " 0,                        !- Heating Design Air Flow Rate{ m3 / s }",
        " ,                         !- Heating Maximum Air Flow per Zone Floor Area{ m3 / s - m2 }",
        " ,                         !- Heating Maximum Air Flow{ m3 / s }",
        " ;                         !- Heating Maximum Air Flow Fraction",

        "Sizing:Zone,",
        " SPACE1-2,                 !- Zone or ZoneList Name",
        " SupplyAirTemperature,     !- Zone Cooling Design Supply Air Temperature Input Method",
        " 12.,                      !- Zone Cooling Design Supply Air Temperature{ C }",
        " ,                         !- Zone Cooling Design Supply Air Temperature Difference{ deltaC }",
        " SupplyAirTemperature,     !- Zone Heating Design Supply Air Temperature Input Method",
        " 50.,                      !- Zone Heating Design Supply Air Temperature{ C }",
        " ,                         !- Zone Heating Design Supply Air Temperature Difference{ deltaC }",
        " 0.008,                    !- Zone Cooling Design Supply Air Humidity Ratio{ kgWater / kgDryAir }",
        " 0.008,                    !- Zone Heating Design Supply Air Humidity Ratio{ kgWater / kgDryAir }",
        " DSOA 1,                   !- Design Specification Outdoor Air Object Name",
        " 0.0,                      !- Zone Heating Sizing Factor",
        " 0.0,                      !- Zone Cooling Sizing Factor",
        " DesignDay,                !- Cooling Design Air Flow Method",
        " 0,                        !- Cooling Design Air Flow Rate{ m3 / s }",
        " ,                         !- Cooling Minimum Air Flow per Zone Floor Area{ m3 / s - m2 }",
        " ,                         !- Cooling Minimum Air Flow{ m3 / s }",
        " ,                         !- Cooling Minimum Air Flow Fraction",
        " DesignDay,                !- Heating Design Air Flow Method",
        " 0,                        !- Heating Design Air Flow Rate{ m3 / s }",
        " ,                         !- Heating Maximum Air Flow per Zone Floor Area{ m3 / s - m2 }",
        " ,                         !- Heating Maximum Air Flow{ m3 / s }",
        " ;                         !- Heating Maximum Air Flow Fraction",

        "AirTerminal:SingleDuct:Mixer,",
        "    SPACE1-1 DOAS Air Terminal,  !- Name",
        "    ZoneHVAC:PackagedTerminalAirConditioner,     !- ZoneHVAC Terminal Unit Object Type",
        "    SPACE1-1 PTAC,      !- ZoneHVAC Terminal Unit Name",
        "    SPACE1-1 Heat Pump Inlet,!- Terminal Unit Outlet Node Name",
        "    SPACE1-1 Air Terminal Mixer Primary Inlet,   !- Terminal Unit Primary Air Inlet Node Name",
        "    SPACE1-1 Air Terminal Mixer Secondary Inlet, !- Terminal Unit Secondary Air Inlet Node Name",
        "    InletSide,          !- Terminal Unit Connection Type",
        "    DSOA 1;             !- Design Specification Outdoor Air Object Name",

        "ZoneHVAC:AirDistributionUnit,",
        "    SPACE1-1 DOAS ATU,       !- Name",
        "    SPACE1-1 Heat Pump Inlet,!- Air Distribution Unit Outlet Node Name",
        "    AirTerminal:SingleDuct:Mixer,  !- Air Terminal Object Type",
        "    SPACE1-1 DOAS Air Terminal;  !- Air Terminal Name",

        "ZoneHVAC:EquipmentList,",
        "    SPACE1-1 Equipment,      !- Name",
        "    SequentialLoad,          !- Load Distribution Scheme",
        "    ZoneHVAC:AirDistributionUnit,  !- Zone Equipment 1 Object Type",
        "    SPACE1-1 DOAS ATU,       !- Zone Equipment 1 Name",
        "    1,                       !- Zone Equipment 1 Cooling Sequence",
        "    1,                       !- Zone Equipment 1 Heating or No-Load Sequence",
        "    ,                        !- Zone Equipment 1 Sequential Cooling Fraction",
        "    ;                        !- Zone Equipment 1 Sequential Heating Fraction",

        "Zone,",
        "    SPACE1-1;                !- Name",

        "ZoneHVAC:EquipmentConnections,",
        "    SPACE1-1,                !- Zone Name",
        "    SPACE1-1 Equipment,      !- Zone Conditioning Equipment List Name",
        "    ,                        !- Zone Air Inlet Node or NodeList Name",
        "    SPACE1-1 Air Terminal Mixer Secondary Inlet,  !- Zone Air Exhaust Node or NodeList Name",
        "    SPACE1-1 Zone Air Node,  !- Zone Air Node Name",
        "    SPACE1-1 Return Outlet;  !- Zone Return Air Node Name",

        "AirTerminal:SingleDuct:Mixer,",
        "    SPACE1-2 DOAS Air Terminal,  !- Name",
        "    ZoneHVAC:PackagedTerminalAirConditioner,     !- ZoneHVAC Terminal Unit Object Type",
        "    SPACE1-2 PTAC,      !- ZoneHVAC Terminal Unit Name",
        "    SPACE1-2 Supply Inlet,!- Terminal Unit Outlet Node Name",
        "    SPACE1-2 Air Terminal Mixer Primary Inlet,   !- Terminal Unit Primary Air Inlet Node Name",
        "    SPACE1-2 Air Terminal Mixer Secondary Inlet, !- Terminal Unit Secondary Air Inlet Node Name",
        "    SupplySide,         !- Terminal Unit Connection Type",
        "    ;                   !- Design Specification Outdoor Air Object Name",

        "ZoneHVAC:AirDistributionUnit,",
        "    SPACE1-2 DOAS ATU,       !- Name",
        "    SPACE1-2 Supply Inlet,   !- Air Distribution Unit Outlet Node Name",
        "    AirTerminal:SingleDuct:Mixer,  !- Air Terminal Object Type",
        "    SPACE1-2 DOAS Air Terminal;  !- Air Terminal Name",

        "ZoneHVAC:EquipmentList,",
        "    SPACE1-2 Equipment,      !- Name",
        "    SequentialLoad,          !- Load Distribution Scheme",
        "    ZoneHVAC:AirDistributionUnit,  !- Zone Equipment 1 Object Type",
        "    SPACE1-2 DOAS ATU,       !- Zone Equipment 1 Name",
        "    1,                       !- Zone Equipment 1 Cooling Sequence",
        "    1,                       !- Zone Equipment 1 Heating or No-Load Sequence",
        "    ,                        !- Zone Equipment 1 Sequential Cooling Fraction",
        "    ;                        !- Zone Equipment 1 Sequential Heating Fraction",

        "Zone,",
        "    SPACE1-2;                !- Name",

        "ZoneHVAC:EquipmentConnections,",
        "    SPACE1-2,                !- Zone Name",
        "    SPACE1-2 Equipment,      !- Zone Conditioning Equipment List Name",
        "    SPACE1-2 Supply Inlet,   !- Zone Air Inlet Node or NodeList Name",
        "    SPACE1-2 Air Terminal Mixer Secondary Inlet,  !- Zone Air Exhaust Node or NodeList Name",
        "    SPACE1-2 Zone Air Node,  !- Zone Air Node Name",
        "    SPACE1-2 Return Outlet;  !- Zone Return Air Node Name",

    });

    ASSERT_TRUE(process_idf(idf_objects));

    GetZoneData(ErrorsFound);
    ASSERT_FALSE(ErrorsFound);

    SizingManager::GetOARequirements();
    SizingManager::GetZoneSizingInput();
    GetZoneEquipmentData1(state);
    ZoneEquipmentManager::SetUpZoneSizingArrays(OutputFiles::getSingleton());
    GetZoneAirLoopEquipment();
    GetATMixers();

    ASSERT_EQ(2, NumATMixers);
    EXPECT_EQ("SPACE1-1 DOAS AIR TERMINAL", SysATMixer(1).Name);            // single duct air terminal mixer name
    EXPECT_EQ(DataHVACGlobals::ATMixer_InletSide, SysATMixer(1).MixerType); // air terminal mixer connection type
    EXPECT_EQ("AIRTERMINAL:SINGLEDUCT:MIXER", AirDistUnit(1).EquipType(1)); // Air distribution unit equipment type
    EXPECT_EQ(1, SysATMixer(1).OARequirementsPtr);                          // design spec OA pointer - for both mixers this pointer should be 1

    EXPECT_EQ("SPACE1-2 DOAS AIR TERMINAL", SysATMixer(2).Name);             // single duct air terminal mixer name
    EXPECT_EQ(DataHVACGlobals::ATMixer_SupplySide, SysATMixer(2).MixerType); // air terminal mixer connection type
    EXPECT_EQ("AIRTERMINAL:SINGLEDUCT:MIXER", AirDistUnit(2).EquipType(1));  // Air distribution unit equipment type
    // design spec OA pointer - for both mixers this pointer should be 1
    // before the fix, this was 2 which later caused an array bounds error
    EXPECT_EQ(1, SysATMixer(2).OARequirementsPtr);
}

TEST_F(EnergyPlusFixture, AirTerminalSingleDuctMixer_SimFCU_ATMInletSideTest)
{

    std::string const idf_objects = delimited_string({

        "  Schedule:Compact,",
        "    FanAvailSched,           !- Name",
        "    Fraction,                !- Schedule Type Limits Name",
        "    Through: 12/31,          !- Field 1",
        "    For: AllDays,            !- Field 2",
        "    Until: 24:00,            !- Field 16",
        "    1.0;                     !- Field 17",

        " ScheduleTypeLimits,",
        "     Fraction,                !- Name",
        "     0,                       !- Lower Limit Value",
        "     1,                       !- Upper Limit Value",
        "     CONTINUOUS;              !- Numeric Type",

        " Zone,",
        "     Zone One,                !- Name",
        "     0,                       !- Direction of Relative North {deg}",
        "     0,                       !- X Origin {m}",
        "     0,                       !- Y Origin {m}",
        "     0,                       !- Z Origin {m}",
        "     ,                        !- Type",
        "     1;                       !- Multiplier",

        " ZoneHVAC:FourPipeFanCoil,",
        "     FCU VarFan VarFluidFlow, !- Name",
        "     FanAvailSched,           !- Availability Schedule Name",
        "     VariableFanVariableFlow, !- Capacity Control Method",
        "     Autosize,                !- Maximum Supply Air Flow Rate {m3/s}",
        "     ,                        !- Low Speed Supply Air Flow Ratio",
        "     ,                        !- Medium Speed Supply Air Flow Ratio",
        "     Autosize,                !- Maximum Outdoor Air Flow Rate {m3/s}",
        "     ,                        !- Outdoor Air Schedule Name",
        "     Node 5,                  !- Air Inlet Node Name",
        "     Node 63,                 !- Air Outlet Node Name",
        "     ,                        !- Outdoor Air Mixer Object Type",
        "     ,                        !- Outdoor Air Mixer Name",
        "     Fan:VariableVolume,      !- Supply Air Fan Object Type",
        "     FCU VarFan,              !- Supply Air Fan Name",
        "     Coil:Cooling:Water,      !- Cooling Coil Object Type",
        "     FCU Cooling Coil,        !- Cooling Coil Name",
        "     Autosize,                !- Maximum Cold Water Flow Rate {m3/s}",
        "     ,                        !- Minimum Cold Water Flow Rate {m3/s}",
        "     ,                        !- Cooling Convergence Tolerance",
        "     Coil:Heating:Water,      !- Heating Coil Object Type",
        "     FCU Heating Coil,        !- Heating Coil Name",
        "     Autosize,                !- Maximum Hot Water Flow Rate {m3/s}",
        "     ,                        !- Minimum Hot Water Flow Rate {m3/s}",
        "     ,                        !- Heating Convergence Tolerance",
        "     ,                        !- Availability Manager List Name",
        "     ,                        !- Design Specification ZoneHVAC Sizing Object Name",
        "     ,                        !- Supply Air Fan Operating Mode Schedule Name",
        "     Autosize,                !- Minimum Supply Air Temperature in Cooling Mode {C}",
        "     Autosize;                !- Maximum Supply Air Temperature in Heating Mode {C}",

        " AirTerminal:SingleDuct:Mixer,",
        "     Inlet Side Mixer,        !- Name",
        "     ZoneHVAC:FourPipeFanCoil,!- ZoneHVAC Unit Object Type",
        "     FCU VarFan VarFluidFlow, !- ZoneHVAC Unit Object Name",
        "     Node 5,                  !- Mixer Outlet Node Name",
        "     Node 62,                 !- Mixer Primary Air Inlet Node Name",
        "     Node 64,                 !- Mixer Secondary Air Inlet Node Name",
        "     InletSide;               !- Mixer Connection Type",

        " ZoneHVAC:AirDistributionUnit,",
        "     ADU Inlet Side Mixer,    !- Name",
        "     Node 5,                  !- Air Distribution Unit Outlet Node Name",
        "     AirTerminal:SingleDuct:Mixer,  !- Air Terminal Object Type",
        "     Inlet Side Mixer;        !- Air Terminal Name",

        " ZoneHVAC:EquipmentList,",
        "     Zone one Equipment List, !- Name",
        "     SequentialLoad,          !- Load Distribution Scheme",
        "     ZoneHVAC:AirDistributionUnit,  !- Zone Equipment 1 Object Type",
        "     ADU Inlet Side Mixer,    !- Zone Equipment 1 Name",
        "     1,                       !- Zone Equipment 1 Cooling Sequence",
        "     1,                       !- Zone Equipment 1 Heating or No-Load Sequence",
        "     ,                        !- Zone Equipment 1 Sequential Cooling Fraction Schedule Name",
        "     ,                        !- Zone Equipment 1 Sequential Heating Fraction Schedule Name",
        "     ZoneHVAC:FourPipeFanCoil,!- Zone Equipment 2 Object Type",
        "     FCU VarFan VarFluidFlow, !- Zone Equipment 2 Name",
        "     2,                       !- Zone Equipment 2 Cooling Sequence",
        "     2;                       !- Zone Equipment 2 Heating or No-Load Sequence",

        " ZoneHVAC:EquipmentConnections,",
        "     Zone One,                !- Zone Name",
        "     Zone one Equipment List, !- Zone Conditioning Equipment List Name",
        "     Node 63,                 !- Zone Air Inlet Node or NodeList Name",
        "     Node 64,                 !- Zone Air Exhaust Node or NodeList Name",
        "     Zone one Air Node,       !- Zone Air Node Name",
        "     Node 61;                 !- Zone Return Air Node or NodeList Name",

        " Fan:VariableVolume,",
        "     FCU VarFan,              !- Name",
        "     FanAvailSched,           !- Availability Schedule Name",
        "     0.6045,                  !- Fan Total Efficiency",
        "     600.0,                   !- Pressure Rise {Pa}",
        "     Autosize,                !- Maximum Flow Rate {m3/s}",
        "     FixedFlowRate,           !- Fan Power Minimum Flow Rate Input Method",
        "     0,                       !- Fan Power Minimum Flow Fraction",
        "     0,                       !- Fan Power Minimum Air Flow Rate {m3/s}",
        "     0.93,                    !- Motor Efficiency",
        "     1,                       !- Motor In Airstream Fraction",
        "     0.040759894,             !- Fan Power Coefficient 1",
        "     0.08804497,              !- Fan Power Coefficient 2",
        "     -0.07292612,             !- Fan Power Coefficient 3",
        "     0.943739823,             !- Fan Power Coefficient 4",
        "     0,                       !- Fan Power Coefficient 5",
        "     Node 5,                  !- Air Inlet Node Name",
        "     FCU Fan Outlet Node,     !- Air Outlet Node Name",
        "     General;                 !- End-Use Subcategory",

        " Coil:Cooling:Water,",
        "     FCU Cooling Coil,        !- Name",
        "     FanAvailSched,           !- Availability Schedule Name",
        "     Autosize,                !- Design Water Flow Rate {m3/s}",
        "     Autosize,                !- Design Air Flow Rate {m3/s}",
        "     Autosize,                !- Design Inlet Water Temperature {C}",
        "     Autosize,                !- Design Inlet Air Temperature {C}",
        "     Autosize,                !- Design Outlet Air Temperature {C}",
        "     Autosize,                !- Design Inlet Air Humidity Ratio {kgWater/kgDryAir}",
        "     Autosize,                !- Design Outlet Air Humidity Ratio {kgWater/kgDryAir}",
        "     Node 66,                 !- Water Inlet Node Name",
        "     Node 68,                 !- Water Outlet Node Name",
        "     FCU Fan Outlet Node,     !- Air Inlet Node Name",
        "     FCU CCoil Outlet Node,   !- Air Outlet Node Name",
        "     SimpleAnalysis,          !- Type of Analysis",
        "     CrossFlow;               !- Heat Exchanger Configuration",

        " Coil:Heating:Water,",
        "     FCU Heating Coil,        !- Name",
        "     FanAvailSched,           !- Availability Schedule Name",
        "     Autosize,                !- U-Factor Times Area Value {W/K}",
        "     Autosize,                !- Maximum Water Flow Rate {m3/s}",
        "     Node 67,                 !- Water Inlet Node Name",
        "     Node 65,                 !- Water Outlet Node Name",
        "     FCU CCoil Outlet Node,   !- Air Inlet Node Name",
        "     Node 63,                 !- Air Outlet Node Name",
        "     UFactorTimesAreaAndDesignWaterFlowRate,  !- Performance Input Method",
        "     Autosize,                !- Rated Capacity {W}",
        "     82.2,                    !- Rated Inlet Water Temperature {C}",
        "     16.6,                    !- Rated Inlet Air Temperature {C}",
        "     71.1,                    !- Rated Outlet Water Temperature {C}",
        "     32.2,                    !- Rated Outlet Air Temperature {C}",
        "     0.5;                     !- Rated Ratio for Air and Water Convection",

    });

    ASSERT_TRUE(process_idf(idf_objects));

    bool ErrorsFound(false);
    bool FirstHVACIteration(false);
    Real64 PrimaryAirMassFlowRate(0.0);
    Real64 SecondaryAirMassFlowRate(0.0);
    Real64 DesignHeatAirVolFlow(0.50);
    Real64 DesignCoolAirVolFlow(0.60);
    Real64 QUnitOut(0.0);
    Real64 QLatOut(0.0);
    Real64 QZnReq(0.0);
    int ZoneNum(1);
    int FanCoilNum(1);

    DataSizing::CurZoneEqNum = 1;
    DataEnvironment::OutBaroPress = 101325.0;
    DataEnvironment::StdRhoAir = Psychrometrics::PsyRhoAirFnPbTdbW(OutBaroPress, 20.0, 0.0);
    WaterCoils::GetWaterCoilsInputFlag = true;
    DataGlobals::NumOfTimeStepInHour = 1;
    DataGlobals::TimeStep = 1;
    DataGlobals::MinutesPerTimeStep = 60;
    ProcessScheduleInput(OutputFiles::getSingleton()); // read schedules
    InitializePsychRoutines();
    OutputReportPredefined::SetPredefinedTables();
    GetZoneData(ErrorsFound);
    ASSERT_FALSE(ErrorsFound);

    GetZoneEquipmentData1();
    ProcessScheduleInput(OutputFiles::getSingleton());
    ScheduleInputProcessed = true;
    GetFanCoilUnits();

    auto &thisFanCoil(FanCoil(1));
    auto &thisATMixer(SysATMixer(1));
    auto &thisFan(Fan(1));

    // get input test for terminal air single duct mixer on inlet side of PTAC
    ASSERT_EQ(1, NumATMixers);
    EXPECT_EQ("INLET SIDE MIXER", thisATMixer.Name);                        // single duct air terminal mixer name
    EXPECT_EQ(DataHVACGlobals::ATMixer_InletSide, thisATMixer.MixerType);   // air terminal mixer connection type
    EXPECT_EQ("AIRTERMINAL:SINGLEDUCT:MIXER", AirDistUnit(1).EquipType(1)); // Air distribution unit equipment type
    EXPECT_EQ("FAN:VARIABLEVOLUME", thisFanCoil.FanType);
    EXPECT_EQ("COIL:COOLING:WATER", thisFanCoil.CCoilType);
    EXPECT_EQ("FCU COOLING COIL", thisFanCoil.CCoilName);
    EXPECT_EQ("COIL:HEATING:WATER", thisFanCoil.HCoilType);
    EXPECT_EQ("FCU HEATING COIL", thisFanCoil.HCoilName);

    TotNumLoops = 2;
    PlantLoop.allocate(TotNumLoops);
    NumPltSizInput = 2;
    PlantSizData.allocate(NumPltSizInput);
    // chilled water coil
    auto &CWCoil(WaterCoil(2));
    thisFanCoil.CCoilName_Index = 2;
    Node(CWCoil.WaterInletNodeNum).Temp = 6.0;
    CWCoil.WaterLoopNum = 2;
    CWCoil.WaterLoopSide = 1;
    CWCoil.WaterLoopBranchNum = 1;
    CWCoil.WaterLoopCompNum = 1;
    // hot water coil
    auto &HWCoil(WaterCoil(1));
    thisFanCoil.HCoilName_Index = 1;
    Node(HWCoil.WaterInletNodeNum).Temp = 60.0;
    HWCoil.WaterLoopNum = 1;
    HWCoil.WaterLoopSide = 1;
    HWCoil.WaterLoopBranchNum = 1;
    HWCoil.WaterLoopCompNum = 1;
    for (int l = 1; l <= TotNumLoops; ++l) {
        auto &loop(PlantLoop(l));
        loop.LoopSide.allocate(2);
        auto &loopside(PlantLoop(l).LoopSide(1));
        loopside.TotalBranches = 1;
        loopside.Branch.allocate(1);
        auto &loopsidebranch(PlantLoop(l).LoopSide(1).Branch(1));
        loopsidebranch.TotalComponents = 1;
        loopsidebranch.Comp.allocate(1);
    }
    // chilled water plant loop
    auto &CWLoop(PlantLoop(2));
    CWLoop.Name = "ChilledWaterLoop";
    CWLoop.FluidName = "Water";
    CWLoop.FluidIndex = 1;
    CWLoop.FluidName = "WATER";
    CWLoop.LoopSide(1).Branch(1).Comp(1).Name = CWCoil.Name;
    CWLoop.LoopSide(1).Branch(1).Comp(1).TypeOf_Num = WaterCoil_Cooling;
    CWLoop.LoopSide(1).Branch(1).Comp(1).NodeNumIn = CWCoil.WaterInletNodeNum;
    CWLoop.LoopSide(1).Branch(1).Comp(1).NodeNumOut = CWCoil.WaterOutletNodeNum;
    auto &CWLoopSizingData(DataSizing::PlantSizData(2));
    // Chilled Water Loop
    CWLoop.PlantSizNum = 2;
    CWLoopSizingData.PlantLoopName = CWLoop.Name;
    CWLoopSizingData.DesVolFlowRate = 1.0;
    CWLoopSizingData.DeltaT = 5.6;
    DataPlant::PlantFirstSizesOkayToFinalize = true;
    // hot water plant loop
    auto &HWLoop(PlantLoop(1));
    HWLoop.Name = "HotWaterLoop";
    HWLoop.FluidName = "Water";
    HWLoop.FluidIndex = 1;
    HWLoop.FluidName = "WATER";
    HWLoop.LoopSide(1).Branch(1).Comp(1).Name = HWCoil.Name;
    HWLoop.LoopSide(1).Branch(1).Comp(1).TypeOf_Num = WaterCoil_SimpleHeating;
    HWLoop.LoopSide(1).Branch(1).Comp(1).NodeNumIn = HWCoil.WaterInletNodeNum;
    HWLoop.LoopSide(1).Branch(1).Comp(1).NodeNumOut = HWCoil.WaterOutletNodeNum;
    auto &HWLoopSizingData(DataSizing::PlantSizData(1));
    // Hot Water Loop
    HWLoop.PlantSizNum = 1;
    HWLoopSizingData.PlantLoopName = HWLoop.Name;
    HWLoopSizingData.DesVolFlowRate = 1.0;
    HWLoopSizingData.DeltaT = 10.0;
    DataPlant::PlantFirstSizesOkayToFinalize = true;
    BeginEnvrnFlag = true;
    DataGlobals::DoingSizing = true;
    LocalTurnFansOff = false;
    LocalTurnFansOn = true;
    DataEnvironment::Month = 1;
    DataEnvironment::DayOfMonth = 21;
    DataGlobals::HourOfDay = 1;
    DataEnvironment::DSTIndicator = 0;
    DataEnvironment::DayOfWeek = 2;
    DataEnvironment::HolidayIndex = 0;
    DataEnvironment::DayOfYear_Schedule = General::OrdinalDay(Month, DayOfMonth, 1);
    UpdateScheduleValues();

    ZoneEqSizing.allocate(1);
    auto &zoneEqSizing(ZoneEqSizing(1));
    zoneEqSizing.SizingMethod.allocate(DataHVACGlobals::NumOfSizingTypes);
    CurDeadBandOrSetback.allocate(1);
    CurDeadBandOrSetback(1) = false;
    TempControlType.allocate(1);
    TempControlType(1) = 4;
    ZoneSizingRunDone = true;

    FinalZoneSizing.allocate(1);
    auto &finalZoneSizing(FinalZoneSizing(1));
    finalZoneSizing.DesCoolVolFlow = DesignHeatAirVolFlow;
    finalZoneSizing.DesCoolMassFlow = finalZoneSizing.DesCoolVolFlow * DataEnvironment::StdRhoAir;
    finalZoneSizing.DesHeatVolFlow = DesignCoolAirVolFlow;
    finalZoneSizing.DesHeatMassFlow = finalZoneSizing.DesHeatVolFlow * DataEnvironment::StdRhoAir;
    finalZoneSizing.ZoneTempAtHeatPeak = 20.0;
    finalZoneSizing.ZoneRetTempAtHeatPeak = finalZoneSizing.ZoneTempAtHeatPeak;
    zoneEqSizing.ATMixerHeatPriDryBulb = 4.0;
    finalZoneSizing.ZoneHumRatAtHeatPeak = 0.075;
    zoneEqSizing.ATMixerHeatPriHumRat = 0.005;
    finalZoneSizing.ZoneTempAtCoolPeak = 24.0;
    finalZoneSizing.ZoneRetTempAtCoolPeak = finalZoneSizing.ZoneTempAtCoolPeak;
    zoneEqSizing.ATMixerCoolPriDryBulb = 30.0;
    finalZoneSizing.ZoneHumRatAtCoolPeak = 0.0075;
    zoneEqSizing.ATMixerCoolPriHumRat = 0.0095;
    finalZoneSizing.DesCoolLoad = 10000.0;
    finalZoneSizing.DesHeatLoad = 10000.0;
    finalZoneSizing.CoolDesTemp = 12.8;
    finalZoneSizing.CoolDesHumRat = 0.0085;
    finalZoneSizing.HeatDesTemp = 40.0;
    finalZoneSizing.HeatDesHumRat = 0.0075;

    // heating mode tests
    FanCoilUnits::CoolingLoad = false;
    FanCoilUnits::HeatingLoad = true;
    ZoneSysEnergyDemand.allocate(1);
    auto &zoneSysEnergyDemand(ZoneSysEnergyDemand(1));
    auto &zoneEquipConfig(ZoneEquipConfig(1));

    // set zone air node conditions
    Node(zoneEquipConfig.ZoneNode).Temp = 20.0;
    Node(zoneEquipConfig.ZoneNode).HumRat = 0.0075;
    Node(zoneEquipConfig.ZoneNode).Enthalpy = Psychrometrics::PsyHFnTdbW(Node(zoneEquipConfig.ZoneNode).Temp, Node(zoneEquipConfig.ZoneNode).HumRat);
    // primary air conditions
    DataEnvironment::OutDryBulbTemp = 5.0;
    DataEnvironment::OutHumRat = 0.005;
    DataEnvironment::OutEnthalpy = Psychrometrics::PsyHFnTdbW(DataEnvironment::OutDryBulbTemp, DataEnvironment::OutHumRat);
    // primary air condition set at outdoor air condition
    Node(thisFanCoil.ATMixerPriNode).Temp = DataEnvironment::OutDryBulbTemp;
    Node(thisFanCoil.ATMixerPriNode).HumRat = DataEnvironment::OutHumRat;
    Node(thisFanCoil.ATMixerPriNode).Enthalpy = DataEnvironment::OutEnthalpy;
    // initialize air terminal mixer primary air mass flow rate
    PrimaryAirMassFlowRate = 0.1;
    Node(thisFanCoil.ATMixerPriNode).MassFlowRate = PrimaryAirMassFlowRate;
    Node(thisFanCoil.ATMixerPriNode).MassFlowRateMaxAvail = PrimaryAirMassFlowRate;
    // set secondary air (recirculating air) conditions to zone air node
    Node(thisATMixer.SecInNode).Temp = Node(zoneEquipConfig.ZoneNode).Temp;
    Node(thisATMixer.SecInNode).HumRat = Node(zoneEquipConfig.ZoneNode).HumRat;
    Node(thisATMixer.SecInNode).Enthalpy = Node(zoneEquipConfig.ZoneNode).Enthalpy;

    BeginEnvrnFlag = true;
    ZoneEqFanCoil = true;

    // set predicted heating load
    zoneSysEnergyDemand.RemainingOutputReqToCoolSP = 0;
    zoneSysEnergyDemand.RemainingOutputReqToHeatSP = 4000.0;
    zoneSysEnergyDemand.RemainingOutputRequired = 4000.0;
    QZnReq = zoneSysEnergyDemand.RemainingOutputRequired;
    QUnitOut = 0.0;
    QLatOut = 0.0;

    InitFanCoilUnits(FanCoilNum, ZoneNum, ZoneNum);
    EXPECT_EQ(Node(thisFanCoil.AirInNode).MassFlowRateMinAvail, 0.0); // check init value
    Sim4PipeFanCoil(FanCoilNum, ZoneNum, ZoneNum, FirstHVACIteration, QUnitOut, QLatOut);
    SecondaryAirMassFlowRate = Node(thisFanCoil.AirInNode).MassFlowRate - PrimaryAirMassFlowRate;
    // check results in heating mode operation
    EXPECT_NEAR(QZnReq, QUnitOut, 5.0);
    EXPECT_NEAR(thisFanCoil.PLR, 0.18700, 0.00001);
    // check mass flow rates
    EXPECT_NEAR(PrimaryAirMassFlowRate, 0.1, 0.0001); // user input
    EXPECT_NEAR(SecondaryAirMassFlowRate, 0.035129, 0.000001);
    EXPECT_NEAR(Node(thisFanCoil.AirInNode).MassFlowRate, thisFan.InletAirMassFlowRate, 0.000001);
    EXPECT_NEAR(Node(thisFanCoil.ATMixerPriNode).MassFlowRate, 0.1, 0.000001);
    EXPECT_NEAR(Node(thisFanCoil.ATMixerSecNode).MassFlowRate, 0.035129, 0.000001);
    EXPECT_NEAR(Node(thisFanCoil.ATMixerOutNode).MassFlowRate, 0.135129, 0.000001);

    // set zone air node conditions
    Node(zoneEquipConfig.ZoneNode).Temp = 24.0;
    Node(zoneEquipConfig.ZoneNode).HumRat = 0.0085;
    Node(zoneEquipConfig.ZoneNode).Enthalpy = Psychrometrics::PsyHFnTdbW(Node(zoneEquipConfig.ZoneNode).Temp, Node(zoneEquipConfig.ZoneNode).HumRat);
    // primary air conditions
    DataEnvironment::OutDryBulbTemp = 28.0;
    DataEnvironment::OutHumRat = 0.0095;
    DataEnvironment::OutEnthalpy = Psychrometrics::PsyHFnTdbW(DataEnvironment::OutDryBulbTemp, DataEnvironment::OutHumRat);
    // primary air condition set at outdoor air condition
    Node(thisFanCoil.ATMixerPriNode).Temp = DataEnvironment::OutDryBulbTemp;
    Node(thisFanCoil.ATMixerPriNode).HumRat = DataEnvironment::OutHumRat;
    Node(thisFanCoil.ATMixerPriNode).Enthalpy = DataEnvironment::OutEnthalpy;
    // initialize air terminal mixer primary air mass flow rate
    PrimaryAirMassFlowRate = 0.2;
    Node(thisFanCoil.ATMixerPriNode).MassFlowRate = PrimaryAirMassFlowRate;
    Node(thisFanCoil.ATMixerPriNode).MassFlowRateMaxAvail = PrimaryAirMassFlowRate;

    SysSizingRunDone = true;
    ZoneSizingRunDone = true;
    SysSizingCalc = true;
    BeginEnvrnFlag = true;
    // set predicted cooling load
    zoneSysEnergyDemand.RemainingOutputReqToHeatSP = 0.0;
    zoneSysEnergyDemand.RemainingOutputReqToCoolSP = -5000.0;
    zoneSysEnergyDemand.RemainingOutputRequired = -5000.0;
    QZnReq = zoneSysEnergyDemand.RemainingOutputRequired;
    QUnitOut = 0.0;
    QLatOut = 0.0;
    InitFanCoilUnits(FanCoilNum, ZoneNum, ZoneNum);
    EXPECT_EQ(Node(thisFanCoil.AirInNode).MassFlowRateMinAvail, 0.0); // check init value
    Sim4PipeFanCoil(FanCoilNum, ZoneNum, ZoneNum, FirstHVACIteration, QUnitOut, QLatOut);
    SecondaryAirMassFlowRate = Node(thisFanCoil.AirInNode).MassFlowRate - PrimaryAirMassFlowRate;
    // check results in cooling mode operation
    EXPECT_NEAR(QZnReq, QUnitOut, 5.0);
    EXPECT_NEAR(thisFanCoil.PLR, 0.83865, 0.00001);
    // check mass flow rates
    EXPECT_NEAR(PrimaryAirMassFlowRate, 0.2, 0.000001);
    EXPECT_NEAR(SecondaryAirMassFlowRate, 0.405995, 0.000001);
    EXPECT_NEAR(Node(thisFanCoil.AirInNode).MassFlowRate, thisFan.InletAirMassFlowRate, 0.000001);
    EXPECT_NEAR(Node(thisFanCoil.ATMixerPriNode).MassFlowRate, 0.2, 0.0001);
    EXPECT_NEAR(Node(thisFanCoil.ATMixerSecNode).MassFlowRate, 0.405995, 0.000001);
    EXPECT_NEAR(Node(thisFanCoil.ATMixerOutNode).MassFlowRate, 0.605995, 0.000001);
}
} // namespace EnergyPlus<|MERGE_RESOLUTION|>--- conflicted
+++ resolved
@@ -67,12 +67,9 @@
 #include <EnergyPlus/DataZoneEnergyDemands.hh>
 #include <EnergyPlus/DataZoneEquipment.hh>
 #include <EnergyPlus/Fans.hh>
-<<<<<<< HEAD
 #include <EnergyPlus/Data/EnergyPlusData.hh>
-=======
 #include <EnergyPlus/FanCoilUnits.hh>
 #include <EnergyPlus/General.hh>
->>>>>>> 3340984e
 #include <EnergyPlus/HVACVariableRefrigerantFlow.hh>
 #include <EnergyPlus/HeatBalanceManager.hh>
 #include <EnergyPlus/OutputFiles.hh>
@@ -7544,10 +7541,10 @@
     GetZoneData(ErrorsFound);
     ASSERT_FALSE(ErrorsFound);
 
-    GetZoneEquipmentData1();
+    GetZoneEquipmentData1(state);
     ProcessScheduleInput(OutputFiles::getSingleton());
     ScheduleInputProcessed = true;
-    GetFanCoilUnits();
+    GetFanCoilUnits(state);
 
     auto &thisFanCoil(FanCoil(1));
     auto &thisATMixer(SysATMixer(1));
@@ -7630,8 +7627,8 @@
     DataPlant::PlantFirstSizesOkayToFinalize = true;
     BeginEnvrnFlag = true;
     DataGlobals::DoingSizing = true;
-    LocalTurnFansOff = false;
-    LocalTurnFansOn = true;
+    state.fans.LocalTurnFansOff = false;
+    state.fans.LocalTurnFansOn = true;
     DataEnvironment::Month = 1;
     DataEnvironment::DayOfMonth = 21;
     DataGlobals::HourOfDay = 1;
@@ -7712,9 +7709,9 @@
     QUnitOut = 0.0;
     QLatOut = 0.0;
 
-    InitFanCoilUnits(FanCoilNum, ZoneNum, ZoneNum);
+    InitFanCoilUnits(state, FanCoilNum, ZoneNum, ZoneNum);
     EXPECT_EQ(Node(thisFanCoil.AirInNode).MassFlowRateMinAvail, 0.0); // check init value
-    Sim4PipeFanCoil(FanCoilNum, ZoneNum, ZoneNum, FirstHVACIteration, QUnitOut, QLatOut);
+    Sim4PipeFanCoil(state, FanCoilNum, ZoneNum, ZoneNum, FirstHVACIteration, QUnitOut, QLatOut);
     SecondaryAirMassFlowRate = Node(thisFanCoil.AirInNode).MassFlowRate - PrimaryAirMassFlowRate;
     // check results in heating mode operation
     EXPECT_NEAR(QZnReq, QUnitOut, 5.0);
@@ -7755,9 +7752,9 @@
     QZnReq = zoneSysEnergyDemand.RemainingOutputRequired;
     QUnitOut = 0.0;
     QLatOut = 0.0;
-    InitFanCoilUnits(FanCoilNum, ZoneNum, ZoneNum);
+    InitFanCoilUnits(state, FanCoilNum, ZoneNum, ZoneNum);
     EXPECT_EQ(Node(thisFanCoil.AirInNode).MassFlowRateMinAvail, 0.0); // check init value
-    Sim4PipeFanCoil(FanCoilNum, ZoneNum, ZoneNum, FirstHVACIteration, QUnitOut, QLatOut);
+    Sim4PipeFanCoil(state, FanCoilNum, ZoneNum, ZoneNum, FirstHVACIteration, QUnitOut, QLatOut);
     SecondaryAirMassFlowRate = Node(thisFanCoil.AirInNode).MassFlowRate - PrimaryAirMassFlowRate;
     // check results in cooling mode operation
     EXPECT_NEAR(QZnReq, QUnitOut, 5.0);
