\section{Group -- Thermal Zone Description/Geometry}\label{group-thermal-zone-descriptiongeometry}

Without thermal zones and surfaces, the building can't be simulated. This group of objects (Zone, BuildingSurface) describes the thermal zone characteristics as well as the details of each surface to be modeled. Included here are shading surfaces.

\subsection{Zone}\label{zone}

This element sets up the parameters to simulate each thermal zone of the building.

\subsubsection{Inputs}\label{inputs-048}

\paragraph{Field: Direction of Relative North}\label{field-direction-of-relative-north}

The Zone North Axis is specified \textbf{relative to the Building North Axis}. This value is specified in degrees (clockwise is positive). For more information, see the figure below as well as the description under ``GlobalGeometryRules''.

\paragraph{Field(s): (X,Y,Z) Origin}\label{fields-xyz-origin}

The X,Y,Z coordinates of a zone origin can be specified, for convenience in vertice entry. Depending on the values in ``GlobalGeometryRules'' (see description later in this section), these will be used to completely specify the building coordinates in ``world coordinate'' or not. Zone Origin coordinates are specified \textbf{relative to the Building Origin (which always 0,0,0)}. The following figure illustrates the use of Zone North Axis as well as Zone Origin values.

\begin{figure}[hbtp] % fig 27
\centering
\includegraphics[width=0.9\textwidth, height=0.9\textheight, keepaspectratio=true]{media/image053.png}
\caption{Illustration of Zone North Axis and Origins \protect \label{fig:illustration-of-zone-north-axis-and-origins}}
\end{figure}

\paragraph{Field: Type}\label{field-type-000}

Zone type is currently unused.

\paragraph{Field: Multiplier}\label{field-multiplier}

Zone Multiplier is designed as a ``multiplier'' for floor area, zone loads, and energy consumed by internal gains. It takes the calculated load for the zone and multiplies it, sending the multiplied load to the attached HVAC system. The HVAC system size is specified to meet the entire multiplied zone load and will report the amount of the load met in the Zone Air System Sensible Heating or Cooling Energy/Rate output variable. Autosizing automatically accounts for multipliers. Metered energy consumption by internal gains objects such as Lights or Electric Equipment will be multiplied. The default is 1.

\paragraph{Field: Ceiling Height}\label{field-ceiling-height}

Zone ceiling height is used in several areas within EnergyPlus (such as various room models, some convection coefficient calculations and, primarily, in calculating zone volume in the absence of other parameters). Energyplus automatically calculates the zone ceiling height (m) from the average height of the zone. If this field is 0.0, negative or \textbf{autocalculate}, then the calculated zone ceiling height will be used in subsequent calculations. If this field is positive, then the calculated zone ceiling height will not be used -- the number entered here will be used as the zone ceiling height. If this number differs significantly from the calculated ceiling height, then a warning message will be issued. If a zone ceiling height is entered, but no Volume is entered, then the floor area (if there is one) times the zone ceiling height will be used as the volume.

Note that the Zone Ceiling Height is the distance from the Floor to the Ceiling in the Zone, not an absolute height from the ground.

\paragraph{Field: Volume}\label{field-volume}

Zone volume is used in several areas within EnergyPlus (such as calculating air change rates for reporting or flow when air change rates are chosen as input, daylighting calculations, some convection coefficient calculations). EnergyPlus automatically calculates the zone volume (m\(^{3}\)) from the zone geometry given by the surfaces that belong to the zone. If this field is 0.0, negative or \textbf{autocalculate}, then the calculated zone volume will be used in subsequent calculations. If this field is positive, then it will be used as the zone volume. If this number differs significantly from the calculated zone volume a warning message will be issued. For autocalculate to work properly, the zone must be enclosed by the entered walls. Note that indicating the volume to be calculated but entering a positive ceiling height in the previous field will cause the volume to be calculated as the floor area (if \textgreater{} 0) times the entered ceiling height; else the volume will be calculated from the described surfaces. If this field is positive, any ceiling height positive value will not be used in volume calculations.

\paragraph{Field: Floor Area}\label{field-floor-area}

Zone floor area is used in many places within EnergyPlus. EnergyPlus automatically calculates the zone floor area (m\(^{2}\)) from the zone geometry given by the surfaces that belong to the zone. If this field is 0.0, negative or \textbf{autocalculate}, then the calculated zone floor area will be used in subsequent calculations. If this field is positive, then it will be used as the zone floor area. If this number differs significantly from the calculated zone floor area a warning message will be issued.

\paragraph{Field: Zone Inside Convection Algorithm}\label{field-zone-inside-convection-algorithm}

<<<<<<< HEAD
The Zone Inside Convection Algorithm field is optional. This field specifies the convection model to be used for the inside face of heat transfer surfaces associated with this zone. The choices are: \textbf{Simple} (constant natural convection - ASHRAE), \textbf{TARP} (combines natural and wind-driven convection correlations from laboratory measurements on flat plates), \textbf{CeilingDiffuser} (ACH based forced and mixed convection correlations for ceiling diffuser configuration with simple natural convection limit), \textbf{AdaptiveConvectionAlgorithm} (complex arrangement of various models that adapt to various zone conditions and can be customized) and \textbf{TrombeWall} (variable natural convection in an enclosed rectangular cavity). See the Inside Convection Algorithm object for further descriptions of the available models.
=======
The Zone Inside Convection Algorithm field is optional. This field specifies the convection model to be used for the inside face of heat transfer surfaces associated with this zone. The choices are: \textbf{Simple} (constant natural convection - ASHRAE), \textbf{Detailed} (variable natural convection based on temperature difference - ASHRAE), \textbf{CeilingDiffuser} (ACH based forced and mixed convection correlations for ceiling diffuser configuration with simple natural convection limit), \textbf{AdaptiveConvectionAlgorithm} (complex arrangement of various models that adapt to various zone conditions and can be customized) and \textbf{TrombeWall} (variable natural convection in an enclosed rectangular cavity). See the Inside Convection Algorithm object for further descriptions of the available models.
>>>>>>> d7da4684

If omitted or blank, the algorithm specified in the SurfaceConvectionAlgorithm:Inside object is the default.

\paragraph{Field: Zone Outside Convection Algorithm}\label{field-zone-outside-convection-algorithm}

The Zone Outside Convection Algorithm field is optional. This field specifies the convection model to be used for the outside face of heat transfer surfaces associated with this zone. The choices are: \textbf{SimpleCombined}, \textbf{TARP}, \textbf{DOE-2}, \textbf{MoWiTT, and AdaptiveConvectionAlgorithm}. The simple convection model applies heat transfer coefficients depending on the roughness and windspeed. This is a combined heat transfer coefficient that includes radiation to sky, ground, and air. The correlation is based on Figure~\ref{fig:schematic-of-the-energyplus-unitary-system}, Page 25.1 (Thermal and Water Vapor Transmission Data), 2001 ASHRAE Handbook of Fundamentals.

The other convection models apply heat transfer coefficients depending on the roughness, windspeed, and terrain of the building's location. These are \emph{convection only} heat transfer coefficients; radiation heat transfer coefficients are calculated automatically by the program. The TARP algorithm was developed for the TARP software and combines natural and wind-driven convection correlations from laboratory measurements on flat plates. The DOE-2 and MoWiTT were derived from field measurements. The AdaptiveConvectionAlgorithm model is an dynamic algorithm that organizes a large number of different convection models and automatically selects the one that best applies. The adaptive convection algorithm can also be customized using the SurfaceConvectionAlgorithm:Outside:AdaptiveModelSelections input object. All algorithms are described more fully in the Engineering Reference.

If omitted or blank, the algorithm specified in the SurfaceConvectionAlgorithm:Outside object is the default.

\paragraph{Field: Part of Total Floor Area}\label{field-part-of-total-floor-area}

This optional field defaults to Yes if not specified. The field is used to show when a zone is not part of the Total Floor Area as shown in the Annual Building Utility Performance Summary tables. Specifically, when No is specified, the area is excluded from both the conditioned floor area and the total floor area in the Building Area sub table and the Normalized Metrics sub tables.

And, an IDF example:

\begin{lstlisting}

  Zone,
      DORM ROOMS AND COMMON AREAS,  !- Name
      0.0000000E+00,           !- Direction of Relative North {deg}
      0.0000000E+00,           !- X Origin {m}
      6.096000,                !- Y Origin {m}
      0.0000000E+00,           !- Z Origin {m}
      1,                       !- Type
      1,                       !- Multiplier
      autocalculate,           !-Ceiling Height {m}
      autocalculate;           !- Volume {m3}
\end{lstlisting}

\subsubsection{Outputs}\label{outputs-037}

\begin{itemize}
\item
  Zone,Average,Zone Outdoor Air Drybulb Temperature {[}C{]}
\item
  Zone,Average,Zone Outdoor Air Wetbulb Temperature {[}C{]}
\item
  Zone,Average,Zone Outdoor Air Wind Speed {[}m/s{]}
\end{itemize}

\paragraph{Zone Outdoor Air Drybulb Temperature {[}C{]}}\label{zone-outdoor-air-drybulb-temperature-c-000}

The outdoor air dry-bulb temperature calculated at the height above ground of the zone centroid.

\paragraph{Zone Outdoor Air Wetbulb Temperature {[}C{]}}\label{zone-outdoor-air-wetbulb-temperature-c-000}

The outdoor air wet-bulb temperature calculated at the height above ground of the zone centroid.

\paragraph{Zone Outdoor Air Wind Speed {[}m/s{]}}\label{zone-outdoor-air-wind-speed-ms-000}

The outdoor wind speed calculated at the height above ground of the zone centroid.

\subsection{Zone Thermal Output(s)}\label{zone-thermal-outputs}

In addition to the canned Surface reports (view the Reports section later in this document) and surface variables (above), the following variables are available for all zones:

\begin{itemize}
\item
  Zone,Sum,Zone Total Internal Radiant Heating Energy {[}J{]}
\item
  Zone,Average,Zone Total Internal Radiant Heating Rate {[}W{]}
\item
  Zone,Sum,Zone Total Internal Visible Radiation Heating Energy {[}J{]}
\item
  Zone,Average,Zone Total Internal Visible Radiation Heating Rate {[}W{]}
\item
  Zone,Sum,Zone Total Internal Convective Heating Energy {[}J{]}
\item
  Zone,Average,Zone Total Internal Convective Heating Rate {[}W{]}
\item
  Zone,Sum,Zone Total Internal Latent Gain Energy {[}J{]}
\item
  Zone,Average,Zone Total Internal Latent Gain Rate {[}W{]}
\item
  Zone,Sum,Zone Total Internal Total Heating Energy {[}J{]}
\item
  Zone,Average,Zone Total Internal Total Heating Rate {[}W{]}
\item
  Zone,Average,Zone Mean Air Temperature {[}C{]}
\item
  HVAC,Average,Zone Air Temperature {[}C{]}
\item
  Zone,Average,Zone Mean Air Dewpoint Temperature {[}C{]}
\item
  Zone,Average,Zone Mean Radiant Temperature {[}C{]}
\item
  Zone,Average,Zone Operative Temperature {[}C{]}
\item
  HVAC,Average,Zone Air Heat Balance Internal Convective Heat Gain Rate {[}W{]}
\item
  HVAC,Average,Zone Air Heat Balance Surface Convection Rate {[}W{]}
\item
  HVAC,Average,Zone Air Heat Balance Interzone Air Transfer Rate {[}W{]}
\item
  HVAC,Average,Zone Air Heat Balance Outdoor Air Transfer Rate {[}W{]}
\item
  HVAC,Average,Zone Air Heat Balance System Air Transfer Rate {[}W{]}
\item
  HVAC,Average,Zone Air Heat Balance System Convective Heat Gain Rate {[}W{]}
\item
  HVAC,Average,Zone Air Heat Balance Air Energy Storage Rate {[}W{]}
\item
  HVAC,Average,Zone Air Heat Balance Deviation Rate {[}W{]}
\item
  HVAC,Sum,Zone Air System Sensible Heating Energy {[}J{]}
\item
  HVAC,Sum,Zone Air System Sensible Cooling Energy {[}J{]}
\item
  HVAC,Average,Zone Air System Sensible Heating Rate {[}W{]}
\item
  HVAC,Average,Zone Air System Sensible Cooling Rate {[}W{]}
\item
  HVAC,Average,Zone Air Humidity Ratio{[}kgWater/kgDryAir{]}
\item
  HVAC,Average,Zone Air Relative Humidity{[}\%{]}
\end{itemize}

Two of these are of particular interest:

\begin{lstlisting}
Zone,Average,Zone Mean Air Temperature [C]
HVAC,Average,Zone Air Temperature [C]
\end{lstlisting}

These two variable outputs are/should be identical. However, note that they can be reported at different time intervals. ``Zone Mean Air Temperature'' is only available on the Zone/HB timestep (Number of Timesteps per Hour) whereas ``Zone Air Temperature'' can be reported at the HVAC timestep (which can vary).

\subsubsection{Zone Mean Air Temperature {[}C{]}}\label{zone-mean-air-temperature-c}

From the code definition, the zone mean air temperature is the average temperature of the air temperatures at the system timestep. Remember that the zone heat balance represents a ``well stirred'' model for a zone, therefore there is only one mean air temperature to represent the air temperature for the zone.

\subsubsection{Zone Air Temperature {[}C{]}}\label{zone-air-temperature-c}

This is very similar to the mean air temperature in the last field. The ``well stirred'' model for the zone is the basis, but this temperature is also available at the ``detailed'' system timestep.

\subsubsection{Zone Mean Air Dewpoint Temperature {[}C{]}}\label{zone-mean-air-dewpoint-temperature-c}

This is the dewpoint temperature of the zone calculated from the Zone Mean Air Temperature (above), the Zone Air Humidity Ratio (below) and the outdoor barometric pressure.

\subsubsection{Zone Thermostat Air Temperature {[}C{]}}\label{zone-thermostat-air-temperature-c}

This is the zone air node temperature for the well-mixed room air model, which is the default room air model type (RoomAirModelType = Mixing). But for other types of Room Air Model (the RoomAir:TemperaturePattern:* and RoomAirSettings:* objects) the zone thermostat air temperature may depend on the Thermostat Height and Thermostat Offset.

\subsubsection{Zone Mean Radiant Temperature {[}C{]}}\label{zone-mean-radiant-temperature-c}

The Mean Radiant Temperature (MRT) in degrees Celsius of a space is a measure of the combined effects of temperatures of surfaces within that space. Specifically it is the surface area × emissivity weighted average of the zone inside surface temperatures (ref. Surface Inside Temperature), where emissivity is the Thermal Absorptance of the inside material layer of each surface.

\subsubsection{Zone Operative Temperature {[}C{]}}\label{zone-operative-temperature-c}

Zone Operative Temperature (OT) is the average of the Zone Mean Air Temperature (MAT) and Zone Mean Radiant Temperature (MRT), OT = 0.5*MAT + 0.5*MRT. This output variable is not affected by the type of thermostat controls in the zone, and does not include the direct effect of high temperature radiant systems. See also Zone Thermostat Operative Temperature.

\subsubsection{Zone Air Heat Balance Internal Convective Heat Gain Rate {[}W{]}}\label{zone-air-heat-balance-internal-convective-heat-gain-rate-w}

The Zone Air Heat Balance Internal Convective Heat Gain Rate is the sum, in watts, of heat transferred to the zone air from all types of internal gains, including people, lights, equipment etc. This and the following provide results on the load components of the zone air heat balance. This field is not multiplied by zone or group multipliers.

\subsubsection{Zone Air Heat Balance Surface Convection Rate {[}W{]}}\label{zone-air-heat-balance-surface-convection-rate-w}

The Zone Air Heat Balance Surface Convection Rate is the sum, in watts, of heat transferred to the zone air from all the surfaces. This field is not multiplied by zone or group multipliers.

\subsubsection{Zone Air Heat Balance Interzone Air Transfer Rate {[}W{]}}\label{zone-air-heat-balance-interzone-air-transfer-rate-w}

The Zone Air Heat Balance Interzone Air Transfer Rate is the sum, in watts, of heat transferred to the zone air from all the transfers of air from other thermal zones. This field is not multiplied by zone or group multipliers.

\subsubsection{Zone Air Heat Balance Outdoor Air Transfer Rate {[}W{]}}\label{zone-air-heat-balance-outdoor-air-transfer-rate-w}

The Zone Air Heat Balance Outdoor Air Transfer Rate is the sum, in watts, of heat transferred to the zone air from all the transfers of air from the out side, such as infiltration. This field is not multiplied by zone or group multipliers.

\subsubsection{Zone Air Heat Balance System Air Transfer Rate {[}W{]}}\label{zone-air-heat-balance-system-air-transfer-rate-w}

The Zone Air Heat Balance System Air Transfer Rate is the sum, in watts, of heat transferred to the zone air by HVAC forced-air systems and air terminal units. Such HVAC systems are connected to the zone by an inlet node (see ZoneHVAC:EquipmentConnections input field called Zone Air Inlet Node or Node List Name) This field is not multiplied by zone or group multipliers.

\subsubsection{Zone Air Heat Balance System Convective Heat Gain Rate {[}W{]}}\label{zone-air-heat-balance-system-convective-heat-gain-rate-w}

The Zone Air Heat Balance System Convective Heat Gain Rate is the sum, in watts, of heat transferred directly to the zone air by ``non-air'' HVAC systems. Such HVAC systems are not connected to the zone by an inlet node but rather add or subtract heat directly to the zone air in a manner similar to internal gains. These include the convective fraction of zone HVAC baseboards and high temperature radiant systems, zone HVAC refrigeration chiller set, and the extra convective cooling provided by the cooled beam air terminal unit. This field is not multiplied by zone or group multipliers.

\subsubsection{Zone Air Heat Balance Air Energy Storage Rate {[}W{]}}\label{zone-air-heat-balance-air-energy-storage-rate-w}

The Zone Air Heat Balance Air Energy Storage Rate is the heat stored, in watts, in the zone air as result of zone air temperature changing from one timestep to the next. This field is not multiplied by zone or group multipliers.

\subsubsection{Zone Air Heat Balance Deviation Rate {[}W{]}}\label{zone-air-heat-balance-deviation-rate-w}

The Zone Air Heat Balance Deviation Rate is the imbalance, in watts, in the energy balance for zone air. The value should be near zero but will become non-zero if zone conditions are changing rapidly or erratically. This field is not multiplied by zone or group multipliers. (This output variable is only generated if the user has set a computer system environment variable DisplayAdvancedReportVariables equal to ``yes''.)

\subsubsection{Zone Air System Sensible Heating Energy {[}J{]}}\label{zone-air-system-sensible-heating-energy-j}

This output variable represents the sensible heating energy in Joules that is actually supplied by the system to that zone for the timestep reported. This is the sensible heating rate multiplied by the simulation timestep. This is calculated and reported from the Correct step in the Zone Predictor-Corrector module. This field is not multiplied by zone or group multipliers.

\begin{callout}
Zone Air System Sensible Heating (and Cooling) Energy (and Rate) all report the heating or cooling delivered by the HVAC system to a zone. These values are calculated by multiplying the supply air mass flow rate by the difference between the supply air temperature and the zone air temperature. This does not always indicate the operation of heating or cooling coils. For example, cooling will be reported if the supply air is cooled due to the introduction of outside air, even if all coils are off.

Note that these variables are calculated at the system timestep. When reported at the ``detailed'' reporting frequency, these variable will never show heating and cooling both in the same system timestep. If reported at a frequency less than ``Detailed'' (for example, Hourly) values may appear in both the heating and cooling variable for the same hour if the system cooled the zone for part of the reporting period and heated the zone for another part of the reporting period.
\end{callout}

\subsubsection{Zone Air System Sensible Cooling Energy {[}J{]}}\label{zone-air-system-sensible-cooling-energy-j}

This output variable represents the sensible cooling energy in Joules that is actually supplied by the system to that zone for the timestep reported. This is the sensible cooling rate multiplied by the simulation timestep. This is calculated and reported from the Correct step in the Zone Predictor-Corrector module. This field is not multiplied by zone or group multipliers.

\subsubsection{Zone Air System Sensible Heating Rate {[}W{]}}\label{zone-air-system-sensible-heating-rate-w}

This output variable represents the sensible heating rate in Watts that is actually supplied by the system to that zone for the timestep reported. This is calculated and reported from the Correct step in the Zone Predictor-Corrector module. This field is not multiplied by zone or group multipliers.

\subsubsection{Zone Air System Sensible Cooling Rate {[}W{]}}\label{zone-air-system-sensible-cooling-rate-w}

This output variable represents the sensible cooling rate in Watts that is actually supplied by the system to that zone for the timestep reported. This is calculated and reported from the Correct step in the Zone Predictor-Corrector module. This field is not multiplied by zone or group multipliers.

\subsubsection{Zone Air Humidity Ratio {[}kgWater/kgDryAir{]}}\label{zone-air-humidity-ratio-kgwaterkgdryair}

This output variable represents the air humidity ratio after the correct step for each zone. The humidity ratio is the mass of water vapor to the mass of dry air contained in the zone in (kg water/kg air) and is unitless.

\subsubsection{Zone Air Relative Humidity {[}\%{]}}\label{zone-air-relative-humidity}

This output variable represents the air relative humidity after the correct step for each zone. The relative humidity is in percent and uses the Zone Air Temperature, the Zone Air Humidity Ratio and the Outside Barometric Pressure for calculation.

\subsubsection{Zone Total Internal Radiant Heating Rate {[}W{]}}\label{zone-total-internal-radiant-heating-rate-w}

\subsubsection{Zone Total Internal Radiant Heating Energy {[}J{]}}\label{zone-total-internal-radiant-heating-energy-j}

These output variables represent the sum of radiant gains from specific internal sources (e.g.~equipment) throughout the zone in Watts (for rate) or joules. This includes radiant gain from People, Lights, Electric Equipment, Gas Equipment, Other Equipment, Hot Water Equipment, and Steam Equipment.

\subsubsection{Zone Total Internal Visible Radiation Heating Rate {[}W{]}}\label{zone-total-internal-visible-radiation-heating-rate-w}

\subsubsection{Zone Total Internal Visible Radiation Heating Energy {[}J{]}}\label{zone-total-internal-visible-radiation-heating-energy-j}

These output variables expresse the sum of heat gain in Watts (for rate) or joules that is the calculated short wavelength radiation gain from lights in the zones. This calculation uses the total energy from lights and the fraction visible to realize this value, summed over the zones in the simulation.

\subsubsection{Zone Total Internal Convective Heating Rate {[}W{]}}\label{zone-total-internal-convective-heating-rate-w}

\subsubsection{Zone Total Internal Convective Heating Energy {[}J{]}}\label{zone-total-internal-convective-heating-energy-j}

These output variables represent the sum of convective gains from specific sources (e.g.~equipment) throughout the zone in Watts (for rate) or joules. This includes convective gain from People, Lights, Electric Equipment, Gas Equipment, Other Equipment, Hot Water Equipment, and Steam Equipment.

\subsubsection{Zone Total Internal Latent Gain Rate {[}W{]}}\label{zone-total-internal-latent-gain-rate-w}

\subsubsection{Zone Total Internal Latent Gain Energy {[}J{]}}\label{zone-total-internal-latent-gain-energy-j}

These output variables represent the sum of latent gains from specific internal sources (e.g.~equipment) throughout the zone in Watts (for rate) or joules. This includes latent gain from People, Electric Equipment, Gas Equipment, Other Equipment, Hot Water Equipment, and Steam Equipment.

\subsubsection{Zone Total Internal Total Heating Rate {[}W{]}}\label{zone-total-internal-total-heating-rate-w}

\subsubsection{Zone Total Internal Total Heating Energy {[}J{]}}\label{zone-total-internal-total-heating-energy-j}

These output variables represent the sum of all heat gains throughout the zone in Watts (for rate) or joules. This includes all heat gains from People, Lights, Electric Equipment, Gas Equipment, Other Equipment, Hot Water Equipment, and Steam Equipment.

\subsection{ZoneList}\label{zonelist}

The ZoneList object defines a list of Zone objects. It is primarily used with the ZoneGroup object to provide a generalized way for doing ``Floor Multipliers''. (See the ZoneGroup description below.) The associated ZoneList output variables also provide a way to aggregate and organize zone loads.

Zone lists are not exclusive. A zone can be referenced be more than one ZoneList object.

\subsubsection{Inputs}\label{inputs-1-045}

\paragraph{Field: Zone List Name}\label{field-zone-list-name-000}

The name of the ZoneList object. Must be unique across ZoneLists.

\paragraph{Field: Zone 1 - Zone 20 Name}\label{field-zone-1---zone-20-name}

Reference to a Zone object. This field is extensible; for greater than 20 zones, edit the IDD to add more \emph{Zone Name} fields.

\begin{lstlisting}

ZoneList,
  Mid Floor List,  !- Name
  Mid West Zone,   !- Zone 1 Name
  Mid Center Zone, !- Zone 2 Name
  Mid East Zone;   !- Zone 3 Name
\end{lstlisting}

\subsubsection{Outputs}\label{outputs-1-028}

The following output variables are reported by the ZoneList object:

\begin{itemize}
\item
  HVAC,Average,Zone List Sensible Heating Rate {[}W{]}
\item
  HVAC,Average,Zone List Sensible Cooling Rate {[}W{]}
\item
  HVAC,Sum,Zone List Sensible Heating Energy {[}J{]}
\item
  HVAC,Sum,Zone List Sensible Cooling Energy {[}J{]}
\end{itemize}

All ZoneList variables are the sum of the corresponding Zone variables. \emph{Zone Multiplier} fields in the Zone objects are also taken into account.

\subsection{ZoneGroup}\label{zonegroup}

The ZoneGroup object adds a multiplier to a ZoneList. This can be used to reduce the amount of input necessary for simulating repetitive structures, such as the identical floors of a multi-story building. To create a ``Floor Multiplier'', use the ZoneList object to organize several zones into a typical floor. Then use the \emph{Zone List Multiplier} field in the ZoneGroup object to multiply the system load for the zones in the list will also be multiplied. Zones with a \emph{Multiplier} field greater than one in the Zone object are effectively double-multiplied.

\begin{callout}
NOTE: Although ZoneLists are not exclusive by themselves, ZoneLists used to form a ZoneGroup are exclusive; the ZoneLists used with a ZoneGroup must not have any zones in common.
\end{callout}

\subsubsection{Inputs}\label{inputs-2-042}

\paragraph{Tips for Multi-Story Simulations:}\label{tips-for-multi-story-simulations}

\begin{itemize}
\item
  For floors that are multiplied, connect exterior boundary conditions of the floor to the ceiling and vice versa.
\item
  Since exterior convection coefficients vary with elevation, locate the typical middle floor zones mid-height between the lowest and highest middle floors to be modeled.
\item
  Shading must be identical for all multiplied floors or less accurate results may be obtained by using the zone list multiplier.
\end{itemize}

ZoneGroup and ZoneList can also be used to simulate other repetitive cases, such as clusters of zones on the ground.

\paragraph{Field: Zone Group Name}\label{field-zone-group-name}

The name of the ZoneGroup object. This must be unique across ZoneGroups.

\paragraph{Field: Zone List Name}\label{field-zone-list-name-1}

Reference to a ZoneList object. The zones in the list constitute the zones in the group.

\paragraph{Field: Zone List Multiplier}\label{field-zone-list-multiplier}

An integer multiplier. Zone List Multiplier is designed as a ``multiplier'' for floor area, zone loads, and energy consumed by internal gains. It takes the calculated load for the zone and multiplies it, sending the multiplied load to the attached HVAC system. The HVAC system size is specified to meet the entire multiplied zone load and will report the amount of the load met in the Zone Air System Sensible Heating or Cooling Energy/Rate output variable. Autosizing automatically accounts for multipliers. Metered energy consumption by internal gains objects such as Lights or Electric Equipment will be multiplied. The default is 1.

\begin{lstlisting}

ZONE GROUP,
    Mid Floor,  !- Zone Group Name
    Mid Floor List,  !- Zone List Name
    8;  !- Zone List Multiplier
\end{lstlisting}

\subsubsection{Outputs}\label{outputs-2-023}

The following output variables are reported by the ZoneGroup object:

\begin{itemize}
\item
  HVAC,Average,Zone Group Sensible Heating Rate {[}W{]}
\item
  HVAC,Average,Zone Group Sensible Cooling Rate {[}W{]}
\item
  HVAC,Sum,Zone Group Sensible Heating Energy {[}J{]}
\item
  HVAC,Sum,Zone Group Sensible Cooling Energy {[}J{]}
\end{itemize}

All ZoneGroup variables report the associated ZoneList value multiplied by the \emph{Zone List Multiplier}.

\subsection{Surface(s)}\label{surfaces}

What's a building without surfaces?

EnergyPlus allows for several surface types:

\begin{itemize}
\item
  \textbf{BuildingSurface:Detailed}
\item
  \textbf{FenestrationSurface:Detailed}
\item
  \textbf{Shading:Site:Detailed}
\item
  \textbf{Shading:Building:Detailed}
\item
  \textbf{Shading:Zone:Detailed}
\end{itemize}

Each of the preceding surfaces has ``correct'' geometry specifications. BuildingSurface and Fenestration surfaces (heat transfer surfaces) are used to describe the important elements of the building (walls, roofs, floors, windows, doors) that will determine the interactions of the building surfaces with the outside environment parameters and the internal space requirements. These surfaces are also used to represent ``interzone'' heat transfer. All surfaces are modeled as a thin plane (with no thickness) except that material thicknesses are taken into account for heat transfer calculations.

During specification of surfaces, several ``outside'' environments may be chosen:

\begin{itemize}
\item
  \textbf{Ground} -- when the surface is in touch with the ground (e.g.~slab floors)
\item
  \textbf{Outdoors} -- when the surface is an external surface (e.g.~walls, roofs, windows directly exposed to the outdoor conditions)
\item
  \textbf{Surface} -- when the surface is
  \begin{itemize}
    \item
      An adiabatic internal zone surface
    \item
      A interzone surface
  \end{itemize}
\item
  \textbf{Zone --} when the surface is
  \begin{itemize}
    \item
      A interzone surface in which the other surface is not put in the input file.
  \end{itemize}
\item
  \textbf{OtherSideCoefficients} -- when using a custom profile to describe the external conditions of the surface (advanced concept -- covered in subject: SurfaceProperty:OtherSideCoefficients)
\item
  \textbf{OtherSideConditionsModel} -- when using specially modeled components, such as active solar systems, that cover the outside surface and modify the conditions it experiences.
\end{itemize}

\textbf{Surface} items must also specify an ``outside face object''. This is

\begin{itemize}
\tightlist
\item
  Current surface name -- for adiabatic internal surfaces.
\item
  A surface name in another zone -- for interzone heat transfer.
\item
  An ``opposing'' surface name (in the current zone) -- for representing ``middle'' zones.
\end{itemize}

\textbf{Zone} items must also specify an ``outside face object''. This is

\begin{itemize}
\tightlist
\item
  The zone that contains the other surface that is adjacent to this surface but is not entered in input.
\end{itemize}

\begin{callout}
Note that heat transfer surfaces are fully represented with each description. As stated earlier in the Construction description, materials in the construction (outside to inside) are included but film coefficients neither inside nor outside are used in the description -- these are automatically calculated during the EnergyPlus run. Interzone surfaces which do not have a symmetrical construction (such as a ceiling/floor) require two Construction objects with the layers in reverse order. For example, CEILING with carpet, concrete, ceiling tile and FLOOR with ceiling tile, concrete, carpet. If interzone surfaces have a symmetrical construction, the specification for the two surfaces can reference the same Construction. When a surface is connected as the outside boundary condition for another surface, the two surfaces may be in the same plane, or they may be separated to imply thickness.
\end{callout}

\textbf{Shading} surfaces are used to describe aspects of the site which do not directly impact the physical interactions of the environmental parameters but may significantly shade the building during specific hours of the day or time so the year (e.g.~trees, bushes, mountains, nearby buildings which aren't being simulated as part of this facility, etc.)

\begin{callout}
Note that surfaces which are part of the simulated building automatically shade other parts of the building as geometry and time of day dictate -- there is no need on the user's part to include surfaces that might be in other zones for shading.
\end{callout}

Another surface type:

\begin{itemize}
\tightlist
\item
  \textbf{InternalMass}
\end{itemize}

is used to specify the construction/material parameters and area of items within the space that are important to heat transfer calculations but not necessarily important geometrically. (For example, furniture within the space -- particularly for large spaces). Internal mass can also be used for internal walls that are not needed (when FullInteriorAndExterior Solar Distribution is in effect) for solar distribution or to represent many, if not all, interior walls when solar is distributed to the floors only.

\subsection{Interzone Surfaces}\label{interzone-surfaces}

EnergyPlus can quite accurately simulate the surface heat exchange between two zones. However, this accuracy is not always required and using interzonal heat transfer does add to the complexity of the calculations -- thus requiring more CPU time to simulate. More information about interzonal heat transfer calculations is contained in the Engineering Reference. Some simple guidelines are presented here -- for three cases: adiabatic surfaces, surfaces in ``middle'' zones, and surfaces where heat transfer is ``expected'' (e.g.~between a residence and an unheated, attached garage).

\begin{itemize}
\item
  Adiabatic Surfaces -- These surfaces would be represented as common surfaces (between two zones) where both zones are typically the same temperature. Thus, no transfer is expected in the surface from one zone to the next. These surfaces should be described as simply internal surfaces for the zone referencing as their Outside Boundary Condition Object (see later description in individual surface objects) their own surface names.
\item
  Surfaces in Middle Zones -- Middle zones in a building can be simulated using a judicious use of surfaces and zone multipliers to effect the correct ``loads'' for the building. Thus, middle zone behavior can be simulated without modeling the adjacent zones. This is done by specifying a surface within the zone. For example, a middle floor zone can be modeled by making the floor the Outside Boundary Condition Object for the ceiling, and the ceiling the Outside Boundary Condition Object for the floor.
\item
  Surfaces between Zones with differing temperatures -- These zones represent the true use of interzone surfaces. In a residence that has an attached garage, the garage may be unheated/uncooled or at least not conditioned to the same degree as the residence interior. In this case, EnergyPlus can be used to accurately calculate the effects of the differently conditioned space to the other spaces.
\end{itemize}

\subsection{Surface View Factors}\label{surface-view-factors}

EnergyPlus uses an area weighted approximation to calculate ``view factors'' between surfaces within a thermal zone. Each surface uses the total area that it can ``see'' among the other surfaces. The approximate view factor from this surface to each other surface is then the area of the receiving surface over the sum of areas that is visible to the sending surface.

In order to account in some limited way for the fact that certain surfaces will not see each other, several assumptions have been built into this simple view factor approximation. First, a surface cannot see itself. Second, surfaces with approximately the same azimuth (facing direction) and tilt (``same'' being within a built in limit) will not see each other. This means that a window will not see the wall that it is placed on, for example. Third, floors cannot see each other. Fourth, if the surface is a floor, ceiling, roof, or internal mass, the rule for the same azimuth and tilt eliminating radiant exchange between surface is waived when the receiving surface is floor, roof, ceiling, or internal mass as long as both surfaces are not floors.

Note that this does not take into account that surfaces may be ``around the corner'' from each other and in reality not see each other at all. Rooms are assumed to be convex rather than concave in this method.

To summarize, using the Surface ``Class'', the approximate view factors have:

\begin{enumerate}
\item
  No surface sees itself.
\item
  No Floor sees another floor.
\item
  All other surface types see Internal Mass.
\item
  All other surface types see floors.
\item
  Floors always see ceilings.
\item
  Floors always see roofs.
\item
  All other surfaces whose tilt or facing angle differences are greater than 10 degrees see each other.
\end{enumerate}

If geometry is correct, conditions 1, 3, and 7 should take care of all surfaces, but the other conditions supply common sense when the geometry is incorrect. More information about the EnergyPlus view factor calculation is contained in the Engineering Reference document.

\subsection{GlobalGeometryRules}\label{globalgeometryrules}

Before the surface objects are explained in detail, a description of geometric parameters used in EnergyPlus will be given. Since the input of surface vertices is common to most of the surface types, it will also be given a separate discussion.

Some flexibility is allowed in specifying surface vertices. This flexibility is embodied in the GlobalGeometryRules class/object in the input file. Note that the parameters specified in this statement are used for all surface vertice inputs -- there is no further ``flexibility'' allowed.

In order to perform shadowing calculations, the building surfaces must be specified. EnergyPlus uses a three dimensional (3D) Cartesian coordinate system for surface vertex specification. This Right Hand coordinate system has the X-axis pointing east, the Y-axis pointing north, and the Z-axis pointing up. See figure below.

\begin{figure}[hbtp] % fig 28
\centering
\includegraphics[width=0.9\textwidth, height=0.9\textheight, keepaspectratio=true]{media/image054.png}
\caption{EnergyPlus Coordinate System \protect \label{fig:energyplus-coordinate-system}}
\end{figure}

\subsubsection{Inputs}\label{inputs-3-038}

\paragraph{Field: Starting Vertex Position}\label{field-starting-vertex-position}

The shadowing algorithms in EnergyPlus rely on surfaces having vertices in a certain order and positional structure. Thus, the surface translator needs to know the starting point for each surface entry. The choices are: UpperLeftCorner, LowerLeftCorner , UpperRightCorner, or LowerRightCorner. Since most surfaces will be 4 sided, the convention will specify this position as though each surface were 4 sided. Extrapolate 3 sided figures to this convention. For 5 and more sided figures, again, try to extrapolate the best ``corner'' starting position.

\paragraph{Field: Vertex Entry Direction}\label{field-vertex-entry-direction}

Surfaces are always specified as being viewed from the outside of the zone to which they belong. (Shading surfaces are specified slightly differently and are discussed under the particular types). EnergyPlus needs to know whether the surfaces are being specified in counterclockwise or clockwise order (from the Starting Vertex Position). EnergyPlus uses this to determine the outward facing normal for the surface (which is the \emph{facing angle} of the surface -- very important in shading and shadowing calculations.

\paragraph{Field: Coordinate System}\label{field-coordinate-system}

Vertices can be specified in two ways: using ``Absolute''/``World'' coordinates, or a \textbf{relative} coordinate specification. Relative coordinates allow flexibility of rapid change to observe changes in building results due to orientation and position. ``World'' coordinates will facilitate use within a CADD system structure.

\textbf{Relative} coordinates make use of both Building and Zone North Axis values as well as Zone Origin values to locate the surface in 3D coordinate space. \textbf{World} coordinates do not use these values.

Typically, all zone origin values for ``World'' coordinates will be (0,0,0) but Building and Zone North Axis values may be used in certain instances (namely the Daylighting Coordinate Location entries).

\paragraph{Field: Daylighting Reference Point Coordinate System}\label{field-daylighting-reference-point-coordinate-system}

Daylighting reference points need to be specified as well. Again, there can be two flavors; \textbf{relative} and \textbf{world}. Daylighting reference points must fit within the zone boundaries.

\textbf{Relative} coordinates make use of both Building and Zone North Axis values as well as Zone Origin values to locate the reference point in 3D coordinate space. \textbf{World} coordinates do not use these values.

\paragraph{Field: Rectangular Surface Coordinate System}\label{field-rectangular-surface-coordinate-system}

Simple, rectangular surfaces (Wall:Exterior, Wall:Adiabatic, Wall:Underground, Wall:Interzone, Roof, Ceiling:Adiabatic, Ceiling:Interzone, Floor:GroundContact, Floor:Adiabatic, Floor:Interzone) can be specified with their Lower Left Corner as \textbf{relative} or \textbf{world}.

\textbf{Relative} (default) corners are specified relative to the Zone Origin for each surface. \textbf{World} corners would specify the absolute/world coordinate for this corner.

\subsection{Surfaces}\label{surfaces-1}

Surfaces make up the buildings and the elements that shade buildings. There are several methods to inputting surfaces, ranging from simple rectangular surfaces to detailed descriptions that describe each vertex in the order specified in the GlobalGeometryRules object. The simple, rectangular surface objects are described first with the more detailed descriptions following.

\subsection{Walls}\label{walls}

Walls are usually vertical (tilt = 90 degrees). These objects are used to describe exterior walls, interior walls (adiabatic), underground walls, and walls adjacent to other zones.

\subsection{Wall:Exterior}\label{wallexterior}

The Wall:Exterior object is used to describe walls that are exposed to the external environment. They receive sun, wind -- all the characteristics of the external world.

\subsubsection{Inputs}\label{inputs-4-035}

\paragraph{Field: Name}\label{field-name-047}

This is a unique name associated with the exterior wall. It is used in several other places as a reference (e.g.~as the base surface name for a Window or Door).

\paragraph{Field: Construction Name}\label{field-construction-name-003}

This is the name of the construction (ref: Construction object) used in the surface. Regardless of location in the building, the ``full'' construction (all layers) is used. For example, for an interior wall separating two zones, zone x would have the outside layer (e.g.~drywall) as the material that shows in zone y and then the layers to the inside layer -- the material that shows in zone x. For symmetric constructions, the same construction can be used in the surfaces described in both zones.

\paragraph{Field: Zone Name}\label{field-zone-name-012}

This is the zone name to which the surface belongs.

\paragraph{Field: Azimuth Angle}\label{field-azimuth-angle}

The Azimuth Angle indicates the direction that the wall faces (outward normal). The angle is specified in degrees where East = 90, South = 180, West = 270, North = 0.

\paragraph{Field: Tilt Angle}\label{field-tilt-angle}

The tilt angle is the angle (in degrees) that the wall is tilted from horizontal (or the ground). Normally, walls are tilted 90 degrees and that is the default for this field.

\begin{callout}
\textbf{Starting Corner for the surface}

The rectangular surfaces specify the lower left corner of the surface for their starting coordinate. This is specified with (x,y,z) and can be relative to the zone origin or in world coordinates, depending on the value for rectangular surfaces specified in the GlobalGeometryRules object.
\end{callout}

\paragraph{Field: Starting X Coordinate}\label{field-starting-x-coordinate}

This field is the X coordinate (in meters).

\paragraph{Field: Starting Y Coordinate}\label{field-starting-y-coordinate}

This field is the Y coordinate (in meters).

\paragraph{Field: Starting Z Coordinate}\label{field-starting-z-coordinate}

This field is the Z coordinate (in meters).

\paragraph{Field: Length}\label{field-length-000}

This field is the length of the wall in meters.

\paragraph{Field: Height}\label{field-height-000}

This field is the height of the wall in meters.

\subsection{Wall:Adiabatic}\label{walladiabatic}

The Wall:Adiabatic object is used to describe interior walls and partitions. Adiabatic walls are used to describe walls next to zones that have the same thermal conditions (thus, no heat transfer).

\subsubsection{Inputs}\label{inputs-5-032}

\paragraph{Field: Name}\label{field-name-1-044}

This is a unique name associated with the interior wall. It is used in several other places as a reference (e.g.~as the base surface name for a Window or Door).

\paragraph{Field: Construction Name}\label{field-construction-name-1-001}

This is the name of the construction (ref: Construction object) used in the surface. Regardless of location in the building, the ``full'' construction (all layers) is used. For example, for an interior wall separating two zones, zone x would have the outside layer (e.g.~drywall) as the material that shows in zone y and then the layers to the inside layer -- the material that shows in zone x. For symmetric constructions, the same construction can be used in the surfaces described in both zones.

\paragraph{Field: Zone Name}\label{field-zone-name-1-009}

This is the zone name to which the surface belongs.

\paragraph{Field: Azimuth Angle}\label{field-azimuth-angle-1}

The Azimuth Angle indicates the direction that the wall faces (outward normal). The angle is specified in degrees where East = 90, South = 180, West = 270, North = 0.

\paragraph{Field: Tilt Angle}\label{field-tilt-angle-1}

The tilt angle is the angle (in degrees) that the wall is tilted from horizontal (or the ground). Normally, walls are tilted 90 degrees and that is the default for this field.

\begin{callout}
\textbf{Starting Corner for the surface}

The rectangular surfaces specify the lower left corner of the surface for their starting coordinate. This is specified with (x,y,z) and can be relative to the zone origin or in world coordinates, depending on the value for rectangular surfaces specified in the GlobalGeometryRules object.
\end{callout}

\paragraph{Field: Starting X Coordinate}\label{field-starting-x-coordinate-1}

This field is the X coordinate (in meters).

\paragraph{Field: Starting Y Coordinate}\label{field-starting-y-coordinate-1}

This field is the Y coordinate (in meters).

\paragraph{Field: Starting Z Coordinate}\label{field-starting-z-coordinate-1}

This field is the Z coordinate (in meters).

\paragraph{Field: Length}\label{field-length-1}

This field is the length of the wall in meters.

\paragraph{Field: Height}\label{field-height-1}

This field is the height of the wall in meters.

\subsection{Wall:Underground}\label{wallunderground}

The Wall:Underground object is used to describe walls with ground contact. The temperature at the outside of the wall is the temperature in the GroundTemperature:BuildingSurface object.

\subsubsection{Inputs}\label{inputs-6-029}

\paragraph{Field: Name}\label{field-name-2-039}

This is a unique name associated with the underground wall. It is used in several other places as a reference (e.g.~as the base surface name for a Window or Door).

\paragraph{Field: Construction Name}\label{field-construction-name-2-001}

This is the name of the construction (ref: Construction object) used in the surface. Regardless of location in the building, the ``full'' construction (all layers) is used. For example, for an interior wall separating two zones, zone x would have the outside layer (e.g.~drywall) as the material that shows in zone y and then the layers to the inside layer -- the material that shows in zone x. For symmetric constructions, the same construction can be used in the surfaces described in both zones. Note that if the construction is \textbf{Construction:CfactorUndergroundWall} then the GroundFCfactoreMethod will be used for this wall.

\paragraph{Field: Zone Name}\label{field-zone-name-2-007}

This is the zone name to which the surface belongs.

\paragraph{Field: Azimuth Angle}\label{field-azimuth-angle-2}

The Azimuth Angle indicates the direction that the wall faces (outward normal). The angle is specified in degrees where East = 90, South = 180, West = 270, North = 0.

\paragraph{Field: Tilt Angle}\label{field-tilt-angle-2}

The tilt angle is the angle (in degrees) that the wall is tilted from horizontal (or the ground). Normally, walls are tilted 90 degrees and that is the default for this field.

\paragraph{Starting Corner for the surface}\label{starting-corner-for-the-surface-2}

The rectangular surfaces specify the lower left corner of the surface for their starting coordinate. This is specified with (x,y,z) and can be relative to the zone origin or in world coordinates, depending on the value for rectangular surfaces specified in the GlobalGeometryRules object.

\paragraph{Field: Starting X Coordinate}\label{field-starting-x-coordinate-2}

This field is the X coordinate (in meters).

\paragraph{Field: Starting Y Coordinate}\label{field-starting-y-coordinate-2}

This field is the Y coordinate (in meters).

\paragraph{Field: Starting Z Coordinate}\label{field-starting-z-coordinate-2}

This field is the Z coordinate (in meters).

\paragraph{Field: Length}\label{field-length-2}

This field is the length of the wall in meters.

\paragraph{Field: Height}\label{field-height-2}

This field is the height of the wall in meters.

\subsection{Wall:Interzone}\label{wallinterzone}

The Wall:Interzone object is used to describe walls adjacent to zones that are significantly different conditions than the zone with this wall.

\subsubsection{Inputs}\label{inputs-7-028}

\paragraph{Field: Name}\label{field-name-3-033}

This is a unique name associated with the interzone wall. It is used in several other places as a reference (e.g.~as the base surface name for a Window or Door).

\paragraph{Field: Construction Name}\label{field-construction-name-3}

This is the name of the construction (ref: Construction object) used in the surface. Regardless of location in the building, the ``full'' construction (all layers) is used. For example, for an interior wall separating two zones, zone x would have the outside layer (e.g.~drywall) as the material that shows in zone y and then the layers to the inside layer -- the material that shows in zone x. For symmetric constructions, the same construction can be used in the surfaces described in both zones.

\paragraph{Field: Zone Name}\label{field-zone-name-3-006}

This is the zone name to which the surface belongs.

\paragraph{Field: Outside Boundary Condition Object}\label{field-outside-boundary-condition-object}

The Outside Boundary Condition Object field is the name of a wall in an adjacent zone or the name of the adjacent zone. If the adjacent zone option is used, the adjacent wall is automatically generated in the adjacent zone. If the surface name is used, it must be in the adjacent zone.

\paragraph{Field: Azimuth Angle}\label{field-azimuth-angle-3}

The Azimuth Angle indicates the direction that the wall faces (outward normal). The angle is specified in degrees where East = 90, South = 180, West = 270, North = 0.

\paragraph{Field: Tilt Angle}\label{field-tilt-angle-3}

The tilt angle is the angle (in degrees) that the wall is tilted from horizontal (or the ground). Normally, walls are tilted 90 degrees and that is the default for this field.

\paragraph{Starting Corner for the surface}\label{starting-corner-for-the-surface-3}

The rectangular surfaces specify the lower left corner of the surface for their starting coordinate. This is specified with (x,y,z) and can be relative to the zone origin or in world coordinates, depending on the value for rectangular surfaces specified in the GlobalGeometryRules object.

\paragraph{Field: Starting X Coordinate}\label{field-starting-x-coordinate-3}

This field is the X coordinate (in meters).

\paragraph{Field: Starting Y Coordinate}\label{field-starting-y-coordinate-3}

This field is the Y coordinate (in meters).

\paragraph{Field: Starting Z Coordinate}\label{field-starting-z-coordinate-3}

This field is the Z coordinate (in meters).

\paragraph{Field: Length}\label{field-length-3}

This field is the length of the wall in meters.

\paragraph{Field: Height}\label{field-height-3}

This field is the height of the wall in meters.

\subsection{Roofs/Ceilings}\label{roofsceilings}

Roofs and ceilings are, by default, flat (tilt = 0 degrees). These objects are used to describe roofs, interior ceilings (adiabatic) and ceilings adjacent to other zones.

\subsection{Roof}\label{roof}

The Roof object is used to describe roofs that are exposed to the external environment.

\subsubsection{Inputs}\label{inputs-8-026}

\paragraph{Field: Name}\label{field-name-4-030}

This is a unique name associated with the roof. It is used in several other places as a reference (e.g.~as the base surface name for a Window or Door).

\paragraph{Field: Construction Name}\label{field-construction-name-4}

This is the name of the construction (ref: Construction object) used in the surface. Regardless of location in the building, the ``full'' construction (all layers) is used. For example, for an interior wall separating two zones, zone x would have the outside layer (e.g.~drywall) as the material that shows in zone y and then the layers to the inside layer -- the material that shows in zone x. For symmetric constructions, the same construction can be used in the surfaces described in both zones.

\paragraph{Field: Zone Name}\label{field-zone-name-4-006}

This is the zone name to which the surface belongs.

\paragraph{Field: Azimuth Angle}\label{field-azimuth-angle-4}

The Azimuth Angle indicates the direction of the outward normal for the roof. The angle is specified in degrees where East = 90, South = 180, West = 270, North = 0.

\paragraph{Field: Tilt Angle}\label{field-tilt-angle-4}

The tilt angle is the angle (in degrees) that the wall is tilted from horizontal (or the ground). Flat roofs are tilted 0 degrees and that is the default for this field.

\paragraph{Starting Corner for the surface}\label{starting-corner-for-the-surface-4}

The rectangular surfaces specify the lower left corner of the surface for their starting coordinate. This is specified with (x,y,z) and can be relative to the zone origin or in world coordinates, depending on the value for rectangular surfaces specified in the GlobalGeometryRules object.

\paragraph{Field: Starting X Coordinate}\label{field-starting-x-coordinate-4}

This field is the X coordinate (in meters).

\paragraph{Field: Starting Y Coordinate}\label{field-starting-y-coordinate-4}

This field is the Y coordinate (in meters).

\paragraph{Field: Starting Z Coordinate}\label{field-starting-z-coordinate-4}

This field is the Z coordinate (in meters).

\paragraph{Field: Length}\label{field-length-4}

This field is the length of the roof in meters.

\paragraph{Field: Width}\label{field-width}

This field is the width of the roof in meters.

\subsection{Ceiling:Adiabatic}\label{ceilingadiabatic}

The Ceiling:Adiabatic object is used to describe interior ceilings that separate zones of like conditions.

\subsubsection{Inputs}\label{inputs-9-024}

\paragraph{Field: Name}\label{field-name-5-026}

This is a unique name associated with the ceiling. It is used in several other places as a reference (e.g.~as the base surface name for a Window or Door).

\paragraph{Field: Construction Name}\label{field-construction-name-5}

This is the name of the construction (ref: Construction object) used in the surface. Regardless of location in the building, the ``full'' construction (all layers) is used. For example, for an interior wall separating two zones, zone x would have the outside layer (e.g.~drywall) as the material that shows in zone y and then the layers to the inside layer -- the material that shows in zone x. For symmetric constructions, the same construction can be used in the surfaces described in both zones.

\paragraph{Field: Zone Name}\label{field-zone-name-5-005}

This is the zone name to which the surface belongs.

\paragraph{Field: Azimuth Angle}\label{field-azimuth-angle-5}

The Azimuth Angle indicates the direction of the outward normal for the roof. The angle is specified in degrees where East = 90, South = 180, West = 270, North = 0.

\paragraph{Field: Tilt Angle}\label{field-tilt-angle-5}

The tilt angle is the angle (in degrees) that the wall is tilted from horizontal (or the ground). Flat ceilings are tilted 0 degrees and that is the default for this field.

\paragraph{Starting Corner for the surface}\label{starting-corner-for-the-surface-5}

The rectangular surfaces specify the lower left corner of the surface for their starting coordinate. This is specified with (x,y,z) and can be relative to the zone origin or in world coordinates, depending on the value for rectangular surfaces specified in the GlobalGeometryRules object.

\paragraph{Field: Starting X Coordinate}\label{field-starting-x-coordinate-5}

This field is the X coordinate (in meters).

\paragraph{Field: Starting Y Coordinate}\label{field-starting-y-coordinate-5}

This field is the Y coordinate (in meters).

\paragraph{Field: Starting Z Coordinate}\label{field-starting-z-coordinate-5}

This field is the Z coordinate (in meters).

\paragraph{Field: Length}\label{field-length-5}

This field is the length of the ceiling in meters.

\paragraph{Field: Width}\label{field-width-1}

This field is the width of the ceiling in meters.

\subsection{Ceiling:Interzone}\label{ceilinginterzone}

The Ceiling:Interzone object is used to describe interior ceilings that separate zones of differing conditions (and expect heat transfer through the ceiling from the adjacent zone).

\subsubsection{Inputs}\label{inputs-10-022}

\paragraph{Field: Name}\label{field-name-6-024}

This is a unique name associated with the interzone ceiling. It is used in several other places as a reference (e.g.~as the base surface name for a Window or Door).

\paragraph{Field: Construction Name}\label{field-construction-name-6}

This is the name of the construction (ref: Construction object) used in the surface. Regardless of location in the building, the ``full'' construction (all layers) is used. For example, for an interior wall separating two zones, zone x would have the outside layer (e.g.~drywall) as the material that shows in zone y and then the layers to the inside layer -- the material that shows in zone x. For symmetric constructions, the same construction can be used in the surfaces described in both zones.

\paragraph{Field: Zone Name}\label{field-zone-name-6-004}

This is the zone name to which the surface belongs.

\paragraph{Field: Outside Boundary Condition Object}\label{field-outside-boundary-condition-object-1}

The Outside Boundary Condition Object field is the name of a floor in an adjacent zone or the name of the adjacent zone. If the adjacent zone option is used, the adjacent floor is automatically generated in the adjacent zone. If the surface name is used, it must be in the adjacent zone.

\paragraph{Field: Azimuth Angle}\label{field-azimuth-angle-6}

The Azimuth Angle indicates the direction of the outward normal for the roof. The angle is specified in degrees where East = 90, South = 180, West = 270, North = 0.

\paragraph{Field: Tilt Angle}\label{field-tilt-angle-6}

The tilt angle is the angle (in degrees) that the wall is tilted from horizontal (or the ground). Flat ceilings are tilted 0 degrees and that is the default for this field.

\paragraph{Starting Corner for the surface}\label{starting-corner-for-the-surface-6}

The rectangular surfaces specify the lower left corner of the surface for their starting coordinate. This is specified with (x,y,z) and can be relative to the zone origin or in world coordinates, depending on the value for rectangular surfaces specified in the GlobalGeometryRules object.

\paragraph{Field: Starting X Coordinate}\label{field-starting-x-coordinate-6}

This field is the X coordinate (in meters).

\paragraph{Field: Starting Y Coordinate}\label{field-starting-y-coordinate-6}

This field is the Y coordinate (in meters).

\paragraph{Field: Starting Z Coordinate}\label{field-starting-z-coordinate-6}

This field is the Z coordinate (in meters).

\paragraph{Field: Length}\label{field-length-6}

This field is the length of the ceiling in meters.

\paragraph{Field: Width}\label{field-width-2}

This field is the width of the ceiling in meters.

\subsection{Floors}\label{floors}

Floors are, by default, flat (tilt = 180 degrees). These objects are used to describe floors on the ground, interior floors (adiabatic) and floors adjacent to other zones.

\subsection{Floor:GroundContact}\label{floorgroundcontact}

The Floor:GroundContact object is used to describe floors that have ground contact (usually called slabs). The temperature at the outside of the floor is the temperature in the GroundTemperature:BuildingSurface object.

\subsubsection{Inputs}\label{inputs-11-021}

\paragraph{Field: Name}\label{field-name-7-022}

This is a unique name associated with the floor.

\paragraph{Field: Construction Name}\label{field-construction-name-7}

This is the name of the construction (ref: Construction object) used in the surface. Regardless of location in the building, the ``full'' construction (all layers) is used. For example, for an interior wall separating two zones, zone x would have the outside layer (e.g.~drywall) as the material that shows in zone y and then the layers to the inside layer -- the material that shows in zone x. For symmetric constructions, the same construction can be used in the surfaces described in both zones. Note that if the construction is \textbf{Construction:FfactorGroundFloor,} then the GroundFCfactorMethod will be used with this floor.

\paragraph{Field: Zone Name}\label{field-zone-name-7-004}

This is the zone name to which the surface belongs.

\paragraph{Field: Azimuth Angle}\label{field-azimuth-angle-7}

The Azimuth Angle indicates the direction of the outward normal for the roof. The angle is specified in degrees where East = 90, South = 180, West = 270, North = 0.

\paragraph{Field: Tilt Angle}\label{field-tilt-angle-7}

The tilt angle is the angle (in degrees) that the wall is tilted from horizontal (or the ground). Flat floors are tilted 180 degrees and that is the default for this field.

\paragraph{Starting Corner for the surface}\label{starting-corner-for-the-surface-7}

The rectangular surfaces specify the lower left corner of the surface for their starting coordinate. This is specified with (x,y,z) and can be relative to the zone origin or in world coordinates, depending on the value for rectangular surfaces specified in the GlobalGeometryRules object.

\paragraph{Field: Starting X Coordinate}\label{field-starting-x-coordinate-7}

This field is the X coordinate (in meters).

\paragraph{Field: Starting Y Coordinate}\label{field-starting-y-coordinate-7}

This field is the Y coordinate (in meters).

\paragraph{Field: Starting Z Coordinate}\label{field-starting-z-coordinate-7}

This field is the Z coordinate (in meters).

\paragraph{Field: Length}\label{field-length-7}

This field is the length of the floor in meters.

\paragraph{Field: Width}\label{field-width-3}

This field is the width of the floor in meters.

\subsection{Floor:Adiabatic}\label{flooradiabatic}

The Floor:Adiabatic object is used to describe interior floors or floors that you wish to model with no heat transfer from the exterior to the floor.

\subsubsection{Inputs}\label{inputs-12-019}

\paragraph{Field: Name}\label{field-name-8-022}

This is a unique name associated with the floor.

\paragraph{Field: Construction Name}\label{field-construction-name-8}

This is the name of the construction (ref: Construction object) used in the surface. Regardless of location in the building, the ``full'' construction (all layers) is used. For example, for an interior wall separating two zones, zone x would have the outside layer (e.g.~drywall) as the material that shows in zone y and then the layers to the inside layer -- the material that shows in zone x. For symmetric constructions, the same construction can be used in the surfaces described in both zones.

\paragraph{Field: Zone Name}\label{field-zone-name-8-003}

This is the zone name to which the surface belongs.

\paragraph{Field: Azimuth Angle}\label{field-azimuth-angle-8}

The Azimuth Angle indicates the direction of the outward normal for the roof. The angle is specified in degrees where East = 90, South = 180, West = 270, North = 0.

\paragraph{Field: Tilt Angle}\label{field-tilt-angle-8}

The tilt angle is the angle (in degrees) that the wall is tilted from horizontal (or the ground). Flat floors are tilted 180 degrees and that is the default for this field.

\paragraph{Starting Corner for the surface}\label{starting-corner-for-the-surface-8}

The rectangular surfaces specify the lower left corner of the surface for their starting coordinate. This is specified with (x,y,z) and can be relative to the zone origin or in world coordinates, depending on the value for rectangular surfaces specified in the GlobalGeometryRules object.

\paragraph{Field: Starting X Coordinate}\label{field-starting-x-coordinate-8}

This field is the X coordinate (in meters).

\paragraph{Field: Starting Y Coordinate}\label{field-starting-y-coordinate-8}

This field is the Y coordinate (in meters).

\paragraph{Field: Starting Z Coordinate}\label{field-starting-z-coordinate-8}

This field is the Z coordinate (in meters).

\paragraph{Field: Length}\label{field-length-8}

This field is the length of the floor in meters.

\paragraph{Field: Width}\label{field-width-4}

This field is the width of the floor in meters.

\subsection{Floor:Interzone}\label{floorinterzone}

The Floor:Interzone object is used to describe floors that are adjacent to other zones that have differing conditions and you wish to model the heat transfer through the floor.

\subsubsection{Inputs}\label{inputs-13-016}

\paragraph{Field: Name}\label{field-name-9-019}

This is a unique name associated with the floor.

\paragraph{Field: Construction Name}\label{field-construction-name-9}

This is the name of the construction (ref: Construction object) used in the surface. Regardless of location in the building, the ``full'' construction (all layers) is used. For example, for an interior wall separating two zones, zone x would have the outside layer (e.g.~drywall) as the material that shows in zone y and then the layers to the inside layer -- the material that shows in zone x. For symmetric constructions, the same construction can be used in the surfaces described in both zones.

\paragraph{Field: Zone Name}\label{field-zone-name-9-001}

This is the zone name to which the surface belongs.

\paragraph{Field: Outside Boundary Condition Object}\label{field-outside-boundary-condition-object-2}

The Outside Boundary Condition Object field is the name of a ceiling in an adjacent zone or the name of the adjacent zone. If the adjacent zone option is used, the adjacent ceiling is automatically generated in the adjacent zone. If the surface name is used, it must be in the adjacent zone.

\paragraph{Field: Azimuth Angle}\label{field-azimuth-angle-9}

The Azimuth Angle indicates the direction of the outward normal for the roof. The angle is specified in degrees where East = 90, South = 180, West = 270, North = 0.

\paragraph{Field: Tilt Angle}\label{field-tilt-angle-9}

The tilt angle is the angle (in degrees) that the wall is tilted from horizontal (or the ground). Flat floors are tilted 180 degrees and that is the default for this field.

\paragraph{Starting Corner for the surface}\label{starting-corner-for-the-surface-9}

The rectangular surfaces specify the lower left corner of the surface for their starting coordinate. This is specified with (x,y,z) and can be relative to the zone origin or in world coordinates, depending on the value for rectangular surfaces specified in the GlobalGeometryRules object.

\paragraph{Field: Starting X Coordinate}\label{field-starting-x-coordinate-9}

This field is the X coordinate (in meters).

\paragraph{Field: Starting Y Coordinate}\label{field-starting-y-coordinate-9}

This field is the Y coordinate (in meters).

\paragraph{Field: Starting Z Coordinate}\label{field-starting-z-coordinate-9}

This field is the Z coordinate (in meters).

\paragraph{Field: Length}\label{field-length-9}

This field is the length of the floor in meters.

\paragraph{Field: Width}\label{field-width-5}

This field is the width of the floor in meters.

\subsection{Windows/Doors}\label{windowsdoors}

The following window and door objects can be used to specify simple, rectangular doors and windows. In each case, the lower left corner (locator coordinate) of the window or door is specified \textbf{relative} to the surface it is on. Viewing the base surface as a planar surface, base the relative location from the lower left corner of the base surface. Vertex entry description as well as provisions for a few other surface types can be entered with the FenestrationSurface:Detailed object.

\subsection{Window}\label{window}

The Window object is used to place windows on surfaces that can have windows, including exterior walls, interior walls, interzone walls, roofs, floors that are exposed to outdoor conditions, interzone ceiling/floors. These, of course, can be entered using the simple rectangular objects or the more detailed vertex entry objects.

\subsubsection{Inputs}\label{inputs-14-016}

\paragraph{Field: Name}\label{field-name-10-018}

This is a unique name associated with the window.

\paragraph{Field: Construction Name}\label{field-construction-name-10}

This is the name of the subsurface's construction (ref: objects: Construction, Construction:WindowDataFile, Construction:ComplexFenestrationState).

For windows, if Construction Name is not found among the constructions on the input (.idf) file, the Window Data File (ref. Construction:WindowDataFile object) will be searched for that Construction Name (see ``Importing Windows from WINDOW''). If that file is not present or if the Construction Name does not match the name of an entry on the file, an error will result. If there is a match, a window construction and its corresponding glass and gas materials will be created from the information read from the file.

\paragraph{Field: Building Surface Name}\label{field-building-surface-name-000}

This is the name of a surface that contains this subsurface. Certain kinds of surfaces may not be allowed to have subsurfaces. For example, a surface in contact with the ground (e.g., Outside Boundary Condition = Ground) cannot contain a window. The window assumes the outward facing angle as well as the tilt angle of the base surface.

\paragraph{Field: Shading Control Name}\label{field-shading-control-name}

This field, if not blank, is the name of the window shading control (ref: WindowProperty:ShadingControl object) for this subsurface. It is used for Surface Type = Window and GlassDoor. To assign a shade to a window or glass door, see WindowMaterial: Shade. To assign a screen, see WindowMaterial:Screen. To assign a blind, see WindowMaterial:Blind. To assign switchable glazing, such as electrochromic glazing, see WindowProperty:ShadingControl.

\paragraph{Field: Frame and Divider Name}\label{field-frame-and-divider-name}

This field, if not blank, can be used to specify window frame, divider and reveal-surface data (ref: WindowProperty:FrameAndDivider object). It is used only for exterior GlassDoors and rectangular exterior Windows, i.e., those with OutsideFaceEnvironment = Outdoors.

This field should be blank for triangular windows.

\paragraph{Field: Multiplier}\label{field-multiplier-1}

This field is the number of identical items on the base surface. Using Multiplier can save input effort and calculation time. In the calculation the area (and area of frame and divider, if present and surface type is a window) is multiplied by Multiplier. The calculation of shadowing on the subsurfaces (and the calculation of the interior distribution of beam solar radiation transmitted by windows and glass doors) are done for the specified subsurface position and dimensions.

Multiplier should be used with caution. Multiplier \textgreater{} 1 can give inaccurate or nonsensical results in situations where the results are sensitive to window or glass door position. This includes shadowing on the window/glass door, daylighting from the window/glass door, and interior distribution of solar radiation from the window/glass door. In these cases, the results for the single input window/glass door, after multiplication, may not be representative of the results you would get if you entered each of the multiple subsurfaces separately.

If Multiplier \textgreater{} 1, you will get

--a \emph{warning} if Solar Distribution = FullExterior or FullInteriorAndExterior (ref: Building - Field: Solar Distribution), indicating that the shadowing on the input window or the interior solar radiation distribution from the input window may not be representative of the actual group of windows. No warning is issued if Solar Distribution = MinimalShadowing.

--an \emph{error} if the window is an exterior window/glass door in a zone that has a detailed daylighting calculation (Daylighting:Detailed specified for the zone). Since a single window with a multiplier can never give the same daylight illuminance as the actual set of windows, you are not allowed to use Multiplier in this situation.

\paragraph{Starting Corner for the surface}\label{starting-corner-for-the-surface-10}

The rectangular subsurfaces specify the lower left corner of the surface for their starting coordinate. This corner is specified relative to the lower left corner of the base surface by specifying the X and Z values from that corner.

\paragraph{Field: Starting X Coordinate}\label{field-starting-x-coordinate-10}

This field is the X coordinate (in meters).

\paragraph{Field: Starting Z Coordinate}\label{field-starting-z-coordinate-10}

This field is the Z coordinate (in meters).

\paragraph{Field: Length}\label{field-length-10}

This field is the length of the window in meters.

\paragraph{Field: Height}\label{field-height-4}

This field is the height of the window in meters.

\subsection{Door}\label{door}

The Door object is used to place opaque doors on surfaces that can have doors, including exterior walls, interior walls, interzone walls, roofs, floors that are exposed to outdoor conditions, interzone ceiling/floors. These, of course, can be entered using the simple rectangular objects or the more detailed vertex entry objects.

\subsubsection{Inputs}\label{inputs-15-016}

\paragraph{Field: Name}\label{field-name-11-015}

This is a unique name associated with the door.

\paragraph{Field: Construction Name}\label{field-construction-name-11}

This is the name of the subsurface's construction (ref: Construction object)

\paragraph{Field: Building Surface Name}\label{field-building-surface-name-1}

This is the name of a surface that contains this subsurface. Certain kinds of surfaces may not be allowed to have subsurfaces. The door assumes the outward facing angle as well as the tilt angle of the base surface.

\paragraph{Field: Multiplier}\label{field-multiplier-2}

This field is the number of identical items on the base surface. Using Multiplier can save input effort and calculation time. In the calculation the area (and area of frame and divider, if present and surface type is a window) is multiplied by Multiplier. The calculation of shadowing on the subsurfaces (and the calculation of the interior distribution of beam solar radiation transmitted by windows and glass doors) are done for the specified subsurface position and dimensions.

Multiplier should be used with caution. Multiplier \textgreater{} 1 can give inaccurate or nonsensical results in situations where the results are sensitive to window or glass door position. This includes shadowing on the window/glass door, daylighting from the window/glass door, and interior distribution of solar radiation from the window/glass door. In these cases, the results for the single input window/glass door, after multiplication, may not be representative of the results you would get if you entered each of the multiple subsurfaces separately.

If Multiplier \textgreater{} 1, you will get

--a \emph{warning} if Solar Distribution = FullExterior or FullInteriorAndExterior (ref: Building - Field: Solar Distribution), indicating that the shadowing on the input window or the interior solar radiation distribution from the input window may not be representative of the actual group of windows. No warning is issued if Solar Distribution = MinimalShadowing.

--an \emph{error} if the window is an exterior window/glass door in a zone that has a detailed daylighting calculation (Daylighting:Detailed specified for the zone). Since a single window with a multiplier can never give the same daylight illuminance as the actual set of windows, you are not allowed to use Multiplier in this situation.

\paragraph{Starting Corner for the surface}\label{starting-corner-for-the-surface-11}

The rectangular subsurfaces specify the lower left corner of the surface for their starting coordinate. This corner is specified relative to the lower left corner of the base surface by specifying the X and Z values from that corner.

\paragraph{Field: Starting X Coordinate}\label{field-starting-x-coordinate-11}

This field is the X coordinate (in meters).

\paragraph{Field: Starting Z Coordinate}\label{field-starting-z-coordinate-11}

This field is the Z coordinate (in meters).

\paragraph{Field: Length}\label{field-length-11}

This field is the length of the door in meters.

\paragraph{Field: Height}\label{field-height-5}

This field is the height of the door in meters.

\subsection{GlazedDoor}\label{glazeddoor}

The GlazedDoor object is used to place doors on surfaces that can have doors, including exterior walls, interior walls, interzone walls, roofs, floors that are exposed to outdoor conditions, interzone ceiling/floors. These, of course, can be entered using the simple rectangular objects or the more detailed vertex entry objects.

\subsubsection{Inputs}\label{inputs-16-012}

\paragraph{Field: Name}\label{field-name-12-012}

This is a unique name associated with the glass door.

\paragraph{Field: Construction Name}\label{field-construction-name-12}

This is the name of the subsurface's construction (ref: objects: Construction, Construction:WindowDataFile, Construction:ComplexFenestrationState).

For windows, if Construction Name is not found among the constructions on the input (.idf) file, the Window Data File (ref. Construction:WindowDataFile object) will be searched for that Construction Name (see ``Importing Windows from WINDOW''). If that file is not present or if the Construction Name does not match the name of an entry on the file, an error will result. If there is a match, a window construction and its corresponding glass and gas materials will be created from the information read from the file.

\paragraph{Field: Building Surface Name}\label{field-building-surface-name-2}

This is the name of a surface that contains this subsurface. Certain kinds of surfaces may not be allowed to have subsurfaces. For example, a surface in contact with the ground (Outside Boundary Condition = Ground) cannot contain a window. The door assumes the outward facing angle as well as the tilt angle of the base surface.

\paragraph{Field: Shading Control Name}\label{field-shading-control-name-1}

This field, if not blank, is the name of the window shading control (ref: WindowProperty:ShadingControl object) for this subsurface. It is used for Surface Type = Window and GlassDoor. To assign a shade to a window or glass door, see WindowMaterial: Shade. To assign a screen, see WindowMaterial:Screen. To assign a blind, see WindowMaterial:Blind. To assign switchable glazing, such as electrochromic glazing, see WindowProperty:ShadingControl.

\paragraph{Field: Frame and Divider Name}\label{field-frame-and-divider-name-1}

This field, if not blank, can be used to specify window frame, divider and reveal-surface data (ref: WindowProperty:FrameAndDivider object). It is used only for exterior GlassDoors and rectangular exterior Windows, i.e., those with OutsideFaceEnvironment = Outdoors.

This field should be blank for triangular windows.

\paragraph{Field: Multiplier}\label{field-multiplier-3}

This field is the number of identical items on the base surface. Using Multiplier can save input effort and calculation time. In the calculation the area (and area of frame and divider, if present and surface type is a window) is multiplied by Multiplier. The calculation of shadowing on the subsurfaces (and the calculation of the interior distribution of beam solar radiation transmitted by windows and glass doors) are done for the specified subsurface position and dimensions.

Multiplier should be used with caution. Multiplier \textgreater{} 1 can give inaccurate or nonsensical results in situations where the results are sensitive to window or glass door position. This includes shadowing on the window/glass door, daylighting from the window/glass door, and interior distribution of solar radiation from the window/glass door. In these cases, the results for the single input window/glass door, after multiplication, may not be representative of the results you would get if you entered each of the multiple subsurfaces separately.

If Multiplier \textgreater{} 1, you will get

--a \emph{warning} if Solar Distribution = FullExterior or FullInteriorAndExterior (ref: Building - Field: Solar Distribution), indicating that the shadowing on the input window or the interior solar radiation distribution from the input window may not be representative of the actual group of windows. No warning is issued if Solar Distribution = MinimalShadowing.

--an \emph{error} if the window is an exterior window/glass door in a zone that has a detailed daylighting calculation (Daylighting:Detailed specified for the zone). Since a single window with a multiplier can never give the same daylight illuminance as the actual set of windows, you are not allowed to use Multiplier in this situation.

\paragraph{Starting Corner for the surface}\label{starting-corner-for-the-surface-12}

The rectangular subsurfaces specify the lower left corner of the surface for their starting coordinate. This corner is specified relative to the lower left corner of the base surface by specifying the X and Z values from that corner.

\paragraph{Field: Starting X Coordinate}\label{field-starting-x-coordinate-12}

This field is the X coordinate (in meters).

\paragraph{Field: Starting Z Coordinate}\label{field-starting-z-coordinate-12}

This field is the Z coordinate (in meters).

\paragraph{Field: Length}\label{field-length-12}

This field is the length of the door in meters.

\paragraph{Field: Height}\label{field-height-6}

This field is the height of the door in meters.

\subsection{Window:Interzone}\label{windowinterzone}

The Window:Interzone object is used to place windows on surfaces that can have windows, including interzone walls, interzone ceiling/floors. These, of course, can be entered using the simple rectangular objects or the more detailed vertex entry objects.

\subsubsection{Inputs}\label{inputs-17-010}

\paragraph{Field: Name}\label{field-name-13-011}

This is a unique name associated with the window.

\paragraph{Field: Construction Name}\label{field-construction-name-13}

This is the name of the subsurface's construction (ref: objects: Construction, Construction:WindowDataFile, Construction:ComplexFenestrationState).

For windows, if Construction Name is not found among the constructions on the input (.idf) file, the Window Data File (ref. Construction:WindowDataFile object) will be searched for that Construction Name (see ``Importing Windows from WINDOW''). If that file is not present or if the Construction Name does not match the name of an entry on the file, an error will result. If there is a match, a window construction and its corresponding glass and gas materials will be created from the information read from the file.

\paragraph{Field: Building Surface Name}\label{field-building-surface-name-3}

This is the name of a surface that contains this subsurface. Certain kinds of surfaces may not be allowed to have subsurfaces. For example, a surface in contact with the ground (Outside Boundary Condition = Ground) cannot contain a window. The window assumes the outward facing angle as well as the tilt angle of the base surface.

\paragraph{Field: Outside Boundary Condition Object}\label{field-outside-boundary-condition-object-3}

The Outside Boundary Condition Object field is the name of a window in an adjacent zone or the name of the adjacent zone. If the adjacent zone option is used, the adjacent ceiling is automatically generated in the adjacent zone. If the surface name is used, it must be in the adjacent zone.

\paragraph{Field: Multiplier}\label{field-multiplier-4}

This field is the number of identical items on the base surface. Using Multiplier can save input effort and calculation time. In the calculation the area (and area of frame and divider, if present and surface type is a window) is multiplied by Multiplier. The calculation of shadowing on the subsurfaces (and the calculation of the interior distribution of beam solar radiation transmitted by windows and glass doors) are done for the specified subsurface position and dimensions.

Multiplier should be used with caution. Multiplier \textgreater{} 1 can give inaccurate or nonsensical results in situations where the results are sensitive to window or glass door position. This includes shadowing on the window/glass door, daylighting from the window/glass door, and interior distribution of solar radiation from the window/glass door. In these cases, the results for the single input window/glass door, after multiplication, may not be representative of the results you would get if you entered each of the multiple subsurfaces separately.

If Multiplier \textgreater{} 1, you will get

--a \emph{warning} if Solar Distribution = FullExterior or FullInteriorAndExterior (ref: Building - Field: Solar Distribution), indicating that the shadowing on the input window or the interior solar radiation distribution from the input window may not be representative of the actual group of windows. No warning is issued if Solar Distribution = MinimalShadowing.

--an \emph{error} if the window is an exterior window/glass door in a zone that has a detailed daylighting calculation (Daylighting:Detailed specified for the zone). Since a single window with a multiplier can never give the same daylight illuminance as the actual set of windows, you are not allowed to use Multiplier in this situation.

\paragraph{Starting Corner for the surface}\label{starting-corner-for-the-surface-13}

The rectangular subsurfaces specify the lower left corner of the surface for their starting coordinate. This corner is specified relative to the lower left corner of the base surface by specifying the X and Z values from that corner.

\paragraph{Field: Starting X Coordinate}\label{field-starting-x-coordinate-13}

This field is the X coordinate (in meters).

\paragraph{Field: Starting Z Coordinate}\label{field-starting-z-coordinate-13}

This field is the Z coordinate (in meters).

\paragraph{Field: Length}\label{field-length-13}

This field is the length of the window in meters.

\paragraph{Field: Height}\label{field-height-7}

This field is the height of the window in meters.

\subsection{Door:Interzone}\label{doorinterzone}

The Door:Interzone object is used to place opaque doors on surfaces that can have doors, including interzone walls, interzone ceiling/floors. These, of course, can be entered using the simple rectangular objects or the more detailed vertex entry objects.

\subsubsection{Inputs}\label{inputs-18-010}

\paragraph{Field: Name}\label{field-name-14-010}

This is a unique name associated with the door.

\paragraph{Field: Construction Name}\label{field-construction-name-14}

This is the name of the subsurface's construction (ref: Construction object).

\paragraph{Field: Building Surface Name}\label{field-building-surface-name-4}

This is the name of a surface that contains this subsurface. Certain kinds of surfaces may not be allowed to have subsurfaces. The door assumes the outward facing angle as well as the tilt angle of the base surface.

\paragraph{Field: Outside Boundary Condition Object}\label{field-outside-boundary-condition-object-4}

The Outside Boundary Condition Object field is the name of a door in an adjacent zone or the name of the adjacent zone. If the adjacent zone option is used, the adjacent ceiling is automatically generated in the adjacent zone. If the surface name is used, it must be in the adjacent zone.

\paragraph{Field: Multiplier}\label{field-multiplier-5}

This field is the number of identical items on the base surface. Using Multiplier can save input effort and calculation time. In the calculation the area (and area of frame and divider, if present and surface type is a window) is multiplied by Multiplier. The calculation of shadowing on the subsurfaces (and the calculation of the interior distribution of beam solar radiation transmitted by windows and glass doors) are done for the specified subsurface position and dimensions.

Multiplier should be used with caution. Multiplier \textgreater{} 1 can give inaccurate or nonsensical results in situations where the results are sensitive to window or glass door position. This includes shadowing on the window/glass door, daylighting from the window/glass door, and interior distribution of solar radiation from the window/glass door. In these cases, the results for the single input window/glass door, after multiplication, may not be representative of the results you would get if you entered each of the multiple subsurfaces separately.

If Multiplier \textgreater{} 1, you will get

--a \emph{warning} if Solar Distribution = FullExterior or FullInteriorAndExterior (ref: Building - Field: Solar Distribution), indicating that the shadowing on the input window or the interior solar radiation distribution from the input window may not be representative of the actual group of windows. No warning is issued if Solar Distribution = MinimalShadowing.

--an \emph{error} if the window is an exterior window/glass door in a zone that has a detailed daylighting calculation (Daylighting:Detailed specified for the zone). Since a single window with a multiplier can never give the same daylight illuminance as the actual set of windows, you are not allowed to use Multiplier in this situation.

\paragraph{Starting Corner for the surface}\label{starting-corner-for-the-surface-14}

The rectangular subsurfaces specify the lower left corner of the surface for their starting coordinate. This corner is specified relative to the lower left corner of the base surface by specifying the X and Z values from that corner.

\paragraph{Field: Starting X Coordinate}\label{field-starting-x-coordinate-14}

This field is the X coordinate (in meters).

\paragraph{Field: Starting Z Coordinate}\label{field-starting-z-coordinate-14}

This field is the Z coordinate (in meters).

\paragraph{Field: Length}\label{field-length-14}

This field is the length of the door in meters.

\paragraph{Field: Height}\label{field-height-8}

This field is the height of the door in meters.

\subsection{GlazedDoor:Interzone}\label{glazeddoorinterzone}

The GlazedDoor:Interzone object is used to place doors on surfaces that can have doors, including interzone walls, interzone ceiling/floors. These, of course, can be entered using the simple rectangular objects or the more detailed vertex entry objects.

\subsubsection{Inputs}\label{inputs-19-007}

\paragraph{Field: Name}\label{field-name-15-010}

This is a unique name associated with the glass door.

\paragraph{Field: Construction Name}\label{field-construction-name-15}

This is the name of the subsurface's construction (ref: objects: Construction, Construction:WindowDataFile, Construction:ComplexFenestrationState).

For windows, if Construction Name is not found among the constructions on the input (.idf) file, the Window Data File (ref. Construction:WindowDataFile object) will be searched for that Construction Name (see ``Importing Windows from WINDOW''). If that file is not present or if the Construction Name does not match the name of an entry on the file, an error will result. If there is a match, a window construction and its corresponding glass and gas materials will be created from the information read from the file.

\paragraph{Field: Building Surface Name}\label{field-building-surface-name-5}

This is the name of a surface that contains this subsurface. Certain kinds of surfaces may not be allowed to have subsurfaces. For example, a surface in contact with the ground (Outside Boundary Condition = Ground) cannot contain a window. The door assumes the outward facing angle as well as the tilt angle of the base surface.

\paragraph{Field: Outside Boundary Condition Object}\label{field-outside-boundary-condition-object-5}

The Outside Boundary Condition Object field is the name of a glazed (glass) door in an adjacent zone or the name of the adjacent zone. If the adjacent zone option is used, the adjacent ceiling is automatically generated in the adjacent zone. If the surface name is used, it must be in the adjacent zone.

\paragraph{Field: Multiplier}\label{field-multiplier-6}

This field is the number of identical items on the base surface. Using Multiplier can save input effort and calculation time. In the calculation the area (and area of frame and divider, if present and surface type is a window) is multiplied by Multiplier. The calculation of shadowing on the subsurfaces (and the calculation of the interior distribution of beam solar radiation transmitted by windows and glass doors) are done for the specified subsurface position and dimensions.

Multiplier should be used with caution. Multiplier \textgreater{} 1 can give inaccurate or nonsensical results in situations where the results are sensitive to window or glass door position. This includes shadowing on the window/glass door, daylighting from the window/glass door, and interior distribution of solar radiation from the window/glass door. In these cases, the results for the single input window/glass door, after multiplication, may not be representative of the results you would get if you entered each of the multiple subsurfaces separately.

If Multiplier \textgreater{} 1, you will get

--a \emph{warning} if Solar Distribution = FullExterior or FullInteriorAndExterior (ref: Building - Field: Solar Distribution), indicating that the shadowing on the input window or the interior solar radiation distribution from the input window may not be representative of the actual group of windows. No warning is issued if Solar Distribution = MinimalShadowing.

--an \emph{error} if the window is an exterior window/glass door in a zone that has a detailed daylighting calculation (Daylighting:Detailed specified for the zone). Since a single window with a multiplier can never give the same daylight illuminance as the actual set of windows, you are not allowed to use Multiplier in this situation.

\paragraph{Starting Corner for the surface}\label{starting-corner-for-the-surface-15}

The rectangular subsurfaces specify the lower left corner of the surface for their starting coordinate. This corner is specified relative to the lower left corner of the base surface by specifying the X and Z values from that corner.

\paragraph{Field: Starting X Coordinate}\label{field-starting-x-coordinate-15}

This field is the X coordinate (in meters).

\paragraph{Field: Starting Z Coordinate}\label{field-starting-z-coordinate-15}

This field is the Z coordinate (in meters).

\paragraph{Field: Length}\label{field-length-15}

This field is the length of the door in meters.

\paragraph{Field: Height}\label{field-height-9}

This field is the height of the door in meters.

Examples of the rectangular surfaces are found in the example files 4ZoneWithShading\_Simple\_1.idf and 4ZoneWithShading\_Simple\_2. Some examples:

\begin{lstlisting}

  Wall:Exterior,
      Zn001:Wall001,           !- Name
      EXTERIOR,                !- Construction Name
      ZONE 1,                  !- Zone Name
      180,                     !- Azimuth Angle {deg}
      90,                      !- Tilt Angle {deg}
      0,                       !- Starting X Coordinate {m}
      0,                       !- Starting Y Coordinate {m}
      0,                       !- Starting Z Coordinate {m}
      20,                      !- Length {m}
      10;                      !- Height {m}

    Window,
      Zn001:Wall001:Win001,    !- Name
      SINGLE PANE HW WINDOW,   !- Construction Name
      Zn001:Wall001,           !- Building Surface Name
      ,                        !- Shading Control Name
      ,                        !- Frame and Divider Name
      1,                       !- Multiplier
      4,                       !- Starting X Coordinate {m}
      3,                       !- Starting Z Coordinate {m}
      3,                       !- Length {m}
      5;                       !- Height {m}

    Door,
      Zn001:Wall001:Door001,   !- Name
      HOLLOW WOOD DOOR,        !- Construction Name
      Zn001:Wall001,           !- Building Surface Name
      1,                       !- Multiplier
      14,                      !- Starting X Coordinate {m}
      0,                       !- Starting Z Coordinate {m}
      3,                       !- Length {m}
      5;                       !- Height {m}

    Wall:Adiabatic,
      Zn001:Wall004,           !- Name
      INTERIOR,                !- Construction Name
      ZONE 1,                  !- Zone Name
      90,                      !- Azimuth Angle {deg}
      90,                      !- Tilt Angle {deg}
      20,                      !- Starting X Coordinate {m}
      0,                       !- Starting Y Coordinate {m}
      0,                       !- Starting Z Coordinate {m}
      20,                      !- Length {m}
      10;                      !- Height {m}

    Floor:Adiabatic,
      Zn001:Flr001,            !- Name
      FLOOR,                   !- Construction Name
      ZONE 1,                  !- Zone Name
      90,                      !- Azimuth Angle {deg}
      180,                     !- Tilt Angle {deg}
      0,                       !- Starting X Coordinate {m}
      0,                       !- Starting Y Coordinate {m}
      0,                       !- Starting Z Coordinate {m}
      20,                      !- Length {m}
      20;                      !- Width {m}

    Ceiling:Interzone,
      Zn001:Roof001,           !- Name
      CEILING34,               !- Construction Name
      ZONE 1,                  !- Zone Name
      Zn003:Flr001,            !- Outside Boundary Condition Object
      180,                     !- Azimuth Angle {deg}
      0,                       !- Tilt Angle {deg}
      0,                       !- Starting X Coordinate {m}
      0,                       !- Starting Y Coordinate {m}
      10,                      !- Starting Z Coordinate {m}
      20,                      !- Length {m}
      20;                      !- Width {m}

    Window,
      Zn002:Wall001:Win001,    !- Name
      SINGLE PANE HW WINDOW,   !- Construction Name
      Zn002:Wall001,           !- Building Surface Name
      ,                        !- Shading Control Name
      ,                        !- Frame and Divider Name
      1,                       !- Multiplier
      4,                       !- Starting X Coordinate {m}
      3,                       !- Starting Z Coordinate {m}
      3,                       !- Length {m}
      5;                       !- Height {m}
\end{lstlisting}

\subsection{Surface Vertices}\label{surface-vertices}

Each of the following surfaces:

\begin{itemize}
\item
  BuildingSurface:Detailed
\item
  Wall:Detailed
\item
  RoofCeiling:Detailed
\item
  Floor:Detailed
\item
  FenestrationSurface:Detailed
\item
  Shading:Site:Detailed
\item
  Shading:Building:Detailed
\item
  Shading:Zone:Detailed
\end{itemize}

use the same vertex input. The numeric parameters indicated below are taken from the BuildingSurface:Detailed definition; the others may not be exactly the same but are identical in configuration. They are also ``extensible'' -- so, if you want more vertices for these surfaces, you may add to the IDD definition as indicated in the ``extensible'' comment or, as EnergyPlus is ``auto-extensible'' just add the number of vertices into your input file.. Note that FenestrationSurface:Detailed is not extensible and is limited to 4 (max) vertices. If you leave the Number of Surface Vertex groups blank or enter \textbf{autocalculate}, EnergyPlus looks at the number of groups entered and figures out how many coordinate groups are entered.

\begin{callout}
\warning{Note that the resolution on the surface vertex input is 1 millimeter (.001 meter). Therefore, using vertices that are very close together (\textless{} 1 mm) may result in invalid dot product and fatal errors during shading calculations.}
\end{callout}

\begin{figure}[hbtp] % fig 29
\centering
\includegraphics[width=0.9\textwidth, height=0.9\textheight, keepaspectratio=true]{media/image055.png}
\caption{Illustration for Surface Vertices \protect \label{fig:illustration-for-surface-vertices}}
\end{figure}

The figure above will help illustrate Surface Vertex entry. The convention used in ``GlobalGeometryRules'' dictates the order of the vertices (ref: GlobalGeometryRules). In this example, the conventions used are Starting Vertex Position = UpperLeftCorner and Vertex Entry Direction = CounterClockwise. The surfaces for this single zone are:

\begin{lstlisting}
4,0,0,H, 0,0,0, A,0,0, A,0,H; ! (4 vertices, South Wall)
4,A,0,H,A,0,0,A,B,0,A,B,H; ! (4 vertices, East Wall)
     ignore other walls that are not shown in this figure
4,C,0,J,A,0,H,A,B,H,C,B,J; ! (4 vertices, roof)
3,C,0,J,0,0,H,A,0,H; ! (3 vertices, gable end)
4,0,0,H, 0,0,0, A,0,0, A,0,H; ! (4 vertices, South Wall)
\end{lstlisting}

Note that in this example, point 1 of the entry is the Upper Left Corner of the rectangular surfaces and the point of the triangle for the 3 sided surface. The east wall shows the order of vertex entry. For horizontal surfaces, any vertex may be chosen as the starting position, but the Vertex Entry Direction convention must be followed. The surface details report (Output: Surfaces:List, Details;) is very useful for reviewing the accuracy of surface geometry inputs (ref: Surface Output Variables/Reports and Variable Dictionary Reports).

From the detailed vertices, EnergyPlus tries to determine the ``height'' and ``width'' of the surface. Obviously, this doesn't work well for \textgreater{}4 sided surfaces; for these, if the calculated height and width are not close to the gross area for the surface, the height and width shown will be the square root of the area (and thus a square).

\subsection{Building Surfaces - Detailed}\label{building-surfaces---detailed}

A building surface is necessary for all calculations. There must be at least one building surface per zone. You can use the detailed descriptions as shown below or the simpler, rectangular surface descriptions shown earlier.

\subsection{Wall:Detailed}\label{walldetailed}

The Wall:Detailed object is used to describe walls.

\subsubsection{Inputs}\label{inputs-20-007}

\paragraph{Field: Name}\label{field-name-16-010}

This is a unique name associated with each building surface. It is used in several other places as a reference (e.g.~as the base surface name for a Window or Door).

\paragraph{Field: Construction Name}\label{field-construction-name-16}

This is the name of the construction (ref: Construction object) used in the surface. Regardless of location in the building, the ``full'' construction (all layers) is used. For example, for an interior wall separating two zones, zone x would have the outside layer (e.g.~drywall) as the material that shows in zone y and then the layers to the inside layer -- the material that shows in zone x. For symmetric constructions, the same construction can be used in the surfaces described in both zones.

\paragraph{Field: Zone Name}\label{field-zone-name-10-000}

This is the zone name to which the surface belongs.

\paragraph{Field: Outside Boundary Condition}\label{field-outside-boundary-condition}

This value can be one of several things depending on the actual kind of surface.

\begin{enumerate}
  \item
    \textbf{Surface} -- if this surface is an internal surface, then this is the choice. The value will either be a surface in the base zone or a surface in another zone. The heat balance between two zones can be accurately simulated by specifying a surface in an adjacent zone. EnergyPlus will simulate a group of zones simultaneously and will include the heat transfer between zones. However, as this increases the complexity of the calculations, it is not necessary to specify the other zone unless the two zones will have a significant temperature difference. If the two zones will not be very different (temperature wise), then the surface should use itself as the outside environment or specify this field as \textbf{Adiabatic}. The surface name on the ``outside'' of this surface (adjacent to) is placed in the next field.
  \item
    \textbf{Adiabatic} -- an internal surface in the same Zone. This surface will not transfer heat out of the zone, but will still store heat in thermal mass. Only the inside face of the surface will exchange heat with the zone (i.e.~two adiabatic surfaces are required to model internal partitions where both sides of the surface are exchanging heat with the zone). The Outside Boundary Condition Object can be left blank.
  \item
    \textbf{Zone} -- this is similar to Surface but EnergyPlus will automatically create the required surface in the adjacent zone when this is entered for the surface. If there are windows or doors on the surface, EnergyPlus automatically creates appropriate sub-surfaces as well.
  \item
    \textbf{Outdoors} -- if this surface is exposed to outside temperature conditions, then this is the choice. See Sun Exposure and Wind Exposure below for further specifications on this kind of surface.
  \item
    \textbf{Ground} -- if this surface is exposed to the ground, then this is the usual choice. The temperature on the outside of this surface will be the Site:GroundTemperature:Surface value for the month. For more information on ground contact surfaces, reference the Auxiliary Programs document section on ``Ground Heat Transfer in EnergyPlus''.
  \item
    \textbf{GroundFCfactorMethod} -- if this surface is exposed to the ground and using the \textbf{Construction:CfactorUndergroundWall}, then this is the choice. The temperature on the outside of this surface will be the Site:GroundTemperature:FcfactorMethod value for the month.
  \item
    \textbf{OtherSideCoefficients} -- if this surface has a custom, user specified temperature or other parameters (See SurfaceProperty:OtherSideCoefficients specification), then this is the choice. The outside boundary condition will be the name of the SurfaceProperty:OtherSideCoefficients specification.
  \item
    \textbf{OtherSideConditionsModel} -- if this surface has a specially-modeled multi-skin component, such as a transpired collector or vented photovoltaic panel, attached to the outside (See SurfaceProperty:OtherSideConditionsModel specification), then this the choice. The outside face environment will be the name of the SurfaceProperty:OtherSideConditionsModel specification.
  \item
    \textbf{GroundSlabPreprocessorAverage} -- uses the average results from the Slab preprocessor calculations.
  \item
    \textbf{GroundSlabPreprocessorCore} -- uses the core results from the Slab preprocessor calculations.
  \item
    \textbf{GroundSlabPreprocessorPerimeter} -- uses the perimeter results from the Slab preprocessor calculations.
  \item
    \textbf{GroundBasementPreprocessorAverageWall} -- uses the average wall results from the Basement preprocessor calculations.
  \item
    \textbf{GroundBasementPreprocessorAverageFloor} -- uses the average floor results from the Basement preprocessor calculations.
  \item
    \textbf{GroundBasementPreprocessorUpperWall} -- uses the upper wall results from the Basement preprocessor calculations.
  \item
    \textbf{GroundBasementPreprocessorLowerWall} -- uses the lower wall results from the Basement preprocessor calculations.
\end{enumerate}

\paragraph{Field: Outside Boundary Condition Object}\label{field-outside-boundary-condition-object-6}

If neither Surface, OtherSideCoefficients, or OtherSideConditionsModel are specified for the Outside Boundary Condition (previous field), then this field should be left blank.

As stated above, if the Outside Boundary Condition is ``Surface'', then this field's value must be the surface name whose inside face temperature will be forced on the outside face of the base surface. This permits heat exchange between adjacent zones (interzone heat transfer) when multiple zones are simulated, but can also be used to simulate middle zone behavior without modeling the adjacent zones. This is done by specifying a surface within the zone. For example, a middle floor zone can be modeled by making the floor the Outside Boundary Condition Object for the ceiling, and the ceiling the Outside Boundary Condition Object for the floor.

If the Outside Boundary Condition is Zone, then this field should contain the zone name of the adjacent zone for the surface.

\begin{callout}
Note: Zones with interzone heat transfer are not adiabatic and the internal surfaces contribute to gains or losses. Adiabatic surfaces are modeled by specifying the base surface itself in this field. Also, for interzone heat transfer, both surfaces must be represented -- for example, if you want interzone heat transfer to an attic space, the ceiling in the lower zone must have a surface object with the outside face environment as the floor in the attic and, likewise, there must be a floor surface object in the attic that references the ceiling surface name in the lower zone.
\end{callout}

Equally, if the Outside Boundary Condition is ``OtherSideCoefficients'', then this field's value must be the SurfaceProperty:OtherSideCoefficients name. Or if the Outside Boundary Condition is ``OtherSideConditionsModel'' then this field's value must be the SurfaceProperty:OtherSideConditionsModel name.

\paragraph{Field: Sun Exposure}\label{field-sun-exposure-000}

If the surface is exposed to the sun, then ``SunExposed'' should be entered in this field. Otherwise, ``NoSun'' should be entered.

Note, a cantilevered floor could have ``Outdoors'' but ``NoSun'' exposure.

\paragraph{Field: Wind Exposure}\label{field-wind-exposure}

If the surface is exposed to the Wind, then ``WindExposed'' should be entered in this field. Otherwise, ``NoWind'' should be entered.

\begin{callout}
Note: When a surface is specified with ``NoWind'', this has several implications. Within the heat balance code, this surface will default to using the simple ASHRAE exterior convection coefficient correlation with a zero wind speed. In addition, since the ASHRAE simple method does not have a separate value for equivalent long wavelength radiation to the sky and ground, using ``NoWind'' also eliminates long wavelength radiant exchange from the exterior of the surface to both the sky and the ground. Thus, only simple convection takes place at the exterior face of a surface specified with ``NoWind''.
\end{callout}

\paragraph{Field: View Factor to Ground}\label{field-view-factor-to-ground}

The fraction of the ground plane (assumed horizontal) that is visible from a heat-transfer surface. It is used to calculate the diffuse solar radiation from the ground that is incident on the surface.

For example, if there are no obstructions, a vertical surface sees half of the ground plane and so View Factor to Ground = 0.5. A horizontal downward-facing surface sees the entire ground plane, so View Factor to Ground = 1.0. A horizontal upward-facing surface (horizontal roof) does not see the ground at all, so View Factor to Ground = 0.0.

Unused if reflections option in Solar Distribution field in Building object input unless a DaylightingDevice:Shelf or DaylightingDevice:Tubular has been specified.

If you do not use the reflections option in the Solar Distribution field in your Building object input, you are responsible for entering the View Factor to Ground for each heat-transfer surface. Typical values for a surface that is not shadowed are obtained by the simple equation:

View Factor to Ground = (1-cos(SurfTilt))/2

For example, this gives 0.5 for a wall of tilt 90°. If the tilt of the wall changes, then the View Factor to Ground must also change.

If you enter \textbf{autocalculate} in this field, EnergyPlus will automatically calculate the view factor to ground based on the tilt of the surface.

If \textbf{you do use the reflections option in the Solar Distribution field} in your Building object input, you do \textbf{not} have to enter View Factor to Ground values. In this case the program will automatically calculate the value to use for each exterior surface taking into account solar shadowing (including shadowing of the ground by the building) and reflections from obstructions (ref: Building, Field: Solar Distribution).

However, if you do use the reflections option AND you are modeling a DaylightingDevice:Shelf or DaylightingDevice:Tubular, then you still need to enter some values of View Factor to Ground. For DaylightingDevice:Shelf you need to enter View Factor to Ground for the window associated with the shelf. And for DaylightingDevice:Tubular you need to enter the View Factor to Ground for the FenestrationSurface:Detailed corresponding to the dome of the tubular device.

Note 1: The corresponding view factor to the sky for diffuse solar radiation is not a user input; it is calculated within EnergyPlus based on surface orientation, sky solar radiance distribution, and shadowing surfaces.

Note 2: The view factors to the sky and ground for thermal infrared (long-wave) radiation are not user inputs; they are calculated within EnergyPlus based on surface tilt and shadowing surfaces. Shadowing surfaces are considered to have the same emissivity and temperature as the ground, so they are lumped together with the ground in calculating the ground IR view factor.

\paragraph{Field: Number of Vertices}\label{field-number-of-vertices}

This field specifies the number of sides in the surface (number of X,Y,Z vertex groups). For further information, see the discussion on ``Surface Vertices'' above.

\subsection{RoofCeiling:Detailed}\label{roofceilingdetailed}

The RoofCeiling:Detailed object is used to describe walls.

\subsubsection{Inputs}\label{inputs-21-007}

\paragraph{Field: Name}\label{field-name-17-008}

This is a unique name associated with each building surface. It is used in several other places as a reference (e.g.~as the base surface name for a Window or Door).

\paragraph{Field: Construction Name}\label{field-construction-name-17}

This is the name of the construction (ref: Construction object) used in the surface. Regardless of location in the building, the ``full'' construction (all layers) is used. For example, for an interior wall separating two zones, zone x would have the outside layer (e.g.~drywall) as the material that shows in zone y and then the layers to the inside layer -- the material that shows in zone x. For symmetric constructions, the same construction can be used in the surfaces described in both zones.

\paragraph{Field: Zone Name}\label{field-zone-name-11-000}

This is the zone name to which the surface belongs.

\paragraph{Field: Outside Boundary Condition}\label{field-outside-boundary-condition-1}

This value can be one of several things depending on the actual kind of surface.

\begin{enumerate}
  \item
    \textbf{Surface} -- if this surface is an internal surface, then this is the choice. The value will either be a surface in the base zone or a surface in another zone. The heat balance between two zones can be accurately simulated by specifying a surface in an adjacent zone. EnergyPlus will simulate a group of zones simultaneously and will include the heat transfer between zones. However, as this increases the complexity of the calculations, it is not necessary to specify the other zone unless the two zones will have a significant temperature difference. If the two zones will not be very different (temperature wise), then the surface should use itself as the outside environment or specify this field as \textbf{Adiabatic}. The surface name on the ``outside'' of this surface (adjacent to) is placed in the next field.
  \item
    \textbf{Adiabatic} -- an internal surface in the same Zone. This surface will not transfer heat out of the zone, but will still store heat in thermal mass. Only the inside face of the surface will exchange heat with the zone (i.e.~two adiabatic surfaces are required to model internal partitions where both sides of the surface are exchanging heat with the zone). The Outside Boundary Condition Object can be left blank.
  \item
    \textbf{Zone} -- this is similar to Surface but EnergyPlus will automatically create the required surface in the adjacent zone when this is entered for the surface. If there are windows or doors on the surface, EnergyPlus automatically creates appropriate sub-surfaces as well.
  \item
    \textbf{Outdoors} -- if this surface is exposed to outside temperature conditions, then this is the choice. See Sun Exposure and Wind Exposure below for further specifications on this kind of surface.
  \item
    \textbf{Ground} -- if this surface is exposed to the ground, then this is the choice. The temperature on the outside of this surface will be the Ground Temperature.
  \item
    \textbf{OtherSideCoefficients} -- if this surface has a custom, user specified temperature or other parameters (See SurfaceProperty:OtherSideCoefficients specification), then this is the choice. The outside boundary condition will be the name of the SurfaceProperty:OtherSideCoefficients specification.
  \item
    \textbf{OtherSideConditionsModel} -- if this surface has a specially-modeled multi-skin component, such as a transpired collector or vented photovoltaic panel, attached to the outside (See SurfaceProperty:OtherSideConditionsModel specification), then this the choice. The outside face environment will be the name of the SurfaceProperty:OtherSideConditionsModel specification.
  \item
    \textbf{GroundSlabPreprocessorAverage} -- uses the average results from the Slab preprocessor calculations.
  \item
    \textbf{GroundSlabPreprocessorCore} -- uses the core results from the Slab preprocessor calculations.
  \item
    \textbf{GroundSlabPreprocessorPerimeter} -- uses the perimeter results from the Slab preprocessor calculations.
  \item
    \textbf{GroundBasementPreprocessorAverageWall} -- uses the average wall results from the Basement preprocessor calculations.
  \item
    \textbf{GroundBasementPreprocessorAverageFloor} -- uses the average floor results from the Basement preprocessor calculations.
  \item
    \textbf{GroundBasementPreprocessorUpperWall} -- uses the upper wall results from the Basement preprocessor calculations.
  \item
    \textbf{GroundBasementPreprocessorLowerWall} -- uses the lower wall results from the Basement preprocessor calculations.
\end{enumerate}

\paragraph{Field: Outside Boundary Condition Object}\label{field-outside-boundary-condition-object-7}

If neither Surface, OtherSideCoefficients, or OtherSideConditionsModel are specified for the Outside Boundary Condition (previous field), then this field should be left blank.

As stated above, if the Outside Boundary Condition is ``Surface'', then this field's value must be the surface name whose inside face temperature will be forced on the outside face of the base surface. This permits heat exchange between adjacent zones (interzone heat transfer) when multiple zones are simulated, but can also be used to simulate middle zone behavior without modeling the adjacent zones. This is done by specifying a surface within the zone. For example, a middle floor zone can be modeled by making the floor the Outside Boundary Condition Object for the ceiling, and the ceiling the Outside Boundary Condition Object for the floor.

If the Outside Boundary Condition is Zone, then this field should contain the zone name of the adjacent zone for the surface.

\begin{callout}
Note: Zones with interzone heat transfer are not adiabatic and the internal surfaces contribute to gains or losses. Adiabatic surfaces are modeled by specifying the base surface itself in this field. Also, for interzone heat transfer, both surfaces must be represented -- for example, if you want interzone heat transfer to an attic space, the ceiling in the lower zone must have a surface object with the outside face environment as the floor in the attic and, likewise, there must be a floor surface object in the attic that references the ceiling surface name in the lower zone.
\end{callout}

Equally, if the Outside Boundary Condition is ``OtherSideCoefficients'', then this field's value must be the SurfaceProperty:OtherSideCoefficients name. Or if the Outside Boundary Condition is ``OtherSideConditionsModel'' then this field's value must be the SurfaceProperty:OtherSideConditionsModel name.

\paragraph{Field: Sun Exposure}\label{field-sun-exposure-1}

If the surface is exposed to the sun, then ``SunExposed'' should be entered in this field. Otherwise, ``NoSun'' should be entered.

Note, a cantilevered floor could have ``Outdoors'' but ``NoSun'' exposure.

\paragraph{Field: Wind Exposure}\label{field-wind-exposure-1}

If the surface is exposed to the Wind, then ``WindExposed'' should be entered in this field. Otherwise, ``NoWind'' should be entered.

\begin{callout}
Note: When a surface is specified with ``NoWind'', this has several implications. Within the heat balance code, this surface will default to using the simple ASHRAE exterior convection coefficient correlation with a zero wind speed. In addition, since the ASHRAE simple method does not have a separate value for equivalent long wavelength radiation to the sky and ground, using ``NoWind'' also eliminates long wavelength radiant exchange from the exterior of the surface to both the sky and the ground. Thus, only simple convection takes place at the exterior face of a surface specified with ``NoWind''.
\end{callout}

\paragraph{Field: View Factor to Ground}\label{field-view-factor-to-ground-1}

The fraction of the ground plane (assumed horizontal) that is visible from a heat-transfer surface. It is used to calculate the diffuse solar radiation from the ground that is incident on the surface.

For example, if there are no obstructions, a vertical surface sees half of the ground plane and so View Factor to Ground = 0.5. A horizontal downward-facing surface sees the entire ground plane, so View Factor to Ground = 1.0. A horizontal upward-facing surface (horizontal roof) does not see the ground at all, so View Factor to Ground = 0.0.

Unused if reflections option in Solar Distribution field in Building object input unless a DaylightingDevice:Shelf or DaylightingDevice:Tubular has been specified.

If you do not use the reflections option in the Solar Distribution field in your Building object input, you are responsible for entering the View Factor to Ground for each heat-transfer surface. Typical values for a surface that is not shadowed are obtained by the simple equation:

View Factor to Ground = (1-cos(SurfTilt))/2

For example, this gives 0.5 for a wall of tilt 90°. If the tilt of the wall changes, then the View Factor to Ground must also change.

If you enter \textbf{autocalculate} in this field, EnergyPlus will automatically calculate the view factor to ground based on the tilt of the surface.

If \textbf{you do use the reflections option in the Solar Distribution field} in your Building object input, you do \textbf{not} have to enter View Factor to Ground values. In this case the program will automatically calculate the value to use for each exterior surface taking into account solar shadowing (including shadowing of the ground by the building) and reflections from obstructions (ref: Building, Field: Solar Distribution).

However, if you do use the reflections option AND you are modeling a DaylightingDevice:Shelf or DaylightingDevice:Tubular, then you still need to enter some values of View Factor to Ground. For DaylightingDevice:Shelf you need to enter View Factor to Ground for the window associated with the shelf. And for DaylightingDevice:Tubular you need to enter the View Factor to Ground for the FenestrationSurface:Detailed corresponding to the dome of the tubular device.

Note 1: The corresponding view factor to the sky for diffuse solar radiation is not a user input; it is calculated within EnergyPlus based on surface orientation, sky solar radiance distribution, and shadowing surfaces.

Note 2: The view factors to the sky and ground for thermal infrared (long-wave) radiation are not user inputs; they are calculated within EnergyPlus based on surface tilt and shadowing surfaces. Shadowing surfaces are considered to have the same emissivity and temperature as the ground, so they are lumped together with the ground in calculating the ground IR view factor.

\paragraph{Field: Number of Vertices}\label{field-number-of-vertices-1}

This field specifies the number of sides in the surface (number of X,Y,Z vertex groups). For further information, see the discussion on ``Surface Vertices'' above.

\subsection{Floor:Detailed}\label{floordetailed}

The Floor:Detailed object is used to describe walls.

\subsubsection{Inputs}\label{inputs-22-006}

\paragraph{Field: Name}\label{field-name-18-008}

This is a unique name associated with each building surface. It is used in several other places as a reference (e.g.~as the base surface name for a Window or Door).

\paragraph{Field: Construction Name}\label{field-construction-name-18}

This is the name of the construction (ref: Construction object) used in the surface. Regardless of location in the building, the ``full'' construction (all layers) is used. For example, for an interior wall separating two zones, zone x would have the outside layer (e.g.~drywall) as the material that shows in zone y and then the layers to the inside layer -- the material that shows in zone x. For symmetric constructions, the same construction can be used in the surfaces described in both zones.

\paragraph{Field: Zone Name}\label{field-zone-name-12-000}

This is the zone name to which the surface belongs.

\paragraph{Field: Outside Boundary Condition}\label{field-outside-boundary-condition-2}

This value can be one of several things depending on the actual kind of surface.

1)~~~\textbf{Surface} -- if this surface is an internal surface, then this is the choice. The value will either be a surface in the base zone or a surface in another zone. The heat balance between two zones can be accurately simulated by specifying a surface in an adjacent zone. EnergyPlus will simulate a group of zones simultaneously and will include the heat transfer between zones. However, as this increases the complexity of the calculations, it is not necessary to specify the other zone unless the two zones will have a significant temperature difference. If the two zones will not be very different (temperature wise), then the surface should use itself as the outside environment or specify this field as \textbf{Adiabatic}. The surface name on the ``outside'' of this surface (adjacent to) is placed in the next field.

2)~~~\textbf{Adiabatic} -- an internal surface in the same Zone. This surface will not transfer heat out of the zone, but will still store heat in thermal mass. Only the inside face of the surface will exchange heat with the zone (i.e.~two adiabatic surfaces are required to model internal partitions where both sides of the surface are exchanging heat with the zone). The Outside Boundary Condition Object can be left blank.

3)~~~\textbf{Zone} -- this is similar to Surface but EnergyPlus will automatically create the required surface in the adjacent zone when this is entered for the surface. If there are windows or doors on the surface, EnergyPlus automatically creates appropriate sub-surfaces as well.

4)~~~\textbf{Outdoors} -- if this surface is exposed to outside temperature conditions, then this is the choice. See Sun Exposure and Wind Exposure below for further specifications on this kind of surface.

5)~~~\textbf{Ground} -- if this surface is exposed to the ground, then this is the usual choice. The temperature on the outside of this surface will be the Site:GroundTemperature:Surface value for the month. For more information on ground contact surfaces, reference the Auxiliary Programs document section on ``Ground Heat Transfer in EnergyPlus''.

6)~~~\textbf{GroundFCfactorMethod} -- if this surface is exposed to the ground and using the \textbf{Construction:FfactorGroundFloor}, then this is the choice. The temperature on the outside of this surface will be the Site:GroundTemperature:FcfactorMethod value for the month.

7)~~~\textbf{OtherSideCoefficients} -- if this surface has a custom, user specified temperature or other parameters (See SurfaceProperty:OtherSideCoefficients specification), then this is the choice. The outside boundary condition will be the name of the SurfaceProperty:OtherSideCoefficients specification.

8)~~~\textbf{OtherSideConditionsModel} -- if this surface has a specially-modeled multi-skin component, such as a transpired collector or vented photovoltaic panel, attached to the outside (See SurfaceProperty:OtherSideConditionsModel specification), then this the choice. The outside face environment will be the name of the SurfaceProperty:OtherSideConditionsModel specification.

9)~~~\textbf{GroundSlabPreprocessorAverage} -- uses the average results from the Slab preprocessor calculations.

10)\textbf{GroundSlabPreprocessorCore} -- uses the core results from the Slab preprocessor calculations.

11)\textbf{GroundSlabPreprocessorPerimeter} -- uses the perimeter results from the Slab preprocessor calculations.

12)\textbf{GroundBasementPreprocessorAverageWall} -- uses the average wall results from the Basement preprocessor calculations.

13)\textbf{GroundBasementPreprocessorAverageFloor} -- uses the average floor results from the Basement preprocessor calculations.

14)\textbf{GroundBasementPreprocessorUpperWall} -- uses the upper wall results from the Basement preprocessor calculations.

15)\textbf{GroundBasementPreprocessorLowerWall} -- uses the lower wall results from the Basement preprocessor calculations.

\paragraph{Field: Outside Boundary Condition Object}\label{field-outside-boundary-condition-object-8}

If neither Surface, OtherSideCoefficients, or OtherSideConditionsModel are specified for the Outside Boundary Condition (previous field), then this field should be left blank.

As stated above, if the Outside Boundary Condition is ``Surface'', then this field's value must be the surface name whose inside face temperature will be forced on the outside face of the base surface. This permits heat exchange between adjacent zones (interzone heat transfer) when multiple zones are simulated, but can also be used to simulate middle zone behavior without modeling the adjacent zones. This is done by specifying a surface within the zone. For example, a middle floor zone can be modeled by making the floor the Outside Boundary Condition Object for the ceiling, and the ceiling the Outside Boundary Condition Object for the floor.

If the Outside Boundary Condition is Zone, then this field should contain the zone name of the adjacent zone for the surface.

\begin{callout}
Note: Zones with interzone heat transfer are not adiabatic and the internal surfaces contribute to gains or losses. Adiabatic surfaces are modeled by specifying the base surface itself in this field. Also, for interzone heat transfer, both surfaces must be represented -- for example, if you want interzone heat transfer to an attic space, the ceiling in the lower zone must have a surface object with the outside face environment as the floor in the attic and, likewise, there must be a floor surface object in the attic that references the ceiling surface name in the lower zone.
\end{callout}

Equally, if the Outside Boundary Condition is ``OtherSideCoefficients'', then this field's value must be the SurfaceProperty:OtherSideCoefficients name. Or if the Outside Boundary Condition is ``OtherSideConditionsModel'' then this field's value must be the SurfaceProperty:OtherSideConditionsModel name.

\paragraph{Field: Sun Exposure}\label{field-sun-exposure-2}

If the surface is exposed to the sun, then ``SunExposed'' should be entered in this field. Otherwise, ``NoSun'' should be entered.

Note, a cantilevered floor could have ``Outdoors'' but ``NoSun'' exposure.

\paragraph{Field: Wind Exposure}\label{field-wind-exposure-2}

If the surface is exposed to the Wind, then ``WindExposed'' should be entered in this field. Otherwise, ``NoWind'' should be entered.

\begin{callout}
Note: When a surface is specified with ``NoWind'', this has several implications. Within the heat balance code, this surface will default to using the simple ASHRAE exterior convection coefficient correlation with a zero wind speed. In addition, since the ASHRAE simple method does not have a separate value for equivalent long wavelength radiation to the sky and ground, using ``NoWind'' also eliminates long wavelength radiant exchange from the exterior of the surface to both the sky and the ground. Thus, only simple convection takes place at the exterior face of a surface specified with ``NoWind''.
\end{callout}

\paragraph{Field: View Factor to Ground}\label{field-view-factor-to-ground-2}

The fraction of the ground plane (assumed horizontal) that is visible from a heat-transfer surface. It is used to calculate the diffuse solar radiation from the ground that is incident on the surface.

For example, if there are no obstructions, a vertical surface sees half of the ground plane and so View Factor to Ground = 0.5. A horizontal downward-facing surface sees the entire ground plane, so View Factor to Ground = 1.0. A horizontal upward-facing surface (horizontal roof) does not see the ground at all, so View Factor to Ground = 0.0.

Unused if reflections option in Solar Distribution field in Building object input unless a DaylightingDevice:Shelf or DaylightingDevice:Tubular has been specified.

If you do not use the reflections option in the Solar Distribution field in your Building object input, you are responsible for entering the View Factor to Ground for each heat-transfer surface. Typical values for a surface that is not shadowed are obtained by the simple equation:

View Factor to Ground = (1-cos(SurfTilt))/2

For example, this gives 0.5 for a wall of tilt 90°. If the tilt of the wall changes, then the View Factor to Ground must also change.

If you enter \textbf{autocalculate} in this field, EnergyPlus will automatically calculate the view factor to ground based on the tilt of the surface.

If \textbf{you do use the reflections option in the Solar Distribution field} in your Building object input, you do \textbf{not} have to enter View Factor to Ground values. In this case the program will automatically calculate the value to use for each exterior surface taking into account solar shadowing (including shadowing of the ground by the building) and reflections from obstructions (ref: Building, Field: Solar Distribution).

However, if you do use the reflections option AND you are modeling a DaylightingDevice:Shelf or DaylightingDevice:Tubular, then you still need to enter some values of View Factor to Ground. For DaylightingDevice:Shelf you need to enter View Factor to Ground for the window associated with the shelf. And for DaylightingDevice:Tubular you need to enter the View Factor to Ground for the FenestrationSurface:Detailed corresponding to the dome of the tubular device.

Note 1: The corresponding view factor to the sky for diffuse solar radiation is not a user input; it is calculated within EnergyPlus based on surface orientation, sky solar radiance distribution, and shadowing surfaces.

Note 2: The view factors to the sky and ground for thermal infrared (long-wave) radiation are not user inputs; they are calculated within EnergyPlus based on surface tilt and shadowing surfaces. Shadowing surfaces are considered to have the same emissivity and temperature as the ground, so they are lumped together with the ground in calculating the ground IR view factor.

\paragraph{Field: Number of Vertices}\label{field-number-of-vertices-2}

This field specifies the number of sides in the surface (number of X,Y,Z vertex groups). For further information, see the discussion on ``Surface Vertices'' above.

Some examples of using these objects:

\begin{lstlisting}

Floor:Detailed,
      Floor_NorthZone_1stFloor,!- Name
      FLOOR-SLAB-ASSEMBLY,     !- Construction Name
      NorthZone_1stFloor,      !- Zone Name
      Ground,                  !- Outside Boundary Condition
      ,                        !- Outside Boundary Condition Object
      NoSun,                   !- Sun Exposure
      NoWind,                  !- Wind Exposure
      0.0,                     !- View Factor to Ground
      4,                       !- Number of Vertices
      0, 11, 0,                           !- X,Y,Z  1 {m}
      25, 11, 0,                          !- X,Y,Z  2 {m}
      25, 5.5, 0,                         !- X,Y,Z  3 {m}
     0, 5.5, 0;                          !- X,Y,Z  4 {m}

  RoofCeiling:Detailed,
      Ceiling_SouthZone_1stFloor,  !- Name
      CEILING-FLOOR-ASSEMBLY,  !- Construction Name
      SouthZone_1stFloor,      !- Zone Name
      Surface,                 !- Outside Boundary Condition
      Floor_SouthZone_2ndFloor,!- Outside Boundary Condition Object
      NoSun,                   !- Sun Exposure
      NoWind,                  !- Wind Exposure
      0.0,                     !- View Factor to Ground
      4,                       !- Number of Vertices
      0, 0, 3.4,                          !- X,Y,Z  1 {m}
      25, 0, 3.4,                         !- X,Y,Z  2 {m}
      25, 5.5, 3.4,                       !- X,Y,Z  3 {m}
     0, 5.5, 3.4;                        !- X,Y,Z  4 {m}

  Wall:Detailed,
      InteriorWall_SouthZone_1stFloor,  !- Name
      INTERIOR-WALL-ASSEMBLY,  !- Construction Name
      SouthZone_1stFloor,      !- Zone Name
      Surface,                 !- Outside Boundary Condition
      InteriorWall_NorthZone_1stFloor,  !- Outside Boundary Condition Object
      NoSun,                   !- Sun Exposure
      NoWind,                  !- Wind Exposure
      0,                       !- View Factor to Ground
      4,                       !- Number of Vertices
      25, 5.5, 3.7,                       !- X,Y,Z  1 {m}
      25, 5.5, 0,                         !- X,Y,Z  2 {m}
      0, 5.5, 0,                          !- X,Y,Z  3 {m}
     0, 5.5, 3.7;                        !- X,Y,Z  4 {m}
\end{lstlisting}

\subsection{BuildingSurface:Detailed}\label{buildingsurfacedetailed}

The BuildingSurface:Detailed object can more generally describe each of the surfaces.

\subsubsection{Inputs}\label{inputs-23-006}

\paragraph{Field: Name}\label{field-name-19-005}

This is a unique name associated with each building surface. It is used in several other places as a reference (e.g.~as the base surface name for a Window or Door).

\paragraph{Field: Surface Type}\label{field-surface-type-000}

Used primarily for convenience, the surface type can be one of the choices illustrated above -- Wall, Floor, Ceiling, Roof. Azimuth (facing) and Tilt are determined from the vertex coordinates. Note that ``normal'' floors will be tilted 180° whereas flat roofs/ceilings will be tilted 0°. EnergyPlus uses this field's designation, along with the calculated tilt of the surface, to issue warning messages when tilts are ``out of range''. Calculations in EnergyPlus use the actual calculated tilt values for the actual heat balance calculations. Note, however, that a floor tilted 0° is really facing ``into'' the zone and is not what you will desire for the calculations even though the coordinate may appear correct in the viewed DXF display.

``Normal'' tilt for walls is 90° -- here you may use the calculated Azimuth to make sure your walls are facing away from the zone's interior.

\paragraph{Field: Construction Name}\label{field-construction-name-19}

This is the name of the construction (ref: Construction object) used in the surface. Regardless of location in the building, the ``full'' construction (all layers) is used. For example, for an interior wall separating two zones, zone x would have the outside layer (e.g.~drywall) as the material that shows in zone y and then the layers to the inside layer -- the material that shows in zone x. For symmetric constructions, the same construction can be used in the surfaces described in both zones.

\paragraph{Field: Zone Name}\label{field-zone-name-13}

This is the zone name to which the surface belongs.

\paragraph{Field: Outside Boundary Condition}\label{field-outside-boundary-condition-3}

This value can be one of several things depending on the actual kind of surface.

1)~~~\textbf{Surface} -- if this surface is an internal surface, then this is the choice. The value will either be a surface in the base zone or a surface in another zone. The heat balance between two zones can be accurately simulated by specifying a surface in an adjacent zone. EnergyPlus will simulate a group of zones simultaneously and will include the heat transfer between zones. However, as this increases the complexity of the calculations, it is not necessary to specify the other zone unless the two zones will have a significant temperature difference. If the two zones will not be very different (temperature wise), then the surface should use itself as the outside environment or specify this field as \textbf{Adiabatic}. In either case, the surface name on the ``outside'' of this surface (adjacent to) is placed in the next field.

2)~~~\textbf{Adiabatic} -- an internal surface in the same Zone. This surface will not transfer heat out of the zone, but will still store heat in thermal mass. Only the inside face of the surface will exchange heat with the zone (i.e.~two adiabatic surfaces are required to model internal partitions where both sides of the surface are exchanging heat with the zone). The Outside Boundary Condition Object can be left blank.

3)~~~\textbf{Zone} -- this is similar to Surface but EnergyPlus will automatically create the required surface in the adjacent zone when this is entered for the surface. If there are windows or doors on the surface, EnergyPlus automatically creates appropriate sub-surfaces as well.

4)~~~\textbf{Outdoors} -- if this surface is exposed to outside temperature conditions, then this is the choice. See Sun Exposure and Wind Exposure below for further specifications on this kind of surface.

5)~~~\textbf{Ground} -- if this surface is exposed to the ground, then this is the usual choice. The temperature on the outside of this surface will be the Site:GroundTemperature:Surface value for the month. For more information on ground contact surfaces, reference the Auxiliary Programs document section on ``Ground Heat Transfer in EnergyPlus''.

6)~~~\textbf{GroundFCfactorMethod} -- if this surface is exposed to the ground and using the \textbf{Construction:CfactorUndergroundWall} or \textbf{Construction:FfactorGroundFloor} (depending on surface type), then this is the choice. The temperature on the outside of this surface will be the Site:GroundTemperature:FcfactorMethod value for the month.

7)~~~\textbf{OtherSideCoefficients} -- if this surface has a custom, user specified temperature or other parameters (See SurfaceProperty:OtherSideCoefficients specification), then this is the choice. The outside boundary condition will be the name of the SurfaceProperty:OtherSideCoefficients specification.

8)~~~\textbf{OtherSideConditionsModel} -- if this surface has a specially-modeled multi-skin component, such as a transpired collector or vented photovoltaic panel, attached to the outside (See SurfaceProperty:OtherSideConditionsModel specification), then this the choice. The outside face environment will be the name of the SurfaceProperty:OtherSideConditionsModel specification.

9)~~~\textbf{GroundSlabPreprocessorAverage} -- uses the average results from the Slab preprocessor calculations.

10)\textbf{GroundSlabPreprocessorCore} -- uses the core results from the Slab preprocessor calculations.

11)\textbf{GroundSlabPreprocessorPerimeter} -- uses the perimeter results from the Slab preprocessor calculations.

12)\textbf{GroundBasementPreprocessorAverageWall} -- uses the average wall results from the Basement preprocessor calculations.

13)\textbf{GroundBasementPreprocessorAverageFloor} -- uses the average floor results from the Basement preprocessor calculations.

14)\textbf{GroundBasementPreprocessorUpperWall} -- uses the upper wall results from the Basement preprocessor calculations.

15)\textbf{GroundBasementPreprocessorLowerWall} -- uses the lower wall results from the Basement preprocessor calculations.

\paragraph{Field: Outside Boundary Condition Object}\label{field-outside-boundary-condition-object-9}

If neither Surface, OtherSideCoefficients, or OtherSideConditionsModel are specified for the Outside Boundary Condition (previous field), then this field should be left blank.

As stated above, if the Outside Boundary Condition is ``Surface'', then this field's value must be the surface name whose inside face temperature will be forced on the outside face of the base surface. This permits heat exchange between adjacent zones (interzone heat transfer) when multiple zones are simulated, but can also be used to simulate middle zone behavior without modeling the adjacent zones. This is done by specifying a surface within the zone. For example, a middle floor zone can be modeled by making the floor the Outside Boundary Condition Object for the ceiling, and the ceiling the Outside Boundary Condition Object for the floor.

If the Outside Boundary Condition is Zone, then this field should contain the zone name of the adjacent zone for the surface.

\begin{callout}
Note: Zones with interzone heat transfer are not adiabatic and the internal surfaces contribute to gains or losses. Adiabatic surfaces are modeled by specifying the base surface itself in this field. Also, for interzone heat transfer, both surfaces must be represented -- for example, if you want interzone heat transfer to an attic space, the ceiling in the lower zone must have a surface object with the outside face environment as the floor in the attic and, likewise, there must be a floor surface object in the attic that references the ceiling surface name in the lower zone.
\end{callout}

Equally, if the Outside Boundary Condition is ``OtherSideCoefficients'', then this field's value must be the SurfaceProperty:OtherSideCoefficients name. Or if the Outside Boundary Condition is ``OtherSideConditionsModel'' then this field's value must be the SurfaceProperty:OtherSideConditionsModel name.

\paragraph{Field: Sun Exposure}\label{field-sun-exposure-3}

If the surface is exposed to the sun, then ``SunExposed'' should be entered in this field. Otherwise, ``NoSun'' should be entered.

Note, a cantilevered floor could have ``Outdoors'' but ``NoSun'' exposure.

\paragraph{Field: Wind Exposure}\label{field-wind-exposure-3}

If the surface is exposed to the Wind, then ``WindExposed'' should be entered in this field. Otherwise, ``NoWind'' should be entered.

\begin{callout}
Note: When a surface is specified with ``NoWind'', this has several implications. Within the heat balance code, this surface will default to using the simple ASHRAE exterior convection coefficient correlation with a zero wind speed. In addition, since the ASHRAE simple method does not have a separate value for equivalent long wavelength radiation to the sky and ground, using ``NoWind'' also eliminates long wavelength radiant exchange from the exterior of the surface to both the sky and the ground. Thus, only simple convection takes place at the exterior face of a surface specified with ``NoWind''.
\end{callout}

\paragraph{Field: View Factor to Ground}\label{field-view-factor-to-ground-3}

The fraction of the ground plane (assumed horizontal) that is visible from a heat-transfer surface. It is used to calculate the diffuse solar radiation from the ground that is incident on the surface.

For example, if there are no obstructions, a vertical surface sees half of the ground plane and so View Factor to Ground = 0.5. A horizontal downward-facing surface sees the entire ground plane, so View Factor to Ground = 1.0. A horizontal upward-facing surface (horizontal roof) does not see the ground at all, so View Factor to Ground = 0.0.

Unused if reflections option in Solar Distribution field in Building object input unless a DaylightingDevice:Shelf or DaylightingDevice:Tubular has been specified.

If you do not use the reflections option in the Solar Distribution field in your Building object input, you are responsible for entering the View Factor to Ground for each heat-transfer surface. Typical values for a surface that is not shadowed are obtained by the simple equation:

View Factor to Ground = (1-cos(SurfTilt))/2

For example, this gives 0.5 for a wall of tilt 90°. If the tilt of the wall changes, then the View Factor to Ground must also change.

If you enter \textbf{autocalculate} in this field, EnergyPlus will automatically calculate the view factor to ground based on the tilt of the surface.

If \textbf{you do use the reflections option in the Solar Distribution field} in your Building object input, you do \textbf{not} have to enter View Factor to Ground values. In this case the program will automatically calculate the value to use for each exterior surface taking into account solar shadowing (including shadowing of the ground by the building) and reflections from obstructions (ref: Building, Field: Solar Distribution).

However, if you do use the reflections option AND you are modeling a DaylightingDevice:Shelf or DaylightingDevice:Tubular, then you still need to enter some values of View Factor to Ground. For DaylightingDevice:Shelf you need to enter View Factor to Ground for the window associated with the shelf. And for DaylightingDevice:Tubular you need to enter the View Factor to Ground for the FenestrationSurface:Detailed corresponding to the dome of the tubular device.

Note 1: The corresponding view factor to the sky for diffuse solar radiation is not a user input; it is calculated within EnergyPlus based on surface orientation, sky solar radiance distribution, and shadowing surfaces.

Note 2: The view factors to the sky and ground for thermal infrared (long-wave) radiation are not user inputs; they are calculated within EnergyPlus based on surface tilt and shadowing surfaces. Shadowing surfaces are considered to have the same emissivity and temperature as the ground, so they are lumped together with the ground in calculating the ground IR view factor.

\paragraph{Field: Number of Vertices}\label{field-number-of-vertices-3}

This field specifies the number of sides in the surface (number of X,Y,Z vertex groups). For further information, see the discussion on ``Surface Vertices'' above.

IDF example of three walls (first is an exterior wall, second and third are interzone partitions):

\begin{lstlisting}

BuildingSurface:Detailed,Zn001:Wall001,  !- Base Surface Name
    Wall,EXTERIOR,  !- Class and Construction Name
    ZONE 1 @ 200 601 0 T,  !- Zone
    Outdoors,,  !- Outside Boundary Condition  and Target (if applicable)
     SunExposed,  !- Solar Exposure
     WindExposed,  !- Wind Exposure
    0.5000000    ,  !- VF to Ground
             4, !-Rectangle
    0.0000000E+00,  0.0000000E+00,   3.048000    ,
    0.0000000E+00,  0.0000000E+00,  0.0000000E+00,
     6.096000    ,  0.0000000E+00,  0.0000000E+00,
     6.096000    ,  0.0000000E+00,   3.048000    ;

  BuildingSurface:Detailed,Zn001:Wall006,  !-Base Surface Name
    Wall,INTERIOR,  !- Class and Construction Name
    HEARTLAND AREA,  !- Zone
    Surface,Zn004:Wall005,  !- Outside Boundary Conditions and Target (if applicable)
     NoSun,  !- Solar Exposure
     NoWind,  !- Wind Exposure
    0.5000000    ,  !- VF to Ground
             4, !-Rectangle
     38.01000    ,   28.25000    ,   10.00000    ,
     38.01000    ,   28.25000    ,  0.0000000E+00,
     38.01000    ,   18.25000    ,  0.0000000E+00,
     38.01000    ,   18.25000    ,   10.00000    ;

  BuildingSurface:Detailed,Zn001:Wall007,  !- Base Surface Name
    Wall,INTERIOR,  !- Class and Construction Name
    HEARTLAND AREA,  !- Zone
    Surface,Zn003:Wall006,  !- Outside Boundary Conditions and Target (if applicable)
     NoSun,  !- Solar Exposure
     NoWind,  !- Wind Exposure
    0.5000000    ,  !- VF to Ground
             4, !-Rectangle
     58.01000    ,   18.25000    ,   10.00000    ,
     58.01000    ,   18.25000    ,  0.0000000E+00,
     58.01000    ,   28.25000    ,  0.0000000E+00,
     58.01000    ,   28.25000    ,   10.00000    ;
\end{lstlisting}

\subsection{FenestrationSurface:Detailed}\label{fenestrationsurfacedetailed}

This surface class is used for subsurfaces, which can be of five different types: Windows, Doors, GlassDoors, TubularDaylightDomes, and TubularDaylightDiffusers. A subsurface (such as a window) of a base surface (such as a wall) inherits several of the properties (such as Outside Boundary Condition, Sun Exposure, etc.) of the base surface. Windows, GlassDoors, TubularDaylightDomes, and TubularDaylightDiffusers are considered to have one or more glass layers and so transmit solar radiation. Doors are considered to be opaque.

\subsubsection{Inputs}\label{inputs-24-004}

\paragraph{Field: Name}\label{field-name-20-004}

This is a unique name associated with the heat transfer subsurface. It may be used in other places as a reference (e.g.~as the opposing subsurface of an interzone window or door).

\paragraph{Field: Surface Type}\label{field-surface-type-2016-06-16}

The choices for Surface Type are Window, Door, GlassDoor, TubularDaylightDome, and TubularDaylightDiffuser. Doors are assumed to be opaque (do not transmit solar radiation) whereas the other surface types do transmit solar radiation. Windows and Glass Doors are treated identically in the calculation of conduction heat transfer, solar gain, daylighting, etc. A Window or GlassDoor, but not a Door, can have a movable interior, exterior or between-glass shading device, such as blinds (ref: WindowMaterial:Blind object), and can have a frame and/or a divider (ref: WindowProperty:FrameAndDivider object). TubularDaylightDomes and TubularDaylightDomes are specialized subsurfaces for use with the DaylightingDevice:Tubular object to simulate Tubular Daylighting Devices (TDDs). TubularDaylightDomes and TubularDaylightDomes cannot have shades, screens or blinds. In the following, the term ``window'' applies to Window, GlassDoor, TubularDaylightDome, and TubularDaylightDome, if not otherwise explicitly mentioned.

As noted in the description of the BuildingSurface:Detailed, Azimuth (facing angle) and Tilt are calculated from the entered vertices. Tilts of subsurfaces will normally be the same as their base surface. If these are significantly beyond the ``normals'' for the base surface, warning messages may be issued. If the facing angles are not correct, you may have a window pointing ``into'' the zone rather than out of it -- this would cause problems in the calculations. Note, too, that a ``reveal'' (inset or outset) may occur if the plane of the subsurface is not coincident with the base surface; the reveal has an effect on shading of the subsurface.

\paragraph{Field: Construction Name}\label{field-construction-name-20}

This is the name of the subsurface's construction (ref: Construction object {[}for Door{]} and Construction, Construction:ComplexFenestrationState, Construction:WindowDataFile objects {[}for Window and GlassDoor{]}).

For windows, if Construction Name is not found among the constructions on the input (.idf) file, the Window Data File (ref. Construction:WindowDataFile object) will be searched for that Construction Name (see ``Importing Windows from WINDOW''). If that file is not present or if the Construction Name does not match the name of an entry on the file, an error will result. If there is a match, a window construction and its corresponding glass and gas materials will be created from the information read from the file.

\paragraph{Field: Building Surface Name}\label{field-building-surface-name-6}

This is the name of a surface that contains this subsurface. Certain kinds of surfaces may not be allowed to have subsurfaces. For example, a surface in contact with the ground (Outside Boundary Condition = Ground) cannot contain a window.

\paragraph{Field: Outside Boundary Condition Object}\label{field-outside-boundary-condition-object-10}

If the base surface has Outside Boundary Condition = Surface or OtherSideCoefficients, then this field must also be specified for the subsurface. Otherwise, it can be left blank.

If the base surface has Outside Boundary Condition = Zone, then this surface retains that characteristic and uses the same zone of the base surface. It can be entered here for clarity or it can be left blank.

If Outside Boundary Condition for the base surface is Surface, this field should specify the subsurface in the opposing zone that is the counterpart to this subsurface. The constructions of the subsurface and opposing subsurface must match, except that, for multi-layer constructions, the layer order of the opposing subsurface's construction must be the reverse of that of the subsurface.

If Outside Boundary Condition for the base surface is OtherSideCoefficients, this field could specify the set of SurfaceProperty:OtherSideCoefficients for this subsurface. If this is left blank, then the Other Side Coefficients of the base surface will be used for this subsurface. \emph{Windows and GlassDoors are not allowed to have Other Side Coefficients.}

\paragraph{Field: View Factor to Ground}\label{field-view-factor-to-ground-4}

The fraction of the ground plane (assumed horizontal) that is visible from a heat-transfer surface. It is used to calculate the diffuse solar radiation from the ground that is incident on the surface.

For example, if there are no obstructions, a vertical surface sees half of the ground plane and so View Factor to Ground = 0.5. A horizontal downward-facing surface sees the entire ground plane, so View Factor to Ground = 1.0. A horizontal upward-facing surface (horizontal roof) does not see the ground at all, so View Factor to Ground = 0.0.

Unused if reflections option in Solar Distribution field in Building object input unless a Daylighting Device:Shelf or Daylighting Device:Tubular has been specified.

If you do not use the reflections option in the Solar Distribution field in your Building object input, you are responsible for entering the View Factor to Ground for each heat-transfer surface. Typical values for a surface that is not shadowed are obtained by the simple equation:

View Factor to Ground = (1-cos(SurfTilt))/2

For example, this gives 0.5 for a wall of tilt 90°. If the tilt of the wall changes, then the View Factor to Ground must also change.

If you enter \textbf{autocalculate} in this field, EnergyPlus will automatically calculate the view factor to ground based on the tilt of the surface.

If \textbf{you do use the reflections option in the Solar Distribution field} in your BUILDING object input, you do \textbf{not} have to enter View Factor to Ground values. In this case the program will automatically calculate the value to use for each exterior surface taking into account solar shadowing (including shadowing of the ground by the building) and reflections from obstructions (ref: Building, Field: Solar Distribution).

However, if you do use the reflections option AND you are modeling a DaylightingDevice:Shelf or DaylightingDevice:Tubular, then you still need to enter some values of View Factor to Ground. For DaylightingDevice:Shelf you need to enter View Factor to Ground for the window associated with the shelf. And for DaylightingDevice:Tubular you need to enter the View Factor to Ground for the FenestrationSurface:Detailed corresponding to the dome of the tubular device (ref: DaylightingDevice:Tubular).

Note 1: The corresponding view factor to the sky for diffuse solar radiation is not a user input; it is calculated within EnergyPlus based on surface orientation, sky solar radiance distribution, and shadowing surfaces.

Note 2: The view factors to the sky and ground for thermal infrared (long-wave) radiation are not user inputs; they are calculated within EnergyPlus based on surface tilt and shadowing surfaces. Shadowing surfaces are considered to have the same emissivity and temperature as the ground, so they are lumped together with the ground in calculating the ground infrared view factor.

\paragraph{Field: Shading Control Name}\label{field-shading-control-name-2}

This field, if not blank, is the name of the window shading control (ref: WindowProperty:ShadingControl object) for this subsurface. It is used for Surface Type = Window and GlassDoor. To assign a shade to a window or glass door, see WindowMaterial: Shade. To assign a screen, see WindowMaterial:Screen. To assign a blind, see WindowMaterial:Blind. To assign switchable glazing, such as electrochromic glazing, see WindowProperty:ShadingControl.

\paragraph{Field: Frame and Divider Name}\label{field-frame-and-divider-name-2}

This field, if not blank, can be used to specify window frame, divider and reveal-surface data (ref: WindowProperty:FrameAndDivider object). It is used only for exterior GlassDoors and rectangular exterior Windows, i.e., those with OutsideFaceEnvironment = Outdoors.

This field should be blank for triangular windows.

\paragraph{Field: Multiplier}\label{field-multiplier-7}

Used only for Surface Type = Window, Door or Glass Door. It is the number of identical items on the base surface. Using Multiplier can save input effort and calculation time. In the calculation the area (and area of frame and divider, if present and surface type is a window) is multiplied by Multiplier. The calculation of shadowing on the subsurfaces (and the calculation of the interior distribution of beam solar radiation transmitted by windows and glass doors) are done for the specified subsurface position and dimensions.

Multiplier should be used with caution. Multiplier \textgreater{} 1 can give inaccurate or nonsensical results in situations where the results are sensitive to window or glass door position. This includes shadowing on the window/glass door, daylighting from the window/glass door, and interior distribution of solar radiation from the window/glass door. In these cases, the results for the single input window/glass door, after multiplication, may not be representative of the results you would get if you entered each of the multiple subsurfaces separately.

If Multiplier \textgreater{} 1, you will get

--a \emph{warning} if Solar Distribution = FullExterior or FullInteriorAndExterior (ref: Building - Field: Solar Distribution), indicating that the shadowing on the input window or the interior solar radiation distribution from the input window may not be representative of the actual group of windows. No warning is issued if Solar Distribution = MinimalShadowing.

--an \emph{error} if the window is an exterior window/glass door in a zone that has a detailed daylighting calculation (Daylighting:Detailed specified for the zone). Since a single window with a multiplier can never give the same daylight illuminance as the actual set of windows, you are not allowed to use Multiplier in this situation.

\paragraph{Field: Number of Vertices}\label{field-number-of-vertices-4}

The number of sides the surface has (number of X,Y,Z vertex groups). For further information, see the discussion on ``Surface Vertices'' above. Door and GlassDoor subsurfaces are rectangular and therefore have four vertices. Window subsurfaces can be rectangular or triangular and therefore have four or three vertices, respectively.

\paragraph{Fields: Vertex Coordinates}\label{fields-vertex-coordinates}

This is a total of twelve fields giving the x,y,z coordinate values of the four vertices of rectangular subsurfaces {[}m{]}, or a total of nine fields giving the x,y,z coordinate values of the three vertices of triangular windows.

For triangular windows the first vertex listed can be any of the three vertices, but the order of the vertices should be counter-clockwise if VertexEntry is CounterClockWise and clockwise if VertexEntry is ClockWise (ref: GlobalGeometryRules).

An IDF example of a rectangular subsurface (Window):

\begin{lstlisting}

FenestrationSurface:Detailed,
   Zn001:Wall001:Win001,  !- SubSurface Name
    Window,SINGLE PANE HW WINDOW,  !- Class and Construction Name
    Zn001:Wall001,,         !- Base Surface Name and Target (if applicable)
    0.5000000    ,          !- VF to Ground
    WINDOW-CONTROL-DRAPES,  !- Window Shading Control
    TestFrameAndDivider,    !- Frame/Divider name
    5,                      !- Multiplier
    4,                      !- Rectangle (number of sides)
     1.524000    ,  0.1520000    ,   2.743000    ,
     1.524000    ,  0.1520000    ,  0.3050000    ,
     4.572000    ,  0.1520000    ,  0.3050000    ,
     4.572000    ,  0.1520000    ,   2.743000    ;
\end{lstlisting}

\subsection{Window Modeling Options}\label{window-modeling-options}

The following table shows what input objects/fields to use to model different window options. It also gives the name of an example input, if available, that demonstrates the option.

% table 8
\begin{longtable}[c]{p{2.0in}p{2.0in}p{2.0in}}
\caption{Window Modeling Options \label{table:window-modeling-options}} \tabularnewline
\toprule
Option & Object/Field or Output Variable & Input File (distributed with install) \tabularnewline
\midrule
\endfirsthead

\caption[]{Window Modeling Options} \tabularnewline
\toprule
Option & Object/Field or Output Variable & Input File (distributed with install) \tabularnewline
\midrule
\endhead

Build up a window from \textbf{layers} & Window\-Material:\-Glazing, Window\-Material:-Gas, Window\-Material:\-Shade, Window\-Material:\-Screen, Window\-Material:\-Blind, Construction & Window\-Tests.idf \tabularnewline
Add an \textbf{overhang} & Shading:\-Zone:\-Detailed & 5Zone\-Air\-Cooled.idf \tabularnewline
Add a \textbf{shading device} & Window\-Material:\-Shade, Window\-Material:\-Screen or Window\-Material:\-Blind; Window\-Property:\-Shading\-Control & Window\-Tests.idf, Purch\-Air\-Window\-Blind.idf \tabularnewline
\textbf{Control} a shading device & Window\-Property:\-Shading\-Control & Purch\-Air\-WindowBlind.idf \tabularnewline
Determine when a shading device is on in a particular timestep & Print the variable ``Surface Shading Device Is On Time Fraction'' & Purch\-Air\-Window\-Blind.idf \tabularnewline
Control the \textbf{slat angle} of a blind & Window\-Property:\-Shading\-Control & Purch\-Air\-Window\-Blind.idf \tabularnewline
Add a \textbf{frame} & Window\-Property:\-FrameAndDivider & Purch\-Air\-With\-Day\-lighting.idf \tabularnewline
Add a \textbf{divider} & Window\-Property:\-Frame\-And\-Divider & Purch\-Air\-With\-Day\-lighting.idf \tabularnewline
Allow window to \textbf{daylight} a zone & Day\-lighting:Controls, Day\-lighting:\-DELight:\-Controls & Purch\-Air\-With\-Day\-lighting.idf, DElight-\-Detailed-\-Comparison.idf \tabularnewline
Find \textbf{solar reflected} onto window from neighboring buildings & Building/\-Solar\-Distribution field – uses ``WithReflections'' & Reflective\-Adjacent\-Building.idf \tabularnewline
Model \textbf{switchable glazing} (e.g., electrochromic glass) & Window\-Property:\-Shading\-Control & Purch\-Air\-With\-Day\-lighting.idf \tabularnewline
Add an \textbf{interior window} & Define two Fenestration\-Surface:\-Detailed's, one for each associated interior wall & Purch\-Air\-With\-Double\-Facade\-Day\-lighting.idf \tabularnewline
\textbf{Track} how beam solar falls on interior surfaces & Building/\-Solar Distribution = Full\-Interior\-And\-Exterior & Purch\-Air\-With\-Double\-Facade\-Day\-lighting.idf \tabularnewline
\textbf{Track} beam solar transmitted through interior windows & Building/Solar Distribution = Full\-Interior\-And\-Exterior & Purch\-Air\-With\-Double\-Facade\-Day\-lighting.idf \tabularnewline
Add a \textbf{shading device on an interior window} & Not allowed & \tabularnewline
Model an \textbf{airflow window} (aka, heat extract window) & Window\-Property:\-Air\-flow\-Control & Air\-flow\-Windows\-And\-Between\-Glass\-Blinds.idf \tabularnewline
Add a \textbf{storm window} glass layer & Window\-Property:\-Storm\-Window & Storm\-Window.idf \tabularnewline
Add \textbf{natural ventilation} through an open window & Ventilation or Airflow\-Network objects (Airflow\-Network:\-Multizone:\-Surface, Airflow\-Network:\-Multi\-Zone:\-Component:\-Detailed\-Opening, etc.) & Airflow\-Network\-3zvent.idf \tabularnewline
Add \textbf{diffusing glass} & Window\-Material:\-Glazing/\-Solar Diffusing = Yes & \tabularnewline
Add \textbf{dirt on window} & Window\-Material:\-Glazing/\-Dirt Correction Factor for Solar and Visible Transmittance & \tabularnewline
Import window (and frame/divider if present) from \textbf{WINDOW} program & See ``Importing Windows from WINDOW program'' & \tabularnewline
Find \textbf{daylighting through interior windows} & See ``Double Facades: Daylighting through Interior Windows'' & Purch\-Air\-With\-Double\-Facade\-Daylighting.idf \tabularnewline
Determine when \textbf{condensation} occurs & Print the variables ``Surface Window Inside Face Glazing Condensation Status,'' ``Surface Window Inside Face Frame Condensation Status,'' ``Surface Window Inside Face Divider Condensation Status'' & \tabularnewline
\bottomrule
\end{longtable}

\subsection{InternalMass}\label{internalmass}

Any surface that would logically be described as an interior wall, floor or ceiling can just as easily be described as Internal Mass. Internal Mass surface types only exchange energy with the zone in which they are described; they do not see any other zones. There are two approaches to using internal mass. The first approach is to have several pieces of internal mass with each piece having a different construction type. The other approach is to choose an average construction type and combine all of the interior surfaces into a single internal mass. Similar to internal surfaces with an adiabatic boundary condition, the zone will only exchange energy with the inside of the Internal Mass construction. If both sides of the surface exchange energy with the zone then the user should input twice the area when defining the Internal Mass object. Note that furniture and other large objects within a zone can be described using internal mass. However, simplifying calculations using internal mass must be used with caution when the ``FullInteriorAndExterior'' or ``FullInteriorAndExteriorWithReflections'' Solar Distribution model (see Building parameters) is chosen.

\subsubsection{Inputs}\label{inputs-25-004}

\textbf{Example}

When zoning an office building, five west-facing offices have been combined into one zone. All of the offices have interior walls made of the same materials. As shown in the figure below, this zone may be described with 5 exterior walls and 11 internal walls or 1 exterior wall and 1 internal mass. Note that fewer surfaces will speed up the EnergyPlus calculations.

\begin{figure}[hbtp] % fig 30
\centering
\includegraphics[width=0.9\textwidth, height=0.9\textheight, keepaspectratio=true]{media/image056.png}
\caption{Representing 11 internal walls as internal mass \protect \label{fig:representing-11-internal-walls-as-internal}}
\end{figure}

\textbf{Example}

A five-story building has the same ceiling/floor construction separating each of the levels. Zones that are on floors 2 through 4 may be described using a single piece of internal mass to represent both the floor and ceiling. The construction for this internal mass would be identical to the ceiling/floor construction that would be used to describe separate surfaces and the area of the internal mass surface would be the total surface area of the combined ceilings/floors (i.e.~twice the total floor area).

\paragraph{Field: Name}\label{field-name-21-004}

This is a unique character string associated with the internal mass surface. Though it must be unique from other surface names, it is used primarily for convenience with internal mass surfaces.

\paragraph{Field: Construction Name}\label{field-construction-name-21}

This is the name of the construction (ref: Construction object) used in the surface.

\paragraph{Field: Zone Name}\label{field-zone-name-14}

This is the name of the zone in which the internal mass is represented.

\paragraph{Field: Surface Area}\label{field-surface-area}

This field is the surface area of the internal mass. The area that is specified must be the entire surface area that is exposed to the zone. If both sides of a wall are completely within the same zone, then the area of both sides must be included when describing that internal wall.

IDF examples of Internal Mass surfaces:

\begin{lstlisting}
InternalMass,
  Zn002:IntM001,                !- Surface Name
  INTERIOR,                     !- Construction Name
  DORM ROOMS AND COMMON AREAS,  !- Zone
  408.7734;                     !- Total area exposed to Zone {m2}

InternalMass,
  Zn002:IntM002,                !- Surface Name
  PARTITION02,                  !- Construction Name
  DORM ROOMS AND COMMON AREAS,  !- Zone
  371.6122;                     !- Total area exposed to Zone {m2}
\end{lstlisting}

\subsection{Surface Output Variables/Reports}\label{surface-output-variablesreports}

Note that Surface Outputs from specialized algorithms (such as Effective Moisture Penetration Depth (EMPD), Combined Heat and Moisture Transport (HAMT) and Conduction Finite Difference (CondFD) are discussed under the objects that describe the specialized inputs for these algorithms). You can access them via these links:

\begin{itemize}
\tightlist
\item
  Moisture Penetration Depth (EMPD) Outputs
\item
  Conduction Finite Difference (CondFD) Outputs
\item
  Heat and Moisture (HAMT) Outputs
\end{itemize}

Additionally, the output variables applicable to all heat transfer surfaces:

\begin{lstlisting}
Zone,Sum,Surface Inside Face Heat Balance Calculation Iteration Count []
Zone,Average,Surface Inside Face Temperature [C]
Zone,Average,Surface Outside Face Temperature [C]
Zone,Average,Surface Inside Face Adjacent Air Temperature [C]
Zone,Average,Surface Inside Face Convection Heat Transfer Coefficient [W/m2-K]
Zone,Average,Surface Inside Face Convection Heat Gain Rate [W]
Zone,Average,Surface Inside Face Convection Heat Gain Rate per Area [W/m2]
Zone,Sum,Surface Inside Face Convection Heat Gain Energy [J]
Zone,Average,Surface Inside Face Net Surface Thermal Radiation Heat Gain Rate [W]
Zone,Average,Surface Inside Face Net Surface Thermal Radiation Heat Gain Rate per Area [W/m2]
Zone,Sum,Surface Inside Face Net Surface Thermal Radiation Heat Gain Energy [J]
Zone,Average,Surface Inside Face Solar Radiation Heat Gain Rate [W]
Zone,Average,Surface Inside Face Solar Radiation Heat Gain Rate per Area [W/m2]
Zone,Sum,Surface Inside Face Solar Radiation Heat Gain Energy [J]
Zone,Average,Surface Inside Face Lights Radiation Heat Gain Rate [W]
Zone,Average,Surface Inside Face Lights Radiation Heat Gain Rate per Area [W/m2]
Zone,Sum,Surface Inside Face Lights Radiation Heat Gain Energy [J]
Zone,Average,Surface Inside Face Internal Gains Radiation Heat Gain Rate [W]
Zone,Average,Surface Inside Face Internal Gains Radiation Heat Gain Rate per Area [W/m2]
Zone,Sum,Surface Inside Face Internal Gains Radiation Heat Gain Energy [J]
Zone,Average,Surface Inside Face System Radiation Heat Gain Rate [W]
Zone,Average,Surface Inside Face System Radiation Heat Gain Rate per Area [W/m2]
Zone,Sum,Surface Inside Face System Radiation Heat Gain Energy [J]
Zone,Average,Surface Outside Face Convection Heat Transfer Coefficient [W/m2-K]
Zone,Average,Surface Outside Face Convection Heat Gain Rate [W]
Zone,Average,Surface Outside Face Convection Heat Gain Rate per Area [W/m2]
Zone,Sum,Surface Outside Face Convection Heat Gain Energy [J]
Zone,Average,Surface Outside Face Net Thermal Radiation Heat Gain Rate [W]
Zone,Average,Surface Outside Face Net Thermal Radiation Heat Gain Rate per Area [W/m2]
Zone,Sum,Surface Outside Face Net Thermal Radiation Heat Gain Energy [J]
Zone,Average,Surface Outside Face Thermal Radiation to Air Heat Transfer Coefficient [W/m2-K]
Zone,Average,Surface Outside Face Thermal Radiation to Sky Heat Transfer Coefficient [W/m2-K]
Zone,Average,Surface Outside Face Thermal Radiation to Ground Heat Transfer Coefficient [W/m2-K]
Zone,Average,Surface Inside Face Exterior Windows Incident Beam Solar Radiation Rate [W]
Zone,Sum,Surface Inside Face Exterior Windows Incident Beam Solar Radiation Energy [J]
Zone,Average,Surface Inside Face Exterior Windows Incident Beam Solar Radiation Rate per Area[W/m2]
Zone,Average,Surface Inside Face Interior Windows Incident Beam Solar Radiation Rate [W]
Zone,Average,Surface Inside Face Interior Windows Incident Beam Solar Radiation Rate per Area[W/m2]
Zone, Sum,Surface Inside Face Interior Windows Incident Beam Solar Radiation Energy [J]
Zone,Average,Surface Inside Face Initial Transmitted Diffuse Absorbed Solar Radiation Rate [W]
Zone,Average,Surface Inside Face Initial Transmitted Diffuse Transmitted Out Window Solar Radiation Rate [W]
Zone,Average,Surface Inside Face Absorbed Shortwave Radiation Rate [W]
\end{lstlisting}

Output variables applicable to all exterior heat transfer surfaces:

\begin{lstlisting}
Zone,Average,Surface Outside Face Outdoor Air Drybulb Temperature [C]
Zone,Average,Surface Outside Face Outdoor Air Wetbulb Temperature [C]
Zone,Average,Surface Outside Face Outdoor Air Wind Speed [m/s]
Zone,Average,Surface Outside Face Sunlit Area [m2]
Zone,Average,Surface Outside Face Sunlit Fraction \protect\hyperlinksection-1
Zone,Average,Surface Outside Face Incident Solar Radiation Rate per Area[W/m2]
Zone,Average,Surface Outside Face Solar Radiation Heat Gain Rate [W]
Zone,Average,Surface Outside Face Solar Radiation Heat Gain Rate per Area [W/m2]
Zone,Sum,Surface Outside Face Solar Radiation Heat Gain Energy [J]
Zone,Average,Surface Outside Face Incident Beam Solar Radiation Rate per Area[W/m2]
Zone,Average,Surface Outside Face Incident Sky Diffuse Solar Radiation Rate per Area[W/m2]
Zone,Average,Surface Outside Face Incident Ground Diffuse Solar Radiation Rate per Area[W/m2]
Zone,Average,Surface Ext Diff Sol From Bm-To-Diff Refl From Ground[W/m2]
Zone,Average,Surface Outside Face Incident Sky Diffuse Ground Reflected Solar Radiation Rate per Area[W/m2]
Zone,Average,Surface Outside Face Incident Sky Diffuse Surface Reflected Solar Radiation Rate per Area[W/m2]
Zone,Average,Surface Outside Face Incident Beam To Beam Surface Reflected Solar Radiation Rate per Area[W/m2]
Zone,Average,Surface Outside Face Incident Beam To Diffuse Surface Reflected Solar Radiation Rate per Area[W/m2]
Zone,Average,Surface Outside Face Beam Solar Incident Angle Cosine Value[]
Zone,Average,Surface Anisotropic Sky Multiplier []
Zone,Average,Surface Window BSDF Beam Direction Number []
Zone,Average,Surface Window BSDF Beam Theta Angle [rad]
Zone,Average,Surface Window BSDF Beam Phi Angle [rad]
\end{lstlisting}

Output variables applicable to opaque heat transfer surfaces (FLOOR, WALL, ROOF, DOOR). \textbf{Note -- these are advanced variables -- you must read the descriptions and understand before use -- then you must use the Diagnostics object to allow reporting.}

\begin{lstlisting}
Zone,Average,Surface Inside Face Solar Radiation Heat Gain Rate [W]
Zone,Average,Surface Inside Face Solar Radiation Heat Gain Rate per Area [W/m2]
Zone,Sum,Surface Inside Face Solar Radiation Heat Gain Energy [J]
Zone,Average,Surface Inside Face Lights Radiation Heat Gain Rate [W]
Zone,Average,Surface Inside Face Lights Radiation Heat Gain Rate per Area [W/m2]
Zone,Sum,Surface Inside Face Lights Radiation Heat Gain Energy [J]
Zone,Average,Surface Inside Face Conduction Heat Transfer Rate [W]
Zone,Average,Surface Inside Face Conduction Heat Gain Rate [W]
Zone,Average,Surface Inside Face Conduction Heat Loss Rate [W]
Zone,Average,Surface Inside Face Conduction Heat Transfer Rate per Area [W/m2]
Zone,Sum,Surface Inside Face Conduction Heat Transfer Energy [J]
Zone,Average,Surface Outside Face Conduction Heat Transfer Rate [W]
Zone,Average,Surface Outside Face Conduction Heat Gain Rate [W]
Zone,Average,Surface Outside Face Conduction Heat Loss Rate [W]
Zone,Average,Surface Outside Face Conduction Heat Transfer Rate per Area [W/m2]
Zone,Sum,Surface Outside Face Conduction Heat Transfer Energy [J]
Zone,Average,Surface Average Face Conduction Heat Transfer Rate [W]
Zone,Average,Surface Average Face Conduction Heat Gain Rate [W]
Zone,Average,Surface Average Face Conduction Heat Loss Rate [W]
Zone,Average,Surface Average Face Conduction Heat Transfer Rate per Area [W/m2]
Zone,Sum,Surface Average Face Conduction Heat Transfer Energy [J]
Zone,Average,Surface Heat Storage Rate [W]
Zone,Average,Surface Heat Storage Gain Rate [W]
Zone,Average,Surface Heat Storage Loss Rate [W]
Zone,Average,Surface Heat Storage Rate per Area [W/m2]
Zone,Sum,Surface Heat Storage Energy [J]
Zone,Average,Surface Internal Source Location Temperature [C]
Zone,Average,Zone Opaque Surface Inside Face Conduction [W]
Zone,Average,Zone Opaque Surface Inside Faces Total Conduction Heat Gain Rate [W]
Zone,Average,Zone Opaque Surface Inside Faces Total Conduction Heat Loss Rate [W]
Zone,Sum,Zone Opaque Surface Inside Faces Total Conduction Heat Gain Energy [J]
Zone,Sum,Zone Opaque Surface Inside Faces Total Conduction Heat Loss Energy [J]
Zone,Average,Zone Opaque Surface Outside Face Conduction [W]
Zone,Average,Zone Opaque Surface Outside Face Conduction Gain[W]
Zone,Average,Zone Opaque Surface Outside Face Conduction Loss[W]
Zone,Average, Surface Inside Face Beam Solar Radiation Heat Gain Rate [W]
\end{lstlisting}

\subsection{Window Output Variables}\label{window-output-variables}

Output variables applicable only to exterior windows and glass doors:

\begin{lstlisting}
Zone,Average,Zone Windows Total Transmitted Solar Radiation Rate [W]
Zone,Sum,Zone Transmitted Solar Energy [J]
Zone,Average,Zone Windows Total Heat Gain Rate [W]
Zone,Sum,Zone Windows Total Heat Gain Energy [J]
Zone,Average,Zone Windows Total Heat Loss Rate [W]
Zone,Sum,Zone Windows Total Heat Loss Energy [J]
Zone,Average,Zone Exterior Windows Total Transmitted Beam Solar Radiation Rate [W]
Zone,Sum,Zone Exterior Windows Total Transmitted Beam Solar Radiation Energy [J]
Zone,Average,Zone Interior Windows Total Transmitted Beam Solar Radiation Rate [W]
Zone,Sum,Zone Interior Windows Total Transmitted Beam Solar Radiation Energy [J]
Zone,Average,Zone Exterior Windows Total Transmitted Diffuse Solar Radiation Rate [W]
Zone,Sum,Zone Exterior Windows Total Transmitted Diffuse Solar Radiation Energy [J]
Zone,Average,Zone Interior Windows Total Transmitted Diffuse Solar Radiation Rate [W]
Zone,Average,Surface Window Total Glazing Layers Absorbed Solar Radiation Rate [W]
Zone,Average,Surface Window Total Glazing Layers Absorbed Shortwave Radiation Rate [W]
Zone,Sum,Surface Window Total Glazing Layers Absorbed Solar Radiation Energy [J]
Zone,Average,Surface Window Shading Device Absorbed Solar Radiation Rate [W]
Zone,Sum,Surface Window Shading Device Absorbed Solar Radiation Energy [J]
Zone,Average, Surface Window Transmitted Solar Radiation Rate [W]
Zone,Sum,Surface Window Transmitted Solar Radiation Energy [J]
Zone,Average,Surface Window Transmitted Beam Solar Radiation Rate [W]
Zone,Average,Surface Window Transmitted Beam To Beam Solar Radiation Rate [W]
Zone,Average,Surface Window Transmitted Beam To Diffuse Solar Radiation Rate [W]
Zone,Sum,Surface Window Transmitted Beam Solar Radiation Energy [J]
Zone,Sum,Surface Window Transmitted Beam To Beam Solar Radiation Energy [J]
Zone,Sum,Surface Window Transmitted Beam To Diffuse Solar Radiation Energy [J]
Zone,Average,Surface Window Transmitted Diffuse Solar Radiation Rate [W]
Zone,Sum,Surface Window Transmitted Diffuse Solar Radiation Energy [J]
Zone,Average,Surface Window System Solar Transmittance []
Zone,Average,Surface Window System Solar Absorptance []
Zone,Average,Surface Window System Solar Reflectance []
Zone,Average,Surface Window Gap Convective Heat Transfer Rate [W]
Zone,Sum,Surface Window Gap Convective Heat Transfer Energy [J]
Zone,Average,Surface Window Heat Gain Rate [W]
Zone,Sum,Surface Window Heat Gain Energy [J]
Zone,Average,Surface Window Heat Loss Rate [W]
Zone,Sum,Surface Window Heat Loss Energy [J]
Zone,Average,Surface Window Net Heat Transfer Rate [W]
Zone,Sum,Surface Window Net Heat Transfer Energy [J]
Zone,Average,Surface Window Glazing Beam to Beam Solar Transmittance[]
Zone,Average,Surface Window Glazing Beam to Diffuse Solar Transmittance []
Zone,Average,Surface Window Glazing Diffuse to Diffuse Solar Transmittance[]
Zone,Average,Surface Window Model Solver Iteration Count []
Zone,Average,Surface Window Solar Horizontal Profile Angle[deg]
Zone,Average,Surface Window Solar Vertical Profile Angle[deg]
Zone,Average,Surface Window Outside Reveal Reflected Beam Solar Radiation Rate [W]
Zone,Sum,Surface Window Outside Reveal Reflected Beam Solar Radiation Energy
Zone,Average,Surface Window Inside Reveal Reflected Beam Solar Radiation Rate [W]
Zone,Sum,Surface Window Inside Reveal Reflected Beam Solar Radiation Energy [J]
Zone,Average,Surface Window Inside Reveal Absorbed Beam Solar Radiation Rate [W]
Zone,Average,Surface Window Inside Face Glazing Condensation Status []
Zone,Average,Surface Window Inside Face Frame Condensation Status []
Zone,Average,Surface Window Inside Face Divider Condensation Status []
Zone,Average,Surface Shading Device Is On Time Fraction[]
Zone,Average,Surface Window Blind Slat Angle [deg]
Zone,Average,Surface Window Blind Beam to Beam Solar Transmittance[]
Zone,Average,Surface Window Blind Beam to Diffuse Solar Transmittance[]
Zone,Average,Surface Window Blind Diffuse to Diffuse Solar Transmittance[]
Zone,Average,Surface Window Blind and Glazing System Beam Solar Transmittance[]
Zone,Average,Surface Window Blind and Glazing System Diffuse Solar Transmittance[]
Zone,Average,Surface Window Screen Beam to Beam Solar Transmittance []
Zone,Average,Surface Window Screen Beam to Diffuse Solar Transmittance []
Zone,Average,Surface Window Screen Diffuse to Diffuse Solar Transmittance []
Zone,Average,Surface Window Screen and Glazing System Beam Solar Transmittance []
Zone,Average,Surface Window Screen and Glazing System Diffuse Solar Transmittance []
Zone,State,Surface Storm Window On Off Status []
Zone,Average,Surface Window Inside Face Frame and Divider Zone Heat Gain Rate [W]
Zone,Average,Surface Window Frame Heat Gain Rate [W]
Zone,Average,Surface Window Frame Heat Loss Rate [W]
Zone,Average,Surface Window Divider Heat Gain Rate [W]
Zone,Average,Surface Window Divider Heat Loss Rate [W]
Zone,Average,Surface Window Frame Inside Temperature [C]
Zone,Average,Surface Window Frame Outside Temperature [C]
Zone,Average,Surface Window Divider Inside Temperature [C]
Zone,Average,Surface Window Divider Outside Temperature [C]
\end{lstlisting}

If the user requests to display advanced report/output variables (e.g.~see Output:Diagnostics keyword DisplayAdvancedReportVariables) the the following additional output variables are available for exterior windows and glass doors

\begin{lstlisting}
Zone,Average,Surface Window Inside Face Glazing Zone Convection Heat Gain Rate [W]
Zone,Average,Surface Window Inside Face Glazing Net Infrared Heat Transfer Rate [W]
Zone,Average,Surface Window Shortwave from Zone Back Out Window Heat Transfer Rate [W]
Zone,Average,Surface Window Inside Face Frame and Divider Zone Heat Gain Rate [W]
Zone,Average,Surface Window Inside Face Gap between Shade and Glazing Zone Convection Heat Gain Rate [W]
Zone,Average,Surface Window Inside Face Shade Zone Convection Heat Gain Rate [W]
Zone,Average,Surface Window Inside Face Shade Net Infrared Heat Transfer Rate [W]
\end{lstlisting}

Output variables applicable only to interior windows and glass doors:

\begin{lstlisting}
Zone,Average, Surface Window Transmitted Beam Solar Radiation Rate [W]
Zone,Sum,Surface Window Transmitted Beam Solar Radiation Energy [J]
\end{lstlisting}

If the user requests to display advanced report/output variables (e.g.~see Output:Diagnostics keyword DisplayAdvancedReportVariables) the the following additional output variable is available for Equivalent Layer Window;

\begin{lstlisting}
Zone,Average, Surface Window Inside Face Other Convection Heat Gain Rate [W]
\end{lstlisting}

Output variables applicable to interior and exterior windows and doors are:

\begin{lstlisting}
Zone,Average,Surface Window Total Absorbed Shortwave Radiation Rate Layer <x> [W]
Zone,Average,Surface Window Front Face Temperature Layer <x> [C]
Zone,Average,Surface Window Back Face Temperature Layer <x> [C]
\end{lstlisting}

\subsubsection{Surface Window Total Absorbed Shortwave Radiation Rate Layer \textless{}x\textgreater{} {[}W{]}}\label{surface-window-total-absorbed-shortwave-radiation-rate-layer-x-w}

This will output shortwave radiation absorbed in a window layer. The key values for this output variable are the surface name. Layers are numbered from the outside to the inside of the surface. The full listing will appear in the RDD file.

\subsubsection{Surface Window Front Face Temperature Layer \textless{}x\textgreater{} {[}C{]}}\label{surface-window-front-face-temperature-layer-x-c}

This will output a temperature for the front face of the layer. The layer front face is considered to be the face closest to the outside environment. The full listing will appear in the RDD file.

\subsubsection{Surface Window Back Face Temperature Layer \textless{}x\textgreater{} {[}C{]}}\label{surface-window-back-face-temperature-layer-x-c}

This will output a temperature for the back face of the layer. The layer back face is considered to be the face closest to the inside environment. The full listing will appear in the RDD file.

\subsection{Surface Output Variables (all heat transfer surfaces)}\label{surface-output-variables-all-heat-transfer-surfaces}

The various output variables related to surface heat transfer are organized around the inside and outside face of each surface. The zone heat balance model draws energy balances at each side, or face, of a surface and so each surface essentially has two sets of results. The inside face is the side of a heat transfer surface that faces toward the thermal zone. The outside face is the side of a heat transfer surface that faces away from the thermal zone, typically facing outdoors. The Key Value for these is generally the user-defined name of the surface.

\subsubsection{Surface Inside Face Heat Balance Calculation Iteration Count {[]}}\label{surface-inside-face-heat-balance-calculation-iteration-count}

This output is the number of iterations used in a part of the solution for surface heat transfer that accounts for thermal radiation heat transfer between zone surfaces. This is simply a counter on the iteration loop for inside face surface modeling. There is only one instance of this output in a given run and the Key Value is ``Simulation.''

\subsubsection{Surface Inside Face Temperature {[}C{]}}\label{surface-inside-face-temperature-c}

This is the temperature of the surface's inside face, in degrees Celsius. Former Name: Prior to version 7.1 this output was called Surface Inside Temperature.

\subsubsection{Surface Outside Face Temperature {[}C{]}}\label{surface-outside-face-temperature-c}

This is the temperature of the surface's outside face, in degrees Celsius. Former Name: Prior to version 7.1, this output was called Surface Outside Temperature.

\subsubsection{Surface Inside Face Adjacent Air Temperature {[}C{]}}\label{surface-inside-face-adjacent-air-temperature-c}

This is the effective bulk air temperature used for modeling the inside surface convection heat transfer. This is the same as the zone mean air temperature when using the mixing model for roomair. However, if more advanced roomair models are used, this variable will report the air temperature predicted by the roomair model as it was used in the surface heat balance model calculations. Former Name: Prior to version 7.1, this output was called Surface Int Adjacent Air Temperature.

\subsubsection{Surface Inside Face Convection Heat Gain Rate {[}W{]}}\label{surface-inside-face-convection-heat-gain-rate-w}

\subsubsection{Surface Inside Face Convection Heat Gain Rate per Area {[}W/m2{]}}\label{surface-inside-face-convection-heat-gain-rate-per-area-wm2}

\subsubsection{Surface Inside Face Convection Heat Gain Energy {[}J{]}}\label{surface-inside-face-convection-heat-gain-energy-j}

These ``inside face convection heat gain'' output variables describe the heat transferred by convection between the inside face and the zone air. The values can be positive or negative with positive indicating heat is being added to the surface's face by convection. Different versions of the report are available including the basic heat gain rate (W), and a per unit area flux (W/m2), and an energy version (J).

Former Name: Prior to version 7.1, these outputs were called ``Surface Int Convection Heat *'' and had used the opposite sign convention.

\subsubsection{Surface Inside Face Convection Heat Transfer Coefficient {[}W/m2-K{]}}\label{surface-inside-face-convection-heat-transfer-coefficient-wm2-k}

This is the coefficient that describes the convection heat transfer. It is the value of ``Hc'' in the classic convection model Q = Hc* A* (T -- T). This is the result of the surface convection algorithm used for the inside face. Former Name: Prior to version 7.1, this output was called ``Surface Int Convection Coeff.''

\subsubsection{Surface Inside Face Net Surface Thermal Radiation Heat Gain Rate {[}W{]}}\label{surface-inside-face-net-surface-thermal-radiation-heat-gain-rate-w}

\subsubsection{Surface Inside Face Net Surface Thermal Radiation Heat Gain Rate per Area {[}W/m2{]}}\label{surface-inside-face-net-surface-thermal-radiation-heat-gain-rate-per-area-wm2}

\subsubsection{Surface Inside Face Net Surface Thermal Radiation Heat Gain Energy {[}J{]}}\label{surface-inside-face-net-surface-thermal-radiation-heat-gain-energy-j}

These ``inside face net surface thermal radiation heat gain'' output variables describe the heat transferred by longwave infrared thermal radiation exchanges between the inside faces of other surfaces in the zone. The values can be positive or negative with positive indicating heat is being added to the surface's face by thermal radiation. Different versions of the report are available including the basic heat gain rate (W), and a per unit area flux (W/m2), and an energy version (J).

\subsubsection{Surface Inside Face Solar Radiation Heat Gain Rate {[}W{]}}\label{surface-inside-face-solar-radiation-heat-gain-rate-w}

\subsubsection{Surface Inside Face Solar Radiation Heat Gain Rate per Area {[}W/m2{]}}\label{surface-inside-face-solar-radiation-heat-gain-rate-per-area-wm2}

\subsubsection{Surface Inside Face Solar Radiation Heat Gain Energy {[}J{]}}\label{surface-inside-face-solar-radiation-heat-gain-energy-j}

These ``inside face solar radiation heat gain'' output variables describe the heat transferred by solar radiation onto the inside face. The values are always positive and indicate heat is being added to the surface's face by solar radiation. This is sunlight that has entered the zone through a window and been absorbed on the inside face of the surface. Different versions of the report are available including the basic heat gain rate (W), and a per unit area flux (W/m2), and an energy version (J).

\subsubsection{Surface Inside Face Lights Radiation Heat Gain Rate {[}W{]}}\label{surface-inside-face-lights-radiation-heat-gain-rate-w}

\subsubsection{Surface Inside Face Lights Radiation Heat Gain Rate per Area {[}W/m2{]}}\label{surface-inside-face-lights-radiation-heat-gain-rate-per-area-wm2}

\subsubsection{Surface Inside Face Lights Radiation Heat Gain Energy {[}J{]}}\label{surface-inside-face-lights-radiation-heat-gain-energy-j}

These ``inside face lights radiation heat gain'' output variables describe the heat transferred by shortwave radiation onto the inside face. The values are always positive and indicate heat is being added to the surface's face by shortwave radiation that emanated from electric lighting equipment and was absorbed by the surface. Different versions of the report are available including the basic heat gain rate (W), and a per unit area flux (W/m2), and an energy version (J).

\subsubsection{Surface Inside Face Internal Gains Radiation Heat Gain Rate {[}W{]}}\label{surface-inside-face-internal-gains-radiation-heat-gain-rate-w}

\subsubsection{Surface Inside Face Internal Gains Radiation Heat Gain Rate per Area {[}W/m2{]}}\label{surface-inside-face-internal-gains-radiation-heat-gain-rate-per-area-wm2}

\subsubsection{Surface Inside Face Internal Gains Radiation Heat Gain Energy {[}J{]}}\label{surface-inside-face-internal-gains-radiation-heat-gain-energy-j}

These ``inside face internal gains radiation heat gain'' output variables describe the heat transferred by longwave infrared thermal radiation onto the inside face that emanated from internal gains such as lights, electric equipment, and people. The values are always positive and indicate heat is being added to the surface's face by the absorption of longwave thermal radiation. Different versions of the report are available including the basic heat gain rate (W), and a per unit area flux (W/m2), and an energy version (J).

\subsubsection{Surface Inside Face System Radiation Heat Gain Rate {[}W{]}}\label{surface-inside-face-system-radiation-heat-gain-rate-w}

\subsubsection{Surface Inside Face System Radiation Heat Gain Rate per Area {[}W/m2{]}}\label{surface-inside-face-system-radiation-heat-gain-rate-per-area-wm2}

\subsubsection{Surface Inside Face System Radiation Heat Gain Energy {[}J{]}}\label{surface-inside-face-system-radiation-heat-gain-energy-j}

These ``inside face system radiation heat gain'' output variables describe the heat transferred by infrared thermal radiation onto the inside face that emanated from HVAC equipment such as baseboard heaters or high-temperature radiant heating panels. The values are always positive and indicate heat is being added to the surface's face by the absorption of thermal radiation. Different versions of the report are available including the basic heat gain rate (W), and a per unit area flux (W/m2), and an energy version (J).

\subsubsection{Surface Outside Face Convection Heat Gain Rate {[}W{]}}\label{surface-outside-face-convection-heat-gain-rate-w}

\subsubsection{Surface Outside Face Convection Heat Gain Rate per Area {[}W/m2{]}}\label{surface-outside-face-convection-heat-gain-rate-per-area-wm2}

\subsubsection{Surface Outside Face Convection Heat Gain Energy {[}J{]}}\label{surface-outside-face-convection-heat-gain-energy-j}

These ``outside face convection'' output variables describe heat transferred by convection between the outside face and the surrounding air. The values can be positive or negative with positive values indicating heat is added to the surface face by convection heat transfer. Different versions of the report are available including the basic heat gain rate (W), and a per unit area flux (W/m\(^{2}\)), and an energy version (J).

Former Name: Prior to version 7.1, these outputs were called ``Surface Ext Convection Heat *'' and used the opposite sign convention.

\subsubsection{Surface Outside Face Convection Heat Transfer Coefficient {[}W/m2-K{]}}\label{surface-outside-face-convection-heat-transfer-coefficient-wm2-k}

This is the coefficient that describes the convection heat transfer. It is the value of ``Hc'' in the classic convection model Q = Hc* A* (T -- T). This is the result of the surface convection algorithm used for the outside face. Former Name: Prior to Version 7.1, this output was called ``Surface Ext Convection Coeff.''

\subsubsection{Surface Outside Face Net Thermal Radiation Heat Gain Rate {[}W{]}}\label{surface-outside-face-net-thermal-radiation-heat-gain-rate-w}

\subsubsection{Surface Outside Face Net Thermal Radiation Heat Gain Rate per Area {[}W/m2{]}}\label{surface-outside-face-net-thermal-radiation-heat-gain-rate-per-area-wm2}

\subsubsection{Surface Outside Face Net Thermal Radiation Heat Gain Energy {[}J{]}}\label{surface-outside-face-net-thermal-radiation-heat-gain-energy-j}

These ``outside face net thermal radiation'' output variables describe the heat transferred by longwave infrared thermal radiation exchanges between the surface and the surroundings of the outside face. This is the net of all forms of longwave thermal infrared radiation heat transfer. The values can be positive or negative with positive indicating the net addition of heat to the outside face. Different versions of the report are available including the basic heat gain rate (W), and a per unit area flux (W/m2), and an energy version (J).

Former Name: Prior to version 7.1, these outputs were called ``Surface Ext Thermal Radiation Heat *'' and used the opposite sign convention.

\subsubsection{Surface Inside Face Exterior Windows Incident Beam Solar Radiation Rate {[}W{]}}\label{surface-inside-face-exterior-windows-incident-beam-solar-radiation-rate-w}

\subsubsection{Surface Inside Face Exterior Windows Incident Beam Solar Radiation Rate per Area {[}W/m2{]}}\label{surface-inside-face-exterior-windows-incident-beam-solar-radiation-rate-per-area-wm2}

\subsubsection{Surface Inside Face Exterior Windows Incident Beam Solar Radiation Energy {[}J{]}}\label{surface-inside-face-exterior-windows-incident-beam-solar-radiation-energy-j}

Beam solar radiation from the exterior windows in a zone incident on the inside face of a surface in the zone. If Solar Distribution in the BUILDING object is equal to MinimalShadowing or FullExterior, it is assumed that all beam solar from exterior windows falls on the floor. In this case the value of this output variable can be greater than zero only for floor surfaces. If Solar Distribution equals FullInteriorExterior the program tracks where beam solar from exterior windows falls inside the zone, in which case the value of this variable can be greater than zero for floor as well as wall surfaces. Different versions of the report are available including the basic incident rate (W), a per unit area flux (W/m2), and an energy version (J).

\subsubsection{Surface Inside Face Interior Windows Incident Beam Solar Radiation Rate {[}W{]}}\label{surface-inside-face-interior-windows-incident-beam-solar-radiation-rate-w}

\subsubsection{Surface Inside Face Interior Windows Incident Beam Solar Radiation Rate per Area {[}W/m2{]}}\label{surface-inside-face-interior-windows-incident-beam-solar-radiation-rate-per-area-wm2}

\subsubsection{Surface Inside Face Interior Windows Incident Beam Solar Radiation Energy {[}J{]}}\label{surface-inside-face-interior-windows-incident-beam-solar-radiation-energy-j}

Beam solar radiation from the interior (i.e., interzone) windows in a zone incident on the inside face of a surface in the zone. This value is calculated only if Solar Distribution in the BUILDING object is equal to FullInteriorExterior. However, the program does not track where this radiation falls. Instead, it is treated by the program as though it were diffuse radiation uniformly distributed over all of the zone surfaces. See \textbf{Figure~\ref{fig:beam-solar-radiation-entering-a-zone-through}}. Different versions of the report are available including the basic incident rate (W), a per unit area flux (W/m2), and an energy version (J).

\begin{figure}[hbtp] % fig 31
\centering
\includegraphics[width=0.9\textwidth, height=0.9\textheight, keepaspectratio=true]{media/image057.png}
\caption{Beam solar radiation entering a zone through an interior window is distributed inside the zone as though it were diffuse radiation. \protect \label{fig:beam-solar-radiation-entering-a-zone-through}}
\end{figure}

\subsubsection{Surface Inside Face Initial Transmitted Diffuse Absorbed Solar Radiation Rate {[}W{]}}\label{surface-inside-face-initial-transmitted-diffuse-absorbed-solar-radiation-rate-w}

As of Version 2.1, diffuse solar transmitted through exterior and interior windows is no longer uniformly distributed. Instead, it is distributed according to the approximate view factors between the transmitting window and all other heat transfer surfaces in the zone. This variable is the amount of transmitted diffuse solar that is initially absorbed on the inside of each heat transfer surface. The portion of this diffuse solar that is reflected by all surfaces in the zone is subsequently redistributed uniformly to all heat transfer surfaces in the zone, along with interior reflected beam solar and shortwave radiation from lights. The total absorbed shortwave radiation is given by the next variable.

\subsubsection{Surface Inside Face Absorbed Shortwave Radiation Rate {[}W{]}}\label{surface-inside-face-absorbed-shortwave-radiation-rate-w}

As of Version 2.1, the previous variable plus absorbed shortwave radiation from uniformly distributed initially-reflected diffuse solar, reflected beam solar, and shortwave radiation from lights. This sum is the power of all sources of solar and visible radiation absorbed by the surface at the inside face.

\subsection{Surface Output Variables (exterior heat transfer surfaces)}\label{surface-output-variables-exterior-heat-transfer-surfaces}

\subsubsection{Surface Outside Face Outdoor Air Drybulb Temperature {[}C{]}}\label{surface-outside-face-outdoor-air-drybulb-temperature-c}

The outdoor air dry-bulb temperature calculated at the height above ground of the surface centroid. Former Name: Prior to version 7.1, this output was called ``Surface Ext Outdoor Dry Bulb.''

\subsubsection{Surface Outside Face Outdoor Air Wetbulb Temperature {[}C{]}}\label{surface-outside-face-outdoor-air-wetbulb-temperature-c}

The outdoor air wet-bulb temperature calculated at the height above ground of the surface centroid. Former Name: Prior to version 7.1, this output was called ``Surface Ext Outdoor Wet Bulb.''

\subsubsection{Surface Outside Face Outdoor Air Wind Speed {[}m/s{]}}\label{surface-outside-face-outdoor-air-wind-speed-ms}

The outdoor wind speed calculated at the height above ground of the surface centroid. Former Name: Prior to version 7.1, this output was called ``Surface Ext Wind Speed.''

\subsubsection{Surface Outside Face Sunlit Area {[}m2{]}}\label{surface-outside-face-sunlit-area-m2}

The outside area of an exterior surface that is illuminated by (unreflected) beam solar radiation.

\subsubsection{Surface Outside Face Sunlit Fraction {[]}}\label{surface-outside-face-sunlit-fraction}

The fraction of the outside area of an exterior surface that is illuminated by (unreflected) beam solar radiation. Equals Surface Outside Face Sunlit Area divided by total surface area.

\subsubsection{Surface Outside Face Thermal Radiation to Air Heat Transfer Coefficient {[}W/m2-K{]}}\label{surface-outside-face-thermal-radiation-to-air-heat-transfer-coefficient-wm2-k}

This is the coefficient that describes thermal radiation heat transfer between the outside face and the air mass surrounding the surface. It is the value of ``Hr'' in the classic linearized model for thermal radiation Q = Hr * A * (T\_surf -- T\_surfodb) when applied to the ambient air. Where T\_surf = Surface Outside Face Temperature, and T\_surfodb = Surface Outside Face Outdoor Air Drybulb Temperature. Former Name: Prior to version 7.1, this output was called ``Surface Ext Rad to Air Coeff.''

\subsubsection{Surface Outside Face Thermal Radiation to Sky Heat Transfer Coefficient {[}W/m2-K{]}}\label{surface-outside-face-thermal-radiation-to-sky-heat-transfer-coefficient-wm2-k}

This is the coefficient that describes thermal radiation heat transfer between the outside face and the sky surrounding the surface. It is the value of ``Hr'' in the classic linearized model for thermal radiation Q = Hr * A * (T\_surf -- T\_sky) when applied to the sky. Where T\_surf = Surface Outside Face Temperature, and T\_sky = Site Sky Temperature. Former Name: Prior to version 7.1, this output was called ``Surface Ext Rad to Sky Coeff.''

\subsubsection{Surface Outside Face Thermal Radiation to Ground Heat Transfer Coefficient {[}W/m2-K{]}}\label{surface-outside-face-thermal-radiation-to-ground-heat-transfer-coefficient-wm2-k}

This is the coefficient that describes thermal radiation heat transfer between the outside face and the ground surrounding the surface. It is the value of ``Hr'' in the classic linearized model for thermal radiation Q = Hr * A * (T\_surf -- T\_odb) when applied to the ground. Where T\_surf = Surface Outside Face Temperature, and T\_odb = Site Outdoor Air Drybulb Temperature (used as an approximation for the ground surface temperature). Former Name: Prior to version 7.1, this output was called ``Surface Ext Rad to Ground Coeff.''

\subsubsection{Surface Outside Face Solar Radiation Heat Gain Rate {[}W{]}}\label{surface-outside-face-solar-radiation-heat-gain-rate-w}

\subsubsection{Surface Outside Face Solar Radiation Heat Gain Rate per Area {[}W/m2{]}}\label{surface-outside-face-solar-radiation-heat-gain-rate-per-area-wm2}

\subsubsection{Surface Outside Face Solar Radiation Heat Gain Energy {[}J{]}}\label{surface-outside-face-solar-radiation-heat-gain-energy-j}

These ``outside face solar radiation'' output variables describe the heat transferred by the absorption of solar radiation at the outside face. This is the result of incident solar radiation being absorbed at the surface face. The values are always positive.

\subsubsection{Surface Outside Face Incident Solar Radiation Rate per Area {[}W/m2{]}}\label{surface-outside-face-incident-solar-radiation-rate-per-area-wm2}

The total solar radiation incident on the outside of an exterior surface. It is the sum of:

\begin{itemize}
\item
  Surface Outside Face Incident Beam Solar Radiation Rate per Area
\item
  Surface Outside Face Incident Sky Diffuse Solar Radiation Rate per Area
\item
  Surface Outside Face Incident Ground Diffuse Solar Radiation Rate per Area
\item
  Surface Outside Face Incident Sky Diffuse Surface Reflected Solar Radiation Rate per Area
\item
  Surface Outside Face Incident Beam To Beam Surface Reflected Solar Radiation Rate per Area
\item
  Surface Outside Face Incident Sky Diffuse Surface Reflected Solar Radiation Rate per Area
\end{itemize}

\subsubsection{Surface Outside Face Incident Beam Solar Radiation Rate per Area {[}W/m2{]}}\label{surface-outside-face-incident-beam-solar-radiation-rate-per-area-wm2}

The solar beam radiation incident on the outside of an exterior surface, including the effects of shadowing, if present. The beam here is that directly from the sun; it excludes beam specularly reflected from obstructions.

\subsubsection{Surface Outside Face Incident Sky Diffuse Solar Radiation Rate per Area {[}W/m2{]}}\label{surface-outside-face-incident-sky-diffuse-solar-radiation-rate-per-area-wm2}

The solar diffuse radiation from the sky incident on the outside of an exterior surface, including the effects of shadowing, if present.

\subsubsection{Surface Outside Face Incident Ground Diffuse Solar Radiation Rate per Area {[}W/m2{]}}\label{surface-outside-face-incident-ground-diffuse-solar-radiation-rate-per-area-wm2}

The solar diffuse radiation incident on the outside of an exterior surface that arises from reflection of beam solar and sky diffuse solar from the ground. This is the sum of the next two output variables, ``Surface Outside Face Incident Beam To Diffuse Ground Reflected Solar Radiation Rate per Area'' and ``Surface Outside Face Incident Sky Diffuse Ground Reflected Solar Radiation Rate per Area.'' The reflected solar radiation from the ground is assumed to be diffuse and isotropic (there is no specular component).

If ``Reflections'' option is not chosen in the Solar Distribution Field in the BUILDING object, the effects of shadowing are accounted for by the user-specified value of View Factor to Ground for the surface. If ``Reflections'' option is chosen, the program determines the effects of shadowing, including time-varying shadowing of the ground plane by the building itself.

\subsubsection{Surface Outside Face Incident Beam To Diffuse Ground Reflected Solar Radiation Rate per Area {[}W/m2{]}}\label{surface-outside-face-incident-beam-to-diffuse-ground-reflected-solar-radiation-rate-per-area-wm2}

The solar diffuse radiation incident on the outside of an exterior surface that arises from beam-to-diffuse reflection from the ground. It is assumed that there is no beam-to-beam (specular) component. The beam here is that directly from the sun; it excludes beam specularly reflected from obstructions.

\subsubsection{Surface Outside Face Incident Sky Diffuse Ground Reflected Solar Radiation Rate per Area {[}W/m2{]}}\label{surface-outside-face-incident-sky-diffuse-ground-reflected-solar-radiation-rate-per-area-wm2}

The solar diffuse radiation incident on the outside of an exterior surface that arises from sky diffuse solar reflection from the ground. The sky diffuse here is that directly from the sky; it excludes reflection of sky diffuse from obstructions.

\subsubsection{Surface Outside Face Incident Sky Diffuse Surface Reflected Solar Radiation Rate per Area {[}W/m2{]}}\label{surface-outside-face-incident-sky-diffuse-surface-reflected-solar-radiation-rate-per-area-wm2}

The solar diffuse radiation incident on the outside of an exterior surface that arises from sky diffuse reflection from one or more obstructions. This value will be non-zero only if ``Reflections'' option is chosen in the BUILDING object.

\subsubsection{Surface Outside Face Incident Beam To Beam Surface Reflected Solar Radiation Rate per Area {[}W/m2{]}}\label{surface-outside-face-incident-beam-to-beam-surface-reflected-solar-radiation-rate-per-area-wm2}

The solar beam radiation incident on the outside of an exterior surface that arises from beam-to-beam (specular) reflection from one or more obstructions. This value will be non-zero only if ``Reflections'' option is chosen in the BUILDING object. For windows, the program treats this beam radiation as diffuse radiation in calculating its transmission and absorption.

\subsubsection{Surface Outside Face Incident Beam To Diffuse Surface Reflected Solar Radiation Rate per Area {[}W/m2{]}}\label{surface-outside-face-incident-beam-to-diffuse-surface-reflected-solar-radiation-rate-per-area-wm2}

The solar diffuse radiation incident on the outside of an exterior surface that arises from beam-to-diffuse reflection from building shades or building surfaces. This value will be non-zero only if ``Reflections'' option is chosen in the BUILDING object.

\subsubsection{Surface Outside Face Beam Solar Incident Angle Cosine Value {[]}}\label{surface-outside-face-beam-solar-incident-angle-cosine-value}

The cosine of the angle of incidence of (unreflected) beam solar radiation on the outside of an exterior surface. The value varies from 0.0 for beam parallel to the surface (incidence angle = 90\(^{O}\)) to 1.0 for beam perpendicular to the surface (incidence angle = 0\(^{O}\)). Negative values indicate the sun is behind the surface, i.e the surface does not see the sun.

\subsubsection{Surface Anisotropic Sky Multiplier {[]}}\label{surface-anisotropic-sky-multiplier}

This is the view factor multiplier for diffuse sky irradiance on exterior surfaces taking into account the anisotropic radiance of the sky. The diffuse sky irradiance on a surface is given by Anisotropic Sky Multiplier * Diffuse Solar Irradiance.

\subsubsection{Surface Window BSDF Beam Direction Number {[]}}\label{surface-window-bsdf-beam-direction-number}

\subsubsection{Surface Window BSDF Beam Phi Angle {[}rad{]}}\label{surface-window-bsdf-beam-phi-angle-rad}

\subsubsection{Surface Window BSDF Beam Theta Angle {[}rad{]}}\label{surface-window-bsdf-beam-theta-angle-rad}

\subsection{Opaque Surface Output Variables}\label{opaque-surface-output-variables}

The following variables apply only to opaque surfaces, where an opaque surface is considered here to be an exterior or interzone heat transfer surface of class FLOOR, WALL, ROOF or DOOR. \textbf{Note -- these are advanced variables -- you must read the descriptions and understand before use -- then you must use the} \textbf{Output:Diagnostics} \textbf{object to allow reporting.}

\subsubsection{Surface Inside Face Conduction Heat Transfer Rate {[}W{]}}\label{surface-inside-face-conduction-heat-transfer-rate-w}

\subsubsection{Surface Inside Face Conduction Heat Transfer Rate per Area {[}W/m2{]}}\label{surface-inside-face-conduction-heat-transfer-rate-per-area-wm2}

\subsubsection{Surface Inside Face Conduction Heat Gain Rate {[}W{]}}\label{surface-inside-face-conduction-heat-gain-rate-w}

\subsubsection{Surface Inside Face Conduction Heat Loss Rate {[}W{]}}\label{surface-inside-face-conduction-heat-loss-rate-w}

These ``inside face conduction'' output variables describe heat flow by conduction right at the inside face of an opaque heat transfer surface. A positive value means that the conduction is from just inside the inside face toward the inside face. A negative value means that the conduction is from the inside face into the core of the heat transfer surface.

Note that Inside Face Conduction, when positive, does \textbf{not} indicate the heat flow from the surface to the zone air, which is governed by the inside face convection coefficient and the difference in temperature between the inside face and the zone air.

Different versions of the reports are available. The basic heat gain rate (W) and a per unit area flux (W/m\(^{2}\)) can have positive or negative values with the sign convention that positive indicates heat flowing toward the face itself. There are also directed ``gain'' and ``loss'' versions that have only positive values or zero when the heat flow direction opposes.

Former Name: Prior to version 7.1, these outputs were called ``Opaque Surface Inside Face Conduction *.''

Former Name: For Conduction Finite Difference simulations (CondFD), CondFD Inside Surface Heat Flux is replaced with Surface Inside Face Conduction Heat Transfer Rate Per Area. Likewise for CondFD Inside Heat Flux to Surface.

\subsubsection{Surface Outside Face Conduction Heat Transfer Rate {[}W{]}}\label{surface-outside-face-conduction-heat-transfer-rate-w}

\subsubsection{Surface Outside Face Conduction Heat Transfer Rate per Area {[}W/m2{]}}\label{surface-outside-face-conduction-heat-transfer-rate-per-area-wm2}

\subsubsection{Surface Outside Face Conduction Heat Gain Rate {[}W{]}}\label{surface-outside-face-conduction-heat-gain-rate-w}

\subsubsection{Surface Outside Face Conduction Heat Loss Rate {[}W{]}}\label{surface-outside-face-conduction-heat-loss-rate-w}

These ``outside face conduction'' output variables describe heat flow by conduction right at the outside face of an opaque heat transfer surface. A positive value means that the conduction is from just inside the outside face toward the outside face. A negative value means that the conduction is from the outside face into the core of the heat transfer surface.

Note that outside face conduction, when positive, does \textbf{not} indicate the heat flow from the surface to the surrounding air, which is governed by the outside face convection coefficient and the difference in temperature between the inside face and the surrounding air.

Different versions of the reports are available. The basic heat transfer rate (W) and a per unit area flux (W/m\(^{2}\)) can have positive or negative values with the sign convention that positive indicates heat flowing toward the face itself. There are also directed ``gain'' and ``loss'' versions that have only positive values or zero when the heat flow direction opposes.

Former Name: For Conduction Finite Difference simulations (CondFD), CondFD Outside Surface Heat Flux is replaced with Surface Outside Face Conduction Heat Transfer Rate Per Area. Likewise for CondFD Outside Heat Flux to Surface.

\subsubsection{Surface Average Face Conduction Heat Transfer Rate {[}W{]}}\label{surface-average-face-conduction-heat-transfer-rate-w}

\subsubsection{Surface Average Face Conduction Heat Transfer Rate per Area {[}W/m2{]}}\label{surface-average-face-conduction-heat-transfer-rate-per-area-wm2}

\subsubsection{Surface Average Face Conduction Heat Gain Rate {[}W{]}}\label{surface-average-face-conduction-heat-gain-rate-w}

\subsubsection{Surface Average Face Conduction Heat Loss Rate {[}W{]}}\label{surface-average-face-conduction-heat-loss-rate-w}

\subsubsection{Surface Average Face Conduction Heat Transfer Energy {[}J{]}}\label{surface-average-face-conduction-heat-transfer-energy-j}

These ``average face conduction'' output variables combine the inside face conduction and outside face conduction reports together to describe the conduction situation in a heat transfer surface in a nominal way. This is simply the average of the inside and outside face conduction rates, but with the sign convention for the outside face switched to match the inside face so that positive values here indicate heat flowing into the thermal zone.

Different versions of the reports are available. The basic heat conduction rate (W) and a per unit area flux (W/m\(^{2}\)) can have positive or negative values with the sign convention that positive indicates heat flowing toward the thermal zone. There are also directed ``gain'' and ``loss'' versions that have only positive values or zero when the heat flow direction opposes (W). Finally there is a version for total energy transfer (J).

\subsubsection{Surface Heat Storage Rate {[}W{]}}\label{surface-heat-storage-rate-w}

\subsubsection{Surface Heat Storage Rate per Area {[}W/m2{]}}\label{surface-heat-storage-rate-per-area-wm2}

\subsubsection{Surface Heat Storage Gain Rate {[}W{]}}\label{surface-heat-storage-gain-rate-w}

\subsubsection{Surface Heat Storage Loss Rate {[}W{]}}\label{surface-heat-storage-loss-rate-w}

\subsubsection{Surface Heat Storage Energy {[}J{]}}\label{surface-heat-storage-energy-j}

These ``heat storage'' output variables combine the inside face conduction and outside face conduction reports together to describe the thermal storage situation in a heat transfer surface in a nominal way. This is simply the difference between the inside and outside face conduction, but with the sign convention arranged so that positive values indicate heat being added to the core of the surface.

Different versions of the reports are available. The basic heat storage rate (W) and a per unit area flux (W/m\(^{2}\)) can have positive or negative values with the sign convention that positive indicates heat being added to the surface's mass. There are also directed ``gain'' and ``loss'' versions that have only positive values or zero when the heat storage direction opposes (W). Finally there is a version for total energy stored (J).

\subsubsection{Surface Internal Source Location Temperature {[}C{]}}\label{surface-internal-source-location-temperature-c}

When a surface has an internal source or sink (defined using Construction:InternalSource) then this output is available for the temperature within the surface at the location of the source/sink.

\subsubsection{Zone Opaque Surface Inside Face Conduction {[}W{]}}\label{zone-opaque-surface-inside-face-conduction-w}

The sum of the Opaque Surface Inside Face Conduction values for all opaque surfaces in a zone for both positive and negative sums. For example, assume a zone has six opaque surfaces with Opaque Surface Inside Face Conduction values of 100, -200, 400, 50, 150 and --300 W. Then Zone Opaque Surface Inside Face Conduction = 700 - 500 = 200 W. Or if a zone has six opaque surfaces with Opaque Surface Inside Face Conduction values of -100, -200, 400, -50, 150 and --300W. Then Zone Opaque Surface Inside Face Conduction = 550 -- 650 = -100 W.

\subsubsection{Zone Opaque Surface Inside Faces Total Conduction Heat Gain Rate {[}W{]}}\label{zone-opaque-surface-inside-faces-total-conduction-heat-gain-rate-w}

\subsubsection{Zone Opaque Surface Inside Faces Total Conduction Heat Gain Energy {[}J{]}}\label{zone-opaque-surface-inside-faces-total-conduction-heat-gain-energy-j}

These are the power and energy sums for the Opaque Surface Inside Face Conduction values for all opaque surfaces in a zone when that sum is positive. For example, assume a zone has six opaque surfaces with Opaque Surface Inside Face Conduction values of 100, -200, 400, 50, 150 and --300 W. Then Zone Opaque Surface Inside Faces Total Conduction Heat Gain Rate = 700 - 500 = 200 W.

\subsubsection{Zone Opaque Surface Inside Faces Total Conduction Heat Loss Rate {[}W{]}}\label{zone-opaque-surface-inside-faces-total-conduction-heat-loss-rate-w}

\subsubsection{Zone Opaque Surface Inside Faces Total Conduction Heat Loss Energy {[}J{]}}\label{zone-opaque-surface-inside-faces-total-conduction-heat-loss-energy-j}

These are the power and energy absolute value for the sums of the Opaque Surface Inside Face Conduction values for all opaque surfaces in a zone when that sum is negative. For example, assume a zone has six opaque surfaces with Opaque Surface Inside Face Conduction values of -100, -200, 400, -50, 150 and --300W. Then Zone Opaque Surface Inside Faces Total Conduction Heat Loss Rate = \textbar{}550 -- 650\textbar{} = \textbar{}-100\textbar{} = 100 W.

\subsubsection{Zone Opaque Surface Outside Face Conduction {[}W{]}}\label{zone-opaque-surface-outside-face-conduction-w}

The sum of the Opaque Surface Outside Face Conduction values for all opaque surfaces in a zone for both positive and negative sums. For example, assume a zone has six opaque surfaces with Opaque Surface Outside Face Conduction values of 100, -200, 400, 50, 150 and --300 W. Then Zone Opaque Surface Outside Face Conduction = 700 - 500 = 200 W. Or if a zone has six opaque surfaces with Opaque Surface Outside Face Conduction values of -100, -200, 400, -50, 150 and --300W. Then Zone Opaque Surface Outside Face Conduction = 550 -- 650 = -100 W.

\subsubsection{Zone Opaque Surface Outside Face Conduction Gain {[}W{]}}\label{zone-opaque-surface-outside-face-conduction-gain-w}

\subsubsection{Zone Opaque Surface Outside Face Conduction Gain Energy {[}J{]}}\label{zone-opaque-surface-outside-face-conduction-gain-energy-j}

These are the power and energy sums for the Opaque Surface Outside Face Conduction values for all opaque surfaces in a zone when that sum is positive. For example, assume a zone has six opaque surfaces with Opaque Surface Outside Face Conduction values of 100, -200, 400, 50, 150 and --300 W. Then Zone Opaque Surface Outside Face Conduction Gain = 700 - 500 = 200 W.

\subsubsection{Zone Opaque Surface Outside Face Conduction Loss {[}W{]}}\label{zone-opaque-surface-outside-face-conduction-loss-w}

\subsubsection{Zone Opaque Surface Outside Face Conduction Loss Energy {[}J{]}}\label{zone-opaque-surface-outside-face-conduction-loss-energy-j}

These are the power and energy absolute value for the sums of the Opaque Surface Outside Face Conduction values for all opaque surfaces in a zone when that sum is negative. For example, assume a zone has six opaque surfaces with Opaque Surface Outside Face Conduction values of -100, -200, 400, -50, 150 and -300W. Then Zone Opaque Surface Outside Face Conduction Loss = \textbar{}550 -- 650\textbar{} = \textbar{}-100\textbar{} = 100 W.

\subsubsection{Surface Inside Face Beam Solar Radiation Heat Gain Rate {[}W{]}}\label{surface-inside-face-beam-solar-radiation-heat-gain-rate-w}

Beam solar radiation from exterior windows absorbed on the inside face of an opaque heat transfer surface. For Solar Distribution = FullInteriorAndExterior, this quantity can be non-zero for both floor and wall surfaces. Otherwise, for Solar Distribution = FullExterior or MinimalShadowing, it can be non-zero only for floor surfaces since in this case all entering beam solar is assumed to fall on the floor. Note that this variable will not be operational (have a real value) unless there are exterior windows in the zone.

\subsection{Window Output Variables}\label{window-output-variables-1}

The following output variables apply to subsurfaces that are windows or glass doors. These two subsurface types are called ``window'' here. ``Exterior window'' means that the base surface of the window is an exterior wall, floor, roof or ceiling (i.e., the base surface is a BuildingSurface:Detailed with OutsideFaceEnvironment = ExteriorEnvironment). ``Interior window'' means that the base surface of the window is an inter-zone wall, floor or ceiling. ``Glass'' means a transparent solid layer, usually glass, but possibly plastic or other transparent material. ``Shading device'' means an interior, exterior or between-glass shade or blind, or an exterior screen (only exterior windows can have a shading device).

\subsubsection{Zone Windows Total Transmitted Solar Radiation Rate {[}W{]}}\label{zone-windows-total-transmitted-solar-radiation-rate-w}

\subsubsection{Zone Windows Total Transmitted Solar Radiation Energy {[}J{]}}\label{zone-windows-total-transmitted-solar-radiation-energy-j}

The total Surface Window Transmitted Solar Radiation Rate of all the exterior windows in a zone.

\subsubsection{Zone Windows Total Heat Gain Rate {[}W{]}}\label{zone-windows-total-heat-gain-rate-w}

\subsubsection{Zone Windows Total Heat Gain Energy {[}J{]}}\label{zone-windows-total-heat-gain-energy-j}

The sum of the heat flow from all of the exterior windows in a zone when that sum is positive. (See definition of ``heat flow'' under ``Window Heat Gain,'' below.)

\subsubsection{Zone Windows Total Heat Loss Rate {[}W{]}}\label{zone-windows-total-heat-loss-rate-w}

\subsubsection{Zone Windows Total Heat Loss Energy {[}J{]}}\label{zone-windows-total-heat-loss-energy-j}

The absolute value of the sum of the heat flow from all of the exterior windows in a zone when that sum is negative.

\subsubsection{Surface Window Total Glazing Layers Absorbed Shortwave Radiation Rate {[}W{]}}\label{surface-window-total-glazing-layers-absorbed-shortwave-radiation-rate-w}

\subsubsection{Surface Window Total Glazing Layers Absorbed Solar Radiation Rate {[}W{]}}\label{surface-window-total-glazing-layers-absorbed-solar-radiation-rate-w}

\subsubsection{Surface Window Total Glazing Layers Absorbed Solar Radiation Energy {[}J{]}}\label{surface-window-total-glazing-layers-absorbed-solar-radiation-energy-j}

The total exterior beam and diffuse solar radiation absorbed in all of the glass layers of an exterior window.

\subsubsection{Surface Window Shading Device Absorbed Solar Radiation Rate {[}W{]}}\label{surface-window-shading-device-absorbed-solar-radiation-rate-w}

Surface Window Shading Device Absorbed Solar Radiation Energy {[}J{]}

The exterior beam and diffuse solar radiation absorbed in the shading device, if present, of an exterior window.

\subsubsection{Surface Window Transmitted Solar Radiation Rate {[}W{]}}\label{surface-window-transmitted-solar-radiation-rate-w}

\subsubsection{Surface Window Transmitted Solar Radiation Energy {[}J{]}}\label{surface-window-transmitted-solar-radiation-energy-j}

The amount of beam and diffuse solar radiation entering a zone through an exterior window. It is the sum of the following two variables, ``Surface Window Transmitted Beam Solar Radiation Rate'' and ``Surface Window Transmitted Diffuse Solar Radiation Rate.''

\subsubsection{Surface Window Transmitted Beam Solar Radiation Rate {[}W{]}}\label{surface-window-transmitted-beam-solar-radiation-rate-w}

\subsubsection{Surface Window Transmitted Beam Solar Radiation Energy {[}J{]}}\label{surface-window-transmitted-beam-solar-radiation-energy-j}

The solar radiation transmitted by an exterior window whose source is beam solar incident on the outside of the window. For a bare window, this transmitted radiation consists of beam radiation passing through the glass (assumed transparent) and diffuse radiation from beam reflected from the outside window reveal, if present. For a window with a shade, this transmitted radiation is totally diffuse (shades are assumed to be perfect diffusers). For a window with a blind, this transmitted radiation consists of beam radiation that passes between the slats and diffuse radiation from beam-to-diffuse reflection from the slats. For a window with a screen, this value consists of direct beam radiation that is transmitted through the screen (gaps between the screen material) and diffuse radiation from beam-to-diffuse reflection from the screen material.

For each zone time step,

Surface Window Transmitted Beam Solar Radiation Rate = Surface Window Transmitted Beam To Beam Solar Radiation Rate + Surface Window Transmitted Beam To Diffuse Solar Radiation Rate

Surface Window Transmitted Beam Solar Radiation Energy = Surface Window Transmitted Beam To Beam Solar Radiation Energy + Surface Window Transmitted Beam To Diffuse Solar Radiation Energy

\subsubsection{Surface Window Transmitted Beam To Beam Solar Radiation Rate {[}W{]}}\label{surface-window-transmitted-beam-to-beam-solar-radiation-rate-w}

\subsubsection{Surface Window Transmitted Beam To Beam Solar Radiation Energy {[}J{]}}\label{surface-window-transmitted-beam-to-beam-solar-radiation-energy-j}

For a window with a blind, this transmitted radiation consists of beam radiation that passes between the slats. For a window with a screen, this value consists of direct beam radiation that is transmitted through the screen (gaps between the screen material).

\subsubsection{Surface Window Transmitted Beam To Diffuse Solar Radiation Rate {[}W{]}}\label{surface-window-transmitted-beam-to-diffuse-solar-radiation-rate-w}

\subsubsection{Surface Window Transmitted Beam To Diffuse Solar Radiation Energy {[}J{]}}\label{surface-window-transmitted-beam-to-diffuse-solar-radiation-energy-j}

For a window with a blind, this transmitted radiation consists of diffuse radiation reflected from beam by the slats. For a window with a screen, this value consists of diffuse radiation reflected by the screen material.

\subsubsection{Zone Exterior Windows Total Transmitted Beam Solar Radiation Rate {[}W{]}}\label{zone-exterior-windows-total-transmitted-beam-solar-radiation-rate-w}

\subsubsection{Zone Exterior Windows Total Transmitted Beam Solar Radiation Energy {[}J{]}}\label{zone-exterior-windows-total-transmitted-beam-solar-radiation-energy-j}

The sum of the Surface Window Transmitted Beam Solar Radiation Rate (see definition above) from all exterior windows in a zone.

\subsubsection{Zone Interior Windows Total Transmitted Beam Solar Radiation Rate {[}W{]}}\label{zone-interior-windows-total-transmitted-beam-solar-radiation-rate-w}

\subsubsection{Zone Interior Windows Total Transmitted Beam Solar Radiation Energy {[}J{]}}\label{zone-interior-windows-total-transmitted-beam-solar-radiation-energy-j}

The sum of the Surface Window Transmitted Beam Solar Radiation Rate (see definition above) from all interior windows in a zone.

\subsubsection{Surface Window Transmitted Diffuse Solar Radiation Rate {[}W{]}}\label{surface-window-transmitted-diffuse-solar-radiation-rate-w}

\subsubsection{Surface Window Transmitted Diffuse Solar Radiation Energy {[}J{]}}\label{surface-window-transmitted-diffuse-solar-radiation-energy-j}

The solar radiation transmitted by an exterior window whose source is diffuse solar incident on the outside of the window. For a bare window, this transmitted radiation consists of diffuse radiation passing through the glass. For a window with a shade, this transmitted radiation is totally diffuse (shades are assumed to be perfect diffusers). For a window with a blind, this transmitted radiation consists of diffuse radiation that passes between the slats and diffuse radiation from diffuse-to-diffuse reflection from the slats. For a window with a screen, this value consists of diffuse radiation transmitted through the screen (gaps between the screen material) and diffuse radiation from diffuse-to-diffuse reflection from the screen material.

\subsubsection{Zone Exterior Windows Total Transmitted Diffuse Solar Radiation Rate {[}W{]}}\label{zone-exterior-windows-total-transmitted-diffuse-solar-radiation-rate-w}

\subsubsection{Zone Exterior Windows Total Transmitted Diffuse Solar Radiation Energy {[}J{]}}\label{zone-exterior-windows-total-transmitted-diffuse-solar-radiation-energy-j}

The combined beam and diffuse solar that first entered adjacent zones through exterior windows in the adjacent zones, was subsequently reflected from interior surfaces in those zones (becoming diffuse through that reflection), and was then transmitted through interior windows into the current zone.

\subsubsection{Zone Interior Windows Total Transmitted Diffuse Solar Radiation Rate {[}W{]}}\label{zone-interior-windows-total-transmitted-diffuse-solar-radiation-rate-w}

\subsubsection{Zone Interior Windows Total Transmitted Diffuse Solar Radiation Energy {[}J{]}}\label{zone-interior-windows-total-transmitted-diffuse-solar-radiation-energy-j}

The sum of the Surface Window Transmitted Diffuse Solar Radiation Rate (see definition above) from all interior windows in a zone.

\subsubsection{Surface Window System Solar Transmittance {[]}}\label{surface-window-system-solar-transmittance}

Effective solar transmittance of an exterior window, including effect of shading device, if present. Equal to ``Surface Window Transmitted Solar Radiation Rate'' divided by total exterior beam plus diffuse solar radiation incident on the window (excluding frame, if present).

\subsubsection{Surface Window System Solar Absorptance {[]}}\label{surface-window-system-solar-absorptance}

Effective solar absorptance of an exterior window, including effect of shading device, if present. Equal to ``Window Solar Absorbed: All Glass Layers'' plus ``Window Solar Absorbed: Shading Device'' divided by total exterior beam plus diffuse solar radiation incident on window (excluding frame, if present)

\subsubsection{Surface Window System Solar Reflectance {[]}}\label{surface-window-system-solar-reflectance}

Effective solar reflectance of an exterior window, including effect of shading device, if present. Equal to: {[}1.0 -- ``Surface Window System Solar Transmittance'' -- ``Surface Window System Solar Absorptance''{]}.

\subsubsection{Surface Window Gap Convective Heat Transfer Rate {[}W{]}}\label{surface-window-gap-convective-heat-transfer-rate-w}

\subsubsection{Surface Window Gap Convective Heat Transfer Energy {[}J{]}}\label{surface-window-gap-convective-heat-transfer-energy-j}

For an airflow window, the forced convective heat flow from the gap through which airflow occurs. This is the heat gained (or lost) by the air from the glass surfaces (and between-glass shading device surfaces, if present) that the air comes in contact with as it flows through the gap. If the gap airflow goes to the zone indoor air, the gap convective heat flow is added to the zone load. Applicable to exterior windows only.

\subsubsection{Surface Window Heat Gain Rate {[}W{]}}\label{surface-window-heat-gain-rate-w}

\subsubsection{Surface Window Heat Gain Energy {[}J{]}}\label{surface-window-heat-gain-energy-j}

The total heat flow \emph{to the zone} from the glazing, frame and divider of an exterior window when the total heat flow is positive.

For a window \emph{without an interior shading device}, this heat flow is equal to:

\begin{itemize}
\item
  {[}Surface Window Transmitted Solar Radiation Rate (see definition, above){]}
\item
  {[}Convective heat flow to the zone from the zone side of the glazing{]}
\item
  {[}Net IR heat flow to the zone from zone side of the glazing{]}
\item
  {[}Short-wave radiation from zone transmitted back out the window{]}
\item
  {[}Convection to zone from window frame and divider, if present{]}
\end{itemize}

Here, short-wave radiation is that from lights and diffuse interior solar radiation.

For a window \emph{with an interior shading device}, this heat flow is equal to:


\begin{itemize}
\item
  {[}Surface Window Transmitted Solar Radiation Rate{]}
\item
  {[}Convective heat flow to the zone from the air flowing through the gap between glazing and shading device{]}
\item
  {[}Convective heat flow to the zone from the zone side of the shading device{]}
\item
  {[}Net IR heat flow to the zone from the zone side of the glazing{]}
\item
  {[}Net IR heat flow to the zone from the zone side of the shading device{]}
\item
  {[}Short-wave radiation from zone transmitted back out the window{]}
\item
  {[}Convection to zone from window frame and divider, if present{]}
\end{itemize}

The total window heat flow can also be thought of as the sum of the solar and conductive gain \emph{to the zone} from the window.

\subsubsection{Surface Window Heat Loss Rate {[}W{]}}\label{surface-window-heat-loss-rate-w}

\subsubsection{Surface Window Heat Loss Energy {[}J{]}}\label{surface-window-heat-loss-energy-j}

The absolute value of the total heat flow through an exterior window when the total heat flow is negative. (See definition of ``total heat flow'' under ``Surface Window Heat Gain Rate,'' above.)

\subsubsection{Surface Window Net Heat Transfer Rate {[}W{]}}\label{surface-window-net-heat-transfer-rate-w}

\subsubsection{Surface Window Net Heat Transfer Energy {[}J{]}}\label{surface-window-net-heat-transfer-rate-j}

The total heat flow through the glazing, frame and divider of an exterior window. Negative values imply heat flow to the exterior.

The important distinction between this output variable and those for ``Surface Window Heat Gain/Loss'' is that this represents the net heat flow through the window and not the heat flow \emph{to the zone}. The only difference is the heat flow \emph{to the zone} does not account for radiation from the opaque frame and divider components. This is because these components, as a simplification, do not participate in the overall radiative exchange with other surfaces in the zone.

For a window \emph{without an interior shading device}, this heat flow is equal to:

\begin{itemize}
\item
  {[}Surface Window Transmitted Solar Radiation Rate (see definition, above){]}
\item
  {[}Convective heat flow from the zone side of the glazing{]}
\item
  {[}Net IR heat flow from the zone side of the glazing{]}
\item
  {[}Short-wave radiation from zone transmitted back out the window{]}
\item
  {[}Conduction through window frame and divider, if present{]}
\end{itemize}

Here, short-wave radiation is that from lights and diffuse interior solar radiation.

For a window \emph{with an interior shading device}, this heat flow is equal to:


\begin{itemize}
\item
  {[}Surface Window Transmitted Solar Radiation Rate{]}
\item
  {[}Convective heat flow from the air flowing through the gap between glazing and shading device{]}
\item
  {[}Convective heat flow from the zone side of the shading device{]}
\item
  {[}Net IR heat flow from the zone side of the glazing{]}
\item
  {[}Net IR heat flow from the zone side of the shading device{]}
\item
  {[}Short-wave radiation from zone transmitted back out the window{]}
\item
  {[}Conduction through the window frame and divider, if present{]}
\end{itemize}

\subsubsection{Surface Window Glazing Beam to Beam Solar Transmittance {[]}}\label{surface-window-glazing-beam-to-beam-solar-transmittance}

The fraction of exterior beam solar radiation incident on the glass of an exterior window that is transmitted through the glazing as beam radiation. This is for the base window without shading. Takes into account the angle of incidence of beam solar radiation on the glass.

\subsubsection{Surface Window Glazing Beam to Diffuse Solar Transmittance {[]}}\label{surface-window-glazing-beam-to-diffuse-solar-transmittance}

The fraction of exterior beam solar radiation incident on the glazing of an exterior window that is transmitted through the glazing as diffuse radiation.

\subsubsection{Surface Window Glazing Diffuse to Diffuse Solar Transmittance {[]}}\label{surface-window-glazing-diffuse-to-diffuse-solar-transmittance}

The fraction of exterior diffuse solar radiation incident on the glass of an exterior window that is transmitted through the glass assuming that the window has no shading device. It is assumed that incident diffuse solar is transmitted only as diffuse with no beam component.

\subsubsection{Surface Window Model Solver Iteration Count {[]}}\label{surface-window-model-solver-iteration-count}

The number of iterations needed by the window-layer heat balance solution to converge.

\subsubsection{Surface Window Solar Horizontal Profile Angle {[}deg{]}}\label{surface-window-solar-horizontal-profile-angle-deg}

For a vertical exterior window, this is an angle appropriate for calculating beam solar quantities appropriate to horizontal window elements such as horizontal reveal surfaces, horizontal frame and divider elements and horizontal slats of window blinds. It is defined as the angle between the window outward normal and the projection of the sun's ray on the vertical plane containing the outward normal. See Figure~\ref{fig:vertical-exterior-window-showing-solar}.

For an exterior window of arbitrary tilt, it is defined as the angle between the window outward normal the projection of the sun's ray on the plane that contains the outward normal and is perpendicular to the ground.

If the sun is behind the window, the horizontal profile angle is not defined and is reported as 0.0.

Note that in most texts what we call ``horizontal profile angle'' is called ``vertical profile angle.''

\subsubsection{Surface Window Solar Vertical Profile Angle {[}deg{]}}\label{surface-window-solar-vertical-profile-angle-deg}

For a vertical exterior window, this is an angle appropriate for calculating beam solar quantities appropriate to vertical window elements such as vertical reveal surfaces, vertical frame and divider elements and vertical slats of window blinds. It is defined as the angle between the window outward normal and the projection of the sun's ray on the horizontal plane containing the outward normal. See \textbf{Figure~\ref{fig:vertical-exterior-window-showing-solar}.}

For an exterior window of arbitrary tilt, it is defined as the angle between the window outward normal the projection of the sun's ray on the plane that contains the outward normal and is perpendicular to the plane defined above for Surface Window Solar Horizontal Profile Angle for a window of arbitrary tilt.

If the sun is behind the window, the vertical profile angle is not defined and is reported as 0.0.

Note that in most texts what we call ``vertical profile angle'' is called ``horizontal profile angle.''

\begin{figure}[hbtp] % fig 32
\centering
\includegraphics[width=0.9\textwidth, height=0.9\textheight, keepaspectratio=true]{media/image058.png}
\caption{Vertical exterior window showing solar horizontal profile angle, solar vertical profile angle and solar incidence angle. \protect \label{fig:vertical-exterior-window-showing-solar}}
\end{figure}

\subsubsection{Surface Window Outside Reveal Reflected Beam Solar Radiation Rate {[}W{]}}\label{surface-window-outside-reveal-reflected-beam-solar-radiation-rate-w}

\subsubsection{Surface Window Outside Reveal Reflected Beam Solar Radiation Energy {[}J{]}}\label{surface-window-outside-reveal-reflected-beam-solar-radiation-energy-j}

Beam solar radiation reflected from the outside reveal surfaces of a window (ref: Reveal Surfaces under WindowProperty:FrameAndDivider object). There are both rate and energy versions.

\subsubsection{Surface Window Inside Reveal Reflected Beam Solar Radiation Rate {[}W{]}}\label{surface-window-inside-reveal-reflected-beam-solar-radiation-rate-w}

\subsubsection{Surface Window Inside Reveal Reflected Beam Solar Radiation Energy {[}J{]}}\label{surface-window-inside-reveal-reflected-beam-solar-radiation-energy-j}

Beam solar radiation reflected from the inside reveal surfaces of a window (ref: Reveal Surfaces under WindowProperty:FrameAndDivider object). There are both rate and energy versions.

\subsubsection{Surface Window Inside Reveal Absorbed Beam Solar Radiation Rate {[}W{]}}\label{surface-window-inside-reveal-absorbed-beam-solar-radiation-rate-w}

Beam solar radiation absorbed at the inside reveal surfaces of a window, in Watts.

\subsubsection{Surface Window Inside Reveal Reflected Diffuse Zone Solar Radiation Rate {[}W{]}}\label{surface-window-inside-reveal-reflected-diffuse-zone-solar-radiation-rate-w}

Diffuse solar radiation reflected from inside reveal surfaces of a window into the zone, in Watts.

\subsubsection{Surface Window Inside Reveal Reflected Diffuse Frame Solar Radiation Rate {[}W{]}}\label{surface-window-inside-reveal-reflected-diffuse-frame-solar-radiation-rate-w}

Diffuse solar radiation reflected from inside reveal surfaces onto the frame surfaces of a window, in Watts.

\subsubsection{Surface Window Inside Reveal Reflected Diffuse Glazing Solar Radiation Rate {[}W{]}}\label{surface-window-inside-reveal-reflected-diffuse-glazing-solar-radiation-rate-w}

Diffuse solar radiation reflected from inside reveal surfaces onto the glazing surfaces of a window, in Watts.

\subsubsection{Surface Window Inside Face Glazing Condensation Status {[]}}\label{surface-window-inside-face-glazing-condensation-status}

A value of 1 means that moisture condensation will occur on the innermost glass face of an exterior window (i.e., on the glass face in contact with the zone air). Otherwise the value is 0. The condition for condensation is glass inside face temperature \textless{} zone air dewpoint temperature.

For airflow exterior windows, in which forced air passes between adjacent glass faces in double- and triple-pane windows, a value of 1 means that condensation will occur on one or both of the glass faces in contact with the airflow. In this case the condition for condensation is:

\begin{itemize}
\item
  \emph{For airflow source = indoorair}, temperature of either face in contact with airflow \textless{} zone air dewpoint temperature.
\item
  \emph{For airflow source = outdoorair}, temperature of either face in contact with airflow \textless{} outside air dewpoint temperature.
\end{itemize}

As for regular windows, the value will also be 1 if condensation occurs on the innermost glass face.

\subsubsection{Surface Window Inside Face Frame Condensation Status {[]}}\label{surface-window-inside-face-frame-condensation-status}

If an exterior window has a frame and the value of this flag is 1, condensation will occur on the inside surface of the frame. The condition for condensation is frame inside surface temperature \textless{} zone air dewpoint temperature.

\subsubsection{Surface Window Inside Face Divider Condensation Status {[]}}\label{surface-window-inside-face-divider-condensation-status}

If an exterior window has a divider and the value of this flag is 1, condensation will occur on the inside surface of the divider. The condition for condensation is divider inside surface temperature \textless{} zone air dewpoint temperature.

\subsubsection{Surface Shading Device Is On Time Fraction {[]}}\label{surface-shading-device-is-on-time-fraction}

The fraction of time that a shading device is on an exterior window. For a particular simulation timestep, the value is 0.0 if the shading device is off (or there is no shading device) and the value is 1.0 if the shading device is on. (It is assumed that the shading device, if present, is either on or off for the entire timestep.) If the shading device is switchable glazing, a value of 0.0 means that the glazing is in the unswitched (light colored) state, and a value of 1.0 means that the glazing is in the switched (dark colored) state.

For a time interval longer a timestep, this is the fraction of the time interval that the shading device is on. For example, take the case where the time interval is one hour and the timestep is 10 minutes. Then if the shading device is on for two timesteps in the hour and off for the other four timesteps, then the fraction of time that the shading device is on = 2/6 = 0.3333.

\subsubsection{Surface Window Blind Slat Angle {[}deg{]}}\label{surface-window-blind-slat-angle-deg}

For an exterior window with a blind, this is the angle in degrees between the glazing outward normal and the blind slat angle outward normal, where the outward normal points away from the front face of the slat. The slat angle varies from 0 to 180 deg. If the slat angle is 0 deg or 180 deg, the slats are parallel to the glazing and the slats are said to be ``closed''. If the slat angle is 90 deg, the slats are perpendicular to the glazing and the slats are said to be ``fully open''. See illustrations under WindowMaterial:Blind. For blinds with a fixed slat angle, the value reported here will be constant.

\subsubsection{Surface Window Blind Beam to Beam Solar Transmittance {[]}}\label{surface-window-blind-beam-to-beam-solar-transmittance}

For an exterior window with a blind, this is the fraction of exterior beam solar radiation incident on the blind that is transmitted through the blind as beam solar radiation when the blind is isolated (i.e., as though the window glass were not present). Depends on various factors, including slat angle, width, separation, and thickness, and horizontal solar profile angle (for blinds with horizontal slats) or vertical solar profile angle (for blinds with vertical slats). The transmittance value reported here will be non-zero only when some beam solar can pass through the blind without hitting the slats.

\subsubsection{Surface Window Blind Beam to Diffuse Solar Transmittance {[]}}\label{surface-window-blind-beam-to-diffuse-solar-transmittance}

For an exterior window with a blind, the fraction of exterior beam solar radiation incident on the blind that is transmitted through the blind as diffuse solar radiation when the blind is isolated (i.e., as though the window glass were not present). Depends on various factors, including slat angle, width, separation, thickness and reflectance, and horizontal solar profile angle (for blinds with horizontal slats) or vertical solar profile angle (for blinds with vertical slats).

\subsubsection{Surface Window Blind Diffuse to Diffuse Solar Transmittance {[]}}\label{surface-window-blind-diffuse-to-diffuse-solar-transmittance}

For an exterior window with a blind, the fraction of exterior diffuse solar radiation incident on the blind that is transmitted through the blind as diffuse solar radiation when the blind is isolated (i.e., as though the window glass were not present). Depends on various factors, including slat angle, width, separation, thickness and reflectance. For blinds with a fixed slat angle the transmittance value reported here will be constant.

\subsubsection{Surface Window Blind and Glazing System Beam Solar Transmittance {[]}}\label{surface-window-blind-and-glazing-system-beam-solar-transmittance}

The fraction of exterior beam solar radiation incident on an exterior window with a blind (excluding window frame, if present) that is transmitted through the blind/glass system as beam solar radiation. Depends on various factors, including type of glass; solar incidence angle; slat angle, width, separation, and thickness; and horizontal solar profile angle (for blinds with horizontal slats) or vertical solar profile angle (for blinds with vertical slats).

\subsubsection{Surface Window Blind and Glazing System Diffuse Solar Transmittance {[]}}\label{surface-window-blind-and-glazing-system-diffuse-solar-transmittance}

The fraction of exterior diffuse solar radiation incident on an exterior window with a blind (excluding window frame, if present) that is transmitted through the blind/glass system as diffuse solar radiation. Depends on various factors, including type of glass and slat angle, width, separation, thickness and reflectance. For blinds with a fixed slat angle the transmittance value reported here will be constant.

\subsubsection{Surface Window Screen Beam to Beam Solar Transmittance {[]}}\label{surface-window-screen-beam-to-beam-solar-transmittance}

For an exterior window with a screen, this is the fraction of exterior beam solar radiation incident on the screen that is transmitted through the screen as beam solar radiation when the screen is isolated (i.e., as though the window glass were not present). Depends on various factors, including the screen reflectance and the relative angle of the incident beam with respect to the screen. This value will include the amount of inward reflection of solar beam off the screen material surface if the user specifies this modeling option (i.e., Material: WindowScreen, field Reflected Beam Transmittance Accounting Method = Model as Direct Beam).

\subsubsection{Surface Window Screen Beam to Diffuse Solar Transmittance{[]}}\label{surface-window-screen-beam-to-diffuse-solar-transmittance}

For an exterior window with a screen, the fraction of exterior beam solar radiation incident on the screen that is transmitted through the screen as diffuse solar radiation when the screen is isolated (i.e., as though the window glass were not present). Depends on various factors, including the screen reflectance and the relative angle of the incident beam with respect to the screen. This value is the amount of inward reflection of solar beam off the screen material surface if the user specifies this modeling option (i.e., Material: WindowScreen, field Reflected Beam Transmittance Accounting Method = Model as Diffuse); otherwise, this value will be zero.

\subsubsection{Surface Window Screen Diffuse to Diffuse Solar Transmittance{[]}}\label{surface-window-screen-diffuse-to-diffuse-solar-transmittance}

For an exterior window with a screen, the fraction of exterior diffuse solar radiation incident on the screen that is transmitted through the screen as diffuse solar radiation when the screen is isolated (i.e., as though the window glass were not present). Depends on various factors including screen material geometry and reflectance. This value is calculated as an average, constant For a window with a screen, this value consists of diffuse radiation transmitted through the screen (gaps between the screen material) and diffuse radiation from diffuse-to-diffuse reflection from the screen material. For a window with a screen, this value consists of diffuse radiation transmitted through the screen (gaps between the screen material) and diffuse radiation from diffuse-to-diffuse reflection from the screen material.

\subsubsection{Surface Window Screen and Glazing System Beam Solar Transmittance{[]}}\label{surface-window-screen-and-glazing-system-beam-solar-transmittance}

The fraction of exterior beam solar radiation incident on an exterior window with a screen (excluding window frame, if present) that is transmitted through the screen/glass system as beam solar radiation. Depends on various factors, including the screen reflectance and the relative angle of the incident beam with respect to the screen. This value will include the amount of inward reflection of solar beam off the screen material surface if the user specifies this modeling option (i.e., Material: WindowScreen, field Reflected Beam Transmittance Accounting Method = Model as Direct Beam).

\subsubsection{Surface Window Screen and Glazing System Diffuse Solar Transmittance {[]}}\label{surface-window-screen-and-glazing-system-diffuse-solar-transmittance}

The fraction of exterior diffuse solar radiation incident on an exterior window with a screen (excluding window frame, if present) that is transmitted through the screen/glass system as diffuse solar radiation. Depends on various factors including screen material geometry and reflectance.

\subsubsection{Surface Window Transmitted Beam Solar Radiation Rate {[}W{]}}\label{surface-window-transmitted-beam-solar-radiation-rate-w-1}

\subsubsection{Surface Window Transmitted Beam Solar Radiation Energy {[}J{]}}\label{surface-window-transmitted-beam-solar-radiation-energy-j-1}

The beam solar radiation transmitted through an interior window. Calculated only if Solar Distribution = FullInteriorAndExterior in your Building input. The origin of this radiation is beam solar that enters through an exterior window in a zone and then passes through an interior window into the adjacent zone. The amount of this radiation depends on several factors, including sun position, intensity of beam solar incident on the exterior window (including effects of shadowing, if present), relative position of the exterior and interior window, and the size and transmittance of the windows. Note that if there are two or more exterior windows in a zone, then beam solar from one or more of them may pass through the same interior window. Likewise, if there are more than two or more interior windows in a zone then beam solar from a single exterior window may pass through one or more of the interior windows. There are both rate and energy versions of the output.

\subsubsection{Surface Storm Window On Off Status {[]}}\label{surface-storm-window-on-off-status}

Indicates whether a storm window glass layer is present (ref: StormWindow object). The value is \textbf{0} if the storm window glass layer is off, \textbf{1} if it is on, and \textbf{--1} if the window does not have an associated storm window. Applicable only to exterior windows and glass doors.

\subsubsection{Surface Inside Face Initial Transmitted Diffuse Transmitted Out Window Solar Radiation Rate {[}W{]}}\label{surface-inside-face-initial-transmitted-diffuse-transmitted-out-window-solar-radiation-rate-w}

As of Version 2.1, the diffuse solar transmitted through exterior windows that is initially distributed to another window in the zone and transmitted out of the zone through that window. For exterior windows, this transmitted diffuse solar is ``lost'' to the exterior environment For interior windows, this transmitted diffuse solar is distributed to heat transfer surfaces in the adjacent zone, and is part of the Surface Inside Face Initial Transmitted Diffuse Absorbed Solar Radiation Rate for these adjacent zone surfaces.

\subsubsection{Additional Window Outputs (Advanced)}\label{additional-window-outputs-advanced}

The following output variables for windows or glass doors are available when the user requests to display advanced output variables. These seven reports show the individual components that are combined to determine overall Surface Window Heat Gain Rate and/or Surface Window Heat Loss Rate (described above).

\subsubsection{Surface Window Inside Face Glazing Zone Convection Heat Gain Rate {[}W{]}}\label{surface-window-inside-face-glazing-zone-convection-heat-gain-rate-w}

The surface convection heat transfer from the glazing to the zone in watts. This output variable is the term called ``{[}Convective heat flow to the zone from the zone side of the glazing{]}'' under the description above for Surface Window Heat Gain Rate output variable. If the window has an interior shade or blind, then this is zero and the glazing's convection is included in the report called ``Surface Window Inside Face Gap between Shade and Glazing Zone Convection Heat Gain Rate''.

\subsubsection{Surface Window Inside Face Glazing Net Infrared Heat Transfer Rate {[}W{]}}\label{surface-window-inside-face-glazing-net-infrared-heat-transfer-rate-w}

The net exchange of infrared radiation heat transfer from the glazing to the zone in watts. This output variable is the term called ``{[}Net IR heat flow to the zone from zone side of the glazing{]}'' under the description above for Surface Window Heat Gain Rate output variable.

\subsubsection{Surface Window Shortwave from Zone Back Out Window Heat Transfer Rate {[}W{]}}\label{surface-window-shortwave-from-zone-back-out-window-heat-transfer-rate-w}

This is the short-wave radiation heat transfer from the zone back out the window in watts. This is a measure of the diffuse short-wave light (from reflected solar and electric lighting) that leave the zone through the window. This output variable is the term called ``{[}Short-wave radiation from zone transmitted back out the window{]}'' under the description above for Surface Window Heat Gain Rate output variable.

\subsubsection{Surface Window Inside Face Frame and Divider Zone Heat Gain Rate {[}W{]}}\label{surface-window-inside-face-frame-and-divider-zone-heat-gain-rate-w}

This is the heat transfer from any frames and/or dividers to the zone in watts. This output variable is the term called ``{[}Conduction to zone from window frame and divider, if present{]}'' under the description above for Surface Window Heat Gain Rate output variable. (The word ``conduction'' here is used because the models is simplified compared to the complexities of surface convection and radiation.)

\subsubsection{Surface Window Frame Heat Gain Rate {[}W{]}}\label{surface-window-frame-heat-gain-rate-w}

This is the positive heat flow from window frames to the zone in watts. This is part of the Surface Window Inside Face Frame and Divider Zone Heat Gain Rate.

\subsubsection{Surface Window Frame Heat Loss Rate {[}W{]}}\label{surface-window-frame-heat-loss-rate-w}

This is the negative heat flow from window frames to the zone in watts. This is part of the Surface Window Inside Face Frame and Divider Zone Heat Gain Rate.

\subsubsection{Surface Window Frame Inside Temperature {[}C{]}}\label{surface-window-frame-inside-temperature-c}

This is the temperature of the inside surface of the window frames.

\subsubsection{Surface Window Frame Outside Temperature {[}C{]}}\label{surface-window-frame-outside-temperature-c}

This is the temperature of the outside surface of the window frames.

\subsubsection{Surface Window Divider Heat Gain Rate {[}W{]}}\label{surface-window-divider-heat-gain-rate-w}

This is the positive heat flow from window dividers to the zone in watts. This is part of the Surface Window Inside Face Frame and Divider Zone Heat Gain Rate.

\subsubsection{Surface Window Divider Heat Loss Rate {[}W{]}}\label{surface-window-divider-heat-loss-rate-w}

This is the negative heat flow from window dividers to the zone in watts. This is part of the Surface Window Inside Face Frame and Divider Zone Heat Gain Rate.

\subsubsection{Surface Window Divider Inside Temperature {[}C{]}}\label{surface-window-divider-inside-temperature-c}

This is the temperature of the inside surface of the window dividers.

\subsubsection{Surface Window Divider Outside Temperature {[}C{]}}\label{surface-window-divider-outside-temperature-c}

This is the temperature of the outside surface of the window dividers.

\subsubsection{Surface Window Inside Face Gap between Shade and Glazing Zone Convection Heat Gain Rate {[}W{]}}\label{surface-window-inside-face-gap-between-shade-and-glazing-zone-convection-heat-gain-rate-w}

This is the convection surface heat transfer from the both the glazing and the shade's back face to the zone in Watts. This output variable is the term called ``{[}Convective heat flow to the zone from the air flowing through the gap between glazing and shading device{]}'' under the description above for Surface Window Heat Gain Rate output variable. For Equivalent Layer window this output variable is the convection heat gain from vented interior air gap to the zone in Watts.

\subsubsection{Surface Window Inside Face Shade Zone Convection Heat Gain Rate {[}W{]}}\label{surface-window-inside-face-shade-zone-convection-heat-gain-rate-w}

This is the convection surface heat transfer from the front side of any interior shade or blind to the zone in Watts. This output variable is the term called ``{[}Convective heat flow to the zone from the zone side of the shading device{]}'' under the description above for Surface Window Heat Gain Rate output variable. For equivalent Layer window this output variable is the convection heat gain rate from the inside face of a glazing or a shade to the zone in Watts.

\subsubsection{Surface Window Inside Face Shade Net Infrared Heat Transfer Rate {[}W{]}}\label{surface-window-inside-face-shade-net-infrared-heat-transfer-rate-w}

The net exchange of infrared radiation heat transfer from the shade or blind to the zone in watts. This output variable is the term called ``{[}Net IR heat flow to the zone from the zone side of the shading device{]}'' under the description above for Surface Window Heat Gain Rate output variable.

\subsubsection{Surface Window Inside Face Other Convection Heat Gain Rate {[}W{]}}\label{surface-window-inside-face-other-convection-heat-gain-rate-w}

The other (extra) convection heat transfer rate from the inside face of a an equivalent layer window. This output is computed from the difference in convection flux when using equivalent inside surface temperature of a window instead of the inside surface temperature from the standard surface heat balance calculation.

\subsection{Thermochromic Window Outputs}\label{thermochomic-window-outputs}

\subsubsection{Window Thermochromic Layer Temperature {[}C{]}}\label{window-thermochromic-layer-temperature-c}

The temperature of the TC glass layer of a TC window at each time step.

\subsubsection{Surface Window Thermochromic Layer Property Specification Temperature {[}C{]}}\label{surface-window-thermochromic-layer-property-specification-temperature-c-000}

The temperature under which the optical data of the TC glass layer are specified.

The overall properties (U-factor/SHGC/VT) of the thermochromic windows at different specification temperatures are reported in the \textbf{.eio} file. These window constructions are created by EnergyPlus during run time. They have similar names with suffix ``\_TC\_XX'' where XX represents a specification temperature.

\subsubsection{Switchable Window Outputs}\label{switchable-window-outputs}

\subsubsection{Surface Window Switchable Glazing Switching Factor{[]}}\label{surface-window-switchable-glazing-switching-factor}

The switching factor (tint level) of the switchable window: 0 means no switching -- clear state; 1 means fully switched -- dark state.

\subsubsection{Surface Window Switchable Glazing Visible Transmittance{[]}}\label{surface-window-switchable-glazing-visible-transmittance}

The visible transmittance of the switchable window.

\subsection{Other Surface Outputs/Reports}\label{other-surface-outputsreports}

Several reports can be selected for Surfaces. (See Group -- Report for details on how to specify). Examples are:

\subsubsection{DXF}\label{dxf}

This report produces a special file (\textbf{eplusout.dxf}) in the industry standard DXF (Drawing Interchange Format) for drawings. It is produced and accepted by many popular, commercial CAD programs. Detailed reference can be found on the AutoCAD™ website at: \url{http://www.autodesk.com/techpubs/autocad/acadr14/dxf/index.htm}.

EnergyPlus produces this file from the Report command:

\begin{lstlisting}

Output:Reports, Surfaces, DXF;
\end{lstlisting}

\subsubsection{Details, Vertices, DetailsWithVertices}\label{details-vertices-detailswithvertices}

This version of the report creates lines in the eplusout.eio file for each surface (except internal mass surfaces). Details of this reporting is shown in the Output Details and Examples document.

\subsection{Shading Surfaces}\label{shading-surfaces}

Shading surfaces are entities outside of the building that may cast shadows on the building's heat transfer surfaces. These entities do not typically have enough thermal mass to be described as part of the building's thermal makeup.

The most important effect of shading surfaces is to reduce solar gain in windows that are shadowed. (However, in some cases, shading surfaces can reflect solar onto a wall or window and increase solar gain.)

There are two kinds of shading surfaces in EnergyPlus: \textbf{detached} and \textbf{attached}. A \textbf{detached} shading surface, such as a tree or neighboring building, is not connected to the building. An \textbf{attached} shading surface is typically an overhang or fin that is attached to a particular base surface of the building, usually a wall; attached shading surfaces are usually designed to shade specific windows.

Objects for detached shading surfaces:

\begin{itemize}
\item
  Shading:Site
\item
  Shading:Building
\item
  Shading:Site:Detailed
\item
  Shading:Building:Detailed
\end{itemize}

Similarly to the surfaces, the detailed objects use vertex entry whereas the other objects are limited to rectangular representation.

Objects for attached shading surfaces:

\begin{itemize}
\item
  Shading:Overhang
\item
  Shading:Overhang:Projection
\item
  Shading:Fin
\item
  Shading:Fin:Projection
\item
  Shading:Zone:Detailed
\end{itemize}

EnergyPlus creates ``bi-directional'' shades from each shading surface entered. This means that the shade you input will cast a shadow no matter which side of the shade the sun is on. For example, a vertical fin will cast a shadow whether the sun is on the left side or right side of the fin. Prior to V1.0.2, a shading surface cast a shadow only in the hemisphere toward which the surface faced. This hemisphere is the one pointed to by the shading surface's outward normal vector, which is the cross product V23 x V21, where V23 is the vector from vertex 2 to vertex 3 of the shading surface and V21 is the vector from vertex 2 to vertex 1. Beginning with V1.0.2, the shades in EnergyPlus are ``bi-directional'' so that they can cast shadows in both hemispheres depending on the time-varying position of the sun relative to the shading surface.

It is important to note that EnergyPlus will automatically account for ``self-shading'' effects---such as in L-shaped buildings---in which some of the building's wall and roof surfaces shade other parts of the building, especially windows. This means that you only need to describe shading elements that aren't building heat-transfer surfaces.

Shading surfaces can also \textbf{reflect} solar radiation onto the building. This feature is simulated if you choose FullExteriorWithReflections or FullInteriorAndExteriorWithReflections in the Building object (ref: Building - Field: Solar Distribution). In this case, you may specify the reflectance properties of a shading surface with the ShadingProperty:Reflectance object. Note: If no ShadingProperty:Reflectance object is defined, then the shading surface reflectance values are assumed to be 0.2 and the fraction of shading surface that is glazed is assumed to be 0.0.

Shading surfaces also automatically shade diffuse solar radiation (and long-wave radiation) from the sky. And they will automatically shade diffuse solar radiation from the ground if Solar Distribution Field = FullExteriorWithReflections or FullInteriorAndExteriorWithReflections in the Building object. (If the reflections option for Solar Distribution is used, the program also takes into account the reduction of solar radiation reflected from the ground due to shading of the ground by shading surfaces and by the building itself.) Otherwise, shading surfaces will not shade diffuse radiation from the ground unless you enter a reduced value for View Factor to Ground for those building surfaces that are shaded (ref: BuildingSurface:Detailed - Field: View Factor to Ground and FenestrationSurface:Detailed - Field: View Factor to Ground).

\subsection{Detached Shading Surfaces}\label{detached-shading-surfaces}

\subsection{Shading:Site, Shading:Building}\label{shadingsite-shadingbuilding}

These objects are used to describe rectangular shading elements that are external to the building. Examples are trees, high fences, near-by hills, and neighboring buildings.

If relative coordinates are used (ref: Field: Coordinate System in GlobalGeometryRules), shading surfaces entered with Shading:Site remain stationary if the building is rotated, whereas those entered with Shading:Building rotate with the building. If world coordinates are used Shading:Site and Shading:Building are equivalent.

These shading elements are always opaque.

\subsubsection{Field: Name}\label{field-name-22-004}

This is a unique character string associated with the detached shading surface. Though it must be unique from other surface names, it is used primarily for convenience with detached shading surfaces.

\subsubsection{Field: Azimuth Angle}\label{field-azimuth-angle-10}

Theoretically, this should face to the surface it is shading (i.e.~if a south wall, this should be a north facing shade) but since EnergyPlus automatically generates the mirror image, the facing angle per se' is not so important.

\subsubsection{Field: Tilt Angle}\label{field-tilt-angle-10}

The tilt angle is the angle (in degrees) that the shade is tilted from horizontal (or the ground). Default for this field is 90 degrees.

\subsubsection{Starting Corner for the surface}\label{starting-corner-for-the-surface-16}

The rectangular surfaces specify the lower left corner of the surface for their starting coordinate. See the introductory paragraph for rules on this entry.

\subsubsection{Field: Starting X Coordinate}\label{field-starting-x-coordinate-16}

This field is the X coordinate (in meters).

\subsubsection{Field: Starting Y Coordinate}\label{field-starting-y-coordinate-10}

This field is the Y coordinate (in meters).

\subsubsection{Field: Starting Z Coordinate}\label{field-starting-z-coordinate-16}

This field is the Z coordinate (in meters).

\subsubsection{Field: Length}\label{field-length-16}

This field is the length of the shade in meters.

\subsubsection{Field: Height}\label{field-height-10}

This field is the width of the shade in meters.

Examples of these (can be found in example files 4ZoneWithShading\_Simple\_1.idf and 4ZoneWithShading\_Simple\_2.idf)

\begin{lstlisting}

  Shading:Building,
      Bushes-East,             !- Name
      90,                      !- Azimuth Angle {deg}
      90,                      !- Tilt Angle {deg}
      45,                      !- Starting X Coordinate {m}
      0,                       !- Starting Y Coordinate {m}
      0,                       !- Starting Z Coordinate {m}
      50,                      !- Length {m}
      1;                       !- Height {m}

    Shading:Site,
      Bushes-North,            !- Name
      0,                       !- Azimuth Angle {deg}
      90,                      !- Tilt Angle {deg}
      45,                      !- Starting X Coordinate {m}
      50,                      !- Starting Y Coordinate {m}
      0,                       !- Starting Z Coordinate {m}
      50,                      !- Length {m}
      1;                       !- Height {m}
\end{lstlisting}

\subsection{Shading:Site:Detailed, Shading:Building:Detailed}\label{shadingsitedetailed-shadingbuildingdetailed}

These objects are used to describe shading elements that are external to the building. Examples are trees, high fences, near-by hills, and neighboring buildings.

If relative coordinates are used (ref: Field: Coordinate System in GlobalGeometryRules), shading surfaces entered with Shading:Site:Detailed remain stationary if the building is rotated, whereas those entered with Shading:Building:Detailed rotate with the building. If world coordinates are used Shading:Site:Detailed and Shading:Building:Detailed are equivalent.

While ``detached'' implies that shading surfaces are not part of the building, the detached shading sequence can be used to describe attached shading surfaces that may shade heat transfer surfaces in more than one zone. For example, wing A of a building might shade several zones of wing B but wing A (for whatever reason) is not described in the geometry for the simulation so it is represented by a detached shade to get its shadowing effect.

\subsubsection{Field: Name}\label{field-name-23-004}

This is a unique character string associated with the detached shading surface. Though it must be unique from other surface names, it is used primarily for convenience with detached shading surfaces.

\subsubsection{Field: Transmittance Schedule Name}\label{field-transmittance-schedule-name}

The name of a schedule of solar transmittance values from 0.0 to 1.0 for the shading surface. If a blank is entered in this field, the transmittance value defaults to 0.0, i.e., the shading surface is opaque at all times. This scheduling can be used to allow for seasonal transmittance change, such as for deciduous trees that have a higher transmittance in winter than in summer. Transmittance based on time of day can also be used---a movable awning, for example, where the transmittance is some value less than 1.0 when the awning is in place and is 1.0 when the awning is retracted.

The following assumptions are made in the shading surface transmittance calculation:

\begin{itemize}
\item
  Both sides of the shading surface have the same transmittance properties.
\item
  The transmittance is the same for both beam and diffuse solar radiation.
\item
  Beam solar transmittance is independent of angle of incidence on the shading surface.
\item
  Beam radiation incident on a shading surface is transmitted as beam radiation with no change in direction, i.e., there is no beam-to-diffuse component.
\item
  If two shading surfaces with non-zero transmittance overlap, the net transmittance is the product of the individual transmittances. Inter-reflection between the shading surfaces (and between the shading surfaces and the building) is ignored.
\item
  For the daylighting calculation (ref: Group -- Daylighting) the shading surface's visible transmittance is assumed to be the same as its solar transmittance.
\item
  Shading devices are assumed to be opaque to long-wave radiation no matter what the solar transmittance value is.
\end{itemize}

Note that shading devices only shade solar radiation when the sun is up, which is automatically determined by EnergyPlus from latitude, time of year, etc. The user need only account for the time-varying transmittance of the shading device in the transmittance schedule, not whether the sun is up or not.

\subsubsection{Field: Number Vertices}\label{field-number-vertices}

The number of sides in the surface (number of X,Y,Z vertex groups). For further information, see the discussion on ``Surface Vertices'' above.

IDF example of Detached Shading Surfaces:

\begin{lstlisting}

Shading:Building:Detailed,
     EAST SIDE TREE,  !- Detached Shading
     ShadingTransmittance:0002,  !- Shadowing Transmittance & Schedule
     3, !-Triangle
     33.52800    ,   10.66800    ,   10.05800    ,
     33.52800    ,   13.71600    ,  0.9140000    ,
     33.52800    ,   4.572000    ,  0.9140000    ;

  Shading:Building:Detailed,
     WEST SIDE TREE,  !- Detached Shading
     ShadingTransmittance:0002,  !- Shadowing Transmittance & Schedule
     3, !-Triangle
    -3.048000    ,   7.620000    ,   10.05800    ,
    -3.048000    ,   4.572000    ,  0.9140000    ,
    -3.048000    ,   13.71600    ,  0.9140000    ;
\end{lstlisting}

\subsection{Attached Shading Surfaces}\label{attached-shading-surfaces}

Overhangs are usually horizontal devices that are used to shade windows. Fins are usually vertical devices that similarly shade windows.

\subsection{Shading:Overhang}\label{shadingoverhang}

An overhang typically is used to shade a window in a building.

\subsubsection{Inputs}\label{inputs-26-003}

\paragraph{Field: Name}\label{field-name-24-003}

This is the name of the overhang. It must be different from other surface names.

\paragraph{Field: Window or Door Name}\label{field-window-or-door-name}

The name of a window or door that this overhang shades.

\paragraph{Field: Height above Window or Door}\label{field-height-above-window-or-door}

This field is the height (meters) above the top of the door for the overhang.

\paragraph{Field Tilt Angle from Window/Door}\label{field-tilt-angle-from-windowdoor}

This field is the tilt angle from the Window/Door. For a flat overhang, this would be 90 (degrees).

\paragraph{Field: Left Extension from Window/Door Width}\label{field-left-extension-from-windowdoor-width}

This field is the width from the left edge of the window/door to the start of the overhang (meters).

\paragraph{Field: Right Extension from Window/Door Width}\label{field-right-extension-from-windowdoor-width}

This field is the width from the right edge of the window/door to the start of the overhang (meters).

\paragraph{Field: Depth}\label{field-depth}

This field is the depth of the overhang (meters) projecting out from the wall.

\subsection{Shading:Overhang:Projection}\label{shadingoverhangprojection}

An overhang typically is used to shade a window in a building. This object allows for specifying the depth of the overhang as a fraction of the window or door's height.

\subsubsection{Inputs}\label{inputs-27-003}

\paragraph{Field: Name}\label{field-name-25-003}

This is the name of the overhang. It must be different from other surface names.

\paragraph{Field: Window or Door Name}\label{field-window-or-door-name-1}

The name of a window or door that this overhang shades.

\paragraph{Field: Height above Window or Door}\label{field-height-above-window-or-door-1}

This field is the height (meters) above the top of the door for the overhang.

\paragraph{Field Tilt Angle from Window/Door}\label{field-tilt-angle-from-windowdoor-1}

This field is the tilt angle from the Window/Door. For a flat overhang, this would be 90 (degrees).

\paragraph{Field: Left Extension from Window/Door Width}\label{field-left-extension-from-windowdoor-width-1}

This field is the width from the left edge of the window/door to the start of the overhang (meters).

\paragraph{Field: Right Extension from Window/Door Width}\label{field-right-extension-from-windowdoor-width-1}

This field is the width from the right edge of the window/door to the start of the overhang (meters).

\paragraph{Field: Depth as Fraction of Window/Door Height}\label{field-depth-as-fraction-of-windowdoor-height}

This field is the fraction of the window/door height to specify as the depth of the overhang (meters) projecting out from the wall.

\subsection{Shading:Fin}\label{shadingfin}

Fins shade either side of windows/doors in a building. This object allows for specification of both fins for the window. Fin placement is relative to the edge of the glass and user must include the frame width when a frame is present.

\subsubsection{Inputs}\label{inputs-28-002}

\paragraph{Field: Name}\label{field-name-26-003}

This is the name of the overhang. It must be different from other surface names.

\paragraph{Field: Window or Door Name}\label{field-window-or-door-name-2}

The name of a window or door that this overhang shades.

\paragraph{Field: Left Fin Extension from Window/Door}\label{field-left-fin-extension-from-windowdoor}

This field is the width from the left edge of the window/door to the plane of the left fin (meters). The extension width is relative to the edge of the glass and includes the frame width when a frame is present.

\paragraph{Field: Left Fin Distance Above Top of Window}\label{field-left-fin-distance-above-top-of-window}

This field is the distance from the top of the window to the top of the left fin (meters) and is relative to the edge of the glass and includes the frame width when a frame is present.

\paragraph{Field: Left Fin Distance Below Bottom of Window}\label{field-left-fin-distance-below-bottom-of-window}

This field is the distance from the bottom of the window to the bottom of the left fin (meters) and is relative to the edge of the glass and includes the frame width when a frame is present.

\paragraph{Field: Left Fin Tilt Angle from Window/Door}\label{field-left-fin-tilt-angle-from-windowdoor}

This field is the tilt angle from the window / door for the left fin. Typically, a fin is 90 degrees (default) from its associated window/door.

\paragraph{Field: Left Fin Depth}\label{field-left-fin-depth}

This field is the depth (meters) of the left fin (projecting out from the wall).

\paragraph{Field: Right Fin Extension from Window/Door}\label{field-right-fin-extension-from-windowdoor}

This field is the width from the right edge of the window/door to the plane of the right fin (meters). The extension width is relative to the edge of the glass and includes the frame width when a frame is present.

\paragraph{Field: Right Fin Distance Above Top of Window}\label{field-right-fin-distance-above-top-of-window}

This field is the distance from the top of the window to the top of the right fin (meters) and is relative to the edge of the glass and includes the frame width when a frame is present.

\paragraph{Field: Right Fin Distance Below Bottom of Window}\label{field-right-fin-distance-below-bottom-of-window}

This field is the distance from the bottom of the window to the bottom of the right fin (meters) and is relative to the edge of the glass and includes the frame width.

\paragraph{Field: Right Fin Tilt Angle from Window/Door}\label{field-right-fin-tilt-angle-from-windowdoor}

This field is the tilt angle from the window / door for the right fin. Typically, a fin is 90 degrees (default) from its associated window/door.

\paragraph{Field: Right Fin Depth}\label{field-right-fin-depth}

This field is the depth (meters) of the right fin (projecting out from the wall).

\subsection{Shading:Fin:Projection}\label{shadingfinprojection}

Fins shade either side of windows/doors in a building. This object allows for specification of both fins for the window. This object allows for specifying the depth of the overhang as a fraction of the window or door's width. Fin placement is relative to the edge of the glass and user must include the frame width when a frame is present.

\subsubsection{Inputs}\label{inputs-29-002}

\paragraph{Field: Name}\label{field-name-27-003}

This is the name of the overhang. It must be different from other surface names.

\paragraph{Field: Window or Door Name}\label{field-window-or-door-name-3}

The name of a window or door that this overhang shades.

\paragraph{Field: Left Fin Extension from Window/Door}\label{field-left-fin-extension-from-windowdoor-1}

This field is the width from the left edge of the window/door to the plane of the left fin (meters). The extension width is relative to the edge of the glass and includes the frame width when a frame is present.

\paragraph{Field: Left Fin Distance Above Top of Window}\label{field-left-fin-distance-above-top-of-window-1}

This field is the distance from the top of the window to the top of the left fin (meters) and is relative to the edge of the glass and includes the frame width when a frame is present.

\paragraph{Field: Left Fin Distance Below Bottom of Window}\label{field-left-fin-distance-below-bottom-of-window-1}

This field is the distance from the bottom of the window to the bottom of the left fin (meters) and is relative to the edge of the glass and includes the frame width when a frame is present.

\paragraph{Field: Left Fin Tilt Angle from Window/Door}\label{field-left-fin-tilt-angle-from-windowdoor-1}

This field is the tilt angle from the window / door for the left fin. Typically, a fin is 90 degrees (default) from its associated window/door.

\paragraph{Field: Left Fin Depth as Fraction of Window/Door Width}\label{field-left-fin-depth-as-fraction-of-windowdoor-width}

This field is the fraction of the window/door width to specify as the depth of the left fin (meters) projecting out from the wall.

\paragraph{Field: Right Fin Extension from Window/Door}\label{field-right-fin-extension-from-windowdoor-1}

This field is the width from the right edge of the window/door to the plane of the right fin (meters).. The extension width is relative to the edge of the glass and includes the frame width when a frame is present.

\paragraph{Field: Right Fin Distance Above Top of Window}\label{field-right-fin-distance-above-top-of-window-1}

This field is the distance from the top of the window to the top of the right fin (meters) and is relative to the edge of the glass and includes the frame width when a frame is present.

\paragraph{Field: Right Fin Distance Below Bottom of Window}\label{field-right-fin-distance-below-bottom-of-window-1}

This field is the distance from the bottom of the window to the bottom of the right fin (meters) and is relative to the edge of the glass and includes the frame width when a frame is present.

\paragraph{Field: Right Fin Tilt Angle from Window/Door}\label{field-right-fin-tilt-angle-from-windowdoor-1}

This field is the tilt angle from the window / door for the right fin. Typically, a fin is 90 degrees (default) from its associated window/door.

\paragraph{Field: Right Fin Depth as Fraction of Window/Door Width}\label{field-right-fin-depth-as-fraction-of-windowdoor-width}

This field is the fraction of the window/door width to specify as the depth of the right fin (meters) projecting out from the wall.

zone.

Examples of these (can be found in example files 4ZoneWithShading\_Simple\_1.idf and 4ZoneWithShading\_Simple\_2.idf)

\begin{lstlisting}

  Shading:Overhang:Projection,
      Zn001:Wall001:Win001:Shade001,  !- Name
      Zn001:Wall001:Win001,    !- Window or Door Name
      .7,                      !- Height above Window or Door {m}
      90,                      !- Tilt Angle from Window/Door {deg}
      .2,                      !- Left extension from Window/Door Width {m}
      .2,                      !- Right extension from Window/Door Width {m}
      .6;                      !- Depth as Fraction of Window/Door Height {m}

    Shading:Overhang,
      Zn001:Wall001:Door001:Shade001,  !- Name
      Zn001:Wall001:Door001,   !- Window or Door Name
      .6,                      !- Height above Window or Door {m}
      90,                      !- Tilt Angle from Window/Door {deg}
      0,                       !- Left extension from Window/Door Width {m}
      0,                       !- Right extension from Window/Door Width {m}
      3;                       !- Depth {m}

    Shading:Fin:Projection,
      Zn001:Wall001:Shade003,  !- Name
      Zn001:Wall001:Win001,    !- Window or Door Name
      .1,                      !- Left Extension from Window/Door {m}
      .1,                   !- Left Distance Above Top of Window {m}
      .1,                   !- Left Distance Below Bottom of Window {m}
      90,                   !- Left Tilt Angle from Window/Door {deg}
      .6,                   !- Left Depth as Fraction of Window/Door Width {m}
      .1,                   !- Right Extension from Window/Door {m}
      .1,                   !- Right Distance Above Top of Window {m}
      .1,                   !- Right Distance Below Bottom of Window {m}
      90,                   !- Right Tilt Angle from Window/Door {deg}
      .6;                   !- Right Depth as Fraction of Window/Door Width {m}
\end{lstlisting}

\subsection{Shading:Zone:Detailed}\label{shadingzonedetailed-000}

This object is used to describe attached ``subsurfaces'' such as overhangs, wings or fins that project outward from a base surface. This classification is used for convenience; actually, a device of this type can cast shadows on the surface to which it is attached as well as on adjacent surfaces. For example, a fin may shade its parent wall as well as adjacent walls.

Note that a zone surface can cast shadows on other zone surfaces. However, you don't have to worry about such effects---for example, one wall of an L-shaped building shading another wall--because EnergyPlus will automatically check for this kind of ``self shadowing'' and do the proper calculations.

Unlike attached (or detached) shading surfaces, building surfaces can only cast shadows in the hemisphere towards which they face. This means, for example, that a roof that faces \emph{upward} will not cast a shadow \emph{downward}. (Thus, specifying an oversized roof in an attempt to account for the shading effects of overhangs will \emph{not} work). Interior surfaces do not cast shadows of any kind.

\subsubsection{Inputs}\label{inputs-30-002}

\paragraph{Field: Name}\label{field-name-28-002}

This is the name of the attached shading surface. It must be different from other surface names.

\paragraph{Field: Base Surface Name}\label{field-base-surface-name}

This is the name of the surface to which this shading device is attached. This surface can be a wall (or roof) but not a window or door.

\paragraph{Field: Transmittance Schedule Name}\label{field-transmittance-schedule-name-1}

The name of a schedule of solar transmittance values from 0.0 to 1.0 for the shading surface. If a blank is entered in this field, the transmittance value defaults to 0.0, i.e., the shading surface is opaque at all times. This scheduling can be used to allow for seasonal transmittance change, such as for deciduous trees that have a higher transmittance in winter than in summer. Transmittance based on time of day can also be used---a movable awning, for example, where the transmittance is some value less than 1.0 when the awning is in place and is 1.0 when the awning is retracted.

The following assumptions are made in the shading surface transmittance calculation:

\begin{itemize}
\item
  Both sides of the shading surface have the same transmittance properties.
\item
  The transmittance is the same for both beam and diffuse solar radiation.
\item
  Beam solar transmittance is independent of angle of incidence on the shading surface.
\item
  Beam radiation incident on a shading surface is transmitted as beam radiation with no change in direction, i.e., there is no beam-to-diffuse component.
\item
  If two shading surfaces with non-zero transmittance overlap, the net transmittance is the product of the individual transmittances. Inter-reflection between the shading surfaces (and between the shading surfaces and the building) is ignored.
\item
  For the daylighting calculation (ref: Group -- Daylighting) the shading surface's visible transmittance is assumed to be the same as its solar transmittance.
\item
  Shading devices are assumed to be opaque to long-wave radiation no matter what the solar transmittance value is.
\end{itemize}

Note that shading devices only shade solar radiation when the sun is up, which is automatically determined by EnergyPlus from latitude, time of year, etc. The user need only account for the time-varying transmittance of the shading device in the transmittance schedule, not whether the sun is up or not.

\paragraph{Field: Number Vertices}\label{field-number-vertices-1}

The number of sides in the surface (number of X,Y,Z vertex groups). For further information, see the discussion on ``Surface Vertices'' above. The example below shows the correct input for an overhang (to shade the appropriate portion of the base wall and window).

\begin{figure}[hbtp] % fig 33
\centering
\includegraphics[width=0.9\textwidth, height=0.9\textheight, keepaspectratio=true]{media/image059.png}
\caption{Illustration for Attached Shading Surface \protect \label{fig:illustration-for-attached-shading-surface}}
\end{figure}

Proper specification for this overhang (facing up) is:

4,(C,0,D),(C,-B,D),(C+A,-B,D),(C+A,0,D); () used to illustrate each vertex.

\begin{callout}
Note that for horizontal surfaces, any corner may be chosen as the starting corner. The order of vertices determines whether the surface is facing up or down. Shading surfaces are mirrored automatically unless the user specifies ``DoNotMirrorDetachedShading'', so each shading surface need only be described once.
\end{callout}

Thus, another shading surface will be created (facing down):

4,(C+A,-B,D),(C+A,0,D),(C,0,D),(C,-B,D);

IDF example of attached shading surfaces (overhang, fin):

\begin{lstlisting}
Shading:Zone:Detailed,
  Zn001:Wall001:Shade001,       !- Surface Name
  Zn001:Wall001,                !- Base Surface Name
  ShadingTransmittance:0001,    !- Shadowing Transmittance Schedule
  4,                            !-RectangularOverhang
  1.524000 , -0.3050000    , 2.865000,
  1.524000 ,  0.0000000E+00, 2.865000,
  4.572000 ,  0.0000000E+00, 2.865000,
  4.572000 , -0.3050000    , 2.865000;

Shading:Zone:Detailed,
  Zn003:Wall001:Shade001,       !- Surface Name
  Zn003:Wall001,                !- Base Surface Name
  ShadingTransmittance:0001,    !- Shadowing Transmittance Schedule
  4,                            !-RectangularLeftFin
  57.97000 ,   8.450000    ,10.00000      ,
  57.97000 ,   8.450000    , 0.0000000E+00,
  57.97000 ,   6.450000    , 0.0000000E+00,
  57.97000 ,   6.450000    ,10.00000      ;

Shading:Zone:Detailed,
  Zn003:Wall001:Shade002,       !- Surface Name
  Zn003:Wall001,                !- Base Surface Name
  ShadingTransmittance:0003,    !- Shadowing Transmittance Schedule
  4,                            !-RectangularRightFin
  77.97000 ,   6.450000    ,10.00000      ,
  77.97000 ,   6.450000    , 0.0000000E+00,
  77.97000 ,   8.450000    , 0.0000000E+00,
  77.97000 ,   8.450000    ,10.00000      ;
\end{lstlisting}

\subsection{ShadingProperty:Reflectance}\label{shadingpropertyreflectance}

Specifies the reflectance properties of a shading surface when the solar reflection calculation has requested, i.e., when if ``WithReflections'' option is chosen in the Building object (ref: Building - Field: Solar Distribution). It is assumed that shading surfaces are divided into an unglazed, diffusely reflecting portion and a glazed, specularly-reflecting portion, either of which may be zero. The reflectance properties are assumed to be the same on both sides of the shading surface.

Note that a shadowing transmittance schedule (ref: Shading Surfaces, Field: Transmittance Schedule Name) can be used with a reflective shading surface. However, EnergyPlus assumes that the reflectance properties of the shading surface are constant even if the transmittance varies.

If no ShadingProperty:Reflectance objects are entered, the default values shown here will be used for shading surfaces. Other surfaces have their reflectance properties defined by the materials in the outer layers of the constructions.

\subsubsection{Inputs}\label{inputs-31-002}

\paragraph{Field: Shading Surface Name}\label{field-shading-surface-name}

The name of the Shading:Site, Shading:Building, Shading:Site:Detailed, Shading:Building:Detailed, Shading:Overhang, Shading:Overhang:Projection, Shading:Fin, Shading:Fin:Projection or Shading:Zone:Detailed object to which the following fields apply.

If this ShadingProperty:Reflectance object is not defined for a shading surface the default values listed in each of the following fields will be used in the solar reflection calculation.

\paragraph{Field: Diffuse Solar Reflectance of Unglazed Part of Shading Surface}\label{field-diffuse-solar-reflectance-of-unglazed-part-of-shading-surface}

The diffuse solar reflectance of the unglazed part of the shading surface (default = 0.2). This reflectance is assumed to be the same for beam-to-diffuse and diffuse-to-diffuse reflection. Beam-to-diffuse reflection is assumed to be independent of angle of incidence of beam radiation. Diffuse-to-diffuse reflection is assumed to be independent of angular distribution of the incident of diffuse radiation. The outgoing diffuse radiation is assumed to be isotropic (hemispherically uniform).

The sum of this reflectance and the shading surface transmittance should be less than or equal to 1.0.

\paragraph{Field: Diffuse Visible Reflectance of Unglazed Part of Shading Surface}\label{field-diffuse-visible-reflectance-of-unglazed-part-of-shading-surface}

The diffuse visible reflectance of the unglazed part of the shading surface (default = 0.2). This reflectance is assumed to be the same for beam-to-diffuse and diffuse-to-diffuse reflection. Beam-to-diffuse reflection is assumed to be independent of angle of incidence of beam radiation. Diffuse-to-diffuse reflection is assumed to be independent of angular distribution of the incident of diffuse radiation. The outgoing diffuse radiation is assumed to be isotropic (hemispherically uniform).

This value if used only for the daylighting calculation (ref: Daylighting:Controls). The sum of this reflectance and the shading surface transmittance should be less than or equal to 1.0.

\paragraph{Field: Fraction of Shading Surface That Is Glazed}\label{field-fraction-of-shading-surface-that-is-glazed}

The fraction of the area of the shading surface that consists of windows (default = 0.0). It is assumed that the windows are evenly distributed over the surface and have the same glazing construction (see following ``Name of Glazing Construction''). This might be the case, for example, for reflection from the façade of a neighboring, highly-glazed building. For the reflection calculation the possible presence of shades, screens or blinds on the windows of the shading surface is ignored. Beam-to-beam (specular) reflection is assumed to occur only from the glazed portion of the shading surface. This reflection depends on angle of incidence as determined by the program from the glazing construction. Beam-to-diffuse reflection from the glazed portion is assumed to be zero. The diffuse-to-diffuse reflectance of the glazed portion is determined by the program from the glazing construction.

\paragraph{Field: Glazing Construction Name}\label{field-glazing-construction-name}

The name of the construction of the windows on the shading surface. Required if Fraction of Shading Surface That Is Glazed is greater than 0.0.

IDF example of Shading Surface Reflectance for shading surface with specular reflection

\begin{lstlisting}

Shading:Site:Detailed,
  Adjacent Glazed Facade,  !- User Supplied Surface Name
  ,   !- Shadowing Transmittance Schedule
  4,  !- Number of Surface Vertex Groups -- Number of (X,Y,Z) groups
  0,-24,30, !- Vertex 1 X,Y,Z coordinates
  0,-24,0,  !- Vertex 2 X,Y,Z coordinates
  0,0,0,    !- Vertex 3 X,Y,Z coordinates
  0,0,30;   !-Vertex 3 X,Y,Z coordinates


  ShadingProperty:Reflectance,
  Adjacent Glazed Facade, !- Name of Surface:Shading Object
  0.3,  !- Diffuse Solar Reflectance of Unglazed Part of Shading Surface
  0.3,  !- Diffuse Visible Reflectance of Unglazed Part of Shading Surface
  0.7,  !- Fraction of Shading Surface That Is Glazed
  GlassCon-1; !- Name of Glazing Construction
\end{lstlisting}

IDF example of Shading Surface Reflectance for shading surface without specular reflection

\begin{lstlisting}

Shading:Site:Detailed,
  Adjacent Blank Facade,  !- User Supplied Surface Name
  ,   !- Shadowing Transmittance Schedule
  4,  !- Number of Surface Vertex Groups -- Number of (X,Y,Z) groups
  0,-24,30,
  0,-24,0,
  0,0,0,
  0,0,30;


  ShadingProperty:Reflectance,
  Adjacent Blank Facade, !- Name of Surface:Shading Object
  0.4,  !- Diffuse Solar Reflectance of Unglazed Part of Shading Surface
  0.4,  !- Diffuse Visible Reflectance of Unglazed Part of Shading Surface
  0.0,  !- Fraction of Shading Surface That Is Glazed
  ;     !- Name of glazing construction
\end{lstlisting}

\subsection{WindowProperty:ShadingControl}\label{windowpropertyshadingcontrol}

Window shading with coverings like drapes, blinds, screens or pull-down shades can be used to reduce the amount of solar radiation entering the window or reduce daylighting glare. It can also be used to reduce heat loss through the window (movable insulation). Leaving the window covering open in the winter can maximize solar heat gain and thereby reduce heating loads.

With WindowProperty:ShadingControl---which is referenced by windows and glass doors (ref: FenestrationSurface:Detailed with Type = Window or GlassDoor)--you specify the type and location of the shading device, what variable or combination of variables controls deployment of the shading device, and what the control setpoint is. If the shading device is a blind, you also specify how the slat angle is controlled.

NOTE: WindowProperty:ShadingControl does not work with complex fenestration systems. Controlled complex fenestration systems can be made only with Energy Management Systems objects. Inserting WindowProperty:ShadingControl in FenestrationSurface:Detailed while using complex fenestration systems will be ignored by program.

As shown in Figure~\ref{fig:allowed-locations-of-a-window-shading-device.}, a shading device can be inside the window (Shading Type = InteriorShade or InteriorBlind), outside the window (Shading Type = ExteriorShade or ExteriorBlind), or between panes of glass (Shading Type = BetweenGlassShade or BetweenGlassBlind). The exception is window screens which can only be outside the window (Shading Type = ExteriorScreen).

\begin{figure}[hbtp] % fig 34
\centering
\includegraphics[width=0.9\textwidth, height=0.9\textheight, keepaspectratio=true]{media/image060.png}
\caption{Allowed locations of a window shading device. \protect \label{fig:allowed-locations-of-a-window-shading-device.}}
\end{figure}

When a shading device is present it is either retracted or activated. When it is retracted it covers none of the window. When it is activated it covers the entire glazed part of the window (but not the frame). Whether the shading device is retracted or activated in a particular timestep depends on the control mechanism: see ``Shading Control Type,'' below. To model a case in which the shading device, when activated, covers only \textbf{part} of the window you will have to divide the window into two separate windows, one with the shading device and one without the shading device.

A shading device can also be of a kind in which the optical properties of the glazing switch from one set of values to another in order to increase or decrease solar or visible transmittance (Shading Type = SwitchableGlazing).

There are two ways of specifying the actual shading device:

\begin{itemize}
  \item
\textbf{Specify ``Name of Construction with Shading''}

This is the name of a window Construction that has the shading device as one of its layers. The thermal and solar-optical properties of the shading device are given by the shading material referenced in that Construction (ref: Construction, WindowMaterial:Shade, WindowMaterial:Screen and WindowMaterial:Blind). To use this method you have to define two Constructions for the window, one without the shading device and one with it. See Example 1, below.

The Construction without the shading device is referenced in the FenestrationSurface:Detailed input for the window (see IDF example, below). The Construction with the shading device is referenced by the window's WindowProperty:ShadingControl.

For Shading Type = InteriorShade, InteriorBlind, ExteriorShade, ExteriorScreen and ExteriorBlind these two Constructions must be identical expect for the presence of the shading layer in the shaded Construction, otherwise you will get an error message. You will also get an error message if the Construction referenced by the window has a shading layer.

  \item
\textbf{Specify the ``Material Name of the Shading Device''}

This is the name of a WindowMaterial:Shade, WindowMaterial:Screen or WindowMaterial:Blind. This method can be used with Shading Type = InteriorShade, InteriorBlind, ExteriorShade and ExteriorBlind. It cannot be used with Shading Type = BetweenGlassShade, BetweenGlassBlind, or SwitchableGlazing. If Shading Type = InteriorShade or ExteriorShade, then you specify the name of a WindowMaterial:Shade. If Shading Type = InteriorBlind or ExteriorBlind, then you specify the name of a WindowMaterial:Blind. If Shading Type = ExteriorScreen, then you specify the name of a WindowMaterial:Screen. See Example 2, below. This method is simpler to use since you don't have to specify two Constructions that differ only by the shading layer.

When this method is used, the program will automatically create a shaded window construction by adding a shading layer to the outside or inside of the construction corresponding to the window referencing the WindowProperty:ShadingControl. The name, created by the program, of this shaded construction is composed as follows: if the name of the window construction is CCC and the material name of the shading device is DDD, then the shaded construction name is CCC:DDD:INT for an interior shading device and CCC:DDD:EXT for an exterior shading device.

This method is the required if you want to add a shading device to a construction brought in from a WINDOW Data File (ref:Construction:WindowDataFile).

Note that if both ``Name of Construction with Shading'' and ``Material Name of Shading Device'' are specified, the former takes precedence.
\end{itemize}

Most Shading Control Types allow you to specify a schedule that determines when the control is active. One example is a control that is active seasonally. For example, to deploy shading only in the summer when the incident solar is high enough, use Shading Control Type = OnIfHighSolarOnWindow with a schedule that is 1 during the summer months and 0 otherwise and specify Shading Control Is Scheduled = YES.

In addition, most Shading Control Types also allow you to specify that glare control is active in addition to the specified Control Type. For example, you might want to deploy shading when the solar incident on a window is too high OR the glare from the window is too high. This type of joint control requires that the window be in a daylit zone, that the maximum allowed glare be specified in the Daylighting object for the zone, and that Glare Control Is Active = YES in WindowProperty:ShadingControl.

If Shading Type = InteriorBlind, ExteriorBlind or BetweenGlassBlind you can use WindowProperty:ShadingControl to specify how the slat angle of the blind is controlled when the blind is in place.

A special type of WindowProperty:ShadingControl is SwitchableGlazing. An example is electrochromic glazing in which the transmittance and reflectance of the glass is controlled electronically. For example, you could have electrochromic glazing switch from clear (high transmittance) to dark (low transmittance) to control solar gain. If you choose the Shading Type = SwitchableGlazing option for WindowProperty:ShadingControl, the unswitched (clear) state is specified by the Construction referenced by the window and the switched (dark) state is specified by the Construction referenced by WindowProperty:ShadingControl for that window. For example, if you specify Shading Type = SwitchableGlazing and Shading Control Type = OnIfHighSolarOnWindow, then the glazing will switch to the dark state whenever the solar radiation striking the window exceeds the Setpoint value.

For Shading Type = SwitchableGlazing the state of the window is either clear (unswitched) or dark (fully switched) for all Shading Control Types except MeetDaylightIlluminanceSetpoint. In this case, the transmittance of the glazing is adjusted to just meet the daylight illuminance set point at the first daylighting reference point (see Daylighting). This type of control assures that there is just enough solar gain to meet the daylighting requirements in a zone, and no more, thus reducing the cooling load.

\subsubsection{Inputs}\label{inputs-32-001}

\paragraph{Field: Name}\label{field-name-29-001}

Name of the window shading control. It is referenced by a window (ref: Field: Shading Control Name).

\paragraph{Field: Shading Type}\label{field-shading-type}

The type of shading device. The choices are:

\emph{InteriorShade}: A diffusing shade is on the inside of the window. (In the shaded Construction the shading layer must be a WindowMaterial:Shade.)

\emph{ExteriorShade}: A diffusing shade is on the outside of the window. (In the shaded Construction the shading layer must be a WindowMaterial:Shade.)

\emph{BetweenGlassShade}: A diffusing shade is between two glass layers. (In the shaded Construction the shading layer must be a WindowMaterial:Shade.) This shading type is allowed only for double- and triple-glazing. For triple-glazing the shade must be between the two inner glass layers.

\emph{ExteriorScreen}: An insect screen is on the outside of the window. (In the shaded Construction the shading layer must be a WindowMaterial:Screen.)

\emph{InteriorBlind}: A slat-type shading device, such as a Venetian blind, is on the inside of the window. (In the shaded Construction the shading layer must be a WindowMaterial:Blind.)

\emph{ExteriorBlind}: A slat-type shading device is on the outside of the window. (In the shaded Construction the shading layer must be a WindowMaterial:Blind.)

\emph{BetweenGlassBlind}: A slat-type shading device is between two glass layers. (In the shaded Construction the shading layer must be a WindowMaterial:Blind.) This shading type is allowed only for double- and triple-glazing. For triple-glazing the blind must be between the two inner glass layers.

\emph{SwitchableGlazing}: Shading is achieved by changing the characteristics of the window glass, such as by darkening it.

\paragraph{Field: Construction with Shading Name}\label{field-construction-with-shading-name}

Name of the window Construction that has the shading in place. The properties of the shading device are given by the shading material referenced in that Construction (ref: Construction, WindowMaterial:Shade, WindowMaterial:Screen and WindowMaterial:Blind). For Shading Type = SwitchableGlazing, this is the name of the Construction that corresponds to the window in its fully-switched (darkest) state.

Specifying ``Name of Construction with Shading'' is required if Shading Type = BetweenGlassShade, BetweenGlassBlind, or SwitchableGlazing. For other Shading Types, you may alternatively specify ``Material Name of Shading Device'' (see below).

\paragraph{Field: Shading Control Type}\label{field-shading-control-type}

Specifies how the shading device is controlled, i.e., it determines whether the shading device is ``on'' or ``off.'' For blinds, screens and shades, when the device is ``on'' it is assumed to cover all of the window except its frame; when the device is ``off'' it is assumed to cover none of the window (whether ``on'' or ``off'' the shading device is assumed to cover none of the wall that the window is on).

For switchable glazing, ``on'' means that the glazing is in the fully-switched state and ``off'' means that it is in the unswitched state; for example, for electrochromic glazing, ``on'' means the glazing is in its darkest state and ``off'' means it is in its lightest state.

The choices for Shading Control Type are the following. If SetPoint is applicable its units are shown in parentheses.

\emph{AlwaysOn}: Shading is always on.

\emph{AlwaysOff}: Shading is always off.

The following six control types are used primarily to reduce zone cooling load due to window solar gain.

\emph{OnIfScheduleAllows}: Shading is on if schedule value is non-zero. Requires that Schedule Name be specified and Shading Control Is Scheduled = Yes.

Note: For exterior window screens \emph{AlwaysOn, AlwaysOff, and OnIfScheduleAllows} are the only valid shading control types.

\emph{OnIfHighSolarOnWindow}: Shading is on if beam plus diffuse solar radiation incident on the window exceeds SetPoint (W/m\(^{2}\)) and schedule, if specified, allows shading.

\emph{OnIfHighHorizontalSolar}: Shading is on if total (beam plus diffuse) horizontal solar irradiance exceeds SetPoint (W/m\(^{2}\)) and schedule, if specified, allows shading.

\emph{OnIfHighOutdoorAirTemperature}: Shading is on if outside air temperature exceeds SetPoint (C) and schedule, if specified, allows shading.

\emph{OnIfHighZoneAirTemperature}: Shading is on if zone air temperature in the previous timestep exceeds SetPoint (C) and schedule, if specified, allows shading.

\emph{OnIfHighZoneCooling}: Shading is on if zone cooling rate in the previous timestep exceeds SetPoint (W) and schedule, if specified, allows shading.

\emph{OnIfHighGlare}: Shading is on if the total daylight glare index at the zone's first daylighting reference point from all of the exterior windows in the zone exceeds the maximum glare index specified in the daylighting input for zone (ref: Group -- Daylighting). Applicable only to windows in zones with daylighting.

Note: Unlike other Shading Control Types, glare control is active whether or not a schedule is specified.

\emph{MeetDaylightIlluminanceSetpoint}: Used only with ShadingType = SwitchableGlazing in zones with daylighting controls. In this case the transmittance of the glazing is adjusted to just meet the daylight illuminance set point at the first daylighting reference point. Note that the daylight illuminance set point is specified in the Daylighting:Controls object for the Zone; it is not specified as a WindowProperty:ShadingControl SetPoint. When the glare control is active, if meeting the daylight illuminance set point at the first daylighting reference point results in higher discomfort glare index (DGI) than the specified zone's maximum allowable DGI for either of the daylight reference points, the glazing will be further dimmed until the DGI equals the specified maximum allowable value.

The following three control types can be used to reduce zone heating load during the winter by reducing window conductive heat loss at night and leaving the window unshaded during the day to maximize solar gain. They are applicable to any Shading Type except ExteriorScreen but are most appropriate for interior or exterior shades with high insulating value (``movable insulation''). ``Night'' means the sun is down and ``day'' means the sun is up.

\emph{OnNightIfLowOutdoorTempAndOffDay}: Shading is on at night if the outside air temperature is less than SetPoint (C) and schedule, if specified, allows shading. Shading is off during the day.

\emph{OnNightIfLowInsideTempAndOffDay}: Shading is on at night if the zone air temperature in the previous timestep is less than SetPoint (C) and schedule, if specified, allows shading. Shading is off during the day.

\emph{OnNightIfHeatingAndOffDay}: Shading is on at night if the zone heating rate in the previous timestep exceeds SetPoint (W) and schedule, if specified, allows shading. Shading is off during the day.

The following two control types can be used to reduce zone heating and cooling load. They are applicable to any Shading Type except ExteriorScreen but are most appropriate for translucent interior or exterior shades with high insulating value (``translucent movable insulation'').

\emph{OnNightIfLowOutdoorTempAndOnDayIfCooling}: Shading is on at night if the outside air temperature is less than SetPoint (C). Shading is on during the day if the zone cooling rate in the previous timestep is non-zero. Night and day shading is subject to schedule, if specified.

\emph{OnNightIfHeatingAndOnDayIfCooling}: Shading is on at night if the zone heating rate in the previous timestep exceeds SetPoint (W). Shading is on during the day if the zone cooling rate in the previous timestep is non-zero. Night and day shading is subject to schedule, if specified.

The following control types can be used to reduce zone cooling load. They are applicable to any Shading Type except ExteriorScreen but are most appropriate for interior or exterior blinds, interior or exterior shades with low insulating value, or switchable glazing.

\emph{OffNightAndOnDayIfCoolingAndHighSolarOnWindow}: Shading is off at night. Shading is on during the day if the solar radiation incident on the window exceeds SetPoint (W/m\(^{2}\)) and if the zone cooling rate in the previous timestep is non-zero. Daytime shading is subject to schedule, if specified.

\emph{OnNightAndOnDayIfCoolingAndHighSolarOnWindow}: Shading is on at night. Shading is on during the day if the solar radiation incident on the window exceeds SetPoint (W/m\(^{2}\)) and if the zone cooling rate in the previous timestep is non-zero. Day and night shading is subject to schedule, if specified. (This Shading Control Type is the same as the previous one, except the shading is on at night rather than off.)

\emph{OnIfHighOutdoorAirTempAndHighSolarOnWindow:} Shading is on if the outside air temperature exceeds the Setpoint (C) and if if the solar radiation incident on the window exceeds SetPoint 2 (W/m\(^{2}\)).

\emph{OnIfHighOutdoorAirTempAndHighHorizontalSolar:} Shading is on if the outside air temperature exceeds the Setpoint (C) and if if the horizontal solar radiation exceeds SetPoint 2 (W/m\(^{2}\)).

\paragraph{Field: Schedule Name}\label{field-schedule-name-007}

Required if Shading Control Is Scheduled = Yes. If schedule value \textgreater{} 0 , shading control is active, i.e., shading can be on only if the shading control test passes. If schedule value = 0, shading is off whether or not the control test passes. If Schedule Name is not specified, shading control is assumed to be active at all times.

\paragraph{Field: Setpoint}\label{field-setpoint}

The setpoint for activating window shading. The units depend on the type of trigger:

\begin{itemize}
\item
  W/m\(^{2}\) for solar-based controls
\item
  W for cooling- or heating-based controls
\item
  Degrees C for temperature-based controls
\end{itemize}

SetPoint is unused for Shading Control Type = OnIfScheduleAllows, OnIfHighGlare and DaylightIlluminance.

\paragraph{Field: Shading Control Is Scheduled}\label{field-shading-control-is-scheduled}

Accepts values YES and NO. The default is NO. Not applicable for Shading Control Type = OnIfHighGlare and should be blank in that case.

If YES, Schedule Name is required and that schedule determines whether the shading control specified by Shading Control Type is active or inactive (see Schedule Name, above).

If NO, Schedule Name is not applicable (should be blank) and the shading control is unscheduled.

Shading Control Is Scheduled = YES is required if Shading Control Type = OnIfScheduleAllows.

\paragraph{Field: Glare Control Is Active}\label{field-glare-control-is-active}

Accepts values YES and NO. The default is NO.

If YES and the window is in a daylit zone, shading is on if the zone's discomfort glare index exceeds the maximum discomfort glare index specified in the Daylighting object referenced by the zone. For switchable windows with \emph{MeetDaylightIlluminanceSetpoint} shading control, if Glare Control is active, the windows are always continuously dimmed as necessary to meet the zone's maximum allowable DGI while providing appropriate amount of daylight for the zone.

The glare test is OR'ed with the test specified by Shading Control Type. For example, if Glare Control Is Active = YES and Shading Control Type = OnIfHighZoneAirTemp, then shading is on if glare is too high OR if the zone air temperature is too high.

Glare Control Is Active = YES is required if Shading Control Type = OnIfHighGlare.

\paragraph{Field: Shading Device Material Name}\label{field-shading-device-material-name}

The name of a WindowMaterial:Shade, WindowMaterial:Screen or WindowMaterial:Blind. Required if ``Name of Construction with Shading'' is not specified. Not applicable if Shading Type = BetweenGlassShade, BetweenGlassBlind or SwitchableGlazing and should be blank in this case. If both ``Name of Construction with Shading'' and ``Material Name of Shading Device'' are entered the former takes precedence.

\paragraph{Field: Type of Slat Angle Control for Blinds}\label{field-type-of-slat-angle-control-for-blinds}

Applies only to Shading Type = InteriorBlind, ExteriorBlind or BetweenGlassBlind. Specifies how the slat angle is controlled. The choices are FixedSlatAngle, ScheduledSlatAngle and BlockBeamSolar.

If FixedSlatAngle (the default), the angle of the slat is fixed at the value input for the WindowMaterial:Blind that is contained in the construction specified by Name of Construction with Shading or is specified by Material Name of Shading Device.

If ScheduledSlatAngle, the slat angle varies according to the schedule specified by Slat Angle Schedule Name, below.

If BlockBeamSolar, the slat angle is set each timestep to just block beam solar radiation. If there is no beam solar on the window the slat angle is set to the value input for the WindowMaterial:Blind that is contained in the construction specified by Name of Construction with Shading or is specified by Material Name of Shading Device. The BlockBeamSolar option prevents beam solar from entering the window and causing possible unwanted glare if the beam falls on work surfaces while at the same time allowing near-optimal indirect radiation for daylighting.

\paragraph{Field: Slat Angle Schedule Name}\label{field-slat-angle-schedule-name}

This is the name of a schedule of slat angles that is used when Type of Slat Angle Control for Blinds = ScheduledSlatAngle. You should be sure that the schedule values fall within the range given by the Minimum Slat Angle and Maximum Slat Angle values entered in the corresponding WindowMaterial:Blind. If not, the program will force them into this range.

\paragraph{Field: Setpoint 2}\label{field-setpoint-2}

Used only as the second setpoint for the following two-setpoint control types: OnIfHighOutdoorAirTempAndHighSolarOnWindow, OnIfHighOutdoorAirTempAndHighHorizontalSolar, OnIfHighZoneAirTempAndHighSolarOnWindow, and OnIfHighZoneAirTempAndHighHorizontalSolar

An IDF example: window with interior roll shade that is deployed when solar incident on the window exceeds 50 W/m\(^{2}\).

\begin{lstlisting}
! Example 1: Interior movable shade specified by giving name of shaded construction
! in WindowProperty:ShadingControl

WindowMaterial:Glazing, GLASS - CLEAR SHEET 1 / 8 IN,  !- Material Name
       SpectralAverage,! Optical data type {SpectralAverage or Spectral}
       ,               ! Name of spectral data set when Optical Data Type = Spectral
       0.003        ,  !- Thickness {m}
       0.837        ,  !- Solar Transmittance at Normal Incidence
       0.075        ,  !- Solar Reflectance at Normal Incidence: Front Side
       0.075        ,  !- Solar Reflectance at Normal Incidence: Back Side
       0.898        ,  !- Visible Transmittance at Normal Incidence
       0.081        ,  !- Visible Reflectance at Normal Incidence: Front Side
       0.081        ,  !- Visible Reflectance at Normal Incidence: Back Side
       0.0          ,  !- IR Transmittance
       0.8400000    ,  !- IR Emissivity: Front Side
       0.8400000    ,  !- IR Emissivity: Back Side
       0.9000000    ;  !- Conductivity {W/m-K}

WindowMaterial:Shade, ROLL SHADE,  !- Material Name
       0.3          ,   !- Solar Transmittance at normal incidence
       0.5000000    ,   !- Solar Reflectance (same for front and back side)
       0.3          ,   !- Visible Transmittance at normal incidence
       0.5000000    ,   !- Visible reflectance (same for front and back side)
       0.9000000    ,   !- IR Emissivity (same for front and back side)
       0.05         ,   !- IR Transmittance
       0.003        ,   !- Thickness
       0.1          ,   !- Conductivity {W/m-K}
       0.0          ,   !- Top Opening Multiplier
       0.0          ,   !- Bottom Opening Multiplier
       0.5          ,   !- Left-Side Opening Multiplier
       0.5          ,   !- Right-Side Opening Multiplier
       0.0          ;   !- Air-Flow Permeability

Construction, SINGLE PANE WITH NO SHADE,  ! Name of construction without shade
       GLASS - CLEAR SHEET 1 / 8 IN;  !- First material layer

Construction, SINGLE PANE WITH INT SHADE, ! Name of construction with shade
       GLASS - CLEAR SHEET 1 / 8 IN,  !- First material layer
       ROLL SHADE                  ;  !- Second material layer

WindowProperty:ShadingControl, CONTROL ON INCIDENT SOLAR,  !- Name of Shading Control
       InteriorShade,                !- Shading Type
       SINGLE PANE WITH INT SHADE,   !- Name of construction with shading device
       OnIfHighSolarOnWindow,        !- Shading Control Type
       ,                             !- Schedule name
       50.0,                         !- Setpoint {W/m2}
       NO,                           !- Shading Control Is Scheduled
       NO,                           !- Glare Control Is Active
       ,                             !- Material Name of Shading Device
       ,                             !- Type of Slat Angle Control for Blinds
       ;                             !- Slat Angle Schedule Name

FenestrationSurface:Detailed, Zn001:Wall001:Win001,  !- SubSurface Name
       Window                   ,    !- Class
       SINGLE PANE WITH NO SHADE,    !- Name of construction without shading device
       Zn001:Wall001            ,    !- Base Surface Name
       ,                             !- Target
       0.5000000                ,    !- VF to Ground
       CONTROL ON INCIDENT SOLAR,    !- Window Shading Control name
       ,                             !- Frame/Divider name
       1.0                      ,    !- Multiplier
       4                        ,    !- Number of vertices (assumed rectangular)
       0.548 ,  0.0 ,   2.5     ,    !- x,y,z of vertices {m}
       0.548 ,  0.0 ,   0.5     ,
       5.548 ,  0.0 ,   0.5     ,
       5.548 ,  0.0 ,   2.5     ;
\end{lstlisting}

\begin{lstlisting}
! Example 2: Interior movable shade specified by giving name of shading device in WindowProperty:ShadingControl

WindowMaterial:Glazing, GLASS - CLEAR SHEET 1 / 8 IN,  !- Material Name
       SpectralAverage,! Optical data type {SpectralAverage or Spectral}
       ,               ! Name of spectral data set when Optical Data Type = Spectral
       0.003        ,  !- Thickness {m}
       0.837        ,  !- Solar Transmittance at Normal Incidence
       0.075        ,  !- Solar Reflectance at Normal Incidence: Front Side
       0.075        ,  !- Solar Reflectance at Normal Incidence: Back Side
       0.898        ,  !- Visible Transmittance at Normal Incidence
       0.081        ,  !- Visible Reflectance at Normal Incidence: Front Side
       0.081        ,  !- Visible Reflectance at Normal Incidence: Back Side
       0.0          ,  !- IR Transmittance
       0.8400000    ,  !- IR Emissivity: Front Side
       0.8400000    ,  !- IR Emissivity: Back Side
       0.9000000    ;  !- Conductivity {W/m-K}

WindowMaterial:Shade, ROLL SHADE,  !- Material Name
       0.3          ,   !- Solar Transmittance at normal incidence
       0.5000000    ,   !- Solar Reflectance (same for front and back side)
       0.3          ,   !- Visible Transmittance at normal incidence
       0.5000000    ,   !- Visible reflectance (same for front and back side)
       0.9000000    ,   !- IR Emissivity (same for front and back side)
       0.05         ,   !- IR Transmittance
       0.003        ,   !- Thickness
       0.1          ,   !- Conductivity {W/m-K}
       0.0          ,   !- Top Opening Multiplier
       0.0          ,   !- Bottom Opening Multiplier
       0.5          ,   !- Left-Side Opening Multiplier
       0.5          ,   !- Right-Side Opening Multiplier
       0.0          ;   !- Air-Flow Permeability

Construction, SINGLE PANE WITH NO SHADE,  ! Name of construction without shade
       GLASS - CLEAR SHEET 1 / 8 IN;  !- First material layer

WINDOWPROPERTY:SHADINGCONTROL, CONTROL ON INCIDENT SOLAR,  !- Name of Shading Control
       InteriorShade,                !- Shading Type
       ,                             !- Name of shaded construction
       OnIfHighSolarOnWindow,        !- Shading Control Type
       ,                             !- Schedule name
       50.0,                         !- Setpoint {W/m2}
       NO,                           !- Shading Control Is Scheduled
       NO,                           !- Glare Control Is Active
       ROLL SHADE,                   !- Material Name of Shading Device
       ,                             !- Type of Slat Angle Control for Blinds
       ;                             !- Slat Angle Schedule Name

FenestrationSurface:Detailed, Zn001:Wall001:Win001,  !- SubSurface Name
       Window                   ,    !- Class
       SINGLE PANE WITH NO SHADE,    !- Name of construction without shade
       Zn001:Wall001            ,    !- Base Surface Name
       ,                             !- Target
       0.5000000                ,    !- VF to Ground
       CONTROL ON INCIDENT SOLAR,    !- Window Shading Control name
       ,                             !- Frame/Divider name
       1.0                      ,    !- Multiplier
       4                        ,    !- Number of vertices (assumed rectangular)
       0.548 ,  0.0 ,   2.5     ,    !- x,y,z of vertices {m}
       0.548 ,  0.0 ,   0.5     ,
       5.548 ,  0.0 ,   0.5     ,
       5.548 ,  0.0 ,   2.5     ;
\end{lstlisting}

\subsection{WindowProperty:FrameAndDivider}\label{windowpropertyframeanddivider}

The WindowProperty:FrameAndDivider object is referenced by exterior windows that have

\begin{itemize}
\item
  a frame, and/or
\item
  a divider, and/or
\item
  reveal surfaces that reflect beam solar radiation.
\end{itemize}

A \textbf{\emph{frame}} surrounds the glazing in a window (see Figure~\ref{fig:a-window-with-a-frame-and-divider.} and Figure~\ref{fig:illustration-showing-frame-and-divider}). It is assumed that all frame characteristics---such as width, conductance and solar absorptance---are the same for the top, bottom and side elements of the frame. If the frame elements are not the same then you should enter area-weighted average values for the frame characteristics.

The window vertices that you specify in the FenestrationSurface:Detailed object are those of the glazed part of the window, not the frame. EnergyPlus automatically subtracts the area of the frame---determined from the glazing dimensions and the frame width---from the area of the wall containing the window.

A \textbf{\emph{divider}}, as shown in Figure~\ref{fig:a-window-with-a-frame-and-divider.}, Figure~\ref{fig:illustration-showing-frame-and-divider} and Figure~\ref{fig:illustration-showing-divider-types.}, divides the glazing up into separate lites. It is assumed that all divider elements have the same characteristics. If not, area-weighted average values should be used. EnergyPlus automatically subtracts the divider area from the glazed area of the window.

\textbf{\emph{Reveal surfaces}}, as shown in Figure~\ref{fig:a-vertical-section-through-a-window-with}, are associated with the setback of the glazing from the outside and/or inside surface of the parent wall. If the depth and solar absorptance of these surfaces are specified, the program will calculate the reflection of beam solar radiation from these surfaces. The program also calculates the shadowing (onto the window) of beam and diffuse solar radiation by outside reveal surfaces.

In EnergyPlus, a window can have any combination of frame, divider and reveal surfaces, or none of these.

The best source of frame and divider characteristics is the WINDOW program, which will calculate the values required by EnergyPlus for different frame and divider types. In particular, the THERM program within the WINDOW program will calculate the effective conductance of frames and dividers; this is the conductance taking 2-D heat transfer effects into account.

Note that a window's frame and divider characteristics, along with other window information, can be read in from the Window Data File (see ``Importing Windows from the WINDOW program'' and ``Construction:WindowDataFile object''). In this case the WindowProperty:FrameAndDivider referenced by the window is not applicable and should be blank unless you want to specify reveal surfaces for beam solar reflection.

\begin{figure}[hbtp] % fig 35
\centering
\includegraphics[width=0.9\textwidth, height=0.9\textheight, keepaspectratio=true]{media/image061.png}
\caption{A window with a frame and divider. \protect \label{fig:a-window-with-a-frame-and-divider.}}
\end{figure}

In the illustration above, the divider has two horizontal elements and one vertical element.

\subsubsection{Inputs}\label{inputs-33-001}

\paragraph{Field: Name}\label{field-name-30-001}

The name of the frame/divider object. It is referenced by WindowProperty:FrameAndDivider Name in FenestrationSurface:Detailed.

\textbf{\emph{Frame Fields}}

\paragraph{Field: Frame Width}\label{field-frame-width}

The width of the frame elements when projected onto the plane of the window. It is assumed that the top, bottom and side elements of the frame have the same width. If not, an average frame width should be entered such that the projected frame area calculated using the average value equals the sum of the areas of the frame elements.

\paragraph{Field: Frame Outside Projection}\label{field-frame-outside-projection}

The amount by which the frame projects outward from the outside surface of the window glazing. If the outer surface of the frame is flush with the glazing, Frame Outside Projection = 0.0. Used to calculate shadowing of frame onto glass, solar absorbed by frame, IR emitted and absorbed by frame, and convection from frame.

\paragraph{Field: Frame Inside Projection}\label{field-frame-inside-projection}

The amount by which the frame projects inward from the inside surface of the window glazing. If the inner surface of the frame is flush with the glazing, Frame Inside Projection = 0.0. Used to calculate solar absorbed by frame, IR emitted and absorbed by frame, and convection from frame.

\begin{figure}[hbtp] % fig 36
\centering
\includegraphics[width=0.9\textwidth, height=0.9\textheight, keepaspectratio=true]{media/image062.png}
\caption{Illustration showing frame and divider dimensioning. \protect \label{fig:illustration-showing-frame-and-divider}}
\end{figure}

\paragraph{Field: Frame Conductance}\label{field-frame-conductance}

The effective thermal conductance of the frame measured from inside to outside frame surface (no air films) and taking 2-D conduction effects into account. Obtained from the WINDOW program or other 2-D calculation.

\paragraph{Field: Ratio of Frame-Edge Glass Conductance to Center-Of-Glass Conductance}\label{field-ratio-of-frame-edge-glass-conductance-to-center-of-glass-conductance}

The glass conductance near the frame (excluding air films) divided by the glass conductance at the center of the glazing (excluding air films). Used only for multi-pane glazing constructions. This ratio is greater than 1.0 because of thermal bridging from the glazing across the frame and across the spacer that separates the glass panes. Values can be obtained from the WINDOW program the user-selected glazing construction and frame characteristics.

\paragraph{Field: Frame Solar Absorptance}\label{field-frame-solar-absorptance}

The solar absorptance of the frame. The value is assumed to be the same on the inside and outside of the frame and to be independent of angle of incidence of solar radiation. If solar reflectance (or reflectivity) data is available, then absorptance is equal to 1.0 minus reflectance (for opaque materials).

\paragraph{Field: Frame Visible Absorptance}\label{field-frame-visible-absorptance}

The visible absorptance of the frame. The value is assumed to be the same on the inside and outside of the frame and to be independent of angle of incidence of solar radiation. If visible reflectance (or reflectivity) data is available, then absorptance is equal to 1.0 minus reflectance (for opaque materials).

\paragraph{Field: Frame Thermal Hemispherical Emissivity}\label{field-frame-thermal-hemispherical-emissivity}

The thermal emissivity of the frame, assumed the same on the inside and outside.

\textbf{\emph{Divider Fields}}

\paragraph{Field: Divider Type}\label{field-divider-type}

The type of divider (see figure below). Divider Type = Suspended is applicable only to multi-pane glazing. It means that the divider is suspended between the panes. (If there are more than two glass layers, the divider is assumed to be placed between the two outermost layers.)

Divider Type = DividedLite means that the divider elements project out from the outside and inside surfaces of the glazing and divide the glazing into individual lites. For multi-pane glazing, this type of divider also has between-glass elements that separate the panes.

\begin{figure}[hbtp] % fig 37
\centering
\includegraphics[width=0.9\textwidth, height=0.9\textheight, keepaspectratio=true]{media/image063.png}
\caption{Illustration showing divider types. \protect \label{fig:illustration-showing-divider-types.}}
\end{figure}

\paragraph{Field: Divider Width}\label{field-divider-width}

The width of the divider elements when projected onto the plane of the window. It is assumed that the horizontal and vertical divider elements have the same width. If not, an average divider width should be entered such that the projected divider area calculated using the average value equals the sum of the areas of the divider elements.

\paragraph{Field: Number of Horizontal Dividers}\label{field-number-of-horizontal-dividers}

The number of divider elements parallel to the top and bottom of the window.

\paragraph{Field: Number of Vertical Dividers}\label{field-number-of-vertical-dividers}

The number of divider elements parallel to the sides of the window.

\paragraph{Field: Divider Outside Projection}\label{field-divider-outside-projection}

The amount by which the divider projects out from the outside surface of the window glazing. For Divider Type = Suspended, Divider Projection = 0.0. Used to calculate shadowing of divider onto glass, solar absorbed by divider, IR emitted and absorbed by divider, and convection from divider.

\paragraph{Field: Divider Inside Projection}\label{field-divider-inside-projection}

The amount by which the divider projects inward from the inside surface of the window glazing. If the inner surface of the divider is flush with the glazing, Divider Inside Projection = 0.0. Used to calculate solar absorbed by divider, IR emitted and absorbed by divider, and convection from divider.

\paragraph{Field: Divider Conductance}\label{field-divider-conductance}

The effective thermal conductance of the divider measured from inside to outside divider surface (no air films) and taking 2-D conduction effects into account. Obtained from the WINDOW program or other 2-D calculation.

\paragraph{Field: Ratio of Divider-Edge Glass Conductance to Center-Of-Glass Conductance}\label{field-ratio-of-divider-edge-glass-conductance-to-center-of-glass-conductance}

The glass conductance near the divider (excluding air films) divided by the glass conductance at the center of the glazing (excluding air films). Used only for multi-pane glazing constructions. This ratio is greater than 1.0 because of thermal bridging from the glazing across the divider and across the spacer that separates the glass panes. Values can be obtained from the WINDOW program for the user-selected glazing construction and divider characteristics.

\paragraph{Field: Divider Solar Absorptance}\label{field-divider-solar-absorptance}

The solar absorptance of the divider. The value is assumed to be the same on the inside and outside of the divider and to be independent of angle of incidence of solar radiation. If solar reflectance (or reflectivity) data is available, then absorptance is equal to 1.0 minus reflectance (for opaque materials).

\paragraph{Field: Divider Visible Absorptance}\label{field-divider-visible-absorptance}

The visible absorptance of the divider. The value is assumed to be the same on the inside and outside of the divider and to be independent of angle of incidence of solar radiation. If visible reflectance (or reflectivity) data is available, then absorptance is equal to 1.0 minus reflectance (for opaque materials).

\paragraph{Field: Divider Thermal Hemispherical Emissivity}\label{field-divider-thermal-hemispherical-emissivity}

The thermal emissivity of the divider, assumed the same on the inside and outside.

\textbf{\emph{Reveal Surface Fields}}

The following fields specify the properties of the window reveal surfaces (reveals occur when the window is not in the same plane as the base surface). From this information and from the geometry of the window and the sun position, the program calculates beam solar radiation absorbed and reflected by the top, bottom, right and left sides of outside and inside window reveal surfaces. In doing this calculation, the shadowing on a reveal surface by other reveal surfaces is determined using the orientation of the reveal surfaces and the sun position.

It is assumed that:

\begin{itemize}
\item
  The window is an exterior window.
\item
  The reveal surfaces are perpendicular to the window plane.
\item
  If an exterior shade, screen or blind is in place it shades exterior and interior reveal surfaces so that in this case there is no beam solar on these surfaces.
\item
  If an interior shade or blind is in place it shades the interior reveal surfaces so that in this case there is no beam solar on these surfaces.
\item
  The possible shadowing on inside reveal surfaces by a window divider is ignored.
\item
  The outside reveal surfaces (top, bottom, left, right) have the same solar absorptance and depth. This depth is not input here but is automatically determined by the program---from window and wall vertices--as the distance between the plane of the outside face of the glazing and plane of the outside face of the parent wall.
\item
  The inside reveal surfaces are divided into two categories: (1) the bottom reveal surface, called here the ``inside sill;'' and (2) the other reveal surfaces (left, right and top).
\item
  The left, right and top inside reveal surfaces have the same depth and solar absorptance. The inside sill is allowed to have depth and solar absorptance values that are different from the corresponding values for the other inside reveal surfaces.
\item
  The inside sill depth is required to be greater than or equal to the depth of the other inside reveal surfaces. If the inside sill depth is greater than zero the depth of the other inside reveal surfaces is required to be greater than zero.
\item
  The reflection of beam solar radiation from all reveal surfaces is assumed to be isotropic diffuse; there is no specular component.
\item
  Half of the beam solar reflected from outside reveal surfaces is goes towards the window; the other half goes back to the exterior environment (i.e., reflection of this outward-going component from other outside reveal surfaces is not considered).
\item
  The half that goes towards the window is added to the other solar radiation incident on the window. Correspondingly, half of the beam solar reflected from inside reveal surfaces goes towards the window, with the other half going into the zone. The portion going towards the window that is not reflected is absorbed in the glazing or is transmitted back out into the exterior environment.
\item
  The beam solar that is absorbed by outside reveal surfaces is added to the solar absorbed by the outside surface of the window's parent wall; similarly, the beam solar absorbed by the inside reveal surfaces is added to the solar absorbed by the inside surface of the parent wall.
\end{itemize}

The net effect of beam solar reflected from outside reveal surfaces is to increase the heat gain to the zone, whereas the effect of beam solar reflected from inside reveal surfaces is to decrease the heat gain to the zone since part of this reflected solar is transmitted back out the window.

~If the window has a frame, the absorption of reflected beam solar by the inside and outside surfaces of the frame is considered. The shadowing of the frame onto interior reveal surfaces is also considered.

\paragraph{Field: Outside Reveal Solar Absorptance}\label{field-outside-reveal-solar-absorptance}

The solar absorptance of outside reveal surfaces.

\paragraph{Field: Inside Sill Depth}\label{field-inside-sill-depth}

The depth of the inside sill, measured from the inside surface of the glazing to the edge of the sill (see Figure~\ref{fig:a-vertical-section-through-a-window-with}).

\paragraph{Field: Inside Sill Solar Absorptance}\label{field-inside-sill-solar-absorptance}

The solar absorptance of the inside sill.

\textbf{\emph{Field: Inside Reveal Depth}}

The depth of the inside reveal surfaces other than the sill, measured from the inside surface of the glazing to the edge of the reveal surface (see Figure~\ref{fig:a-vertical-section-through-a-window-with}).

\paragraph{Field: Inside Reveal Solar Absorptance}\label{field-inside-reveal-solar-absorptance}

The solar absorptance of the inside reveal surfaces other than the sill.

\begin{figure}[hbtp] % fig 38
\centering
\includegraphics[width=0.9\textwidth, height=0.9\textheight, keepaspectratio=true]{media/image064.png}
\caption{(a) Vertical section through a window (with frame) showing outside and inside reveal surfaces and inside sill. (b) Perspective view looking from the outside of a window (without frame) showing reveal surfaces. Note that “Outside Reveal Depth” is not a user input; it is calculated by the program from the window and wall vertices. \protect \label{fig:a-vertical-section-through-a-window-with}}
\end{figure}

An IDF example:

\begin{lstlisting}

  WindowProperty:FrameAndDivider,
        TestFrameAndDivider, ! Frame/Divider Name
        0.05, ! Frame Width
        0.04, ! Frame Outside Projection
        0.03, ! Frame Inside Projection
        5.0,  ! Frame Conductance
        1.3,  ! Ratio of Frame-Edge Glass Conductance to Center-Of-Glass Conductance
        0.8,  ! Frame Solar Absorptance
        0.8,  ! Frame Visible Absorptance
        0.9,  ! Frame Thermal Emissivity
        DividedLite, ! Divider Type
        0.03, ! Divider Width
        2,    ! Number of Horizontal Dividers
        2,    ! Number of Vertical Dividers
        0.03, ! Divider Outside Projection
        0.03, ! Divider Inside Projection
        5.0,  ! Divider Conductance
        1.3,  ! Ratio of Divider-Edge Glass Conductance to Center-Of-Glass Conductance
        0.8,  ! Divider Solar Absorptance
        0.8,  ! Divider Visible Absorptance
        0.9,  ! Divider Thermal Emissivity
        0.7,  ! Outside Reveal Solar Absorptance
        0.25, ! Inside Sill Depth (m)
        0.6,  ! Inside Sill Solar Absorptance
        0.2,  ! Inside Reveal Depth (m)
        0.5;  ! Inside Reveal Solar Absorptance
\end{lstlisting}

\subsection{WindowProperty:AirflowControl}\label{windowpropertyairflowcontrol}

This object is used to specify the control mechanism for windows in which forced air flows in the gap between adjacent layers of glass. Such windows are called ``airflow windows.'' They are also known as ``heat-extract windows'' or ``climate windows.''

A common application is to reduce the zone load by exhausting indoor air through the window. In the cooling season this picks up and expels some of the solar heat absorbed by the window glass (and by the between-glass shade or blind, if present). In the heating season this warms the window, reducing the heat loss from the window. A side benefit is increased thermal comfort. This is because the inside surface of the window will generally be cooler in summer and warmer in winter.

The surface output variable ``Surface Window Gap Convective Heat Transfer Rate'' gives the heat picked up (or lost) by the gap airflow.

\subsubsection{Inputs}\label{inputs-34-001}

\paragraph{Field: Name}\label{field-name-31-001}

Name of the window that this WindowProperty:AirflowControl refers to. It must be a window with two or three glass layers, i.e., double- or triple-glazing. For triple-glazing the airflow is assumed to be between the two inner glass layers.

An error will result if the gas in the airflow gap is other than air. If an airflow window has a between-glass shade or blind, the gas in the gap on either side of the shade or blind must be air.

\paragraph{Field: Airflow Source}\label{field-airflow-source}

The source of the gap airflow. The choices are:

\emph{IndoorAir}: Indoor air from the window's zone is passed through the window.

\emph{OutdoorAir}: Outdoor air is passed through the window.

\paragraph{Field: Airflow Destination}\label{field-airflow-destination}

This is where the gap air goes after passing through the window. The choices are:

\emph{IndoorAir}: The gap air goes to the indoor air of the window's zone.

\emph{OutdoorAir}: The gap air goes to the outside air.

\emph{ReturnAir}. The gap air goes to the return air for the window's zone. This choice is allowed only if Airflow Source = InsideAir. If the return air flow is zero, the gap air goes to the indoor air of the window's zone. If the sum of the gap airflow for all of the windows in a zone with Airflow Destination = ReturnAir exceeds the return airflow, then the difference between this sum and the return airflow goes to the indoor air.

Figure~\ref{fig:gap-airflow-configurations-for-airflow} shows the allowed combinations of Airflow Source and Airflow Destination. The allowed combinations of Airflow Source and Airflow Destination are:

IndoorAir -\textgreater{} OutdoorAir

IndoorAir -\textgreater{} IndoorAir

IndoorAir -\textgreater{} ReturnAir

OutdoorAir -\textgreater{} IndoorAir

OutdoorAir -\textgreater{} OutdoorAir

\paragraph{Field: Maximum Flow Rate}\label{field-maximum-flow-rate-003}

The maximum value of the airflow, in m\(^{3}\)/s per m of glazing width. The value is typically 0.006 to 0.009 m\(^{3}\)/s-m (4 to 6 cfm/ft).

The airflow can be modulated by specifying Airflow Has Multiplier Schedule = Yes and giving the name of the Airflow Multiplier Schedule (see below).

The fan energy used to move the air through the gap is generally very small and so is ignored.

\paragraph{Field: Airflow Control Type}\label{field-airflow-control-type}

Specifies how the airflow is controlled. The choices are:

\emph{AlwaysOnAtMaximumFlow}. The airflow is always equal to Maximum Airflow.

\emph{AlwaysOff}. The airflow is always zero.

\emph{ScheduledOnly}. The airflow in a particular timestep equals Maximum Airflow times the value of the Airflow Multiplier Schedule for that timestep.

\paragraph{Field: Airflow Is Scheduled}\label{field-airflow-is-scheduled}

Specifies if the airflow is scheduled. The choices are:

\emph{Yes}. The airflow is scheduled.

\emph{No}. The airflow is not scheduled.

If Yes, Airflow Multiplier Schedule Name is required.

\paragraph{Field: Airflow Multiplier Schedule Name}\label{field-airflow-multiplier-schedule-name}

The name of a schedule with values between 0.0 and 1.0. The timestep value of the airflow is Maximum Airflow times the schedule value. Required if Airflow Is Scheduled = Yes. Unused if Airflow Is Scheduled = No. This schedule should have a ScheduleType with Numeric Type = Continuous and Range = 0.0 : 1.0.

\begin{figure}[hbtp] % fig 39
\centering
\includegraphics[width=0.9\textwidth, height=0.9\textheight, keepaspectratio=true]{media/image065.png}
  \caption{Gap airflow configurations for airflow windows. (a) \textbf{Air exhaust window}: Airflow Source = InsideAir, Airflow Destination = OutsideAir; (b) \textbf{Indoor air curtain window}: Airflow Source = InsideAir, Airflow Destination = InsideAir; (c) \textbf{Air supply window}: Airflow Source = OutsideAir, Airflow Destination = InsideAir; (d) \textbf{Outdoor air curtain window}: Airflow Source = OutsideAir, Airflow Destination = OutsideAir; (e) \textbf{Airflow to Return Air}: Airflow Source = InsideAir, Airflow Destination = ReturnAir. Based on ``Active facades,'' Version no. 1, Belgian Building Research Institute, June 2002. \protect \label{fig:gap-airflow-configurations-for-airflow}}
\end{figure}

An IDF example: window with a constant airflow from inside to outside at 0.008 m\(^{3}\)/s-m.

\begin{lstlisting}
WindowProperty:AirflowControl,   !- Used to control forced airflow through a gap between glass layers
      Zn001:Wall001:Win002,   !- Name of Associated Window
      InsideAir,              !- Airflow Source
      OutsideAir,             !- Airflow Destination
      0.008,                  !- Maximum Airflow (m3/s per m of glazing width)
      AlwaysOnAtMaxFlow,      !- Airflow Control Type
      No,                     !- Airflow Has Multiplier Schedule?
      ;                       !- Name of Airflow Multiplier Schedule
\end{lstlisting}

\subsection{WindowProperty:StormWindow}\label{windowpropertystormwindow}

This object allows you to assign a movable exterior glass layer (``storm window'' or ``storm glass'') that is usually applied to a window in the winter to reduce heat loss and removed in the summer. A WindowProperty:StormWindow object is required for each window that has an associated storm window. It is assumed that:

\begin{itemize}
\item
  When the storm glass is in place it is the outermost layer of the window, it covers only the glazed part of the window and not the frame, and it forms a tight seal. See Figure~\ref{fig:section-through-a-single-glazed-window}.
\item
  When the storm glass is not in place it is completely removed and has no effect on window heat transfer.
\item
  The gap between the storm glass and rest of the glazing is filled with air.
\end{itemize}

\begin{figure}[hbtp] % fig 40
\centering
\includegraphics[width=0.9\textwidth, height=0.9\textheight, keepaspectratio=true]{media/image066.png}
\caption{Section through a single-glazed window without (left) and with (right) a storm glass layer. Not to scale. \protect \label{fig:section-through-a-single-glazed-window}}
\end{figure}

With the addition of a storm window, single glazing effectively becomes double glazing, double glazing becomes triple glazing, etc.

The presence of a storm window is indicated by the output variable ``Surface Storm Window On Off Status'' (see ``Window Output Variables''). This flag is \textbf{0} if the storm window is off, \textbf{1} if it is on, and \textbf{--1} if the window does not have an associated storm window.

The program automatically creates a window construction (ref: Construction) that consists of the storm window glass layer and its adjacent air layer added to the original (unshaded, or ``bare'') window construction. In the eplusout.eio file this construction is called BARECONSTRUCTIONWITHSTORMWIN:\emph{n}, where \emph{n} is the number of the associated StormWin object. If the window has a shaded construction, the program creates a construction called SHADEDCONSTRUCTIONWITHSTORMWIN:\emph{n} that consists of the storm window glass layer and its adjacent air layer added to the original shaded window construction.

The program also creates a WindowMaterial:Gas layer corresponding to the air layer adjacent to the storm glass. In the eplusout.eio file this layer is called AIR:STORMWIN:\emph{k}MM, where \emph{k} is the thickness of the air layer expressed as an integer number of millimeters.

\subsubsection{Inputs}\label{inputs-35-001}

\paragraph{Field: Window Name}\label{field-window-name-000}

This is the name of a window (or glass door) to which the storm glass is applied. Not all windows can accept WindowProperty:StormWindow. The rules are:

\begin{itemize}
\item
  The window must be an exterior window. WindowProperty:StormWindow is not applicable to interior (interzone) windows.
\item
  The window construction (without the storm glass layer) can have up to three glass layers.
\item
  If the window has an associated shaded construction (ref: WindowProperty:ShadingControl), that construction can have an interior shade or blind and up to three glass layers, or a between-glass shade or blind and two glass layers. The shaded construction cannot have an exterior shade or blind, cannot have a between-glass shade or blind and three glass layers, and cannot be switchable glazing.
\item
  The window cannot be an airflow window, i.e., a window that has an associated WindowProperty:AirflowControl.
\end{itemize}

\paragraph{Field: Storm Glass Layer Name}\label{field-storm-glass-layer-name}

This is the name of a window glass material. Storm windows are assumed to consist of a single layer of glass. A storm window frame, if present, is ignored.

\paragraph{Field: Distance Between Storm Glass Layer and Adjacent Glass}\label{field-distance-between-storm-glass-layer-and-adjacent-glass}

The separation between the storm glass and the rest of the window (Figure~\ref{fig:section-through-a-single-glazed-window}). It is measured from the inside of the storm glass layer to the outside of the adjacent glass layer.

\paragraph{Field: Month that Storm Glass Layer Is Put On}\label{field-month-that-storm-glass-layer-is-put-on}

The number of the month (January = 1, February = 2, etc.) during which the storm window is put in place.

\paragraph{Field: Day of Month that Storm Glass Layer Is Put On}\label{field-day-of-month-that-storm-glass-layer-is-put-on}

The day of the month that the storm window is put in place. It is assumed that the storm window is put in place at the beginning of this day, i.e., during the first simulation timestep of the day, and remains in place until that month and day given by the following two fields.

\paragraph{Field: Month that Storm Glass Layer Is Taken Off}\label{field-month-that-storm-glass-layer-is-taken-off}

The number of the month (January = 1, February = 2, etc.) during which the storm window is removed.

\paragraph{Field: Day of Month that Storm Glass Layer Is Taken Off}\label{field-day-of-month-that-storm-glass-layer-is-taken-off}

The day of the month that the storm window is removed. It is assumed that the storm window is removed at the beginning of this day, i.e., during the first simulation timestep of the day, and stays off until the month and day given by Month that Storm Glass Layer Is Put On, Day of Month that Storm Glass Layer Is Put On.

In the northern hemisphere, the month the storm window is put on is generally greater than the month it is taken off (for example put on in month 10, when it starts to get cold, and taken off in month 5, when it starts to warm up). In the southern hemisphere this is reversed: month on is less than month off.

An IDF example of WindowProperty:StormWindow. The storm window is put in place on October 15 and removed on May 1.

\begin{lstlisting}
WindowProperty:StormWindow,
   Window1, !- Name of Window to Which Storm Window Glass Layer is Applied
   GlassA,  !- Name of Material:WindowGlass or MATERIAL:WindowGlass:AltInput that is the storm window layer
   0.060,   !- Distance from storm window to adjacent glass (m)
   10,      !- Month that Storm Window Is Put On
   15,      !- Day of Month that Storm Window Is Put On
   5,       !- Month that Storm Window Is Taken Off
   1;       !- Day of Month that Storm Window Is Taken Off
\end{lstlisting}

\subsection{Importing Windows from WINDOW program}\label{importing-windows-from-window-program}

\begin{callout}
WINDOW v6.3 and later is capable of writing IDF excerpts for Window data. This is the preferred method as no external file is necessary. See the Tips document for details on obtaining the IDF excerpt.
\end{callout}

The WINDOW program calculates the U-value, Solar Heat Gain Coefficient, solar transmission/absorption characteristics, visible transmission characteristics and other properties of a window under standard indoor and outdoor conditions. WINDOW treats the whole window system---glazing, frame and divider. A sub-program of WINDOW called THERM uses a 2-D finite element calculation to determine the effective conductance of frame, divider and edge-of-glass elements. Another sub-program, OPTICS, determines the solar-optical properties of glazing, including laminates and coated glass.

WINDOW can write a data file containing a description of the window that was analyzed. An example of this file (which is no longer the preferred method) is shown in the Tips document under WINDOW generated files. is shown below. This file, which can be named by the user, can be read by EnergyPlus. For more complete description and examples, see the object description -- Construction:WindowDataFile.

In this way, the same window that was created in WINDOW can be imported into EnergyPlus for annual energy analysis without having to re-input the window data. To obtain WINDOW, THERM, or OPTICS go to \url{http://windows.lbl.gov} and choose the software link. A major advantage of using WINDOW to create window input for EnergyPlus is that you will have direct access to WINDOW's expanding database of over 1000 different glass types; and you will be able to browse through this database according to different criteria (color, transmittance, solar heat gain coefficient, etc.) to help you select the best glass type for your application.

Although WINDOW writes only one window entry on the WINDOW data file, EnergyPlus users can combine two or more of these files to end up with a single data file with multiple window entries of different types. In this way a library of windows from WINDOW can be built up if so desired. If you combine files like this you should be sure not to leave out or change any of lines from the original files.

There are four methods for inputting window constructions in EnergyPlus:

\begin{enumerate}
\tightlist
\item
  input full spectral data for each layer in the IDF,
\item
  input spectral average data for each layer in the IDF,
\item
  items 1 and 2 can be accomplished by reporting the IDF excerpt method from WINDOW
\item
  import WINDOW report containing layer-by-layer calculated values and overall glazing system angular values.
\end{enumerate}

\begin{callout}
  \warning{Note: When using method 4, the overall glazing system angular dependent properties, including Tsol, Abs, Rfsol, Rbsol, Tvis, Rfvis, and Rbvis, are not used by EnergyPlus. Therefore, methods 1 and 2 and preferably 3 are recommended.}
\end{callout}

\begin{itemize}
\item
  The SHGC calculations in EnergyPlus for window layers input using full spectral data use a spectral weighting data set (derived from Optics5 data file ISO-9845GlobalNorm.std) that is different from the WINDOW default spectral weighting data set (W5\_NFRC\_2003.std). This difference accounts for most of the variation in SHGC values reported by EnergyPlus and WINDOW for full spectral data window layer input. This variation is more pronounced for window constructions of three glass layers or more.
\item
  Users intending to select a window construction based on SHGC value for energy code compliance should base their selection on the value reported by WINDOW since this is the officially recognized value.
\end{itemize}

In EnergyPlus, the Window data file is searched for each ``Construction:WindowDataFile'' object in the EnergyPlus input. This object has a very simple form:

\begin{lstlisting}
Construction:WindowDataFile,
  ConstructionName,
  FileName; ! Default is Window5DataFile.dat in the "run" folder.
\end{lstlisting}

If there is a window called ConstructionName on the Window data file, the data for that window is read from the file and the following EnergyPlus objects and their names are created. The ``W5'' prefixed to these names indicates that the object originated in the Window data file.

\subsection{Zone Thermal Output(s)}\label{zone-thermal-outputs-1}

In addition to the canned Surface reports (view the Reports section later in this document) and surface variables (above), the following variables are available for all zones:

\begin{lstlisting}
Zone,Sum,Zone Total Internal Radiant Heating Energy [J]
Zone,Sum,Zone Total Internal Visible Radiation Heating Energy [J]
Zone,Sum,Zone Total Internal Convective Heating Energy [J]
Zone,Sum,Zone Total Internal Latent Gain Energy [J]
Zone,Sum,Zone Total Internal Total Heating Energy [J]
Zone,Average,Zone Mean Air Temperature [C]
HVAC,Average,Zone Air Temperature [C]
Zone,Average,Zone Mean Radiant Temperature [C]
Zone,Average,Zone Operative Temperature [C]
HVAC,Sum,Zone Air System Sensible Heating Energy [J]
HVAC,Sum,Zone Air System Sensible Cooling Energy [J]
HVAC,Average,Zone Air System Sensible Heating Rate [W]
HVAC,Average,Zone Air System Sensible Cooling Rate [W]
HVAC,Average,Zone Air Humidity Ratio[kgWater/kgDryAir]
HVAC,Average,Zone Air Relative Humidity[%]
\end{lstlisting}

Two of these are of particular interest:

\begin{lstlisting}
Zone,Average,Zone Mean Air Temperature [C]
HVAC,Average,Zone Air Temperature [C]
\end{lstlisting}

These two variable outputs are/should be identical. However, note that they can be reported at different time intervals. ``Zone Mean Air Temperature'' is only available on the Zone/HB timestep (Number of Timesteps per Hour) whereas ``Zone Air Temperature'' can be reported at the HVAC timestep (which can vary).

\subsubsection{Zone Mean Air Temperature {[}C{]}}\label{zone-mean-air-temperature-c-1}

From the code definition, the zone mean air temperature is the average temperature of the air temperatures at the system timestep. Remember that the zone heat balance represents a ``well stirred'' model for a zone, therefore there is only one mean air temperature to represent the air temperature for the zone.

\subsubsection{Zone Air Temperature {[}C{]}}\label{zone-air-temperature-c-1}

This is very similar to the mean air temperature in the last field. The ``well stirred'' model for the zone is the basis, but this temperature is also available at the ``detailed'' system timestep.

\subsubsection{Zone Mean Radiant Temperature {[}C{]}}\label{zone-mean-radiant-temperature-c-1}

The Mean Radiant Temperature (MRT) in degrees Celsius of a space is really the measure of the combined effects of temperatures of surfaces within that space. The larger the surface area and the closer one is to it, the more effect the surface temperature of that surface has on each other. The MRT is the measure of all these surface areas and temperatures.

\subsubsection{Zone Operative Temperature {[}C{]}}\label{zone-operative-temperature-c-1}

Zone Operative Temperature (OT) is the average of the Zone Mean Air Temperature (MAT) and Zone Mean Radiant Temperature (MRT), OT = 0.5*MAT + 0.5*MRT. This output variable is not affected by the type of thermostat controls in the zone, and does not include the direct effect of high temperature radiant systems.~ See also Zone Thermostat Operative Temperature.

\subsubsection{Zone Air System Sensible Heating Energy {[}J{]}}\label{zone-air-system-sensible-heating-energy-j-1}

This field represents the sensible heating energy in Joules that is actually supplied by the system to that zone for the timestep reported. This is the sensible heating rate multiplied by the simulation timestep. This is calculated and reported from the Correct step in the Zone Predictor-Corrector module. This field is not multiplied by zone or group multipliers.

\begin{callout}
Zone Air System Sensible Heating (and Cooling) Energy (and Rate) all report the heating or cooling delivered by the HVAC system to a zone. These values are calculated by multiplying the supply air mass flow rate by the difference between the supply air temperature and the zone air temperature. This does not always indicate the operation of heating or cooling coils. For example, cooling will be reported if the supply air is cooled due to the introduction of outside air, even if all coils are off.

Note that these variables are calculated at the system timestep. When reported at the ``detailed'' reporting frequency, these variable will never show heating and cooling both in the same system timestep. If reported at a frequency less than ``Detailed'' (for example, Hourly) values may appear in both the heating and cooling variable for the same hour if the system cooled the zone for part of the reporting period and heated the zone for another part of the reporting period.
\end{callout}

\subsubsection{Zone Air System Sensible Cooling Energy {[}J{]}}\label{zone-air-system-sensible-cooling-energy-j-1}

This field represents the sensible cooling energy in Joules that is actually supplied by the system to that zone for the timestep reported. This is the sensible cooling rate multiplied by the simulation timestep. This is calculated and reported from the Correct step in the Zone Predictor-Corrector module. This field is not multiplied by zone or group multipliers.

\subsubsection{Zone Air System Sensible Heating Rate {[}W{]}}\label{zone-air-system-sensible-heating-rate-w-1}

This field represents the sensible heating rate in Watts that is actually supplied by the system to that zone for the timestep reported. This is calculated and reported from the Correct step in the Zone Predictor-Corrector module. This field is not multiplied by zone or group multipliers.

\subsubsection{Zone Air System Sensible Cooling Rate {[}W{]}}\label{zone-air-system-sensible-cooling-rate-w-1}

This field represents the sensible cooling rate in Watts that is actually supplied by the system to that zone for the timestep reported. This is calculated and reported from the Correct step in the Zone Predictor-Corrector module. This field is not multiplied by zone or group multipliers.

\subsubsection{Zone Air Humidity Ratio{[}kgWater/kgDryAir{]}}\label{zone-air-humidity-ratiokgwaterkgdryair}

This field represents the air humidity ratio after the correct step for each zone. The humidity ratio is the mass of water vapor to the mass of dry air contained in the zone in (kg water/kg air) and is unitless.

\subsubsection{Zone Air Relative Humidity{[}\%{]}}\label{zone-air-relative-humidity-1}

This field represents the air relative humidity ratio after the correct step for each zone. The relative humidity is in percent and uses the Zone Air Temperature, the Zone Air Humidity Ratio and the Outside Barometric Pressure for calculation.

\subsubsection{Zone Total Internal Radiant Heating Energy {[}J{]}}\label{zone-total-internal-radiant-heating-energy-j-1}

This field represents the sum of radiant gains from specific internal sources (e.g.~equipment) throughout the zone in joules. This includes radiant gain from People, Lights, Electric Equipment, Gas Equipment, Other Equipment, Hot Water Equipment, and Steam Equipment.

\subsubsection{Zone-Total Internal Visible Heat Gain {[}J{]}}\label{zone-total-internal-visible-heat-gain-j}

This field expresses the sum of heat gain in joules that is the calculated short wavelength radiation gain from lights in the zones. This calculation uses the total energy from lights and the fraction visible to realize this value, summed over the zones in the simulation.

\subsubsection{Zone Total Internal Convective Heating Energy {[}J{]}}\label{zone-total-internal-convective-heating-energy-j-1}

This field represents the sum of convective gains from specific sources (e.g.~equipment) throughout the zone in joules. This includes convective gain from People, Lights, Electric Equipment, Gas Equipment, Other Equipment, Hot Water Equipment, and Steam Equipment.

\subsubsection{Zone Total Internal Latent Gain Energy {[}J{]}}\label{zone-total-internal-latent-gain-energy-j-1}

This field represents the sum of latent gains from specific internal sources (e.g.~equipment) throughout the zone in joules. This includes latent gain from People, Electric Equipment, Gas Equipment, Other Equipment, Hot Water Equipment, and Steam Equipment.

\subsubsection{Zone Total Internal Total Heating Energy {[}J{]}}\label{zone-total-internal-total-heating-energy-j-1}

This field represents the sum of all heat gains throughout the zone in joules. This includes all heat gains from People, Lights, Electric Equipment, Gas Equipment, Other Equipment, Hot Water Equipment, and Steam Equipment.<|MERGE_RESOLUTION|>--- conflicted
+++ resolved
@@ -46,11 +46,7 @@
 
 \paragraph{Field: Zone Inside Convection Algorithm}\label{field-zone-inside-convection-algorithm}
 
-<<<<<<< HEAD
 The Zone Inside Convection Algorithm field is optional. This field specifies the convection model to be used for the inside face of heat transfer surfaces associated with this zone. The choices are: \textbf{Simple} (constant natural convection - ASHRAE), \textbf{TARP} (combines natural and wind-driven convection correlations from laboratory measurements on flat plates), \textbf{CeilingDiffuser} (ACH based forced and mixed convection correlations for ceiling diffuser configuration with simple natural convection limit), \textbf{AdaptiveConvectionAlgorithm} (complex arrangement of various models that adapt to various zone conditions and can be customized) and \textbf{TrombeWall} (variable natural convection in an enclosed rectangular cavity). See the Inside Convection Algorithm object for further descriptions of the available models.
-=======
-The Zone Inside Convection Algorithm field is optional. This field specifies the convection model to be used for the inside face of heat transfer surfaces associated with this zone. The choices are: \textbf{Simple} (constant natural convection - ASHRAE), \textbf{Detailed} (variable natural convection based on temperature difference - ASHRAE), \textbf{CeilingDiffuser} (ACH based forced and mixed convection correlations for ceiling diffuser configuration with simple natural convection limit), \textbf{AdaptiveConvectionAlgorithm} (complex arrangement of various models that adapt to various zone conditions and can be customized) and \textbf{TrombeWall} (variable natural convection in an enclosed rectangular cavity). See the Inside Convection Algorithm object for further descriptions of the available models.
->>>>>>> d7da4684
 
 If omitted or blank, the algorithm specified in the SurfaceConvectionAlgorithm:Inside object is the default.
 
