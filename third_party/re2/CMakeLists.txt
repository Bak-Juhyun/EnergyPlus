--- conflicted
+++ resolved
@@ -158,10 +158,6 @@
     re2/stringpiece.h
     )
 
-<<<<<<< HEAD
-#install(FILES ${RE2_HEADERS} DESTINATION include/re2)
-#install(TARGETS re2 ARCHIVE DESTINATION lib LIBRARY DESTINATION lib RUNTIME DESTINATION bin)
-=======
 # install(FILES ${RE2_HEADERS}
 #         DESTINATION ${CMAKE_INSTALL_INCLUDEDIR}/re2)
 # install(TARGETS re2 EXPORT re2Config
@@ -170,5 +166,4 @@
 #         RUNTIME DESTINATION ${CMAKE_INSTALL_BINDIR}
 #         INCLUDES DESTINATION ${CMAKE_INSTALL_INCLUDEDIR})
 # install(EXPORT re2Config
-#         DESTINATION ${CMAKE_INSTALL_LIBDIR}/cmake/re2 NAMESPACE re2::)
->>>>>>> 81001c59
+#         DESTINATION ${CMAKE_INSTALL_LIBDIR}/cmake/re2 NAMESPACE re2::)