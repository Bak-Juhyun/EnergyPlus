--- conflicted
+++ resolved
@@ -49,13 +49,10 @@
   );
   float getSunAzimuth();
   float getSunAltitude();
-<<<<<<< HEAD
   void submitPSSA(unsigned surfaceIndex);
   void submitPSSA(const std::vector<unsigned> &surfaceIndices);
   void submitPSSA();
-=======
   unsigned getNumSurfaces();
->>>>>>> 821ff2d0
   float calculatePSSA(unsigned surfaceIndex);
   std::vector<float> calculatePSSA(const std::vector<unsigned> &surfaceIndices);
   std::vector<float> calculatePSSA();
