// ObjexxFCL::gio Unit Tests
//
// Project: Objexx Fortran Compatibility Library (ObjexxFCL)
//
// Version: 4.0.0
//
// Language: C++
//
// Copyright (c) 2000-2014 Objexx Engineering, Inc. All Rights Reserved.
// Use of this source code or any derivative of it is restricted by license.
// Licensing is available from Objexx Engineering, Inc.:  http://objexx.com

// Google Test Headers
#include <gtest/gtest.h>

// ObjexxFCL Headers
#include <ObjexxFCL/gio.hh>
#include <ObjexxFCL/IOFlags.hh>

// C++ Headers
#include <cstdio>
#include <string>

using namespace ObjexxFCL;
using namespace ObjexxFCL::gio;

TEST( GioTest, BasicLF )
{
	IOFlags flags;
	int unit1( gio::get_unit() );
	EXPECT_TRUE( unit1 > 0 );
<<<<<<< HEAD
	std::string const name1( "GioTest.txt" );
=======
	std::string const name1( "GioTestLF.txt" );
>>>>>>> e21aa2b6
	inquire( name1, flags );
	if ( flags.exists() ) std::remove( name1.c_str() ); // Clean up from prior aborted run
	flags.ter_lf();
	open( unit1, name1, flags );
	EXPECT_FALSE( flags.err() );
	EXPECT_EQ( 0, flags.ios() );
	inquire( unit1, flags );
	EXPECT_TRUE( flags.exists() );
	EXPECT_TRUE( flags.open() );
	EXPECT_TRUE( flags.read() );
	EXPECT_TRUE( flags.write() );
	EXPECT_TRUE( flags.asis() );
	EXPECT_EQ( unit1, flags.unit() );
	EXPECT_EQ( name1, flags.name() );
	EXPECT_EQ( 0u, flags.size() );
	write( unit1, "(A)" ) << "Line 1";
	write( unit1, "(A)" ) << "Line 2";
	inquire( unit1, flags );
	EXPECT_EQ( 14u, flags.size() );
	rewind( unit1 );
	std::string line;
	read( unit1, "(A)" ) >> line;
	EXPECT_EQ( "Line 1", line );
	read( unit1, "(A)" ) >> line;
	EXPECT_EQ( "Line 2", line );
	flags.clear().del_on(); // Enable deletion
	close( unit1, flags );
	inquire( name1, flags );
	EXPECT_FALSE( flags.exists() ); // File should be deleted
}

TEST( GioTest, BasicCRLF )
{
	IOFlags flags;
	int unit1( gio::get_unit() );
	EXPECT_TRUE( unit1 > 0 );
<<<<<<< HEAD
	std::string const name1( "GioTest.txt" );
=======
	std::string const name1( "GioTestCRLF.txt" );
>>>>>>> e21aa2b6
	flags.ter_crlf();
	open( unit1, name1, flags );
	EXPECT_FALSE( flags.err() );
	EXPECT_EQ( 0, flags.ios() );
	inquire( unit1, flags );
	EXPECT_TRUE( flags.exists() );
	EXPECT_TRUE( flags.open() );
	EXPECT_TRUE( flags.read() );
	EXPECT_TRUE( flags.write() );
	EXPECT_TRUE( flags.asis() );
	EXPECT_EQ( unit1, flags.unit() );
	EXPECT_EQ( name1, flags.name() );
	EXPECT_EQ( 0u, flags.size() );
	write( unit1, "(A)" ) << "Line 1";
	write( unit1, "(A)" ) << "Line 2";
	inquire( unit1, flags );
	EXPECT_EQ( 16u, flags.size() );
	rewind( unit1 );
	std::string line;
	read( unit1, "(A)" ) >> line;
	EXPECT_EQ( "Line 1", line );
	read( unit1, "(A)" ) >> line;
	EXPECT_EQ( "Line 2", line );
	flags.clear().del_on(); // Enable deletion
	close( unit1, flags );
	inquire( name1, flags );
	EXPECT_FALSE( flags.exists() ); // File should be deleted
}

TEST( GioTest, BasicEOF )
{
	IOFlags flags;
	int unit1( gio::get_unit() );
	EXPECT_TRUE( unit1 > 0 );
<<<<<<< HEAD
	std::string const name1( "GioTest.txt" );
=======
	std::string const name1( "GioTestBasicEOF.txt" );
>>>>>>> e21aa2b6
	flags.ter_lf();
	open( unit1, name1, flags );
	EXPECT_FALSE( flags.err() );
	EXPECT_EQ( 0, flags.ios() );
	inquire( unit1, flags );
	EXPECT_TRUE( flags.exists() );
	EXPECT_TRUE( flags.open() );
	EXPECT_TRUE( flags.read() );
	EXPECT_TRUE( flags.write() );
	EXPECT_TRUE( flags.asis() );
	EXPECT_EQ( unit1, flags.unit() );
	EXPECT_EQ( name1, flags.name() );
	EXPECT_EQ( 0u, flags.size() );
	write( unit1, "(A)" ) << "Line 1";
	write( unit1, "(A)" ) << "Line 2";
	inquire( unit1, flags );
	EXPECT_EQ( 14u, flags.size() );
	rewind( unit1 );
	std::string line;
	IOFlags rflags;
	int i( 0 );
	while ( ! rflags.end() ) {
		read( unit1, "(A)", rflags ) >> line;
		if ( ! rflags.end() ) EXPECT_EQ( "Line " + std::to_string( ++i ), line );
	}
	EXPECT_EQ( 2, i );
	flags.clear().del_on(); // Enable deletion
	close( unit1, flags );
	inquire( name1, flags );
	EXPECT_FALSE( flags.exists() ); // File should be deleted
}

TEST( GioTest, InquireByName )
{
	IOFlags flags;
	int unit1( gio::get_unit() );
	EXPECT_TRUE( unit1 > 0 );
<<<<<<< HEAD
	std::string const name1( "GioTest.txt" );
=======
	std::string const name1( "GioTestInquireByName.txt" );
>>>>>>> e21aa2b6
	flags.ter_lf();
	open( unit1, name1, flags );
	EXPECT_FALSE( flags.err() );
	EXPECT_EQ( 0, flags.ios() );
	inquire( unit1, flags );
	EXPECT_TRUE( flags.exists() );
	EXPECT_TRUE( flags.open() );
	EXPECT_TRUE( flags.read() );
	EXPECT_TRUE( flags.write() );
	EXPECT_TRUE( flags.asis() );
	EXPECT_EQ( unit1, flags.unit() );
	EXPECT_EQ( name1, flags.name() );
	write( unit1, "(A)" ) << "Line 1";
	write( unit1, "(A)" ) << "Line 2";
	gio::close( unit1 );
	inquire( name1, flags );
	EXPECT_TRUE( flags.exists() );
	std::remove( name1.c_str() );
}

TEST( GioTest, AsIsOn )
{
	IOFlags flags;
	int unit1( gio::get_unit() );
	EXPECT_TRUE( unit1 > 0 );
	EXPECT_TRUE( flags.asis() );
<<<<<<< HEAD
	std::string const name1( "GioTest.txt" );
=======
	std::string const name1( "GioTestAsIsOn.txt" );
>>>>>>> e21aa2b6
	flags.ter_lf();
	open( unit1, name1, flags );
	write( unit1, "(A)" ) << "Line 1";
	write( unit1, "(A)" ) << "Line 2";
	open( unit1, flags ); // Should continue with open stream
	write( unit1, "(A)" ) << "Line 3";
	rewind( unit1 );
	std::string line;
	read( unit1, "(A)" ) >> line;
	EXPECT_EQ( "Line 1", line );
	read( unit1, "(A)" ) >> line;
	EXPECT_EQ( "Line 2", line );
	read( unit1, "(A)" ) >> line;
	EXPECT_EQ( "Line 3", line );
	flags.clear().del_on(); // Enable deletion
	close( unit1, flags );
	inquire( name1, flags );
	EXPECT_FALSE( flags.exists() ); // File should be deleted
}

TEST( GioTest, AsIsOff )
{
	IOFlags flags;
	int unit1( gio::get_unit() );
	EXPECT_TRUE( unit1 > 0 );
	EXPECT_TRUE( flags.asis() );
<<<<<<< HEAD
	std::string const name1( "GioTest.txt" );
=======
	std::string const name1( "GioTestAsIsOff.txt" );
>>>>>>> e21aa2b6
	flags.ter_lf();
	open( unit1, name1, flags );
	write( unit1, "(A)" ) << "Line 1";
	write( unit1, "(A)" ) << "Line 2";
	flags.ter_lf();
	flags.rewind_on();
	EXPECT_TRUE( flags.rewind() );
	EXPECT_FALSE( flags.asis() );
	open( unit1, name1, flags ); // Should re-open
	write( unit1, "(A)" ) << "Line 3";
	rewind( unit1 );
	std::string line;
	read( unit1, "(A)" ) >> line;
	EXPECT_EQ( "Line 3", line );
	flags.clear().del_on(); // Enable deletion
	close( unit1, flags );
	inquire( name1, flags );
	EXPECT_FALSE( flags.exists() ); // File should be deleted
}

TEST( GioTest, EndOfFile )
{
	IOFlags flags;
	int unit1( gio::get_unit() );
	EXPECT_TRUE( unit1 > 0 );
<<<<<<< HEAD
	std::string const name1( "GioTest.txt" );
=======
	std::string const name1( "GioTestEndOfFile.txt" );
>>>>>>> e21aa2b6
	flags.ter_lf();
	open( unit1, name1, flags );
	write( unit1, "(A)" ) << "Line 1";
	write( unit1, "(A)" ) << "Line 2";
	gio::close( unit1 );
	flags.read_on();
	open( unit1, name1, flags );
	flags.clear();
	std::string line;
	read( unit1, "(A)", flags ) >> line;
	EXPECT_EQ( "Line 1", line );
	EXPECT_EQ( 0, flags.ios() );
	read( unit1, "(A)", flags ) >> line;
	EXPECT_EQ( "Line 2", line );
	EXPECT_EQ( 0, flags.ios() );
	read( unit1, "(A8)", flags ) >> line; // Try to read more characters than present
	EXPECT_EQ( "", line );
	EXPECT_EQ( -1, flags.ios() ); // Hit eof since we couldn't read specified number of characters
	EXPECT_TRUE( flags.end() );
	flags.clear().del_on(); // Enable deletion
	close( unit1, flags );
	inquire( name1, flags );
	EXPECT_FALSE( flags.exists() ); // File should be deleted
}<|MERGE_RESOLUTION|>--- conflicted
+++ resolved
@@ -29,11 +29,7 @@
 	IOFlags flags;
 	int unit1( gio::get_unit() );
 	EXPECT_TRUE( unit1 > 0 );
-<<<<<<< HEAD
-	std::string const name1( "GioTest.txt" );
-=======
 	std::string const name1( "GioTestLF.txt" );
->>>>>>> e21aa2b6
 	inquire( name1, flags );
 	if ( flags.exists() ) std::remove( name1.c_str() ); // Clean up from prior aborted run
 	flags.ter_lf();
@@ -70,11 +66,7 @@
 	IOFlags flags;
 	int unit1( gio::get_unit() );
 	EXPECT_TRUE( unit1 > 0 );
-<<<<<<< HEAD
-	std::string const name1( "GioTest.txt" );
-=======
 	std::string const name1( "GioTestCRLF.txt" );
->>>>>>> e21aa2b6
 	flags.ter_crlf();
 	open( unit1, name1, flags );
 	EXPECT_FALSE( flags.err() );
@@ -109,11 +101,7 @@
 	IOFlags flags;
 	int unit1( gio::get_unit() );
 	EXPECT_TRUE( unit1 > 0 );
-<<<<<<< HEAD
-	std::string const name1( "GioTest.txt" );
-=======
 	std::string const name1( "GioTestBasicEOF.txt" );
->>>>>>> e21aa2b6
 	flags.ter_lf();
 	open( unit1, name1, flags );
 	EXPECT_FALSE( flags.err() );
@@ -151,11 +139,7 @@
 	IOFlags flags;
 	int unit1( gio::get_unit() );
 	EXPECT_TRUE( unit1 > 0 );
-<<<<<<< HEAD
-	std::string const name1( "GioTest.txt" );
-=======
 	std::string const name1( "GioTestInquireByName.txt" );
->>>>>>> e21aa2b6
 	flags.ter_lf();
 	open( unit1, name1, flags );
 	EXPECT_FALSE( flags.err() );
@@ -182,11 +166,7 @@
 	int unit1( gio::get_unit() );
 	EXPECT_TRUE( unit1 > 0 );
 	EXPECT_TRUE( flags.asis() );
-<<<<<<< HEAD
-	std::string const name1( "GioTest.txt" );
-=======
 	std::string const name1( "GioTestAsIsOn.txt" );
->>>>>>> e21aa2b6
 	flags.ter_lf();
 	open( unit1, name1, flags );
 	write( unit1, "(A)" ) << "Line 1";
@@ -213,11 +193,7 @@
 	int unit1( gio::get_unit() );
 	EXPECT_TRUE( unit1 > 0 );
 	EXPECT_TRUE( flags.asis() );
-<<<<<<< HEAD
-	std::string const name1( "GioTest.txt" );
-=======
 	std::string const name1( "GioTestAsIsOff.txt" );
->>>>>>> e21aa2b6
 	flags.ter_lf();
 	open( unit1, name1, flags );
 	write( unit1, "(A)" ) << "Line 1";
@@ -243,11 +219,7 @@
 	IOFlags flags;
 	int unit1( gio::get_unit() );
 	EXPECT_TRUE( unit1 > 0 );
-<<<<<<< HEAD
-	std::string const name1( "GioTest.txt" );
-=======
 	std::string const name1( "GioTestEndOfFile.txt" );
->>>>>>> e21aa2b6
 	flags.ter_lf();
 	open( unit1, name1, flags );
 	write( unit1, "(A)" ) << "Line 1";
