--- conflicted
+++ resolved
@@ -537,7 +537,7 @@
           CALL DisplayString('Processing IDF -- WindowShadingControl preprocessing complete.')
      ! End Pre-process fenestration surfaces for transition from WindowProperty:ShadingControl to WindowShadingControl
 
-<<<<<<< HEAD
+! <<<<<<< HEAD
           ! PREPROCESSING FOR COIL:COOLING:DX:TWOSTAGEWITHHUMIDITYCONTROLMODE
           !
           IF (.NOT. ALLOCATED(MultiStageDXPerformance)) THEN
@@ -602,9 +602,9 @@
             ENDDO
           ENDIF
 
-=======
+!=======
           CALL DisplayString('Processing IDF -- Processing idf objects . . .')
->>>>>>> b0d6191e
+! >>>>>>> upstream/develop
           DO Num=1,NumIDFRecords
 
             IF (DeleteThisRecord(Num)) CYCLE
