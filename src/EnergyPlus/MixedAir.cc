// EnergyPlus, Copyright (c) 1996-2020, The Board of Trustees of the University of Illinois,
// The Regents of the University of California, through Lawrence Berkeley National Laboratory
// (subject to receipt of any required approvals from the U.S. Dept. of Energy), Oak Ridge
// National Laboratory, managed by UT-Battelle, Alliance for Sustainable Energy, LLC, and other
// contributors. All rights reserved.
//
// NOTICE: This Software was developed under funding from the U.S. Department of Energy and the
// U.S. Government consequently retains certain rights. As such, the U.S. Government has been
// granted for itself and others acting on its behalf a paid-up, nonexclusive, irrevocable,
// worldwide license in the Software to reproduce, distribute copies to the public, prepare
// derivative works, and perform publicly and display publicly, and to permit others to do so.
//
// Redistribution and use in source and binary forms, with or without modification, are permitted
// provided that the following conditions are met:
//
// (1) Redistributions of source code must retain the above copyright notice, this list of
//     conditions and the following disclaimer.
//
// (2) Redistributions in binary form must reproduce the above copyright notice, this list of
//     conditions and the following disclaimer in the documentation and/or other materials
//     provided with the distribution.
//
// (3) Neither the name of the University of California, Lawrence Berkeley National Laboratory,
//     the University of Illinois, U.S. Dept. of Energy nor the names of its contributors may be
//     used to endorse or promote products derived from this software without specific prior
//     written permission.
//
// (4) Use of EnergyPlus(TM) Name. If Licensee (i) distributes the software in stand-alone form
//     without changes from the version obtained under this License, or (ii) Licensee makes a
//     reference solely to the software portion of its product, Licensee must refer to the
//     software as "EnergyPlus version X" software, where "X" is the version number Licensee
//     obtained under this License and may not use a different name for the software. Except as
//     specifically required in this Section (4), Licensee shall not use in a company name, a
//     product name, in advertising, publicity, or other promotional activities any name, trade
//     name, trademark, logo, or other designation of "EnergyPlus", "E+", "e+" or confusingly
//     similar designation, without the U.S. Department of Energy's prior written consent.
//
// THIS SOFTWARE IS PROVIDED BY THE COPYRIGHT HOLDERS AND CONTRIBUTORS "AS IS" AND ANY EXPRESS OR
// IMPLIED WARRANTIES, INCLUDING, BUT NOT LIMITED TO, THE IMPLIED WARRANTIES OF MERCHANTABILITY
// AND FITNESS FOR A PARTICULAR PURPOSE ARE DISCLAIMED. IN NO EVENT SHALL THE COPYRIGHT OWNER OR
// CONTRIBUTORS BE LIABLE FOR ANY DIRECT, INDIRECT, INCIDENTAL, SPECIAL, EXEMPLARY, OR
// CONSEQUENTIAL DAMAGES (INCLUDING, BUT NOT LIMITED TO, PROCUREMENT OF SUBSTITUTE GOODS OR
// SERVICES; LOSS OF USE, DATA, OR PROFITS; OR BUSINESS INTERRUPTION) HOWEVER CAUSED AND ON ANY
// THEORY OF LIABILITY, WHETHER IN CONTRACT, STRICT LIABILITY, OR TORT (INCLUDING NEGLIGENCE OR
// OTHERWISE) ARISING IN ANY WAY OUT OF THE USE OF THIS SOFTWARE, EVEN IF ADVISED OF THE
// POSSIBILITY OF SUCH DAMAGE.

// C++ Headers
#include <cmath>
#include <string>

// ObjexxFCL Headers
#include <ObjexxFCL/Array.functions.hh>
#include <ObjexxFCL/Fmath.hh>
#include <ObjexxFCL/gio.hh>

// EnergyPlus Headers
#include <EnergyPlus/BranchNodeConnections.hh>
#include <EnergyPlus/CurveManager.hh>
#include <EnergyPlus/DataAirLoop.hh>
#include <EnergyPlus/DataAirSystems.hh>
#include <EnergyPlus/DataContaminantBalance.hh>
#include <EnergyPlus/DataDefineEquip.hh>
#include <EnergyPlus/DataEnvironment.hh>
#include <EnergyPlus/DataHeatBalFanSys.hh>
#include <EnergyPlus/DataHeatBalance.hh>
#include <EnergyPlus/DataIPShortCuts.hh>
#include <EnergyPlus/DataLoopNode.hh>
#include <EnergyPlus/DataPrecisionGlobals.hh>
#include <EnergyPlus/DataSizing.hh>
#include <EnergyPlus/DataZoneControls.hh>
#include <EnergyPlus/DataZoneEnergyDemands.hh>
#include <EnergyPlus/DataZoneEquipment.hh>
#include <EnergyPlus/DesiccantDehumidifiers.hh>
#include <EnergyPlus/EMSManager.hh>
#include <EnergyPlus/EvaporativeCoolers.hh>
#include <EnergyPlus/Fans.hh>
#include <EnergyPlus/FaultsManager.hh>
#include <EnergyPlus/General.hh>
#include <EnergyPlus/GeneralRoutines.hh>
#include <EnergyPlus/GlobalNames.hh>
#include <EnergyPlus/Data/EnergyPlusData.hh>
#include <EnergyPlus/HVACControllers.hh>
#include <EnergyPlus/HVACDXHeatPumpSystem.hh>
#include <EnergyPlus/HVACDXSystem.hh>
#include <EnergyPlus/HVACFan.hh>
#include <EnergyPlus/HVACHXAssistedCoolingCoil.hh>
#include <EnergyPlus/HVACVariableRefrigerantFlow.hh>
#include <EnergyPlus/HeatRecovery.hh>
#include <EnergyPlus/HeatingCoils.hh>
#include <EnergyPlus/Humidifiers.hh>
#include <EnergyPlus/InputProcessing/InputProcessor.hh>
#include <EnergyPlus/MixedAir.hh>
#include <EnergyPlus/NodeInputManager.hh>
#include <EnergyPlus/OutAirNodeManager.hh>
#include <EnergyPlus/OutputFiles.hh>
#include <EnergyPlus/OutputProcessor.hh>
#include <EnergyPlus/OutputReportPredefined.hh>
#include <EnergyPlus/Plant/PlantLocation.hh>
#include <EnergyPlus/PhotovoltaicThermalCollectors.hh>
#include <EnergyPlus/Psychrometrics.hh>
#include <EnergyPlus/ReportSizingManager.hh>
#include <EnergyPlus/ScheduleManager.hh>
#include <EnergyPlus/SetPointManager.hh>
#include <EnergyPlus/SimAirServingZones.hh>
#include <EnergyPlus/SteamCoils.hh>
#include <EnergyPlus/TempSolveRoot.hh>
#include <EnergyPlus/TranspiredCollector.hh>
#include <EnergyPlus/UnitarySystem.hh>
#include <EnergyPlus/UserDefinedComponents.hh>
#include <EnergyPlus/UtilityRoutines.hh>
#include <EnergyPlus/WaterCoils.hh>

namespace EnergyPlus {

namespace MixedAir {

    // Module containing the routines dealing with the mixed air portion
    // of the HVAC air loop.

    // MODULE INFORMATION:
    //       AUTHOR         Fred Buhl
    //       DATE WRITTEN   October 1998
    //       MODIFIED       Shirey/Raustad FSEC, June/Aug 2003, Jan 2004
    //                      Lawrie, March 2006 - Module order (per template)
    //                      Craig Wray 22Aug2010 - Added Fan ComponentModel
    //                      Chandan Sharma, FSEC, 25Aug 2011 - Added ProportionalControl
    //                           to enhance CO2 based DCV control
    //                      Feb 2013 Bereket Nigusse, FSEC
    //                        Added DX Coil Model For 100% OA systems
    //       RE-ENGINEERED  na

    // PURPOSE OF THIS MODULE:
    // To encapsulate the data and algorithms required to
    // simulate the mixed air portion of the EPlus air loop.

    // METHODOLOGY EMPLOYED:
    // An algorithmic controller will be employed - there is no attempt to
    // simulate real controllers for the economizer. The mixed air controller
    // will sense various node conditions and set some node flow rates.  Mixed
    // air components will operate with predetermined flow rates.

    // REFERENCES:

    // OTHER NOTES:

    // USE STATEMENTS:
    // Use statements for data only modules
    // Using/Aliasing
    using namespace DataPrecisionGlobals;
    using namespace DataLoopNode;
    using namespace DataAirLoop;
    using DataGlobals::AnyEnergyManagementSystemInModel;
    using DataGlobals::BeginDayFlag;
    using DataGlobals::BeginEnvrnFlag;
    using DataGlobals::DoZoneSizing;
    using DataGlobals::NumOfZones;
    using DataGlobals::ScheduleAlwaysOn;
    using DataGlobals::SysSizingCalc;
    using namespace DataEnvironment;
    using namespace DataHVACGlobals;
    using namespace ScheduleManager;
    using namespace DataSizing;
    using DataContaminantBalance::Contaminant;
    using DataContaminantBalance::OutdoorCO2;
    using DataContaminantBalance::OutdoorGC;
    using DataContaminantBalance::ZoneAirCO2;
    using DataContaminantBalance::ZoneCO2GainFromPeople;
    using namespace FaultsManager;

    // Data
    // MODULE PARAMETER DEFINITIONS
    int const NoLockoutPossible(0);
    int const LockoutWithHeatingPossible(1);
    int const LockoutWithCompressorPossible(2);

    int const NoEconomizer(0);
    // Changed by Amit as a part on New Feature Proposal
    int const FixedDryBulb(1);
    int const FixedEnthalpy(2);
    int const DifferentialDryBulb(3);
    int const DifferentialEnthalpy(4);
    int const FixedDewPointAndDryBulb(5);
    int const ElectronicEnthalpy(6);
    int const DifferentialDryBulbAndEnthalpy(7);
    // coil operation
    int const On(1);  // normal coil operation
    int const Off(0); // signal coil shouldn't run
    // component types addressed by this module
    int const OAMixer_Num(1);
    int const Fan_Simple_CV(2);
    int const Fan_Simple_VAV(3);
    int const WaterCoil_SimpleCool(4);
    int const WaterCoil_Cooling(5);
    int const WaterCoil_SimpleHeat(6);
    int const SteamCoil_AirHeat(7);
    int const WaterCoil_DetailedCool(8);
    int const Coil_ElectricHeat(9);
    int const Coil_GasHeat(10);
    int const WaterCoil_CoolingHXAsst(11);
    int const DXSystem(12);
    int const HeatXchngr(13);
    int const Desiccant(14);
    int const Unglazed_SolarCollector(15);
    int const EvapCooler(16);
    int const PVT_AirBased(17);
    int const Fan_ComponentModel(18); // cpw22Aug2010 (new)
    int const DXHeatPumpSystem(19);
    int const Coil_UserDefined(20);
    int const Humidifier(21);
    int const Fan_System_Object(22);
    int const UnitarySystemModel(23);
    int const VRFTerminalUnit(24); // new Jan 2020

    int const ControllerOutsideAir(2);
    int const ControllerStandAloneERV(3);

    // Zone Outdoor Air Method
    // INTEGER, PARAMETER :: ZOAM_FlowPerPerson = 1  ! set the outdoor air flow rate based on number of people in the zone
    // INTEGER, PARAMETER :: ZOAM_FlowPerZone = 2    ! sum the outdoor air flow rate per zone based on user input
    // INTEGER, PARAMETER :: ZOAM_FlowPerArea = 3    ! sum the outdoor air flow rate based on zone area
    // INTEGER, PARAMETER :: ZOAM_FlowPerACH = 4     ! sum the outdoor air flow rate based on number of air changes for the zone
    // INTEGER, PARAMETER :: ZOAM_Sum = 5            ! sum the outdoor air flow rate of the people component and the space floor area component
    // INTEGER, PARAMETER :: ZOAM_Max = 6            ! use the maximum of the outdoor air flow rate of the people component and
    //                                              ! the space floor area component
    // System Outdoor Air Method
    // INTEGER, PARAMETER :: SOAM_ZoneSum = 1  ! Sum the outdoor air flow rates of all zones
    // INTEGER, PARAMETER :: SOAM_VRP = 2      ! Use ASHRAE Standard 62.1-2007 to calculate the system level outdoor air flow rates
    //                                        !  considering the zone air distribution effectiveness and the system ventilation efficiency
    // INTEGER, PARAMETER :: SOAM_IAQP = 3     ! Use ASHRAE Standard 62.1-2007 IAQP to calculate the system level outdoor air flow rates
    //                                        ! based on the CO2 setpoint
    // INTEGER, PARAMETER :: SOAM_ProportionalControl = 4     ! Use ASHRAE Standard 62.1-2004 or Trane Engineer's newsletter (volume 34-5)
    //                                                       ! to calculate the system level outdoor air flow rates
    // INTEGER, PARAMETER :: SOAM_IAQPGC = 5   ! Use ASHRAE Standard 62.1-2004 IAQP to calculate the system level outdoor air flow rates
    //                                        ! based on the generic contaminant setpoint
    // INTEGER, PARAMETER :: SOAM_IAQPCOM = 6  ! Take the maximum outdoor air rate from both CO2 and generic contaminant controls
    //                                        ! based on the generic contaminant setpoint
    // INTEGER, PARAMETER :: SOAM_ProportionalControlDesOcc = 7     ! Use ASHRAE Standard 62.1-2004 or Trane Engineer's newsletter (volume 34-5)
    //                                                       ! to calculate the system level outdoor air flow rates based on design occupancy

    Array1D_string const CurrentModuleObjects(8,
                                              {"AirLoopHVAC:OutdoorAirSystem",
                                               "AirLoopHVAC:OutdoorAirSystem:EquipmentList",
                                               "AirLoopHVAC:ControllerList",
                                               "AvailabilityManagerAssignmentList",
                                               "Controller:OutdoorAir",
                                               "ZoneHVAC:EnergyRecoveryVentilator:Controller",
                                               "Controller:MechanicalVentilation",
                                               "OutdoorAir:Mixer"});

    // Parameters below (CMO - Current Module Object.  used primarily in Get Inputs)
    // Multiple Get Input routines in this module or these would be in individual routines.
    int const CMO_OASystem(1);
    int const CMO_AirLoopEqList(2);
    int const CMO_ControllerList(3);
    int const CMO_SysAvailMgrList(4);
    int const CMO_OAController(5);
    int const CMO_ERVController(6);
    int const CMO_MechVentilation(7);
    int const CMO_OAMixer(8);

    static std::string const BlankString;

    // Type declarations in MixedAir module

    // MODULE VARIABLE DECLARATIONS:
    int NumControllerLists(0);     // Number of Controller Lists
    int NumOAControllers(0);       // Number of OA Controllers (includes ERV controllers)
    int NumERVControllers(0);      // Number of ERV Controllers
    int NumOAMixers(0);            // Number of Outdoor Air Mixers
    int NumVentMechControllers(0); // Number of Controller:MechanicalVentilation objects in input deck

    Array1D_bool MyOneTimeErrorFlag;
    Array1D_bool MyOneTimeCheckUnitarySysFlag;
    Array1D_bool initOASysFlag;
    bool GetOASysInputFlag(true);        // Flag set to make sure you get input once
    bool GetOAMixerInputFlag(true);      // Flag set to make sure you get input once
    bool GetOAControllerInputFlag(true); // Flag set to make sure you get input once
    namespace {
        // These were static variables within different functions. They were pulled out into the namespace
        // to facilitate easier unit testing of those functions.
        // These are purposefully not in the header file as an extern variable. No one outside of this should
        // use these. They are cleared by clear_state() for use by unit tests, but normal simulations should be unaffected.
        // This is purposefully in an anonymous namespace so nothing outside this implementation file can use it.
        bool InitOAControllerOneTimeFlag(true);
        Array1D_bool InitOAControllerSetPointCheckFlag(true);
        bool InitOAControllerSetUpAirLoopHVACVariables(true);
        bool AllocateOAControllersFlag(true);
        Array1D_string DesignSpecOAObjName;     // name of the design specification outdoor air object
        Array1D_int DesignSpecOAObjIndex;       // index of the design specification outdoor air object
        Array1D_string VentMechZoneOrListName;  // Zone or Zone List to apply mechanical ventilation rate
        Array1D_string DesignSpecZoneADObjName; // name of the design specification zone air distribution object
        Array1D_int DesignSpecZoneADObjIndex;   // index of the design specification zone air distribution object
    }                                           // namespace
    // SUBROUTINE SPECIFICATIONS FOR MODULE MixedAir
    // Driver/Manager Routines

    // Get Input routines for module

    // Initialization routines for module

    // Algorithms/Calculation routines for the module

    // Sizing routine for the module

    // Update routines to check convergence and update nodes

    // Utility routines for the module

    // Object Data
    Array1D<ControllerListProps> ControllerLists;
    Array1D<OAControllerProps> OAController;
    Array1D<OAMixerProps> OAMixer;
    Array1D<VentilationMechanicalProps> VentilationMechanical;
    std::unordered_set<std::string> ControllerListUniqueNames;
    std::unordered_map<std::string, std::string> OAControllerUniqueNames;

    // Functions

    Real64 OAGetFlowRate(int OAPtr)
    {
        Real64 FlowRate(0);
        if ((OAPtr > 0) && (OAPtr <= NumOAControllers) && (StdRhoAir != 0)) {
            FlowRate = OAController(OAPtr).OAMassFlow / StdRhoAir;
        }
        return FlowRate;
    }
    Real64 OAGetMinFlowRate(int OAPtr)
    {
        Real64 MinFlowRate(0);
        if ((OAPtr > 0) && (OAPtr <= NumOAControllers)) {
            MinFlowRate = OAController(OAPtr).MinOA;
        }
        return MinFlowRate;
    }
    void OASetDemandManagerVentilationState(int OAPtr, bool aState)
    {
        if ((OAPtr > 0) && (OAPtr <= NumOAControllers)) {
            OAController(OAPtr).ManageDemand = aState;
        }
    }
    void OASetDemandManagerVentilationFlow(int OAPtr, Real64 aFlow)
    {
        if ((OAPtr > 0) && (OAPtr <= NumOAControllers)) {
            OAController(OAPtr).DemandLimitFlowRate = aFlow * StdRhoAir;
        }
    }
    int GetOAController(std::string const &OAName)
    {
        int CurrentOAController(0);
        for (int i = 1; i <= NumOAControllers; i++) {
            if (OAName == OAController(i).Name) {
                CurrentOAController = i;
                break;
            }
        }
        return CurrentOAController;
    }
    // Clears the global data in MixedAir.
    // Needed for unit tests, should not be normally called.
    void clear_state()
    {
        NumControllerLists = 0;
        NumOAControllers = 0;
        NumERVControllers = 0;
        NumOAMixers = 0;
        NumVentMechControllers = 0;
        MyOneTimeErrorFlag.deallocate();
        MyOneTimeCheckUnitarySysFlag.deallocate();
        initOASysFlag.deallocate();
        GetOASysInputFlag = true;
        GetOAMixerInputFlag = true;
        GetOAControllerInputFlag = true;
        InitOAControllerOneTimeFlag = true;
        InitOAControllerSetPointCheckFlag.deallocate();
        InitOAControllerSetUpAirLoopHVACVariables = true;
        AllocateOAControllersFlag = true;
        ControllerLists.deallocate();
        OAController.deallocate();
        OAMixer.deallocate();
        VentilationMechanical.deallocate();
        VentMechZoneOrListName.deallocate();
        DesignSpecOAObjName.deallocate();
        DesignSpecOAObjIndex.deallocate();
        DesignSpecZoneADObjName.deallocate();
        DesignSpecZoneADObjIndex.deallocate();
        ControllerListUniqueNames.clear();
        OAControllerUniqueNames.clear();
    }

    void ManageOutsideAirSystem(EnergyPlusData &state, std::string const &OASysName, bool const FirstHVACIteration, int const AirLoopNum, int &OASysNum)
    {

        // SUBROUTINE INFORMATION:
        //       AUTHOR         Fred Buhl
        //       DATE WRITTEN   Oct 1998
        //       MODIFIED       na
        //       RE-ENGINEERED  na

        // PURPOSE OF THIS SUBROUTINE
        // Manage the outside air system

        if (GetOASysInputFlag) {
            GetOutsideAirSysInputs(state);
            GetOASysInputFlag = false;
        }

        if (OASysNum == 0) {
            OASysNum = UtilityRoutines::FindItemInList(OASysName, OutsideAirSys);
            if (OASysNum == 0) {
                ShowFatalError("ManageOutsideAirSystem: AirLoopHVAC:OutdoorAirSystem not found=" + OASysName);
            }
        }

        InitOutsideAirSys(state, OASysNum, FirstHVACIteration, AirLoopNum);

        SimOutsideAirSys(state, OASysNum, FirstHVACIteration, AirLoopNum);
    }

    void SimOASysComponents(EnergyPlusData &state, int const OASysNum, bool const FirstHVACIteration, int const AirLoopNum)
    {
        int CompNum;
        static std::string CompType; // Tuned Made static
        static std::string CompName; // Tuned Made static
        static std::string CtrlName; // Tuned Made static
        bool ReSim(false);
        bool Sim(true);
        bool OAHeatCoil(false);
        bool OACoolCoil(false);
        bool OAHX(false);

        for (CompNum = 1; CompNum <= OutsideAirSys(OASysNum).NumComponents; ++CompNum) {
            CompType = OutsideAirSys(OASysNum).ComponentType(CompNum);
            CompName = OutsideAirSys(OASysNum).ComponentName(CompNum);
            SimOAComponent(state, CompType,
                           CompName,
                           OutsideAirSys(OASysNum).ComponentType_Num(CompNum),
                           FirstHVACIteration,
                           OutsideAirSys(OASysNum).ComponentIndex(CompNum),
                           AirLoopNum,
                           Sim,
                           OASysNum,
                           OAHeatCoil,
                           OACoolCoil,
                           OAHX);
            if (OAHX) ReSim = true;
        }
        // if there were heat exchangers and/or desiccant wheel in the OA path, need to simulate again
        // in reverse order to propagate the air flow and conditions out the relief air path to the relief air
        // exit node
        if (ReSim) {
            for (CompNum = OutsideAirSys(OASysNum).NumComponents - 1; CompNum >= 1; --CompNum) {
                CompType = OutsideAirSys(OASysNum).ComponentType(CompNum);
                CompName = OutsideAirSys(OASysNum).ComponentName(CompNum);
                SimOAComponent(state, CompType,
                               CompName,
                               OutsideAirSys(OASysNum).ComponentType_Num(CompNum),
                               FirstHVACIteration,
                               OutsideAirSys(OASysNum).ComponentIndex(CompNum),
                               AirLoopNum,
                               Sim,
                               OASysNum,
                               OAHeatCoil,
                               OACoolCoil,
                               OAHX);
            }
            // now simulate again propigate current temps back through OA system
            for (CompNum = 1; CompNum <= OutsideAirSys(OASysNum).NumComponents; ++CompNum) {
                CompType = OutsideAirSys(OASysNum).ComponentType(CompNum);
                CompName = OutsideAirSys(OASysNum).ComponentName(CompNum);
                SimOAComponent(state, CompType,
                               CompName,
                               OutsideAirSys(OASysNum).ComponentType_Num(CompNum),
                               FirstHVACIteration,
                               OutsideAirSys(OASysNum).ComponentIndex(CompNum),
                               AirLoopNum,
                               Sim,
                               OASysNum,
                               OAHeatCoil,
                               OACoolCoil,
                               OAHX);
            }
        }
    }

    void SimOutsideAirSys(EnergyPlusData &state, int const OASysNum, bool const FirstHVACIteration, int const AirLoopNum)
    {

        // SUBROUTINE INFORMATION:
        //       AUTHOR         Fred Buhl
        //       DATE WRITTEN   Oct 1998
        //       MODIFIED       na
        //       RE-ENGINEERED  na

        // PURPOSE OF THIS SUBROUTINE
        // Simulate the controllers and components in the outside air system.

        // SUBROUTINE LOCAL VARIABLE DECLARATIONS:
        int CompNum;
        // INTEGER :: CtrlNum
        int OAMixerNum;
        int OAControllerNum;         // OA controller index in OAController
        static std::string CompType; // Tuned Made static
        static std::string CompName; // Tuned Made static
        bool FatalErrorFlag(false);

        // SimOutsideAirSys can handle only 1 controller right now.  This must be
        // an Outside Air Controller.  This is because of the lack of iteration
        // and convergence control in the following code.
        //  DO CtrlNum=1,OutsideAirSys(OASysNum)%NumControllers
        //    CtrlName = OutsideAirSys(OASysNum)%ControllerName(CtrlNum)
        //    CALL SimOAController(CtrlName,FirstHVACIteration)
        //  END DO
        CurOASysNum = OASysNum;
        auto &CurrentOASystem(OutsideAirSys(OASysNum));
        if (OutsideAirSys(OASysNum).AirLoopDOASNum == -1) {
            SimOAController(state, CurrentOASystem.OAControllerName, CurrentOASystem.OAControllerIndex, FirstHVACIteration, AirLoopNum);
        }
        SimOASysComponents(state, OASysNum, FirstHVACIteration, AirLoopNum);

        if (MyOneTimeErrorFlag(OASysNum)) {
            if (CurrentOASystem.NumControllers - CurrentOASystem.NumSimpleControllers > 1) {
                ShowWarningError("AirLoopHVAC:OutdoorAirSystem " + CurrentOASystem.Name +
                                 " has more than 1 outside air controller; only the 1st will be used");
            }
            for (CompNum = 1; CompNum <= CurrentOASystem.NumComponents; ++CompNum) {
                CompType = CurrentOASystem.ComponentType(CompNum);
                CompName = CurrentOASystem.ComponentName(CompNum);
                if (UtilityRoutines::SameString(CompType, "OutdoorAir:Mixer")) {
                    OAMixerNum = UtilityRoutines::FindItemInList(CompName, OAMixer);
                    OAControllerNum = CurrentOASystem.OAControllerIndex;
                    if (OAController(OAControllerNum).MixNode != OAMixer(OAMixerNum).MixNode) {
                        ShowSevereError("The mixed air node of Controller:OutdoorAir=\"" + OAController(OAControllerNum).Name + "\"");
                        ShowContinueError("should be the same node as the mixed air node of OutdoorAir:Mixer=\"" + OAMixer(OAMixerNum).Name + "\".");
                        ShowContinueError("Controller:OutdoorAir mixed air node=\"" + NodeID(OAController(OAControllerNum).MixNode) + "\".");
                        ShowContinueError("OutdoorAir:Mixer mixed air node=\"" + NodeID(OAMixer(OAMixerNum).MixNode) + "\".");
                        FatalErrorFlag = true;
                    }
                    if (OAController(OAControllerNum).RelNode != OAMixer(OAMixerNum).RelNode) {
                        ShowSevereError("The relief air node of Controller:OutdoorAir=\"" + OAController(OAControllerNum).Name + "\"");
                        ShowContinueError("should be the same node as the relief air node of OutdoorAir:Mixer=\"" + OAMixer(OAMixerNum).Name + "\".");
                        ShowContinueError("Controller:OutdoorAir relief air node=\"" + NodeID(OAController(OAControllerNum).RelNode) + "\".");
                        ShowContinueError("OutdoorAir:Mixer relief air node=\"" + NodeID(OAMixer(OAMixerNum).RelNode) + "\".");
                        FatalErrorFlag = true;
                    }
                    if (OAController(OAControllerNum).RetNode != OAMixer(OAMixerNum).RetNode) {
                        ShowSevereError("The return air node of Controller:OutdoorAir=\"" + OAController(OAControllerNum).Name + "\"");
                        ShowContinueError("should be the same node as the return air node of OutdoorAir:Mixer=\"" + OAMixer(OAMixerNum).Name + "\".");
                        ShowContinueError("Controller:OutdoorAir return air node=\"" + NodeID(OAController(OAControllerNum).RetNode) + "\".");
                        ShowContinueError("OutdoorAir:Mixer return air node=\"" + NodeID(OAMixer(OAMixerNum).RetNode) + "\".");
                        FatalErrorFlag = true;
                    }
                }
            }
            MyOneTimeErrorFlag(OASysNum) = false;
            if (FatalErrorFlag) ShowFatalError("Previous severe error(s) cause program termination");
        }

        CurOASysNum = 0;
        if (OutsideAirSys(OASysNum).AirLoopDOASNum == -1) {
            AirLoopControlInfo(AirLoopNum).OASysComponentsSimulated = true;
        }
    }

    void SimOAComponent(EnergyPlusData &state, std::string const &CompType, // the component type
                        std::string const &CompName, // the component Name
                        int const CompTypeNum,       // Component Type -- Integerized for this module
                        bool const FirstHVACIteration,
                        int &CompIndex,
                        int const AirLoopNum, // air loop index for economizer lockout coordination
                        bool const Sim,       // if TRUE, simulate component; if FALSE, just set the coil exisitence flags
                        int const OASysNum,   // index to outside air system
                        bool &OAHeatingCoil,  // TRUE indicates a heating coil has been found
                        bool &OACoolingCoil,  // TRUE indicates a cooling coil has been found
                        bool &OAHX            // TRUE indicates a heat exchanger has been found
    )
    {

        // SUBROUTINE INFORMATION
        //             AUTHOR:  Russ Taylor, Dan Fisher, Fred Buhl
        //       DATE WRITTEN:  Oct 1997
        //           MODIFIED:  Dec 1997 Fred Buhl, D Shirey Feb/Sept 2003
        //                      Nov 2004 M. J. Witte, GARD Analytics, Inc.
        //                        Add DXSystem:AirLoop as valid OA system equipment
        //                        Work supported by ASHRAE research project 1254-RP
        //      RE-ENGINEERED:  This is new code, not reengineered

        // PURPOSE OF THIS SUBROUTINE:
        // Calls the individual air loop component simulation routines

        // METHODOLOGY EMPLOYED: None

        // REFERENCES: None

        // USE Statements
        // Using/Aliasing
        using DataAirLoop::AirLoopInputsFilled;
        using DesiccantDehumidifiers::SimDesiccantDehumidifier;
        using EvaporativeCoolers::SimEvapCooler;
        using HeatingCoils::SimulateHeatingCoilComponents;
        using HeatRecovery::SimHeatRecovery;
        using Humidifiers::SimHumidifier;
        using HVACControllers::ControllerProps;
        using HVACDXHeatPumpSystem::SimDXHeatPumpSystem;
        using HVACDXSystem::SimDXCoolingSystem;
        using HVACHXAssistedCoolingCoil::HXAssistedCoil;
        using HVACHXAssistedCoolingCoil::SimHXAssistedCoolingCoil;
        using SimAirServingZones::SolveWaterCoilController;
        using SteamCoils::SimulateSteamCoilComponents;
        using TranspiredCollector::SimTranspiredCollector;
        using UserDefinedComponents::SimCoilUserDefined;
        using WaterCoils::SimulateWaterCoilComponents;
        using WaterCoils::WaterCoil;
        // Locals
        // SUBROUTINE ARGUMENTS:

        // SUBROUTINE PARAMETER DEFINITIONS: None

        // INTERFACE BLOCK DEFINITIONS: None

        // DERIVED TYPE DEFINITIONS: None

        // SUBROUTINE LOCAL VARIABLE DEFINITIONS

        OAHeatingCoil = false;
        OACoolingCoil = false;
        OAHX = false;
        Real64 AirloopPLR;
        int FanOpMode;

        {
            auto const SELECT_CASE_var(CompTypeNum);

            if (SELECT_CASE_var == OAMixer_Num) { // 'OutdoorAir:Mixer'
                if (Sim) {
                    SimOAMixer(CompName, FirstHVACIteration, CompIndex);
                }

                // Fan Types
            } else if (SELECT_CASE_var == Fan_Simple_CV) { // 'Fan:ConstantVolume'
                if (Sim) {
                    Fans::SimulateFanComponents(state, CompName, FirstHVACIteration, CompIndex);
                }
            } else if (SELECT_CASE_var == Fan_Simple_VAV) { // 'Fan:VariableVolume'
                if (Sim) {
                    Fans::SimulateFanComponents(state, CompName, FirstHVACIteration, CompIndex);
                }

            } else if (SELECT_CASE_var == Fan_System_Object) { // 'Fan:SystemModel'
                if (CompIndex == 0) {                          // 0 means has not been filled because of 1-based arrays in old fortran
                    CompIndex = HVACFan::getFanObjectVectorIndex(CompName) + 1; // + 1 for shift from zero-based vector to 1-based compIndex
                }
                if (Sim) {
                    HVACFan::fanObjs[CompIndex - 1]->simulate(state, _, _, _, _); // vector is 0 based, but CompIndex is 1 based so shift
                }
                // cpw22Aug2010 Add Fan:ComponentModel (new num=18)
            } else if (SELECT_CASE_var == Fan_ComponentModel) { // 'Fan:ComponentModel'
                if (Sim) {
                    Fans::SimulateFanComponents(state, CompName, FirstHVACIteration, CompIndex);
                }

                // Coil Types
            } else if (SELECT_CASE_var == WaterCoil_Cooling) { // 'Coil:Cooling:Water'
                if (Sim) {
                    // get water coil and controller data if not called previously
                    if (CompIndex == 0) SimulateWaterCoilComponents(state, CompName, FirstHVACIteration, CompIndex);
                    // iterate on OA sys controller and water coil at the same time
                    SolveWaterCoilController(state, FirstHVACIteration,
                                             AirLoopNum,
                                             CompName,
                                             CompIndex,
                                             WaterCoil(CompIndex).ControllerName,
                                             WaterCoil(CompIndex).ControllerIndex,
                                             false);
                    // set flag to tell HVAC controller it will be simulated only in SolveWaterCoilController()
                    ControllerProps(WaterCoil(CompIndex).ControllerIndex).BypassControllerCalc = true;
                }
                OACoolingCoil = true;
            } else if (SELECT_CASE_var == WaterCoil_SimpleHeat) { // 'Coil:Heating:Water')
                if (Sim) {
                    // get water coil and controller data if not called previously
                    if (CompIndex == 0) SimulateWaterCoilComponents(state, CompName, FirstHVACIteration, CompIndex);
                    // iterate on OA sys controller and water coil at the same time
                    SolveWaterCoilController(state, FirstHVACIteration,
                                             AirLoopNum,
                                             CompName,
                                             CompIndex,
                                             WaterCoil(CompIndex).ControllerName,
                                             WaterCoil(CompIndex).ControllerIndex,
                                             false);
                    // set flag to tell HVAC controller it will be simulated only in SolveWaterCoilController()
                    ControllerProps(WaterCoil(CompIndex).ControllerIndex).BypassControllerCalc = true;
                }
                OAHeatingCoil = true;
            } else if (SELECT_CASE_var == SteamCoil_AirHeat) { // 'Coil:Heating:Steam'
                if (Sim) {
                    SimulateSteamCoilComponents(state, CompName, FirstHVACIteration, CompIndex, 0.0);
                }
                OAHeatingCoil = true;
            } else if (SELECT_CASE_var == WaterCoil_DetailedCool) { // 'Coil:Cooling:Water:DetailedGeometry'
                if (Sim) {
                    // get water coil and controller data if not called previously
                    if (CompIndex == 0) SimulateWaterCoilComponents(state, CompName, FirstHVACIteration, CompIndex);
                    // iterate on OA sys controller and water coil at the same time
                    SolveWaterCoilController(state, FirstHVACIteration,
                                             AirLoopNum,
                                             CompName,
                                             CompIndex,
                                             WaterCoil(CompIndex).ControllerName,
                                             WaterCoil(CompIndex).ControllerIndex,
                                             false);
                    // set flag to tell HVAC controller it will be simulated only in SolveWaterCoilController()
                    ControllerProps(WaterCoil(CompIndex).ControllerIndex).BypassControllerCalc = true;
                }
                OACoolingCoil = true;
            } else if (SELECT_CASE_var == Coil_ElectricHeat) { // 'Coil:Heating:Electric'
                if (Sim) {
                    //     stand-alone coils are temperature controlled (do not pass QCoilReq in argument list, QCoilReq overrides temp SP)
                    SimulateHeatingCoilComponents(state, CompName, FirstHVACIteration, _, CompIndex);
                }
                OAHeatingCoil = true;
            } else if (SELECT_CASE_var == Coil_GasHeat) { // 'Coil:Heating:Fuel'
                if (Sim) {
                    //     stand-alone coils are temperature controlled (do not pass QCoilReq in argument list, QCoilReq overrides temp SP)
                    SimulateHeatingCoilComponents(state, CompName, FirstHVACIteration, _, CompIndex);
                }
                OAHeatingCoil = true;
            } else if (SELECT_CASE_var == WaterCoil_CoolingHXAsst) { // 'CoilSystem:Cooling:Water:HeatExchangerAssisted'
                if (Sim) {
                    // get water coil and controller data if not called previously
                    if (CompIndex == 0) SimHXAssistedCoolingCoil(state, CompName, FirstHVACIteration, On, 0.0, CompIndex, ContFanCycCoil);
                    // iterate on OA sys controller and water coil at the same time
                    SolveWaterCoilController(state, FirstHVACIteration,
                                             AirLoopNum,
                                             CompName,
                                             CompIndex,
                                             HXAssistedCoil(CompIndex).ControllerName,
                                             HXAssistedCoil(CompIndex).ControllerIndex,
                                             true);
                    // set flag to tell HVAC controller it will be simulated only in SolveWaterCoilController()
                    ControllerProps(HXAssistedCoil(CompIndex).ControllerIndex).BypassControllerCalc = true;
                }
                OACoolingCoil = true;
            } else if (SELECT_CASE_var == DXSystem) { // CoilSystem:Cooling:DX  old 'AirLoopHVAC:UnitaryCoolOnly'
                if (Sim) {
                    SimDXCoolingSystem(state, CompName, FirstHVACIteration, AirLoopNum, CompIndex);
                }
                OACoolingCoil = true;
            } else if (SELECT_CASE_var == UnitarySystemModel) { // AirLoopHVAC:UnitarySystem
                if (Sim) {
                    bool HeatingActive = false;
                    bool CoolingActive = false;
                    Real64 OAUCoilOutTemp = 0.0;
                    bool ZoneEquipFlag = false;
                    Real64 sensOut = 0.0;
                    Real64 latOut = 0.0;
                    OutsideAirSys(OASysNum).compPointer[CompIndex]->simulate(state, CompName,
                                                                             FirstHVACIteration,
                                                                             AirLoopNum,
                                                                             CompIndex,
                                                                             HeatingActive,
                                                                             CoolingActive,
                                                                             CompIndex,
                                                                             OAUCoilOutTemp,
                                                                             ZoneEquipFlag,
                                                                             sensOut,
                                                                             latOut);
                }
                if (AirLoopInputsFilled) UnitarySystems::UnitarySys::getUnitarySysHeatCoolCoil(state, CompName, OACoolingCoil, OAHeatingCoil, 0);
                if (MyOneTimeCheckUnitarySysFlag(OASysNum)) {
                    if (AirLoopInputsFilled) {
                        UnitarySystems::UnitarySys::checkUnitarySysCoilInOASysExists(state, CompName, 0);
                        MyOneTimeCheckUnitarySysFlag(OASysNum) = false;
                    }
                }
            } else if (SELECT_CASE_var == DXHeatPumpSystem) {
                if (Sim) {
                    SimDXHeatPumpSystem(state, CompName, FirstHVACIteration, AirLoopNum, CompIndex);
                }
                OAHeatingCoil = true;
            } else if (SELECT_CASE_var == Coil_UserDefined) {
                if (Sim) {
                    SimCoilUserDefined(CompName, CompIndex, AirLoopNum, OAHeatingCoil, OACoolingCoil);
                }
                // Heat recovery
            } else if (SELECT_CASE_var == HeatXchngr) { // 'HeatExchanger:AirToAir:FlatPlate', 'HeatExchanger:AirToAir:SensibleAndLatent',
                // 'HeatExchanger:Desiccant:BalancedFlow'
                if (Sim) {
                    if (OutsideAirSys(OASysNum).AirLoopDOASNum > -1) {
                        AirloopPLR = 1.0;
                        FanOpMode = DataHVACGlobals::ContFanCycCoil;
                    } else {
                        if (AirLoopControlInfo(AirLoopNum).FanOpMode == DataHVACGlobals::CycFanCycCoil) {
                            FanOpMode = DataHVACGlobals::CycFanCycCoil;
                        } else {
                            FanOpMode = DataHVACGlobals::ContFanCycCoil;
                        }
                        if (FanOpMode == DataHVACGlobals::CycFanCycCoil) {
                            // HX's in the OA system can be troublesome given that the OA flow rate is not necessarily proportional to air loop PLR
                            // adding that user input for branch flow rate, HX nominal flow rate, OA system min/max flow rate will not necessarily be
                            // perfectly input, a compromise is used for OA sys HX's as the ratio of flow to max. Issue #4298.
                            //					AirloopPLR = AirLoopFlow( AirLoopNum ).FanPLR;
                            AirloopPLR = OAController(OASysNum).OAMassFlow / OAController(OASysNum).MaxOAMassFlowRate;
                        } else {
                            AirloopPLR = 1.0;
                        }
                    }
                    if (OutsideAirSys(OASysNum).AirLoopDOASNum > -1) {
                        SimHeatRecovery(state, CompName, FirstHVACIteration, CompIndex, FanOpMode, AirloopPLR, _, _, _, _, _);
                    } else {
                        SimHeatRecovery(state, CompName,
                                        FirstHVACIteration,
                                        CompIndex,
                                        FanOpMode,
                                        AirloopPLR,
                                        _,
                                        _,
                                        _,
                                        AirLoopControlInfo(AirLoopNum).HeatRecoveryBypass,
                                        AirLoopControlInfo(AirLoopNum).HighHumCtrlActive);
                    }
                }
                OAHX = true;

                // Desiccant Dehumidifier
            } else if (SELECT_CASE_var == Desiccant) { // 'Dehumidifier:Desiccant:NoFans'
                // 'Dehumidifier:Desiccant:System'
                if (Sim) {
                    SimDesiccantDehumidifier(state, CompName, FirstHVACIteration, CompIndex);
                }
                OAHX = true;

                // Humidifiers
            } else if (SELECT_CASE_var == Humidifier) { // 'Humidifier:Steam:Electric'
                // 'Humidifier:Steam:Gas'
                if (Sim) {
                    SimHumidifier(CompName, FirstHVACIteration, CompIndex);
                }

                // Unglazed Transpired Solar Collector
            } else if (SELECT_CASE_var == Unglazed_SolarCollector) { // 'SolarCollector:UnglazedTranspired'
                if (Sim) {
                    SimTranspiredCollector(CompName, CompIndex);
                }

                // Air-based Photovoltaic-thermal flat plate collector
            } else if (SELECT_CASE_var == PVT_AirBased) { // 'SolarCollector:FlatPlate:PhotovoltaicThermal'
                if (Sim) {
                    if (CompIndex == 0) {
                        CompIndex = PhotovoltaicThermalCollectors::getPVTindexFromName(CompName);
                    }
                    PhotovoltaicThermalCollectors::simPVTfromOASys(state, CompIndex, FirstHVACIteration);
                }

                // Evaporative Cooler Types
            } else if (SELECT_CASE_var == EvapCooler) { // 'EvaporativeCooler:Direct:CelDekPad','EvaporativeCooler:Indirect:CelDekPad'
                // 'EvaporativeCooler:Indirect:WetCoil','EvaporativeCooler:Indirect:ResearchSpecial'
                if (Sim) {
                    SimEvapCooler(CompName, CompIndex);
                }

            } else if (SELECT_CASE_var == VRFTerminalUnit) { // 'ZoneHVAC:TerminalUnit:VariableRefrigerantFlow'
                if (Sim) {
                    int ControlledZoneNum = 0;
                    bool HeatingActive = false;
                    bool CoolingActive = false;
                    int const OAUnitNum = 0;
                    Real64 const OAUCoilOutTemp = 0.0;
                    bool const ZoneEquipment = false;
                    Real64 sysOut = 0.0;
                    Real64 latOut = 0.0;
                    HVACVariableRefrigerantFlow::SimulateVRF(state, CompName,
                        FirstHVACIteration,
                        ControlledZoneNum,
                        CompIndex,
                        HeatingActive,
                        CoolingActive,
                        OAUnitNum,
                        OAUCoilOutTemp,
                        ZoneEquipment,
                        sysOut,
                        latOut);
                } else {
                    HVACVariableRefrigerantFlow::isVRFCoilPresent(state, CompName, OACoolingCoil, OAHeatingCoil);
                }

            } else {
                ShowFatalError("Invalid Outside Air Component=" + CompType);
            }
        }
    }

    void SimOAMixer(std::string const &CompName, bool const FirstHVACIteration, int &CompIndex)
    {

        // SUBROUTINE INFORMATION:
        //       AUTHOR         Fred Buhl
        //       DATE WRITTEN   Oct 1998
        //       MODIFIED       na
        //       RE-ENGINEERED  na

        // PURPOSE OF THIS SUBROUTINE
        // Simulate an Outside Air Mixer component

        // SUBROUTINE LOCAL VARIABLE DECLARATIONS:
        int OAMixerNum;

        if (GetOAMixerInputFlag) {
            GetOAMixerInputs();
            GetOAMixerInputFlag = false;
        }

        if (CompIndex == 0) {
            OAMixerNum = UtilityRoutines::FindItemInList(CompName, OAMixer);
            CompIndex = OAMixerNum;
            if (OAMixerNum == 0) {
                ShowFatalError("SimOAMixer: OutdoorAir:Mixer not found=" + CompName);
            }
        } else {
            OAMixerNum = CompIndex;
        }

        InitOAMixer(OAMixerNum, FirstHVACIteration);

        CalcOAMixer(OAMixerNum);

        UpdateOAMixer(OAMixerNum);

        ReportOAMixer(OAMixerNum);
    }

    void SimOAController(EnergyPlusData &state, std::string const &CtrlName, int &CtrlIndex, bool const FirstHVACIteration, int const AirLoopNum)
    {

        // SUBROUTINE INFORMATION:
        //       AUTHOR         Fred Buhl
        //       DATE WRITTEN   Oct 1998
        //       MODIFIED       na
        //       RE-ENGINEERED  na

        // PURPOSE OF THIS SUBROUTINE
        // Simulate an Outside Air Controller component

        // SUBROUTINE LOCAL VARIABLE DECLARATIONS:
        int OAControllerNum;

        if ((GetOAControllerInputFlag) && (AirLoopNum > 0)) { // Gets input for object  first time Sim routine is called from an airloop
            GetOAControllerInputs(state, OutputFiles::getSingleton());
            GetOAControllerInputFlag = false;
        }

        if (CtrlIndex == 0) {
            if (NumOAControllers > 0) {
                OAControllerNum = UtilityRoutines::FindItemInList(CtrlName, OAController);
            } else {
                OAControllerNum = 0;
            }
            CtrlIndex = OAControllerNum;
            if (OAControllerNum == 0) {
                ShowFatalError("SimOAController: Outside Air Controller not found=" + CtrlName);
            }
        } else {
            OAControllerNum = CtrlIndex;
        }

        InitOAController(state, OAControllerNum, FirstHVACIteration, AirLoopNum);

        OAController(OAControllerNum).CalcOAController(state, AirLoopNum, FirstHVACIteration);
        OAController(OAControllerNum).UpdateOAController();
    }

    // Get Input Section of the Module
    //******************************************************************************

    void GetOutsideAirSysInputs(EnergyPlusData &state)
    {

        // SUBROUTINE INFORMATION:
        //       AUTHOR         Fred Buhl
        //       DATE WRITTEN   Oct 1998
        //       MODIFIED       na
        //       RE-ENGINEERED  na

        // PURPOSE OF THIS SUBROUTINE
        // Input the Outside Air System data and store it in the OutsideAirSys array.

        // METHODOLOGY EMPLOYED:
        // Use the Get routines from the InputProcessor module.

        // Using/Aliasing
        using BranchNodeConnections::SetUpCompSets;
        using BranchNodeConnections::TestCompSet;
        using HVACDXSystem::CheckDXCoolingCoilInOASysExists;

        // Locals
        // SUBROUTINE PARAMETER DEFINITIONS:
        static std::string const RoutineName("GetOutsideAirSysInputs: "); // include trailing blank space

        // SUBROUTINE LOCAL VARIABLE DECLARATIONS:

        int NumNums;   // Number of real numbers returned by GetObjectItem
        int NumAlphas; // Number of alphanumerics returned by GetObjectItem
        int IOStat;
        Array1D<Real64> NumArray;
        Array1D_string AlphArray;
        int OASysNum;
        int CompNum;
        int Item;
        // unused0909INTEGER :: NumComponents
        int AlphaNum;
        std::string ComponentListName;
        std::string ControllerListName;
        std::string AvailManagerListName;
        int NumInList;
        int InListNum;
        int ListNum;
        int NumSimpControllers; // number of Controller:Simple objects in an OA System
        static bool ErrorsFound(false);
        std::string CurrentModuleObject; // Object type for getting and messages
        Array1D_string cAlphaFields;     // Alpha field names
        Array1D_string cNumericFields;   // Numeric field names
        Array1D_bool lAlphaBlanks;       // Logical array, alpha field input BLANK = .TRUE.
        Array1D_bool lNumericBlanks;     // Logical array, numeric field input BLANK = .TRUE.
        static int MaxNums(0);           // Maximum number of numeric input fields
        static int MaxAlphas(0);         // Maximum number of alpha input fields
        static int TotalArgs(0);         // Total number of alpha and numeric arguments (max) for a
        //  certain object in the input file

        if (!GetOASysInputFlag) return;

        inputProcessor->getObjectDefMaxArgs(CurrentModuleObjects(CMO_OASystem), TotalArgs, NumAlphas, NumNums);
        MaxNums = max(MaxNums, NumNums);
        MaxAlphas = max(MaxAlphas, NumAlphas);
        inputProcessor->getObjectDefMaxArgs(CurrentModuleObjects(CMO_AirLoopEqList), TotalArgs, NumAlphas, NumNums);
        MaxNums = max(MaxNums, NumNums);
        MaxAlphas = max(MaxAlphas, NumAlphas);
        inputProcessor->getObjectDefMaxArgs(CurrentModuleObjects(CMO_ControllerList), TotalArgs, NumAlphas, NumNums);
        MaxNums = max(MaxNums, NumNums);
        MaxAlphas = max(MaxAlphas, NumAlphas);

        AlphArray.allocate(MaxAlphas);
        cAlphaFields.allocate(MaxAlphas);
        NumArray.dimension(MaxNums, 0.0);
        cNumericFields.allocate(MaxNums);
        lAlphaBlanks.dimension(MaxAlphas, true);
        lNumericBlanks.dimension(MaxNums, true);

        CurrentModuleObject = CurrentModuleObjects(CMO_ControllerList);
        NumControllerLists = inputProcessor->getNumObjectsFound(CurrentModuleObject);

        ControllerLists.allocate(NumControllerLists);

        for (Item = 1; Item <= NumControllerLists; ++Item) {

            // create a reference for convenience
            auto &thisControllerList(ControllerLists(Item));
            inputProcessor->getObjectItem(CurrentModuleObject,
                                          Item,
                                          AlphArray,
                                          NumAlphas,
                                          NumArray,
                                          NumNums,
                                          IOStat,
                                          lNumericBlanks,
                                          lAlphaBlanks,
                                          cAlphaFields,
                                          cNumericFields);
            UtilityRoutines::IsNameEmpty(AlphArray(1), CurrentModuleObject, ErrorsFound);
            thisControllerList.Name = AlphArray(1);
            thisControllerList.NumControllers = (NumAlphas - 1) / 2;
            thisControllerList.ControllerType.allocate(thisControllerList.NumControllers);
            thisControllerList.ControllerName.allocate(thisControllerList.NumControllers);
            AlphaNum = 2;
            for (CompNum = 1; CompNum <= thisControllerList.NumControllers; ++CompNum) {
                if (UtilityRoutines::SameString(AlphArray(AlphaNum), "Controller:WaterCoil") ||
                    UtilityRoutines::SameString(AlphArray(AlphaNum), "Controller:OutdoorAir")) {
                    thisControllerList.ControllerType(CompNum) = AlphArray(AlphaNum);
                    thisControllerList.ControllerName(CompNum) = AlphArray(AlphaNum + 1);
                    // loop over all previous controller lists to check if this controllers is also present on previous controllers
                    for (int previousListNum = 1; previousListNum < Item; ++previousListNum) {
                        // loop over each of the controllers listed for this list
                        auto &previousList(ControllerLists(previousListNum));
                        for (int PreviousListControllerNum = 1; PreviousListControllerNum <= previousList.NumControllers;
                             ++PreviousListControllerNum) {
                            if ((previousList.ControllerType(PreviousListControllerNum) == thisControllerList.ControllerType(CompNum)) &&
                                (previousList.ControllerName(PreviousListControllerNum) == thisControllerList.ControllerName(CompNum))) {
                                ShowSevereError("Controller instance repeated in multiple " + CurrentModuleObject + " objects");
                                ShowContinueError("Found in " + CurrentModuleObject + " = " + thisControllerList.Name);
                                ShowContinueError("Also found in " + CurrentModuleObject + " = " + previousList.Name);
                                ErrorsFound = true;
                            }
                        }
                    }
                } else {
                    ShowSevereError("For " + CurrentModuleObject + "=\"" + AlphArray(1) + "\" invalid " + cAlphaFields(AlphaNum));
                    ShowContinueError("...entered=\"" + AlphArray(AlphaNum) + "\", should be Controller:WaterCoil or Controller:OutdoorAir.");
                    ErrorsFound = true;
                }
                AlphaNum += 2;
            }
        }

        CurrentModuleObject = CurrentModuleObjects(CMO_OASystem);

        NumOASystems = inputProcessor->getNumObjectsFound(CurrentModuleObject);

        OutsideAirSys.allocate(NumOASystems);
        OASysEqSizing.allocate(NumOASystems);
        ControllerListUniqueNames.reserve(static_cast<unsigned>(NumOASystems));
        MyOneTimeErrorFlag.dimension(NumOASystems, true);
        MyOneTimeCheckUnitarySysFlag.dimension(NumOASystems, true);
        initOASysFlag.dimension(NumOASystems, true);

        for (OASysNum = 1; OASysNum <= NumOASystems; ++OASysNum) {

            inputProcessor->getObjectItem(CurrentModuleObject,
                                          OASysNum,
                                          AlphArray,
                                          NumAlphas,
                                          NumArray,
                                          NumNums,
                                          IOStat,
                                          lNumericBlanks,
                                          lAlphaBlanks,
                                          cAlphaFields,
                                          cNumericFields);
            UtilityRoutines::IsNameEmpty(AlphArray(1), CurrentModuleObject, ErrorsFound);
            OutsideAirSys(OASysNum).Name = AlphArray(1);
            if (!AlphArray(2).empty()) {
                GlobalNames::IntraObjUniquenessCheck(AlphArray(2), CurrentModuleObject, cAlphaFields(2), ControllerListUniqueNames, ErrorsFound);
            }
            ControllerListName = AlphArray(2);
            OutsideAirSys(OASysNum).ControllerListName = AlphArray(2);
            ComponentListName = AlphArray(3);
            OutsideAirSys(OASysNum).ComponentListName = AlphArray(3);
            AvailManagerListName = AlphArray(4);

            TestCompSet(CurrentModuleObject, AlphArray(1), "UNDEFINED", "UNDEFINED", "Air Nodes");

            if (!lAlphaBlanks(3)) {
                ListNum = inputProcessor->getObjectItemNum(CurrentModuleObjects(CMO_AirLoopEqList), ComponentListName);
                if (ListNum > 0) {
                    inputProcessor->getObjectItem(CurrentModuleObjects(CMO_AirLoopEqList), ListNum, AlphArray, NumAlphas, NumArray, NumNums, IOStat);
                    NumInList = (NumAlphas - 1) / 2;
                    OutsideAirSys(OASysNum).NumComponents = NumInList;
                    OutsideAirSys(OASysNum).ComponentName.allocate(NumInList);
                    OutsideAirSys(OASysNum).ComponentType.allocate(NumInList);
                    OutsideAirSys(OASysNum).ComponentType_Num.dimension(NumInList, 0);
                    OutsideAirSys(OASysNum).ComponentIndex.dimension(NumInList, 0);
                    OutsideAirSys(OASysNum).InletNodeNum.dimension(NumInList, 0);
                    OutsideAirSys(OASysNum).OutletNodeNum.dimension(NumInList, 0);
                    OutsideAirSys(OASysNum).compPointer.resize(NumInList + 1, nullptr);
                    for (InListNum = 1; InListNum <= NumInList; ++InListNum) {
                        OutsideAirSys(OASysNum).ComponentName(InListNum) = AlphArray(InListNum * 2 + 1);
                        OutsideAirSys(OASysNum).ComponentType(InListNum) = AlphArray(InListNum * 2);

                        // Add equipment to component sets array
                        SetUpCompSets(CurrentModuleObject,
                                      OutsideAirSys(OASysNum).Name,
                                      OutsideAirSys(OASysNum).ComponentType(InListNum),
                                      OutsideAirSys(OASysNum).ComponentName(InListNum),
                                      "UNDEFINED",
                                      "UNDEFINED");
                    }
                } else {
                    ShowSevereError(CurrentModuleObject + " = \"" + AlphArray(1) + "\" invalid " + cAlphaFields(3) + "=\"" + AlphArray(3) +
                                    "\" not found.");
                    ErrorsFound = true;
                }
            } else {
                ShowSevereError(CurrentModuleObject + " = \"" + AlphArray(1) + "\" invalid " + cAlphaFields(3) + " is blank and must be entered.");
                ErrorsFound = true;
            }

            ListNum = 0;
            NumSimpControllers = 0;
            if (!lAlphaBlanks(2)) {
                ListNum = inputProcessor->getObjectItemNum(CurrentModuleObjects(CMO_ControllerList), ControllerListName);
                if (ListNum > 0) {
                    inputProcessor->getObjectItem(CurrentModuleObjects(CMO_ControllerList), ListNum, AlphArray, NumAlphas, NumArray, NumNums, IOStat);
                    NumInList = (NumAlphas - 1) / 2;
                    OutsideAirSys(OASysNum).NumControllers = NumInList;
                    OutsideAirSys(OASysNum).ControllerName.allocate(NumInList);
                    OutsideAirSys(OASysNum).ControllerType.allocate(NumInList);
                    OutsideAirSys(OASysNum).ControllerIndex.dimension(NumInList, 0);
                    for (InListNum = 1; InListNum <= NumInList; ++InListNum) {
                        OutsideAirSys(OASysNum).ControllerName(InListNum) = AlphArray(InListNum * 2 + 1);
                        OutsideAirSys(OASysNum).ControllerType(InListNum) = AlphArray(InListNum * 2);
                        if (!UtilityRoutines::SameString(OutsideAirSys(OASysNum).ControllerType(InListNum), CurrentModuleObjects(CMO_OAController))) {
                            ++NumSimpControllers;
                        }
                    }
                } else {
                    ShowSevereError(CurrentModuleObject + " = \"" + AlphArray(1) + "\" invalid " + cAlphaFields(2) + "=\"" + AlphArray(2) +
                                    "\" not found.");
                    ErrorsFound = true;
                }
            } else {
                if (inputProcessor->getNumObjectsFound("AirLoopHVAC:DedicatedOutdoorAirSystem") == 0) {
                    ShowSevereError(CurrentModuleObject + " = \"" + AlphArray(1) + "\" invalid " + cAlphaFields(2) +
                                    " is blank and must be entered.");
                    ErrorsFound = true;
                } else {
                    ShowWarningError(CurrentModuleObject + " = \"" + AlphArray(1) + "\": blank " + cAlphaFields(2) +
                                     " must be used with AirLoopHVAC:DedicatedOutdoorAirSystem.");
                }
            }
            OutsideAirSys(OASysNum).ControllerListNum = ListNum;
            OutsideAirSys(OASysNum).NumSimpleControllers = NumSimpControllers;

            if (!lAlphaBlanks(4)) {
                ListNum = inputProcessor->getObjectItemNum(CurrentModuleObjects(CMO_SysAvailMgrList), AvailManagerListName);
                if (ListNum <= 0) {
                    ShowSevereError(CurrentModuleObject + " = \"" + AlphArray(1) + "\" invalid " + cAlphaFields(4) + "=\"" + AlphArray(4) +
                                    "\" not found.");
                    ErrorsFound = true;
                }
            }
        }

        for (OASysNum = 1; OASysNum <= NumOASystems; ++OASysNum) {
            for (CompNum = 1; CompNum <= OutsideAirSys(OASysNum).NumComponents; ++CompNum) {

                {
                    auto const SELECT_CASE_var(UtilityRoutines::MakeUPPERCase(OutsideAirSys(OASysNum).ComponentType(CompNum)));

                    if (SELECT_CASE_var == "OUTDOORAIR:MIXER") {
                        OutsideAirSys(OASysNum).ComponentType_Num(CompNum) = OAMixer_Num;

                        // Fan Types
                    } else if (SELECT_CASE_var == "FAN:CONSTANTVOLUME") {
                        OutsideAirSys(OASysNum).ComponentType_Num(CompNum) = Fan_Simple_CV;
                    } else if (SELECT_CASE_var == "FAN:VARIABLEVOLUME") {
                        OutsideAirSys(OASysNum).ComponentType_Num(CompNum) = Fan_Simple_VAV;
                    } else if (SELECT_CASE_var == "FAN:SYSTEMMODEL") {
                        OutsideAirSys(OASysNum).ComponentType_Num(CompNum) = Fan_System_Object;
                        // construct fan object
                        HVACFan::fanObjs.emplace_back(new HVACFan::FanSystem(OutsideAirSys(OASysNum).ComponentName(CompNum)));
                        OutsideAirSys(OASysNum).ComponentIndex(CompNum) = HVACFan::fanObjs.size();
                        // cpw22Aug2010 Add Fan:ComponentModel (new)
                    } else if (SELECT_CASE_var == "FAN:COMPONENTMODEL") {
                        OutsideAirSys(OASysNum).ComponentType_Num(CompNum) = Fan_ComponentModel;

                        // Coil Types
                    } else if (SELECT_CASE_var == "COIL:COOLING:WATER") {
                        OutsideAirSys(OASysNum).ComponentType_Num(CompNum) = WaterCoil_Cooling;
                    } else if (SELECT_CASE_var == "COIL:HEATING:WATER") {
                        OutsideAirSys(OASysNum).ComponentType_Num(CompNum) = WaterCoil_SimpleHeat;
                    } else if (SELECT_CASE_var == "COIL:HEATING:STEAM") {
                        OutsideAirSys(OASysNum).ComponentType_Num(CompNum) = SteamCoil_AirHeat;
                    } else if (SELECT_CASE_var == "COIL:COOLING:WATER:DETAILEDGEOMETRY") {
                        OutsideAirSys(OASysNum).ComponentType_Num(CompNum) = WaterCoil_DetailedCool;
                    } else if (SELECT_CASE_var == "COIL:HEATING:ELECTRIC") {
                        OutsideAirSys(OASysNum).ComponentType_Num(CompNum) = Coil_ElectricHeat;
                    } else if (SELECT_CASE_var == "COIL:HEATING:FUEL") {
                        OutsideAirSys(OASysNum).ComponentType_Num(CompNum) = Coil_GasHeat;
                    } else if (SELECT_CASE_var == "COILSYSTEM:COOLING:WATER:HEATEXCHANGERASSISTED") {
                        OutsideAirSys(OASysNum).ComponentType_Num(CompNum) = WaterCoil_CoolingHXAsst;
                    } else if (SELECT_CASE_var == "COILSYSTEM:COOLING:DX") {
                        OutsideAirSys(OASysNum).ComponentType_Num(CompNum) = DXSystem;
                        // set the data for 100% DOAS DX cooling coil
                        CheckDXCoolingCoilInOASysExists(state, OutsideAirSys(OASysNum).ComponentName(CompNum));
                    } else if (SELECT_CASE_var == "COILSYSTEM:HEATING:DX") {
                        OutsideAirSys(OASysNum).ComponentType_Num(CompNum) = DXHeatPumpSystem;
                    } else if (SELECT_CASE_var == "AIRLOOPHVAC:UNITARYSYSTEM") {
                        OutsideAirSys(OASysNum).ComponentType_Num(CompNum) = UnitarySystemModel;
                        OutsideAirSys(OASysNum).ComponentIndex(CompNum) = CompNum;
                        UnitarySystems::UnitarySys thisSys;
                        OutsideAirSys(OASysNum).compPointer[CompNum] =
                            thisSys.factory(state, DataHVACGlobals::UnitarySys_AnyCoilType, OutsideAirSys(OASysNum).ComponentName(CompNum), false, 0);
                    } else if (SELECT_CASE_var == "COIL:USERDEFINED") {
                        OutsideAirSys(OASysNum).ComponentType_Num(CompNum) = Coil_UserDefined;
                        // Heat recovery
                    } else if (SELECT_CASE_var == "HEATEXCHANGER:AIRTOAIR:FLATPLATE") {
                        OutsideAirSys(OASysNum).ComponentType_Num(CompNum) = HeatXchngr;
                    } else if (SELECT_CASE_var == "HEATEXCHANGER:AIRTOAIR:SENSIBLEANDLATENT") {
                        OutsideAirSys(OASysNum).ComponentType_Num(CompNum) = HeatXchngr;
                    } else if (SELECT_CASE_var == "HEATEXCHANGER:DESICCANT:BALANCEDFLOW") {
                        OutsideAirSys(OASysNum).ComponentType_Num(CompNum) = HeatXchngr;

                        // Desiccant Dehumidifier
                    } else if (SELECT_CASE_var == "DEHUMIDIFIER:DESICCANT:NOFANS") {
                        OutsideAirSys(OASysNum).ComponentType_Num(CompNum) = Desiccant;
                    } else if (SELECT_CASE_var == "DEHUMIDIFIER:DESICCANT:SYSTEM") {
                        OutsideAirSys(OASysNum).ComponentType_Num(CompNum) = Desiccant;
                        // Humidifiers: Humidifier:Steam:Electric and Humidifier:Steam:Gas
                    } else if (SELECT_CASE_var == "HUMIDIFIER:STEAM:ELECTRIC") {
                        OutsideAirSys(OASysNum).ComponentType_Num(CompNum) = Humidifier;
                    } else if (SELECT_CASE_var == "HUMIDIFIER:STEAM:GAS") {
                        OutsideAirSys(OASysNum).ComponentType_Num(CompNum) = Humidifier;

                        // Unglazed Transpired Solar Collector
                    } else if (SELECT_CASE_var == "SOLARCOLLECTOR:UNGLAZEDTRANSPIRED") {
                        OutsideAirSys(OASysNum).ComponentType_Num(CompNum) = Unglazed_SolarCollector;

                        // PVT air heater
                    } else if (SELECT_CASE_var == "SOLARCOLLECTOR:FLATPLATE:PHOTOVOLTAICTHERMAL") {
                        OutsideAirSys(OASysNum).ComponentType_Num(CompNum) = PVT_AirBased;
                        // Evaporative Cooler Types
                    } else if (SELECT_CASE_var == "EVAPORATIVECOOLER:DIRECT:CELDEKPAD") {
                        OutsideAirSys(OASysNum).ComponentType_Num(CompNum) = EvapCooler;
                    } else if (SELECT_CASE_var == "EVAPORATIVECOOLER:INDIRECT:CELDEKPAD") {
                        OutsideAirSys(OASysNum).ComponentType_Num(CompNum) = EvapCooler;
                    } else if (SELECT_CASE_var == "EVAPORATIVECOOLER:INDIRECT:WETCOIL") {
                        OutsideAirSys(OASysNum).ComponentType_Num(CompNum) = EvapCooler;
                    } else if (SELECT_CASE_var == "EVAPORATIVECOOLER:INDIRECT:RESEARCHSPECIAL") {
                        OutsideAirSys(OASysNum).ComponentType_Num(CompNum) = EvapCooler;
                    } else if (SELECT_CASE_var == "EVAPORATIVECOOLER:DIRECT:RESEARCHSPECIAL") {
                        OutsideAirSys(OASysNum).ComponentType_Num(CompNum) = EvapCooler;
                    } else if ( SELECT_CASE_var == "ZONEHVAC:TERMINALUNIT:VARIABLEREFRIGERANTFLOW" ) {
                        OutsideAirSys(OASysNum).ComponentType_Num(CompNum) = VRFTerminalUnit;
                    } else {
                        ShowSevereError(CurrentModuleObject + " = \"" + AlphArray(1) + "\" invalid Outside Air Component=\"" +
                                        OutsideAirSys(OASysNum).ComponentType(CompNum) + "\".");
                        ErrorsFound = true;
                    }
                }
            }

            // loop through the controllers in the controller list for OA system and save the pointer to the OA controller index
            for (int OAControllerNum = 1; OAControllerNum <= OutsideAirSys(OASysNum).NumControllers; ++OAControllerNum) {
                if (UtilityRoutines::SameString(OutsideAirSys(OASysNum).ControllerType(OAControllerNum), CurrentModuleObjects(CMO_OAController))) {
                    OutsideAirSys(OASysNum).OAControllerName = OutsideAirSys(OASysNum).ControllerName(OAControllerNum);
                    break;
                }
            }
        }

        if (ErrorsFound) {
            ShowFatalError(RoutineName + "Errors found in getting " + CurrentModuleObject + '.');
        }

        AlphArray.deallocate();
        cAlphaFields.deallocate();
        NumArray.deallocate();
        cNumericFields.deallocate();
        lAlphaBlanks.deallocate();
        lNumericBlanks.deallocate();

        GetOASysInputFlag = false;
    }

    void GetOAControllerInputs(EnergyPlusData &state, OutputFiles &outputFiles)
    {

        // SUBROUTINE INFORMATION:
        //       AUTHOR         Fred Buhl
        //       DATE WRITTEN   Oct 1998
        //       MODIFIED       Shirey/Raustad FSEC, June 2003, Jan 2004
        //                      Mangesh Basarkar, 06/2011: Getting zone OA specifications from Design Specification Object
        //                      Tianzhen Hong, 3/2012: getting zone air distribution effectiveness and secondary recirculation
        //                       from DesignSpecification:ZoneAirDistribution objects

        // PURPOSE OF THIS SUBROUTINE
        // Input the OAController data and store it in the OAController array.
        // Input the Ventilation:Mechanical data and store it in the VentilationMechanical array.
        //  Condense Ventilation:Mechanical data array to include only unique zones specified for each instance of this object.

        // METHODOLOGY EMPLOYED:
        // Use the Get routines from the InputProcessor module.

        // Using/Aliasing
        using namespace DataDefineEquip;
        using CurveManager::GetCurveIndex;
        using DataHeatBalance::Zone;
        using DataHeatBalance::ZoneList;
        using DataZoneEquipment::NumOfZoneEquipLists;
        using DataZoneEquipment::ZoneEquipConfig;
        using DataZoneEquipment::ZoneEquipList;
        using General::RoundSigDigits;
        using General::TrimSigDigits;
        using NodeInputManager::GetOnlySingleNode;
        using namespace OutputReportPredefined;

        using DataContaminantBalance::Contaminant;
        using OutAirNodeManager::CheckOutAirNodeNumber;

        // SUBROUTINE PARAMETER DEFINITIONS:
        static std::string const RoutineName("GetOAControllerInputs: "); // include trailing blank space

        // SUBROUTINE LOCAL VARIABLE DECLARATIONS:

        int ZoneNum;         // zone number attached to a given air loop
        int NumNums;         // Number of real numbers returned by GetObjectItem
        int NumAlphas;       // Number of alphanumerics returned by GetObjectItem
        int OutAirNum;       // Number of Controller:OutdoorAir or CONTROLLER:STAND ALONE ERV objects
        int OAControllerNum; // Index to Controller:OutdoorAir or CONTROLLER:STAND ALONE ERV objects
        int VentMechNum;     // Number of VENTILATION:MECHANICAL objects
        int groupNum;        // Index to group in extensible VENTILATION:MECHANICAL object
        int IOStat;          // Status of GetObjectItem call
        Array1D<Real64> NumArray;
        Array1D_string AlphArray;
        std::string CurrentModuleObject; // Object type for getting and messages
        Array1D_string cAlphaFields;     // Alpha field names
        Array1D_string cNumericFields;   // Numeric field names
        Array1D_bool lAlphaBlanks;       // Logical array, alpha field input BLANK = .TRUE.
        Array1D_bool lNumericBlanks;     // Logical array, numeric field input BLANK = .TRUE.
        static bool ErrorsFound(false);  // Flag identifying errors found during get input
        int ZoneListNum;                 // Index to Zone List
        int MechVentZoneCount;           // Index counter for zones with mechanical ventilation
        int NumArg;                      // Number of arguments from GetObjectDefMaxArgs call
        int MaxAlphas;                   // Maximum alphas in multiple objects
        int MaxNums;                     // Maximum numbers in multiple objects

        int NumGroups; // Number of extensible input groups of the VentilationMechanical object
        static int ObjIndex(0);
        static int EquipListIndex(0);
        static int EquipNum(0);
        static int EquipListNum(0);
        static int ADUNum(0);
        int jZone;
        int i;

        // Formats

        static ObjexxFCL::gio::Fmt fmtA("(A)");

        // First, call other get input routines in this module to make sure data is filled during this routine.
        if (GetOASysInputFlag) { // Gets input for object  first time Sim routine is called
            GetOutsideAirSysInputs(state);
            GetOASysInputFlag = false;
        }
        if (GetOAMixerInputFlag) { // Gets input for object  first time Sim routine is called
            GetOAMixerInputs();
            GetOAMixerInputFlag = false;
        }

        FaultsManager::CheckAndReadFaults(state);

        inputProcessor->getObjectDefMaxArgs(CurrentModuleObjects(CMO_OAController), NumArg, NumAlphas, NumNums);
        MaxAlphas = NumAlphas;
        MaxNums = NumNums;
        inputProcessor->getObjectDefMaxArgs(CurrentModuleObjects(CMO_ERVController), NumArg, NumAlphas, NumNums);
        MaxAlphas = max(MaxAlphas, NumAlphas);
        MaxNums = max(MaxNums, NumNums);
        inputProcessor->getObjectDefMaxArgs(CurrentModuleObjects(CMO_MechVentilation), NumArg, NumAlphas, NumNums);
        MaxAlphas = max(MaxAlphas, NumAlphas);
        MaxNums = max(MaxNums, NumNums);

        AlphArray.allocate(MaxAlphas);
        NumArray.dimension(MaxNums, 0.0);
        lAlphaBlanks.dimension(MaxAlphas, true);
        lNumericBlanks.dimension(MaxNums, true);
        cAlphaFields.allocate(MaxAlphas);
        cNumericFields.allocate(MaxNums);

        // Count OAcontrollers and ERVcontrollers and allocate arrays
        AllocateOAControllers();

        // If there are ERV controllers, they have been filled before now NumOAControllers includes the count of NumERVControllers
        if (NumOAControllers > NumERVControllers) {
            CurrentModuleObject = CurrentModuleObjects(CMO_OAController);
            int currentOAControllerNum = 0;
            for (OutAirNum = NumERVControllers + 1; OutAirNum <= NumOAControllers; ++OutAirNum) {
                ++currentOAControllerNum;
                inputProcessor->getObjectItem(CurrentModuleObject,
                                              currentOAControllerNum,
                                              AlphArray,
                                              NumAlphas,
                                              NumArray,
                                              NumNums,
                                              IOStat,
                                              lNumericBlanks,
                                              lAlphaBlanks,
                                              cAlphaFields,
                                              cNumericFields);
                GlobalNames::VerifyUniqueInterObjectName(OAControllerUniqueNames, AlphArray(1), CurrentModuleObject, cAlphaFields(1), ErrorsFound);

                ProcessOAControllerInputs(state, CurrentModuleObject,
                                          OutAirNum,
                                          AlphArray,
                                          NumAlphas,
                                          NumArray,
                                          NumNums,
                                          lNumericBlanks,
                                          lAlphaBlanks,
                                          cAlphaFields,
                                          cNumericFields,
                                          ErrorsFound);

                // add applicable faults identifier to avoid string comparison at each time step
                //  loop through each fault for each OA controller and determine economizer faultys
                for (i = 1; i <= NumFaultyEconomizer; ++i) {
                    if (FaultsEconomizer(i).ControllerTypeEnum != iController_AirEconomizer) continue;
                    if (UtilityRoutines::SameString(OAController(OutAirNum).Name, FaultsEconomizer(i).ControllerName)) {
                        FaultsEconomizer(i).ControllerID = OutAirNum;
                        ++OAController(OutAirNum).NumFaultyEconomizer;
                    }
                }
                //  loop through each fault for each OA controller to determine faulty counts
                OAController(OutAirNum).EconmizerFaultNum.allocate(OAController(OutAirNum).NumFaultyEconomizer);
                if (OAController(OutAirNum).NumFaultyEconomizer > 0) {
                    for (int j = 0, i = 1; i <= NumFaultyEconomizer; ++i) {
                        if (FaultsEconomizer(i).ControllerTypeEnum != iController_AirEconomizer) continue;
                        if (UtilityRoutines::SameString(OAController(OutAirNum).Name, FaultsEconomizer(i).ControllerName)) {
                            OAController(OutAirNum).EconmizerFaultNum(++j) = i;
                        }
                    }
                }
            } // LOOP FOR OutAirNum

            if (ErrorsFound) {
                AlphArray.deallocate();
                NumArray.deallocate();
                lNumericBlanks.deallocate();
                lAlphaBlanks.deallocate();
                cAlphaFields.deallocate();
                cNumericFields.deallocate();
                ShowFatalError(RoutineName + "Errors found in getting " + CurrentModuleObject + " inputs.");
            }
        }

        GetOAControllerInputFlag = false;

        // Process Controller:MechanicalVentilation objects
        CurrentModuleObject = CurrentModuleObjects(CMO_MechVentilation);
        NumVentMechControllers = inputProcessor->getNumObjectsFound(CurrentModuleObject);
        if (NumVentMechControllers > 0) {
            VentilationMechanical.allocate(NumVentMechControllers);
            for (VentMechNum = 1; VentMechNum <= NumVentMechControllers; ++VentMechNum) {
                auto &thisVentilationMechanical(VentilationMechanical(VentMechNum));
                inputProcessor->getObjectItem(CurrentModuleObject,
                                              VentMechNum,
                                              AlphArray,
                                              NumAlphas,
                                              NumArray,
                                              NumNums,
                                              IOStat,
                                              lNumericBlanks,
                                              lAlphaBlanks,
                                              cAlphaFields,
                                              cNumericFields);

                MechVentZoneCount = 0;

                NumGroups = (NumAlphas + NumNums - 5) / 3;
                if (mod((NumAlphas + NumNums - 5), 3) != 0) ++NumGroups;
                thisVentilationMechanical.Name = AlphArray(1);

                UtilityRoutines::IsNameEmpty(AlphArray(1), CurrentModuleObject, ErrorsFound);

                thisVentilationMechanical.SchName = AlphArray(2);
                if (lAlphaBlanks(2)) {
                    thisVentilationMechanical.SchPtr = ScheduleAlwaysOn;
                } else {
                    thisVentilationMechanical.SchPtr = GetScheduleIndex(AlphArray(2)); // convert schedule name to pointer
                    if (thisVentilationMechanical.SchPtr == 0) {
                        ShowSevereError(CurrentModuleObject + "=\"" + AlphArray(1) + "\" invalid " + cAlphaFields(2) + "=\"" + AlphArray(2) +
                                        "\" not found.");
                        ErrorsFound = true;
                    }
                }

                // Adding new flag for DCV
                if (UtilityRoutines::SameString(AlphArray(3), "Yes")) {
                    thisVentilationMechanical.DCVFlag = true;
                } else if (UtilityRoutines::SameString(AlphArray(3), "No") || lAlphaBlanks(3)) {
                    thisVentilationMechanical.DCVFlag = false;
                } else {
                    ShowSevereError(CurrentModuleObject + "=\"" + AlphArray(1) + "\" invalid value " + cAlphaFields(3) + "=\"" + AlphArray(3) +
                                    "\".");
                    ShowContinueError("...Valid values are \"Yes\" or \"No\".");
                    ErrorsFound = true;
                }

                // System outdoor air method
                {
                    auto const SELECT_CASE_var(UtilityRoutines::MakeUPPERCase(AlphArray(4)));
                    if (SELECT_CASE_var == "ZONESUM") { // Simplify sum the zone OA flow rates
                        thisVentilationMechanical.SystemOAMethod = SOAM_ZoneSum;
                    } else if ((SELECT_CASE_var == "VENTILATIONRATEPROCEDURE")) { // Ventilation Rate Procedure based on ASHRAE Standard 62.1-2007
                        thisVentilationMechanical.SystemOAMethod = SOAM_VRP;
                    } else if ((SELECT_CASE_var == "INDOORAIRQUALITYPROCEDURE")) { // Indoor Air Quality Procedure based on ASHRAE Standard 62.1-2007
                        thisVentilationMechanical.SystemOAMethod = SOAM_IAQP;
                        if (!Contaminant.CO2Simulation) {
                            ShowSevereError(CurrentModuleObject + "=\"" + AlphArray(1) + "\" valid " + cAlphaFields(2) + "=\"" + AlphArray(2) +
                                            "\" requires CO2 simulation.");
                            ShowContinueError("The choice must be Yes for the field Carbon Dioxide Concentration in ZoneAirContaminantBalance");
                            ErrorsFound = true;
                        }
                    } else if (SELECT_CASE_var ==
                               "PROPORTIONALCONTROLBASEDONOCCUPANCYSCHEDULE") { // Proportional Control based on ASHRAE Standard 62.1-2004
                        thisVentilationMechanical.SystemOAMethod = SOAM_ProportionalControlSchOcc;
                        if (!Contaminant.CO2Simulation) {
                            ShowSevereError(CurrentModuleObject + "=\"" + AlphArray(1) + "\" valid " + cAlphaFields(2) + "=\"" + AlphArray(2) +
                                            "\" requires CO2 simulation.");
                            ShowContinueError("The choice must be Yes for the field Carbon Dioxide Concentration in ZoneAirContaminantBalance");
                            ErrorsFound = true;
                        }
                    } else if (SELECT_CASE_var ==
                               "PROPORTIONALCONTROLBASEDONDESIGNOCCUPANCY") { // Proportional Control based on ASHRAE Standard 62.1-2004
                        thisVentilationMechanical.SystemOAMethod = SOAM_ProportionalControlDesOcc;
                        if (!Contaminant.CO2Simulation) {
                            ShowSevereError(CurrentModuleObject + "=\"" + AlphArray(1) + "\" valid " + cAlphaFields(2) + "=\"" + AlphArray(2) +
                                            "\" requires CO2 simulation.");
                            ShowContinueError("The choice must be Yes for the field Carbon Dioxide Concentration in ZoneAirContaminantBalance");
                            ErrorsFound = true;
                        }
                    } else if (SELECT_CASE_var == "PROPORTIONALCONTROLBASEDONDESIGNOARATE") { // Proportional Control based on design OA rate
                        thisVentilationMechanical.SystemOAMethod = SOAM_ProportionalControlDesOARate;
                        if (!Contaminant.CO2Simulation) {
                            ShowSevereError(CurrentModuleObject + "=\"" + AlphArray(1) + "\" valid " + cAlphaFields(2) + "=\"" + AlphArray(2) +
                                            "\" requires CO2 simulation.");
                            ShowContinueError("The choice must be Yes for the field Carbon Dioxide Concentration in ZoneAirContaminantBalance");
                            ErrorsFound = true;
                        }
                    } else if (SELECT_CASE_var ==
                               "INDOORAIRQUALITYPROCEDUREGENERICCONTAMINANT") { // Indoor Air Quality Procedure based on generic contaminant setpoint
                        thisVentilationMechanical.SystemOAMethod = SOAM_IAQPGC;
                        if (!Contaminant.GenericContamSimulation) {
                            ShowSevereError(CurrentModuleObject + "=\"" + AlphArray(1) + "\" valid " + cAlphaFields(2) + "=\"" + AlphArray(2) +
                                            "\" requires generic contaminant simulation.");
                            ShowContinueError("The choice must be Yes for the field Generic Contaminant Concentration in ZoneAirContaminantBalance");
                            ErrorsFound = true;
                        }
                    } else if (SELECT_CASE_var == "INDOORAIRQUALITYPROCEDURECOMBINED") { // Indoor Air Quality Procedure based on both generic
                                                                                         // contaminant and CO2 setpoint
                        thisVentilationMechanical.SystemOAMethod = SOAM_IAQPCOM;
                        if (!Contaminant.GenericContamSimulation) {
                            ShowSevereError(CurrentModuleObject + "=\"" + AlphArray(1) + "\" valid " + cAlphaFields(2) + "=\"" + AlphArray(2) +
                                            "\" requires generic contaminant simulation.");
                            ShowContinueError("The choice must be Yes for the field Generic Contaminant Concentration in ZoneAirContaminantBalance");
                            ErrorsFound = true;
                        }
                        if (!Contaminant.CO2Simulation) {
                            ShowSevereError(CurrentModuleObject + "=\"" + AlphArray(1) + "\" valid " + cAlphaFields(2) + "=\"" + AlphArray(2) +
                                            "\" requires CO2 simulation.");
                            ShowContinueError("The choice must be Yes for the field Carbon Dioxide Concentration in ZoneAirContaminantBalance");
                            ErrorsFound = true;
                        }
                    } else { // If specified incorrectly, show errors
                        thisVentilationMechanical.SystemOAMethod = SOAM_ZoneSum;
                        ShowWarningError(CurrentModuleObject + "=\"" + AlphArray(1) + "\" incorrect specification for " + cAlphaFields(4) +
                                         ", the ZoneSum method will be used.");
                        // ErrorsFound=.TRUE.
                    }
                }

                // Zone maximum outdoor air fraction
                thisVentilationMechanical.ZoneMaxOAFraction = NumArray(1);

                VentMechZoneOrListName.allocate(NumGroups);
                DesignSpecOAObjName.allocate(NumGroups);
                DesignSpecOAObjIndex.dimension(NumGroups, 0);
                DesignSpecZoneADObjName.allocate(NumGroups);
                DesignSpecZoneADObjIndex.dimension(NumGroups, 0);

                //   First time through find the total number of zones requiring mechanical ventilation
                //   May include duplicate zones. Will check for duplicate zones further down in this subroutine.
                for (groupNum = 1; groupNum <= NumGroups; ++groupNum) {
                    VentMechZoneOrListName(groupNum) = AlphArray((groupNum - 1) * 3 + 5);

                    //     Getting OA details from design specification OA object
                    if (!lAlphaBlanks((groupNum - 1) * 3 + 6)) {
                        DesignSpecOAObjName(groupNum) = AlphArray((groupNum - 1) * 3 + 6);
                        ObjIndex = UtilityRoutines::FindItemInList(DesignSpecOAObjName(groupNum), OARequirements);
                        DesignSpecOAObjIndex(groupNum) = ObjIndex;

                        if (ObjIndex == 0) {
                            ShowSevereError(RoutineName + CurrentModuleObject + "=\"" + thisVentilationMechanical.Name + "\", invalid");
                            ShowContinueError("... not found " + cAlphaFields((groupNum - 1) * 3 + 6) + "=\"" + DesignSpecOAObjName(groupNum) +
                                              "\".");
                            ErrorsFound = true;
                        }
                    }

                    // Get zone air distribution details from design specification Zone Air Distribution object
                    if (!lAlphaBlanks((groupNum - 1) * 3 + 7)) {
                        DesignSpecZoneADObjName(groupNum) = AlphArray((groupNum - 1) * 3 + 7);
                        ObjIndex = UtilityRoutines::FindItemInList(DesignSpecZoneADObjName(groupNum), ZoneAirDistribution);
                        DesignSpecZoneADObjIndex(groupNum) = ObjIndex;

                        if (ObjIndex == 0) {
                            // Cannot find the design specification Zone Air Distribution object
                            ShowSevereError(RoutineName + CurrentModuleObject + "=\"" + thisVentilationMechanical.Name + "\", invalid");
                            ShowContinueError("... not found " + cAlphaFields((groupNum - 1) * 3 + 7) + "=\"" + DesignSpecZoneADObjName(groupNum) +
                                              "\".");
                            ErrorsFound = true;
                        }
                    }

                    ZoneNum = UtilityRoutines::FindItemInList(VentMechZoneOrListName(groupNum), Zone);
                    if (ZoneNum > 0) {
                        ++MechVentZoneCount;
                    } else {
                        ZoneListNum = UtilityRoutines::FindItemInList(VentMechZoneOrListName(groupNum), ZoneList);
                        if (ZoneListNum > 0) {
                            MechVentZoneCount += ZoneList(ZoneListNum).NumOfZones;
                        } else {
                            ShowWarningError(CurrentModuleObject + "=\"" + AlphArray(1) + "\" invalid " + cAlphaFields((groupNum - 1) * 3 + 5) +
                                             " not found.");
                            ShowContinueError("Missing " + cAlphaFields((groupNum - 1) * 3 + 5) + " = " + VentMechZoneOrListName(groupNum));
                            ErrorsFound = true;
                        }
                    }
                }

                thisVentilationMechanical.NumofVentMechZones = MechVentZoneCount;

                // Now allocate and store unique zone and associated ventilation rate information
                thisVentilationMechanical.VentMechZone.dimension(MechVentZoneCount, 0);
                thisVentilationMechanical.VentMechZoneName.dimension(MechVentZoneCount);
                thisVentilationMechanical.ZoneDesignSpecOAObjName.dimension(MechVentZoneCount);
                thisVentilationMechanical.ZoneDesignSpecOAObjIndex.dimension(MechVentZoneCount, 0);
                thisVentilationMechanical.ZoneOAAreaRate.dimension(MechVentZoneCount, 0.0);
                thisVentilationMechanical.ZoneOAPeopleRate.dimension(MechVentZoneCount, 0.0);
                thisVentilationMechanical.ZoneOAFlowRate.dimension(MechVentZoneCount, 0.0);
                thisVentilationMechanical.ZoneOAACHRate.dimension(MechVentZoneCount, 0.0);
                thisVentilationMechanical.ZoneOAFlowMethod.dimension(MechVentZoneCount, 0);
                thisVentilationMechanical.ZoneOASchPtr.dimension(MechVentZoneCount, 0);
                thisVentilationMechanical.OAPropCtlMinRateSchPtr.dimension(MechVentZoneCount, 0);

                // added for new DCV, 2/12/2009
                thisVentilationMechanical.ZoneADEffCooling.dimension(MechVentZoneCount, 1.0);
                // Zone air distribution effectiveness in heating mode
                thisVentilationMechanical.ZoneADEffHeating.dimension(MechVentZoneCount, 1.0);
                // Indices to the zone air distribution effectiveness schedules
                thisVentilationMechanical.ZoneADEffSchPtr.dimension(MechVentZoneCount, 0);
                // Zone air secondary recirculation ratio, added 3/2012
                thisVentilationMechanical.ZoneSecondaryRecirculation.dimension(MechVentZoneCount, 0.0);
                thisVentilationMechanical.ZoneDesignSpecADObjName.allocate(MechVentZoneCount);
                thisVentilationMechanical.ZoneDesignSpecADObjIndex.dimension(MechVentZoneCount, 0);

                MechVentZoneCount = 0;

                //   Loop through zone names and list of zone names, remove duplicate zones, and store designspec names and indexes
                for (groupNum = 1; groupNum <= NumGroups; ++groupNum) {
                    ZoneNum = UtilityRoutines::FindItemInList(VentMechZoneOrListName(groupNum), Zone);
                    if (ZoneNum > 0) {
                        if (any_eq(thisVentilationMechanical.VentMechZone, ZoneNum)) {
                            //          Disregard duplicate zone names, show warning and do not store data for this zone
                            ShowWarningError("Zone name = " + VentMechZoneOrListName(groupNum) + " for " + CurrentModuleObject +
                                             " object = " + thisVentilationMechanical.Name);
                            ShowContinueError("is specified more than once. The first ventilation values specified for this zone will be used");
                            ShowContinueError("and the rest will be ignored. Simulation will continue..");
                        } else {
                            //          Store unique zone names
                            ++MechVentZoneCount;
                            thisVentilationMechanical.VentMechZone(MechVentZoneCount) = ZoneNum;
                            thisVentilationMechanical.VentMechZoneName(MechVentZoneCount) = Zone(ZoneNum).Name;

                            // Populating new temp array to hold design spec OA object for each zone
                            if (DesignSpecOAObjIndex(groupNum) > 0) {
                                thisVentilationMechanical.ZoneDesignSpecOAObjName(MechVentZoneCount) = DesignSpecOAObjName(groupNum);
                                thisVentilationMechanical.ZoneDesignSpecOAObjIndex(MechVentZoneCount) = DesignSpecOAObjIndex(groupNum);
                            } else {
                                if (DoZoneSizing) {
                                    ObjIndex = UtilityRoutines::FindItemInList(
                                        VentMechZoneOrListName(groupNum), ZoneSizingInput, &ZoneSizingInputData::ZoneName);
                                    if (ObjIndex > 0) {
                                        thisVentilationMechanical.ZoneDesignSpecOAObjName(MechVentZoneCount) =
                                            ZoneSizingInput(ObjIndex).DesignSpecOAObjName;
                                        thisVentilationMechanical.ZoneDesignSpecOAObjIndex(MechVentZoneCount) =
                                            ZoneSizingInput(ObjIndex).ZoneDesignSpecOAIndex;
                                    }
                                }
                            }
                            // Zone Air Distribution inputs
                            if (DesignSpecZoneADObjIndex(groupNum) > 0) {
                                // new DCV inputs
                                thisVentilationMechanical.ZoneDesignSpecADObjName(MechVentZoneCount) = DesignSpecZoneADObjName(groupNum);
                                thisVentilationMechanical.ZoneDesignSpecADObjIndex(MechVentZoneCount) = DesignSpecZoneADObjIndex(groupNum);
                            } else {
                                if (DoZoneSizing) {
                                    ObjIndex = UtilityRoutines::FindItemInList(
                                        VentMechZoneOrListName(groupNum), ZoneSizingInput, &ZoneSizingInputData::ZoneName);
                                    if (ObjIndex > 0) {
                                        thisVentilationMechanical.ZoneDesignSpecADObjName(MechVentZoneCount) =
                                            ZoneSizingInput(ObjIndex).ZoneAirDistEffObjName;
                                        thisVentilationMechanical.ZoneDesignSpecADObjIndex(MechVentZoneCount) =
                                            ZoneSizingInput(ObjIndex).ZoneAirDistributionIndex;
                                    }
                                }
                            }
                        }
                    } else {
                        //       Not a zone name, must be a zone list
                        ZoneListNum = UtilityRoutines::FindItemInList(VentMechZoneOrListName(groupNum), ZoneList);
                        if (ZoneListNum > 0) {
                            for (int ScanZoneListNum = 1; ScanZoneListNum <= ZoneList(ZoneListNum).NumOfZones; ++ScanZoneListNum) {
                                ObjIndex = 0;
                                // check to make sure zone name is unique (not listed more than once)...
                                ZoneNum = ZoneList(ZoneListNum).Zone(ScanZoneListNum);
                                if (any_eq(thisVentilationMechanical.VentMechZone, ZoneNum)) {
                                    //             Disregard duplicate zone names, show warning and do not store data for this zone
                                    ShowWarningError("Zone name = " + Zone(ZoneNum).Name + " in ZoneList = " + VentMechZoneOrListName(groupNum) +
                                                     " for " + CurrentModuleObject + " object = " + thisVentilationMechanical.Name);
                                    ShowContinueError("is a duplicate. The first ventilation values specified for this zone will be used ");
                                    ShowContinueError("and the rest will be ignored. The simulation will continue...");
                                } else {
                                    //           Store data for each zone name from zone list (duplicate zone names accounted for in
                                    //           HeatBalanceManager)
                                    ++MechVentZoneCount;
                                    thisVentilationMechanical.VentMechZone(MechVentZoneCount) = ZoneNum;
                                    thisVentilationMechanical.VentMechZoneName(MechVentZoneCount) = Zone(ZoneNum).Name;
                                    // Populating new temp array to hold design spec OA object for each zone
                                    if (DesignSpecOAObjIndex(groupNum) > 0) {
                                        thisVentilationMechanical.ZoneDesignSpecOAObjName(MechVentZoneCount) = DesignSpecOAObjName(groupNum);
                                        thisVentilationMechanical.ZoneDesignSpecOAObjIndex(MechVentZoneCount) = DesignSpecOAObjIndex(groupNum);
                                    } else {
                                        if (DoZoneSizing) {
                                            ObjIndex =
                                                UtilityRoutines::FindItemInList(Zone(ZoneNum).Name, ZoneSizingInput, &ZoneSizingInputData::ZoneName);
                                            if (ObjIndex > 0) {
                                                thisVentilationMechanical.ZoneDesignSpecOAObjName(MechVentZoneCount) =
                                                    ZoneSizingInput(ObjIndex).DesignSpecOAObjName;
                                                thisVentilationMechanical.ZoneDesignSpecOAObjIndex(MechVentZoneCount) =
                                                    ZoneSizingInput(ObjIndex).ZoneDesignSpecOAIndex;
                                            }
                                        }
                                    }

                                    if (DesignSpecZoneADObjIndex(groupNum) > 0) {
                                        // new DCV inputs
                                        thisVentilationMechanical.ZoneDesignSpecADObjName(MechVentZoneCount) = DesignSpecZoneADObjName(groupNum);
                                        thisVentilationMechanical.ZoneDesignSpecADObjIndex(MechVentZoneCount) = DesignSpecZoneADObjIndex(groupNum);
                                    } else {
                                        if (DoZoneSizing) {
                                            ObjIndex =
                                                UtilityRoutines::FindItemInList(Zone(ZoneNum).Name, ZoneSizingInput, &ZoneSizingInputData::ZoneName);
                                            if (ObjIndex > 0) {
                                                thisVentilationMechanical.ZoneDesignSpecADObjName(MechVentZoneCount) =
                                                    ZoneSizingInput(ObjIndex).ZoneAirDistEffObjName;
                                                thisVentilationMechanical.ZoneDesignSpecADObjIndex(MechVentZoneCount) =
                                                    ZoneSizingInput(ObjIndex).ZoneAirDistributionIndex;
                                            }
                                        }
                                    }
                                }
                            }
                        }
                    }
                }

                //   Overwrite previous number of zones with number that does not include duplicates
                thisVentilationMechanical.NumofVentMechZones = MechVentZoneCount;

                // Loop over zones and fill OA and AD specs, if none were found, use defaults
                for (int ventMechZoneNum = 1; ventMechZoneNum <= MechVentZoneCount; ++ventMechZoneNum) {
                    int zoneOAReqObjIndex = thisVentilationMechanical.ZoneDesignSpecOAObjIndex(ventMechZoneNum);
                    if (zoneOAReqObjIndex > 0) {
                        auto const &curOARequirements(OARequirements(zoneOAReqObjIndex));
                        thisVentilationMechanical.ZoneOAAreaRate(ventMechZoneNum) = curOARequirements.OAFlowPerArea;
                        thisVentilationMechanical.ZoneOAPeopleRate(ventMechZoneNum) = curOARequirements.OAFlowPerPerson;
                        thisVentilationMechanical.ZoneOAFlowRate(ventMechZoneNum) = curOARequirements.OAFlowPerZone;
                        thisVentilationMechanical.ZoneOAACHRate(ventMechZoneNum) = curOARequirements.OAFlowACH;
                        thisVentilationMechanical.ZoneOAFlowMethod(ventMechZoneNum) = curOARequirements.OAFlowMethod;
                        thisVentilationMechanical.ZoneOASchPtr(ventMechZoneNum) = curOARequirements.OAFlowFracSchPtr;
                        thisVentilationMechanical.OAPropCtlMinRateSchPtr(ventMechZoneNum) = curOARequirements.OAPropCtlMinRateSchPtr;
                        if (thisVentilationMechanical.SystemOAMethod == SOAM_ProportionalControlDesOARate) {
                            if (thisVentilationMechanical.ZoneOAPeopleRate(ventMechZoneNum) == 0.0 &&
                                thisVentilationMechanical.ZoneOAAreaRate(ventMechZoneNum) == 0.0) {
                                ShowSevereError(RoutineName + CurrentModuleObject + "=\"" + thisVentilationMechanical.Name +
                                                "\", invalid input with System Outdoor Air Method = ProportionalControlBasedOnDesignOARate.");
                                ShowContinueError(" The values of Outdoor Air Flow per Person and Outdoor Air Flow per Zone Floor Area in the same "
                                                  "object can not be zero.");
                                ErrorsFound = true;
                            }
                        }
                    } else { // use defaults
                        thisVentilationMechanical.ZoneOAAreaRate(ventMechZoneNum) = 0.0;
                        // since this is case with no DesSpcOA object, cannot determine the method and default would be Flow/Person which should
                        // default to this flow rate
                        thisVentilationMechanical.ZoneOAPeopleRate(ventMechZoneNum) = 0.00944;
                        thisVentilationMechanical.ZoneOAFlowRate(ventMechZoneNum) = 0.0;
                        thisVentilationMechanical.ZoneOAACHRate = 0.0;
                        thisVentilationMechanical.ZoneOAFlowMethod(ventMechZoneNum) = OAFlowPPer;
                        thisVentilationMechanical.ZoneOASchPtr(ventMechZoneNum) = ScheduleAlwaysOn;
                        ShowWarningError(RoutineName + CurrentModuleObject + "=\"" + thisVentilationMechanical.Name);
                        ShowContinueError("Cannot locate a matching DesignSpecification:OutdoorAir object for Zone=\"" +
                                          thisVentilationMechanical.VentMechZoneName(ventMechZoneNum) + "\".");
                        ShowContinueError("Using default OA of 0.00944 m3/s-person and 0.0 m3/s-m2.");
                    }
                    int zoneAirDistObjIndex = thisVentilationMechanical.ZoneDesignSpecADObjIndex(ventMechZoneNum);
                    if (zoneAirDistObjIndex > 0) {
                        auto const &curZoneAirDistribution(ZoneAirDistribution(zoneAirDistObjIndex));
                        thisVentilationMechanical.ZoneADEffCooling(ventMechZoneNum) = curZoneAirDistribution.ZoneADEffCooling;
                        thisVentilationMechanical.ZoneADEffHeating(ventMechZoneNum) = curZoneAirDistribution.ZoneADEffHeating;
                        thisVentilationMechanical.ZoneADEffSchPtr(ventMechZoneNum) = curZoneAirDistribution.ZoneADEffSchPtr;
                        thisVentilationMechanical.ZoneSecondaryRecirculation(ventMechZoneNum) = curZoneAirDistribution.ZoneSecondaryRecirculation;
                    } else { // use defaults
                        thisVentilationMechanical.ZoneADEffCooling(ventMechZoneNum) = 1.0;
                        thisVentilationMechanical.ZoneADEffHeating(ventMechZoneNum) = 1.0;
                        thisVentilationMechanical.ZoneSecondaryRecirculation(ventMechZoneNum) = 0.0;
                        ShowWarningError(RoutineName + CurrentModuleObject + "=\"" + thisVentilationMechanical.Name);
                        ShowContinueError("Cannot locate a matching DesignSpecification:ZoneAirDistribution object for Zone=\"" +
                                          thisVentilationMechanical.VentMechZoneName(ventMechZoneNum) + "\".");
                        ShowContinueError("Using default zone air distribution effectiveness of 1.0 for heating and cooling.");
                    }
                }
                VentMechZoneOrListName.deallocate();
                DesignSpecOAObjName.deallocate();
                DesignSpecOAObjIndex.deallocate();
                DesignSpecZoneADObjName.deallocate();
                DesignSpecZoneADObjIndex.deallocate();
            }

            for (VentMechNum = 1; VentMechNum <= NumVentMechControllers; ++VentMechNum) {
                auto &thisVentilationMechanical(VentilationMechanical(VentMechNum));
                for (jZone = 1; jZone <= thisVentilationMechanical.NumofVentMechZones; ++jZone) {
                    if (thisVentilationMechanical.SystemOAMethod == SOAM_ProportionalControlSchOcc) {
                        if (thisVentilationMechanical.ZoneOAACHRate(jZone) > 0.0 || thisVentilationMechanical.ZoneOAFlowRate(jZone) > 0.0) {
                            ShowWarningError(CurrentModuleObject + "=\"" + thisVentilationMechanical.Name + "\", inappropriate outdoor air method");
                            ShowContinueError("Inappropriate method for Design Specification Outdoor Air Object Name=\"" +
                                              thisVentilationMechanical.ZoneDesignSpecOAObjName(jZone) + "\".");
                            ShowContinueError("For Zone=\"" + thisVentilationMechanical.VentMechZoneName(jZone) + "\".");
                            ShowContinueError("Since System Outdoor Air Method= ProportionalControlBasedonOccupancySchedule\", AirChanges/Hour or "
                                              "Flow/Zone outdoor air methods are not valid. Simulation continues.... ");
                        }
                    }
                    if (thisVentilationMechanical.SystemOAMethod == SOAM_ProportionalControlDesOcc) {
                        if (thisVentilationMechanical.ZoneOAACHRate(jZone) > 0.0 || thisVentilationMechanical.ZoneOAFlowRate(jZone) > 0.0) {
                            ShowWarningError(CurrentModuleObject + "=\"" + thisVentilationMechanical.Name + "\", inappropriate outdoor air method");
                            ShowContinueError("Inappropriate method for Design Specification Outdoor Air Object Name=\"" +
                                              thisVentilationMechanical.ZoneDesignSpecOAObjName(jZone) + "\".");
                            ShowContinueError("For Zone=\"" + thisVentilationMechanical.VentMechZoneName(jZone) + "\".");
                            ShowContinueError("Since System Outdoor Air Method= ProportionalControlBasedonDesignOccupancy\", AirChanges/Hour or "
                                              "Flow/Zone outdoor air methods are not valid. Simulation continues.... ");
                        }
                    }

                    // Error check to see if a single duct air terminal is assigned to a zone that has zone secondary recirculation
                    if (thisVentilationMechanical.ZoneSecondaryRecirculation(jZone) > 0.0) {
                        ZoneNum = thisVentilationMechanical.VentMechZone(jZone);
                        if (ZoneNum > 0) {
                            EquipListIndex = ZoneEquipConfig(ZoneNum).EquipListIndex;
                            if (EquipListIndex > 0) {
                                for (EquipListNum = 1; EquipListNum <= NumOfZoneEquipLists; ++EquipListNum) {
                                    if (EquipListNum == EquipListIndex) {
                                        for (EquipNum = 1; EquipNum <= ZoneEquipList(EquipListNum).NumOfEquipTypes; ++EquipNum) {
                                            if (UtilityRoutines::SameString(ZoneEquipList(EquipListNum).EquipType(EquipNum),
                                                                            "ZONEHVAC:AIRDISTRIBUTIONUNIT")) {
                                                for (ADUNum = 1; ADUNum <= NumAirDistUnits; ++ADUNum) {
                                                    if (UtilityRoutines::SameString(ZoneEquipList(EquipListNum).EquipName(EquipNum),
                                                                                    AirDistUnit(ADUNum).Name)) {
                                                        if ((AirDistUnit(ADUNum).EquipType_Num(EquipNum) == SingleDuctVAVReheat) ||
                                                            (AirDistUnit(ADUNum).EquipType_Num(EquipNum) == SingleDuctConstVolNoReheat) ||
                                                            (AirDistUnit(ADUNum).EquipType_Num(EquipNum) == SingleDuctConstVolReheat) ||
                                                            (AirDistUnit(ADUNum).EquipType_Num(EquipNum) == SingleDuctVAVNoReheat) ||
                                                            (AirDistUnit(ADUNum).EquipType_Num(EquipNum) == SingleDuctVAVReheatVSFan) ||
                                                            (AirDistUnit(ADUNum).EquipType_Num(EquipNum) == SingleDuctCBVAVReheat) ||
                                                            (AirDistUnit(ADUNum).EquipType_Num(EquipNum) == SingleDuctCBVAVNoReheat) ||
                                                            (AirDistUnit(ADUNum).EquipType_Num(EquipNum) == SingleDuctConstVolCooledBeam) ||
                                                            (AirDistUnit(ADUNum).EquipType_Num(EquipNum) == SingleDuctConstVolFourPipeBeam) ||
                                                            (AirDistUnit(ADUNum).EquipType_Num(EquipNum) == DualDuctVAVOutdoorAir)) {
                                                            ShowWarningError(CurrentModuleObject + "=\"" + thisVentilationMechanical.Name +
                                                                             "\", inappropriate use of Zone secondary recirculation");
                                                            ShowContinueError(
                                                                "A zone secondary recirculation fraction is specified for zone served by ");
                                                            ShowContinueError("...terminal unit \"" + AirDistUnit(ADUNum).Name +
                                                                              "\" , that indicates a single path system");
                                                            ShowContinueError("For Zone=\"" + thisVentilationMechanical.VentMechZoneName(jZone) +
                                                                              "\".");
                                                            ShowContinueError("...The zone secondary recirculation for that zone was set to 0.0");
                                                            thisVentilationMechanical.ZoneSecondaryRecirculation(jZone) = 0.0;
                                                        }
                                                        goto EquipLoop_exit;
                                                    }
                                                }
                                            }
                                        }
                                    }
                                }
                            EquipLoop_exit:;
                            }
                        }
                    }
                    if (thisVentilationMechanical.ZoneDesignSpecOAObjName(jZone).empty()) {
                        ShowSevereError(CurrentModuleObject + "=\"" + thisVentilationMechanical.Name +
                                        "\", Design Specification Outdoor Air Object Name blank");
                        ShowContinueError("For Zone=\"" + thisVentilationMechanical.VentMechZoneName(jZone) + "\".");
                        ShowContinueError("This field either needs to be filled in in this object or Sizing:Zone object.");
                        ShowContinueError("For this run, default values for these fields will be used.");
                    }
                    if (thisVentilationMechanical.ZoneOAPeopleRate(jZone) <= 0.0 && thisVentilationMechanical.DCVFlag) {
                        ShowWarningError(CurrentModuleObject + "=\"" + thisVentilationMechanical.Name + "\", Zone OA/person rate");
                        ShowContinueError("For Zone=\"" + thisVentilationMechanical.VentMechZoneName(jZone) + "\".");
                        ShowContinueError("Zone outside air per person rate not set in Design Specification Outdoor Air Object=\"" +
                                          thisVentilationMechanical.ZoneDesignSpecOAObjName(jZone) + "\".");
                    }

                    if (thisVentilationMechanical.ZoneOAAreaRate(jZone) < 0.0) {
                        ShowSevereError(CurrentModuleObject + "=\"" + thisVentilationMechanical.Name + "\", invalid Outdoor Air flow per area");
                        ShowContinueError("For Zone=\"" + thisVentilationMechanical.VentMechZoneName(jZone) + "\".");
                        ShowContinueError("invalid Outdoor Air flow per area specified in object=\"" +
                                          thisVentilationMechanical.ZoneDesignSpecOAObjName(jZone) + "\". Value must be >= 0.0.");
                        ErrorsFound = true;
                    }
                    if (thisVentilationMechanical.ZoneOAPeopleRate(jZone) < 0.0) {
                        ShowSevereError(CurrentModuleObject + "=\"" + thisVentilationMechanical.Name + "\", invalid Outdoor Air flow per person");
                        ShowContinueError("For Zone=\"" + thisVentilationMechanical.VentMechZoneName(jZone) + "\".");
                        ShowContinueError("invalid Outdoor Air flow per person specified in object \"" +
                                          thisVentilationMechanical.ZoneDesignSpecOAObjName(jZone) + "\". Value must be >= 0.0.");
                        ErrorsFound = true;
                    }
                }
            }

            // Link OA controller object with mechanical ventilation object
            for (OAControllerNum = 1; OAControllerNum <= NumOAControllers; ++OAControllerNum) {
                OAController(OAControllerNum).VentMechObjectNum =
                    UtilityRoutines::FindItemInList(OAController(OAControllerNum).VentilationMechanicalName, VentilationMechanical);
                if (OAController(OAControllerNum).VentMechObjectNum == 0 && !OAController(OAControllerNum).VentilationMechanicalName.empty()) {
                    ShowSevereError(CurrentModuleObject + "=\"" + OAController(OAControllerNum).VentilationMechanicalName +
                                    "\", non-match to Controller:OutdoorAir");
                    ShowContinueError("Invalid specified in Controller:OutdoorAir object = " + OAController(OAControllerNum).Name);
                    ShowContinueError(CurrentModuleObject + " object name must match the " + CurrentModuleObject +
                                      " object name specified in Controller:OutdoorAir.");
                    ErrorsFound = true;
                }
            }

            // write to .eio file
            static constexpr auto Format_700(
                "!<Controller:MechanicalVentilation>,Name,Availability Schedule Name,Demand Controlled Ventilation "
                "{Yes/No},System Outdoor Air Method,Zone Maximum Outdoor Air Fraction,Number of Zones,Zone Name,DSOA "
                "Name,DSZAD Name");
            print(outputFiles.eio, "{}\n", Format_700);
            for (VentMechNum = 1; VentMechNum <= NumVentMechControllers; ++VentMechNum) {
                print(outputFiles.eio,
                      " Controller:MechanicalVentilation,{},{},",
                      VentilationMechanical(VentMechNum).Name,
                      VentilationMechanical(VentMechNum).SchName);

                if (VentilationMechanical(VentMechNum).DCVFlag) {
                    print(outputFiles.eio, "Yes,");
                } else {
                    print(outputFiles.eio, "No,");
                }

                if (VentilationMechanical(VentMechNum).SystemOAMethod == SOAM_ZoneSum) {
                    print(outputFiles.eio, "ZoneSum,");
                } else if (VentilationMechanical(VentMechNum).SystemOAMethod == SOAM_VRP) {
                    print(outputFiles.eio, "VentilationRateProcedure,");
                } else if (VentilationMechanical(VentMechNum).SystemOAMethod == SOAM_IAQP) {
                    print(outputFiles.eio, "IndoorAirQualityProcedure,");
                } else if (VentilationMechanical(VentMechNum).SystemOAMethod == SOAM_ProportionalControlSchOcc) {
                    print(outputFiles.eio, "ProportionalControlBasedonOccupancySchedule,");
                } else if (VentilationMechanical(VentMechNum).SystemOAMethod == SOAM_ProportionalControlDesOcc) {
                    print(outputFiles.eio, "ProportionalControlBasedOnDesignOccupancy,");
                } else if (VentilationMechanical(VentMechNum).SystemOAMethod == SOAM_ProportionalControlDesOARate) {
                    print(outputFiles.eio, "ProportionalControlBasedOnDesignOARate,");
                } else if (VentilationMechanical(VentMechNum).SystemOAMethod == SOAM_IAQPGC) {
                    print(outputFiles.eio, "IndoorAirQualityGenericContaminant,");
                } else if (VentilationMechanical(VentMechNum).SystemOAMethod == SOAM_IAQPCOM) {
                    print(outputFiles.eio, "IndoorAirQualityProcedureCombined,");
                } else {
                    print(outputFiles.eio, "Invalid/Unknown,");
                }

                print(outputFiles.eio, "{:.2R},", VentilationMechanical(VentMechNum).ZoneMaxOAFraction);
                print(outputFiles.eio, "{},", VentilationMechanical(VentMechNum).NumofVentMechZones);

                for (jZone = 1; jZone <= VentilationMechanical(VentMechNum).NumofVentMechZones; ++jZone) {
                    if (jZone < VentilationMechanical(VentMechNum).NumofVentMechZones) {
                        print(outputFiles.eio,
                              "{},{},{},",
                              Zone(VentilationMechanical(VentMechNum).VentMechZone(jZone)).Name,
                              VentilationMechanical(VentMechNum).ZoneDesignSpecOAObjName(jZone),
                              VentilationMechanical(VentMechNum).ZoneDesignSpecADObjName(jZone));
                    } else {
                        print(outputFiles.eio,
                              "{},{},{}\n",
                              Zone(VentilationMechanical(VentMechNum).VentMechZone(jZone)).Name,
                              VentilationMechanical(VentMechNum).ZoneDesignSpecOAObjName(jZone),
                              VentilationMechanical(VentMechNum).ZoneDesignSpecADObjName(jZone));
                    }
                }
            }

        } // Number of Mechanical Ventilation Objects > 0

        AlphArray.deallocate();
        NumArray.deallocate();
        lNumericBlanks.deallocate();
        lAlphaBlanks.deallocate();
        cAlphaFields.deallocate();
        cNumericFields.deallocate();

        if (ErrorsFound) {
            ShowFatalError(RoutineName + "Errors found when getting " + CurrentModuleObject + " inputs.");
        }
    }

    void AllocateOAControllers()
    {

        // PURPOSE OF THIS SUBROUTINE:
        // Allocate the OA controller arrays which are shared by Controller:OutdoorAir and ZoneHVAC:EnergyRecoveryVentilator:Controller

        if (AllocateOAControllersFlag) {
            NumOAControllers = inputProcessor->getNumObjectsFound(CurrentModuleObjects(CMO_OAController));
            NumERVControllers = inputProcessor->getNumObjectsFound(CurrentModuleObjects(CMO_ERVController));
            NumOAControllers += NumERVControllers;
            OAController.allocate(NumOAControllers);
            OAControllerUniqueNames.reserve(static_cast<unsigned>(NumOAControllers));
            AllocateOAControllersFlag = false;
        }
    }

    void GetOAMixerInputs()
    {

        // SUBROUTINE INFORMATION:
        //       AUTHOR         Fred Buhl
        //       DATE WRITTEN   Oct 1998
        //       MODIFIED       na
        //       RE-ENGINEERED  na

        // PURPOSE OF THIS SUBROUTINE
        // Input the OAMixer data and store it in the OAMixer array.

        // METHODOLOGY EMPLOYED:
        // Use the Get routines from the InputProcessor module.

        // Using/Aliasing
        using BranchNodeConnections::TestCompSet;
        using NodeInputManager::GetOnlySingleNode;

        // Locals
        // SUBROUTINE PARAMETER DEFINITIONS:
        static std::string const RoutineName("GetOAMixerInputs: "); // include trailing blank space

        // SUBROUTINE LOCAL VARIABLE DECLARATIONS:

        int NumNums;   // Number of REAL(r64) numbers returned by GetObjectItem
        int NumAlphas; // Number of alphanumerics returned by GetObjectItem
        int NumArg;    // Number of arguments from GetObjectDefMaxArgs call
        int OutAirNum;
        int IOStat;
        Array1D<Real64> NumArray;        // array that holds numeric input values
        Array1D_string AlphArray;        // array that holds alpha input values
        std::string CurrentModuleObject; // Object type for getting and messages
        Array1D_string cAlphaFields;     // Alpha field names
        Array1D_string cNumericFields;   // Numeric field names
        Array1D_bool lAlphaBlanks;       // Logical array, alpha field input BLANK = .TRUE.
        Array1D_bool lNumericBlanks;     // Logical array, numeric field input BLANK = .TRUE.
        static bool ErrorsFound(false);

        if (!GetOAMixerInputFlag) return;

        inputProcessor->getObjectDefMaxArgs(CurrentModuleObjects(CMO_OAMixer), NumArg, NumAlphas, NumNums);

        AlphArray.allocate(NumAlphas);
        NumArray.dimension(NumNums, 0.0);
        lNumericBlanks.dimension(NumNums, true);
        lAlphaBlanks.dimension(NumAlphas, true);
        cAlphaFields.allocate(NumAlphas);
        cNumericFields.allocate(NumNums);

        CurrentModuleObject = CurrentModuleObjects(CMO_OAMixer);

        NumOAMixers = inputProcessor->getNumObjectsFound(CurrentModuleObject);

        if (NumOAMixers > 0) {

            OAMixer.allocate(NumOAMixers);

            for (OutAirNum = 1; OutAirNum <= NumOAMixers; ++OutAirNum) {
                inputProcessor->getObjectItem(CurrentModuleObject,
                                              OutAirNum,
                                              AlphArray,
                                              NumAlphas,
                                              NumArray,
                                              NumNums,
                                              IOStat,
                                              lNumericBlanks,
                                              lAlphaBlanks,
                                              cAlphaFields,
                                              cNumericFields);
                UtilityRoutines::IsNameEmpty(AlphArray(1), CurrentModuleObject, ErrorsFound);

                OAMixer(OutAirNum).Name = AlphArray(1);
                OAMixer(OutAirNum).MixNode = GetOnlySingleNode(
                    AlphArray(2), ErrorsFound, CurrentModuleObject, AlphArray(1), NodeType_Air, NodeConnectionType_Outlet, 1, ObjectIsNotParent);
                //  Set connection type to 'Inlet', because this is not necessarily directly from
                //  outside air.  Outside Air Inlet Node List will set the connection to outside air
                OAMixer(OutAirNum).InletNode = GetOnlySingleNode(
                    AlphArray(3), ErrorsFound, CurrentModuleObject, AlphArray(1), NodeType_Air, NodeConnectionType_Inlet, 1, ObjectIsNotParent);
                OAMixer(OutAirNum).RelNode = GetOnlySingleNode(
                    AlphArray(4), ErrorsFound, CurrentModuleObject, AlphArray(1), NodeType_Air, NodeConnectionType_ReliefAir, 1, ObjectIsNotParent);
                OAMixer(OutAirNum).RetNode = GetOnlySingleNode(
                    AlphArray(5), ErrorsFound, CurrentModuleObject, AlphArray(1), NodeType_Air, NodeConnectionType_Inlet, 1, ObjectIsNotParent);
                // Check for dupes in the four nodes.
                if (OAMixer(OutAirNum).MixNode == OAMixer(OutAirNum).InletNode) {
                    ShowSevereError(CurrentModuleObject + " = " + OAMixer(OutAirNum).Name + ' ' + cAlphaFields(3) + " = " +
                                    NodeID(OAMixer(OutAirNum).InletNode) + " duplicates the " + cAlphaFields(2) + '.');
                    ErrorsFound = true;
                } else if (OAMixer(OutAirNum).MixNode == OAMixer(OutAirNum).RelNode) {
                    ShowSevereError(CurrentModuleObject + " = " + OAMixer(OutAirNum).Name + ' ' + cAlphaFields(4) + " = " +
                                    NodeID(OAMixer(OutAirNum).RelNode) + " duplicates the " + cAlphaFields(2) + '.');
                    ErrorsFound = true;
                } else if (OAMixer(OutAirNum).MixNode == OAMixer(OutAirNum).RetNode) {
                    ShowSevereError(CurrentModuleObject + " = " + OAMixer(OutAirNum).Name + ' ' + cAlphaFields(5) + " = " +
                                    NodeID(OAMixer(OutAirNum).RetNode) + " duplicates the " + cAlphaFields(2) + '.');
                    ErrorsFound = true;
                }

                if (OAMixer(OutAirNum).InletNode == OAMixer(OutAirNum).RelNode) {
                    ShowSevereError(CurrentModuleObject + " = " + OAMixer(OutAirNum).Name + ' ' + cAlphaFields(4) + " = " +
                                    NodeID(OAMixer(OutAirNum).RelNode) + " duplicates the " + cAlphaFields(3) + '.');
                    ErrorsFound = true;
                } else if (OAMixer(OutAirNum).InletNode == OAMixer(OutAirNum).RetNode) {
                    ShowSevereError(CurrentModuleObject + " = " + OAMixer(OutAirNum).Name + ' ' + cAlphaFields(5) + " = " +
                                    NodeID(OAMixer(OutAirNum).RetNode) + " duplicates the " + cAlphaFields(3) + '.');
                    ErrorsFound = true;
                }

                if (OAMixer(OutAirNum).RelNode == OAMixer(OutAirNum).RetNode) {
                    ShowSevereError(CurrentModuleObject + " = " + OAMixer(OutAirNum).Name + ' ' + cAlphaFields(5) + " = " +
                                    NodeID(OAMixer(OutAirNum).RetNode) + " duplicates the " + cAlphaFields(4) + '.');
                    ErrorsFound = true;
                }

                TestCompSet(CurrentModuleObject, OAMixer(OutAirNum).Name, AlphArray(3), AlphArray(2), "Air Nodes");
            }
        }

        if (ErrorsFound) {
            ShowFatalError(RoutineName + "Errors found in getting " + CurrentModuleObject);
        }

        GetOAMixerInputFlag = false;
    }

    void ProcessOAControllerInputs(EnergyPlusData &state, std::string const &CurrentModuleObject,
                                   int const OutAirNum,
                                   Array1D_string const &AlphArray,
                                   int &NumAlphas,
                                   Array1D<Real64> const &NumArray,
                                   int &NumNums,
                                   Array1D_bool const &lNumericBlanks, // Unused
                                   Array1D_bool const &lAlphaBlanks,
                                   Array1D_string const &cAlphaFields,
                                   Array1D_string const &cNumericFields, // Unused
                                   bool &ErrorsFound                    // If errors found in input
    )
    {

        // SUBROUTINE INFORMATION:
        //       AUTHOR         Fred Buhl
        //       DATE WRITTEN   Oct 1998
        //       MODIFIED       Shirey/Raustad FSEC, June 2003, Jan 2004
        //                      Mangesh Basarkar, 06/2011: Getting zone OA specifications from Design Specification Object
        //                      Tianzhen Hong, 3/2012: getting zone air distribution effectiveness and secondary recirculation
        //                       from DesignSpecification:ZoneAirDistribution objects
        //       RE-ENGINEERED  MJW: Split out processing controller:outdoorair input to facilitate unit testing, Feb 2015

        // PURPOSE OF THIS SUBROUTINE
        // Input the OAController data and store it in the OAController array.

        // METHODOLOGY EMPLOYED:

        // Using/Aliasing
        using namespace DataDefineEquip;
        using CurveManager::GetCurveIndex;
        using DataHeatBalance::Zone;
        using DataHeatBalance::ZoneList;
        using DataZoneEquipment::NumOfZoneEquipLists;
        using DataZoneEquipment::ZoneEquipConfig;
        using DataZoneEquipment::ZoneEquipList;
        using General::RoundSigDigits;
        using General::TrimSigDigits;
        using NodeInputManager::GetOnlySingleNode;
        using namespace OutputReportPredefined;

        using DataAirSystems::PrimaryAirSystem;
        using DataContaminantBalance::Contaminant;
        using DataZoneControls::HumidityControlZone;
        using DataZoneControls::NumHumidityControlZones;
        using OutAirNodeManager::CheckOutAirNodeNumber;

        using SetPointManager::GetMixedAirNumWithCoilFreezingCheck;

        // SUBROUTINE PARAMETER DEFINITIONS:
        static std::string const RoutineName("GetOAControllerInputs: "); // include trailing blank space

        // SUBROUTINE LOCAL VARIABLE DECLARATIONS:

        int OAControllerNum;   // Index to Controller:OutdoorAir or CONTROLLER:STAND ALONE ERV objects
        int ControlledZoneNum; // Index to controlled zones
        bool AirNodeFound;     // Used to determine if control zone is valid
        bool AirLoopFound;     // Used to determine if control zone is served by furnace air loop
        int BranchNum;         // Used to determine if control zone is served by furnace air loop
        int CompNum;           // Used to determine if control zone is served by furnace air loop
        int HStatZoneNum;      // Used to determine if control zone has a humidistat object
        int OASysNum;          // Used to find OA System index for OA Controller
        int OASysIndex;        // Index to OA System
        bool OASysFound;       // OA Controller found OA System index
        Real64 OAFlowRatio;    // Ratio of minimum OA flow rate to maximum OA flow rate

        OAController(OutAirNum).Name = AlphArray(1);
        OAController(OutAirNum).ControllerType = CurrentModuleObject;
        OAController(OutAirNum).ControllerType_Num = ControllerOutsideAir;
        OAController(OutAirNum).MaxOA = NumArray(2);
        OAController(OutAirNum).MinOA = NumArray(1);
        OAController(OutAirNum).MixNode = GetOnlySingleNode(
            AlphArray(4), ErrorsFound, CurrentModuleObject, AlphArray(1), NodeType_Air, NodeConnectionType_Sensor, 1, ObjectIsNotParent);
        OAController(OutAirNum).OANode = GetOnlySingleNode(
            AlphArray(5), ErrorsFound, CurrentModuleObject, AlphArray(1), NodeType_Air, NodeConnectionType_Actuator, 1, ObjectIsNotParent);
        if (!CheckOutAirNodeNumber(OAController(OutAirNum).OANode)) {
            ShowWarningError(CurrentModuleObject + "=\"" + AlphArray(1) + "\": " + cAlphaFields(5) + "=\"" + AlphArray(5) +
                             "\" is not an OutdoorAir:Node.");
            ShowContinueError("Confirm that this is the intended source for the outdoor air stream.");
        }
        if (UtilityRoutines::SameString(AlphArray(6), "NoEconomizer")) {
            OAController(OutAirNum).Econo = NoEconomizer;
        } else if (UtilityRoutines::SameString(AlphArray(6), "FixedDryBulb")) {
            OAController(OutAirNum).Econo = FixedDryBulb;
        } else if (UtilityRoutines::SameString(AlphArray(6), "FixedEnthalpy")) {
            OAController(OutAirNum).Econo = FixedEnthalpy;
        } else if (UtilityRoutines::SameString(AlphArray(6), "FixedDewPointAndDryBulb")) {
            OAController(OutAirNum).Econo = FixedDewPointAndDryBulb;
        } else if (UtilityRoutines::SameString(AlphArray(6), "DifferentialDryBulb")) {
            OAController(OutAirNum).Econo = DifferentialDryBulb;
        } else if (UtilityRoutines::SameString(AlphArray(6), "DifferentialEnthalpy")) {
            OAController(OutAirNum).Econo = DifferentialEnthalpy;
        } else if (UtilityRoutines::SameString(AlphArray(6), "DifferentialDryBulbAndEnthalpy")) {
            OAController(OutAirNum).Econo = DifferentialDryBulbAndEnthalpy;
        } else if (UtilityRoutines::SameString(AlphArray(6), "ElectronicEnthalpy")) {
            OAController(OutAirNum).Econo = ElectronicEnthalpy;
        } else {
            ShowSevereError(CurrentModuleObject + "=\"" + AlphArray(1) + "\" invalid " + cAlphaFields(6) + "=\"" + AlphArray(6) + "\" value.");
            ErrorsFound = true;
        }
        // Bypass choice - Added by Amit for new feature implementation
        if (UtilityRoutines::SameString(AlphArray(7), "ModulateFlow")) {
            OAController(OutAirNum).EconBypass = false;
        } else if (UtilityRoutines::SameString(AlphArray(7), "MinimumFlowWithBypass")) {
            OAController(OutAirNum).EconBypass = true;
        } else {
            ShowSevereError(CurrentModuleObject + "=\"" + AlphArray(1) + "\" invalid " + cAlphaFields(7) + "=\"" + AlphArray(7) + "\" value.");
            ErrorsFound = true;
        }

        //    IF((OAController(OutAirNum)%Econo > NoEconomizer) .AND. OAController(OutAirNum)%EconBypass) THEN
        //      CALL ShowSevereError(TRIM(CurrentModuleObject)//'="'//TRIM(AlphArray(1))//'" invalid '//  &
        //         TRIM(cAlphaFields(6))//'="'//TRIM(AlphArray(6))//'" and ')
        //      CALL ShowContinueError(TRIM(cAlphaFields(7))//'="'//TRIM(AlphArray(7))//'" incompatible specifications.')
        //      ErrorsFound = .TRUE.
        //    END IF
        if (UtilityRoutines::SameString(AlphArray(9), "NoLockout")) {
            OAController(OutAirNum).Lockout = NoLockoutPossible;
        } else if (UtilityRoutines::SameString(AlphArray(9), "LockoutWithHeating")) {
            OAController(OutAirNum).Lockout = LockoutWithHeatingPossible;
        } else if (UtilityRoutines::SameString(AlphArray(9), "LockoutWithCompressor")) {
            OAController(OutAirNum).Lockout = LockoutWithCompressorPossible;
        } else {
            ShowSevereError(CurrentModuleObject + "=\"" + AlphArray(1) + "\" invalid " + cAlphaFields(9) + "=\"" + AlphArray(9) + "\" value.");
            ErrorsFound = true;
        }
        if (UtilityRoutines::SameString(AlphArray(10), "FixedMinimum")) {
            OAController(OutAirNum).FixedMin = true;
        } else {
            OAController(OutAirNum).FixedMin = false;
        }
        if (lNumericBlanks(3)) {
            OAController(OutAirNum).TempLim = BlankNumeric;
        } else {
            OAController(OutAirNum).TempLim = NumArray(3);
        }

        if (lNumericBlanks(4)) {
            OAController(OutAirNum).EnthLim = BlankNumeric;
        } else {
            OAController(OutAirNum).EnthLim = NumArray(4);
        }
        if (lNumericBlanks(5)) {
            OAController(OutAirNum).DPTempLim = BlankNumeric;
        } else {
            OAController(OutAirNum).DPTempLim = NumArray(5);
        }

        if (lNumericBlanks(6)) {
            OAController(OutAirNum).TempLowLim = BlankNumeric;
        } else {
            OAController(OutAirNum).TempLowLim = NumArray(6);
        }

        if (!lAlphaBlanks(8)) {
            OAController(OutAirNum).EnthalpyCurvePtr = GetCurveIndex(AlphArray(8)); // convert curve name to number
            if (OAController(OutAirNum).EnthalpyCurvePtr == 0) {
                ShowSevereError(CurrentModuleObject + "=\"" + AlphArray(1) + "\" invalid " + cAlphaFields(8) + "=\"" + AlphArray(8) +
                                "\" not found.");
                ErrorsFound = true;
            } else {
                // Verify Curve Object, only legal types are Quadratic and Cubic
                ErrorsFound |= CurveManager::CheckCurveDims(OAController(OutAirNum).EnthalpyCurvePtr, // Curve index
                                                            {1},                                      // Valid dimensions
                                                            RoutineName,                              // Routine name
                                                            CurrentModuleObject,                      // Object Type
                                                            OAController(OutAirNum).Name,             // Object Name
                                                            cAlphaFields(8));                         // Field Name
            }
        }

        OAController(OutAirNum).RelNode = GetOnlySingleNode(
            AlphArray(2), ErrorsFound, CurrentModuleObject, AlphArray(1), NodeType_Air, NodeConnectionType_Actuator, 1, ObjectIsNotParent);
        OAController(OutAirNum).RetNode = GetOnlySingleNode(
            AlphArray(3), ErrorsFound, CurrentModuleObject, AlphArray(1), NodeType_Air, NodeConnectionType_Sensor, 1, ObjectIsNotParent);
        OAController(OutAirNum).MinOASch = AlphArray(11);
        OAController(OutAirNum).MinOASchPtr = GetScheduleIndex(AlphArray(11));
        if (OAController(OutAirNum).MinOASchPtr == 0 && (!lAlphaBlanks(11))) {
            ShowSevereError(CurrentModuleObject + "=\"" + AlphArray(1) + "\" invalid " + cAlphaFields(11) + "=\"" + AlphArray(11) + "\" not found.");
            ErrorsFound = true;
        }

        // Changed by Amit for new feature implementation
        OAController(OutAirNum).MinOAflowSch = AlphArray(12);
        OAController(OutAirNum).MinOAflowSchPtr = GetScheduleIndex(AlphArray(12));
        if (OAController(OutAirNum).MinOAflowSchPtr == 0 && (!lAlphaBlanks(12))) {
            ShowSevereError(CurrentModuleObject + "=\"" + AlphArray(1) + "\" invalid " + cAlphaFields(12) + "=\"" + AlphArray(12) + "\" not found.");
            ErrorsFound = true;
        }

        OAController(OutAirNum).MaxOAflowSch = AlphArray(13);
        OAController(OutAirNum).MaxOAflowSchPtr = GetScheduleIndex(AlphArray(13));
        if (OAController(OutAirNum).MaxOAflowSchPtr == 0 && (!lAlphaBlanks(13))) {
            ShowSevereError(CurrentModuleObject + "=\"" + AlphArray(1) + "\" invalid " + cAlphaFields(13) + "=\"" + AlphArray(13) + "\" not found.");
            ErrorsFound = true;
        }
        OAController(OutAirNum).VentilationMechanicalName = AlphArray(14);

        //   Check for a time of day economizer control schedule
        OAController(OutAirNum).EconomizerOASchedPtr = GetScheduleIndex(AlphArray(15));

        //   High humidity control option can be used with any economizer flag
        if (UtilityRoutines::SameString(AlphArray(16), "Yes")) {

            OAController(OutAirNum).HumidistatZoneNum = UtilityRoutines::FindItemInList(AlphArray(17), Zone);

            // Get the node number for the zone with the humidistat
            if (OAController(OutAirNum).HumidistatZoneNum > 0) {
                AirNodeFound = false;
                AirLoopFound = false;
                OASysFound = false;
                for (ControlledZoneNum = 1; ControlledZoneNum <= NumOfZones; ++ControlledZoneNum) {
                    if (ZoneEquipConfig(ControlledZoneNum).ActualZoneNum != OAController(OutAirNum).HumidistatZoneNum) continue;
                    //           Find the controlled zone number for the specified humidistat location
                    OAController(OutAirNum).NodeNumofHumidistatZone = ZoneEquipConfig(ControlledZoneNum).ZoneNode;
                    //           Determine which OA System uses this OA Controller
                    OASysIndex = 0;
                    for (OASysNum = 1; OASysNum <= NumOASystems; ++OASysNum) {
                        for (OAControllerNum = 1; OAControllerNum <= OutsideAirSys(OASysNum).NumControllers; ++OAControllerNum) {
                            if (!UtilityRoutines::SameString(OutsideAirSys(OASysNum).ControllerType(OAControllerNum), CurrentModuleObject) ||
                                !UtilityRoutines::SameString(OutsideAirSys(OASysNum).ControllerName(OAControllerNum), OAController(OutAirNum).Name))
                                continue;
                            OASysIndex = OASysNum;
                            OASysFound = true;
                            break;
                        }
                        if (OASysFound) break;
                    }
                    //           Determine if controller is on air loop served by the humidistat location specified
                    for (int zoneInNode = 1; zoneInNode <= ZoneEquipConfig(ControlledZoneNum).NumInletNodes; ++zoneInNode) {
                        int AirLoopNumber = ZoneEquipConfig(ControlledZoneNum).InletNodeAirLoopNum(zoneInNode);
                        if (AirLoopNumber > 0 && OASysIndex > 0) {
                            for (BranchNum = 1; BranchNum <= PrimaryAirSystem(AirLoopNumber).NumBranches; ++BranchNum) {
                                for (CompNum = 1; CompNum <= PrimaryAirSystem(AirLoopNumber).Branch(BranchNum).TotalComponents; ++CompNum) {
                                    if (!UtilityRoutines::SameString(PrimaryAirSystem(AirLoopNumber).Branch(BranchNum).Comp(CompNum).Name,
                                                                     OutsideAirSys(OASysIndex).Name) ||
                                        !UtilityRoutines::SameString(PrimaryAirSystem(AirLoopNumber).Branch(BranchNum).Comp(CompNum).TypeOf,
                                                                     "AirLoopHVAC:OutdoorAirSystem"))
                                        continue;
                                    AirLoopFound = true;
                                    break;
                                }
                                if (AirLoopFound) break;
                            }
                            for (HStatZoneNum = 1; HStatZoneNum <= NumHumidityControlZones; ++HStatZoneNum) {
                                if (HumidityControlZone(HStatZoneNum).ActualZoneNum != OAController(OutAirNum).HumidistatZoneNum) continue;
                                AirNodeFound = true;
                                break;
                            }
                        } else {
                            if (OASysIndex == 0) {
                                ShowSevereError("Did not find an AirLoopHVAC:OutdoorAirSystem for " + OAController(OutAirNum).ControllerType +
                                                " = \"" + OAController(OutAirNum).Name + "\"");
                                ErrorsFound = true;
                            }
                        }
                    }
                }
                if (!AirNodeFound) {
                    ShowSevereError("Did not find Air Node (Zone with Humidistat), " + OAController(OutAirNum).ControllerType + " = \"" +
                                    OAController(OutAirNum).Name + "\"");
                    ShowContinueError("Specified " + cAlphaFields(17) + " = " + AlphArray(17));
                    ShowContinueError(
                        "Both a ZoneHVAC:EquipmentConnections object and a ZoneControl:Humidistat object must be specified for this zone.");
                    ErrorsFound = true;
                }
                if (!AirLoopFound) {
                    ShowSevereError("Did not find correct Primary Air Loop for " + OAController(OutAirNum).ControllerType + " = \"" +
                                    OAController(OutAirNum).Name + "\"");
                    ShowContinueError(cAlphaFields(17) + " = " + AlphArray(17) + " is not served by this Primary Air Loop equipment.");
                    ErrorsFound = true;
                }
            } else {
                ShowSevereError("Did not find Air Node (Zone with Humidistat), " + OAController(OutAirNum).ControllerType + " = \"" +
                                OAController(OutAirNum).Name + "\"");
                ShowContinueError("Specified " + cAlphaFields(17) + " = " + AlphArray(17));
                ShowContinueError("Both a ZoneHVAC:EquipmentConnections object and a ZoneControl:Humidistat object must be specified for this zone.");
                ErrorsFound = true;
            }

            OAController(OutAirNum).HighRHOAFlowRatio = NumArray(7);
            if (OAController(OutAirNum).HighRHOAFlowRatio <= 0.0 && NumNums > 6) {
                ShowWarningError(CurrentModuleObject + " \"" + OAController(OutAirNum).Name + "\"");
                ShowContinueError(' ' + cNumericFields(7) + " must be greater than 0.");
                ShowContinueError(' ' + cNumericFields(7) + " is reset to 1 and the simulation continues.");
                OAController(OutAirNum).HighRHOAFlowRatio = 1.0;
            }

            if (UtilityRoutines::SameString(AlphArray(16), "Yes") && OAController(OutAirNum).FixedMin) {
                if (OAController(OutAirNum).MaxOA > 0.0 && OAController(OutAirNum).MinOA != AutoSize) {
                    OAFlowRatio = OAController(OutAirNum).MinOA / OAController(OutAirNum).MaxOA;
                    if (OAController(OutAirNum).HighRHOAFlowRatio < OAFlowRatio) {
                        ShowWarningError(CurrentModuleObject + " \"" + OAController(OutAirNum).Name + "\"");
                        ShowContinueError("... A fixed minimum outside air flow rate and high humidity control have been specified.");
                        ShowContinueError("... The " + cNumericFields(7) +
                                          " is less than the ratio of the outside air controllers minimum to maximum outside air flow rate.");
                        ShowContinueError("... Controller " + cNumericFields(1) + " = " + TrimSigDigits(OAController(OutAirNum).MinOA, 4) + " m3/s.");
                        ShowContinueError("... Controller " + cNumericFields(2) + " = " + TrimSigDigits(OAController(OutAirNum).MaxOA, 4) + " m3/s.");
                        ShowContinueError("... Controller minimum to maximum flow ratio = " + TrimSigDigits(OAFlowRatio, 4) + '.');
                        ShowContinueError("... " + cNumericFields(7) + " = " + TrimSigDigits(OAController(OutAirNum).HighRHOAFlowRatio, 4) + '.');
                    }
                }
            }

            if (NumAlphas >= 18) {
                if (UtilityRoutines::SameString(AlphArray(18), "Yes")) {
                    OAController(OutAirNum).ModifyDuringHighOAMoisture = false;
                } else if (UtilityRoutines::SameString(AlphArray(18), "No")) {
                    OAController(OutAirNum).ModifyDuringHighOAMoisture = true;
                } else {
                    ShowSevereError(CurrentModuleObject + " \"" + OAController(OutAirNum).Name + "\", invalid field value");
                    ShowContinueError("..." + cAlphaFields(18) + "=\"" + AlphArray(18) + "\" - valid values are \"Yes\" or \"No\".");
                    ErrorsFound = true;
                }
            } else {
                if (OAController(OutAirNum).Econo == NoEconomizer) {
                    OAController(OutAirNum).ModifyDuringHighOAMoisture = true;
                } else {
                    OAController(OutAirNum).ModifyDuringHighOAMoisture = false;
                    ShowWarningError(CurrentModuleObject + " \"" + OAController(OutAirNum).Name + "\", missing field value");
                    ShowContinueError("..." + cAlphaFields(18) + " will default to Yes when " + cAlphaFields(16) + "= \"Yes\"");
                }
            }

        } else if (UtilityRoutines::SameString(AlphArray(16), "No") || lAlphaBlanks(16)) {
            if (NumAlphas >= 18) {
                if (!UtilityRoutines::SameString(AlphArray(18), "Yes") && !UtilityRoutines::SameString(AlphArray(18), "No")) {
                    ShowSevereError(CurrentModuleObject + " \"" + OAController(OutAirNum).Name + "\", invalid field value");
                    ShowContinueError("..." + cAlphaFields(18) + "=\"" + AlphArray(18) + "\" - valid values are \"Yes\" or \"No\".");
                    ErrorsFound = true;
                }
            }
        } else { // Invalid field 16
            ShowSevereError(CurrentModuleObject + " \"" + OAController(OutAirNum).Name + "\", invalid field value");
            ShowContinueError("..." + cAlphaFields(16) + "=\"" + AlphArray(16) + "\" - valid values are \"Yes\" or \"No\".");
            ErrorsFound = true;
            if (NumAlphas >= 18) {
                if (!UtilityRoutines::SameString(AlphArray(18), "Yes") && !UtilityRoutines::SameString(AlphArray(18), "No")) {
                    ShowSevereError(CurrentModuleObject + " \"" + OAController(OutAirNum).Name + "\", invalid field value");
                    ShowContinueError("..." + cAlphaFields(18) + "=\"" + AlphArray(18) + "\" - valid values are \"Yes\" or \"No\".");
                    ErrorsFound = true;
                }
            }
        }

        if (NumAlphas > 18) {
            if (!lAlphaBlanks(19)) {
                if (UtilityRoutines::SameString(AlphArray(19), "BypassWhenWithinEconomizerLimits")) {
                    OAController(OutAirNum).HeatRecoveryBypassControlType = BypassWhenWithinEconomizerLimits;
                } else if (UtilityRoutines::SameString(AlphArray(19), "BypassWhenOAFlowGreaterThanMinimum")) {
                    OAController(OutAirNum).HeatRecoveryBypassControlType = BypassWhenOAFlowGreaterThanMinimum;
                } else {
                    ShowWarningError(CurrentModuleObject + "=\"" + AlphArray(1) + "\" invalid " + cAlphaFields(19) + "=\"" + AlphArray(19) + "\".");
                    ShowContinueError("...assuming \"BypassWhenWithinEconomizerLimits\" and the simulation continues.");
                    OAController(OutAirNum).HeatRecoveryBypassControlType = BypassWhenWithinEconomizerLimits;
                }
            }
        }

        if (UtilityRoutines::SameString(AlphArray(16), "Yes") && OAController(OutAirNum).Econo == NoEconomizer) {
            ShowWarningError(OAController(OutAirNum).ControllerType + " \"" + OAController(OutAirNum).Name + "\"");
            ShowContinueError("...Economizer operation must be enabled when " + cAlphaFields(16) + " is set to YES.");
            ShowContinueError("...The high humidity control option will be disabled and the simulation continues.");
        }

        OAController(OutAirNum).MixedAirSPMNum = GetMixedAirNumWithCoilFreezingCheck(state, OAController(OutAirNum).MixNode);
    }

    // End of Get Input subroutines for the Module
    //******************************************************************************

    // Beginning Initialization Section of the Module
    //******************************************************************************

    void InitOutsideAirSys(EnergyPlusData &state, int const(OASysNum), bool const FirstHVACIteration, int const AirLoopNum)
    {

        // SUBROUTINE INFORMATION:
        //       AUTHOR         Fred Buhl
        //       DATE WRITTEN   Oct 1998
        //       MODIFIED       na
        //       RE-ENGINEERED  na

        // PURPOSE OF THIS SUBROUTINE
        // Initialize the OutsideAirSys data structure

        // METHODOLOGY EMPLOYED:

        // REFERENCES:

        // Using/Aliasing
        using namespace DataLoopNode;

        // Locals
        // SUBROUTINE ARGUMENT DEFINITIONS

        // SUBROUTINE PARAMETER DEFINITIONS:

        // INTERFACE BLOCK SPECIFICATIONS
        // na

        // DERIVED TYPE DEFINITIONS
        // na

        // SUBROUTINE LOCAL VARIABLE DECLARATIONS:

        //		if ( BeginEnvrnFlag && FirstHVACIteration ) {
        //		}

        //		if ( BeginDayFlag ) {
        //		}

        if (OutsideAirSys(OASysNum).AirLoopDOASNum > -1) return;

        if (initOASysFlag(OASysNum)) {
            AirLoopControlInfo(AirLoopNum).OASysNum = OASysNum;
            initOASysFlag(OASysNum) = false;
        }

        // Each time step
        if (FirstHVACIteration) {
        }

        // Each iteration
    }

    void InitOAController(EnergyPlusData &state, int const OAControllerNum, bool const FirstHVACIteration, int const AirLoopNum)
    {

        // SUBROUTINE INFORMATION:
        //       AUTHOR         Fred Buhl
        //       DATE WRITTEN   Oct 1998
        //       MODIFIED       Shirey/Raustad FSEC, June/Aug 2003, Feb 2004
        //                      Tianzhen Hong, Feb 2009 for DCV
        //                      Tianzhen Hong, Aug 2013 for economizer faults

        // PURPOSE OF THIS SUBROUTINE
        // Initialize the OAController data structure with input node data

        using namespace DataLoopNode;
        using DataHeatBalance::People;
        using DataHeatBalance::TotPeople;
        using DataHeatBalance::Zone;
        using DataHeatBalance::ZoneIntGain;
        using DataHeatBalance::ZoneList;
        using Psychrometrics::PsyRhoAirFnPbTdbW;

        using General::RoundSigDigits;
        using namespace OutputReportPredefined;
        using DataAirSystems::PrimaryAirSystem;
        using EMSManager::CheckIfNodeSetPointManagedByEMS;
        using EMSManager::iTemperatureSetPoint;

        static Array1D_bool OAControllerMyOneTimeFlag; // One-time initialization flag
        static Array1D_bool OAControllerMyEnvrnFlag;   // One-time initialization flag
        static Array1D_bool OAControllerMySizeFlag;    // One-time initialization flag
        static Array1D_bool MechVentCheckFlag;         // One-time initialization flag
        bool FoundZone;                                // Logical determines if ZONE object is accounted for in VENTILATION:MECHANICAL object
        bool FoundAreaZone;                            // Logical determines if ZONE object is accounted for in VENTILATION:MECHANICAL object
        bool FoundPeopleZone;                          // Logical determines if ZONE object is accounted for in VENTILATION:MECHANICAL object
        bool OASysFound;                               // Logical determines if OA system found
        bool AirLoopFound;                             // Logical determines if primary air loop found
        bool ErrorsFound;                              // Errors found getting input
        Real64 RhoAirStdInit;                          // Standard air density
        Real64 TotalPeopleOAFlow;                      // Total outside air required for PEOPLE objects served by this OA controller
        int MixedAirNode;                              // Controller:OutdoorAir mixed air node
        int AirLoopZoneInfoZoneNum;                    // Index to AirLoopZoneInfo structure
        int NumZone;                                   // Zone number in AirLoopZoneInfo structure
        int PeopleNum;                                 // Index to PEOPLE objects
        int NumMechVentZone;                           // Index to number of zones in VentilationMechanical structure
        int TempMechVentArrayCounter;                  // Temporary array counter
        int thisOASys;                                 // Temporary array counter
        int thisNumForMixer;                           // Temporary array counter
        int thisMixerIndex;                            // Temporary array counter
        int OASysNum;                                  // Temporary array counter
        int found;                                     // Temporary index to equipment
        int OANode;                                    // OA node index
        int VentMechObjectNum;                         // Temporary variable
        int OAControllerLoop;                          // Index to OA controller in an OA system
        int OAControllerLoop2;                         // Index to OA controller in an OA system
        int thisAirLoop;                               // Temporary array counter
        int BranchNum;                                 // Temporary array counter
        int CompNum;                                   // Temporary array counter
        std::string equipName;                         // Temporary equipment name
        std::string airloopName;                       // Temporary equipment name
        std::string zoneName;
        int jZone;

        Real64 rSchVal;
        Real64 rOffset;
        int i;
        int iEco;

        ErrorsFound = false;
        OANode = 0;

        auto &thisOAController(OAController(OAControllerNum));

        if (InitOAControllerOneTimeFlag) {
            OAControllerMyOneTimeFlag.dimension(NumOAControllers, true);
            OAControllerMyEnvrnFlag.dimension(NumOAControllers, true);
            OAControllerMySizeFlag.dimension(NumOAControllers, true);
            MechVentCheckFlag.dimension(NumOAControllers, true);
            InitOAControllerSetPointCheckFlag.dimension(NumOAControllers, true);
            InitOAControllerOneTimeFlag = false;
        }
        if (OAControllerMyOneTimeFlag(OAControllerNum)) {
            // Determine Inlet node index for OAController, not a user input for controller, but is obtained from OutsideAirSys and OAMixer
            {
                auto const SELECT_CASE_var(thisOAController.ControllerType_Num);

                if (SELECT_CASE_var == ControllerOutsideAir) {
                    thisOASys = 0;
                    for (OASysNum = 1; OASysNum <= NumOASystems; ++OASysNum) {
                        // find which OAsys has this controller
                        found = UtilityRoutines::FindItemInList(
                            thisOAController.Name, OutsideAirSys(OASysNum).ControllerName, isize(OutsideAirSys(OASysNum).ControllerName));
                        if (found != 0) {
                            thisOASys = OASysNum;
                            OutsideAirSys(thisOASys).OAControllerIndex = GetOAController(thisOAController.Name);
                            break; // we found it
                        }
                    }
                    if (thisOASys == 0) {
                        ShowSevereError("InitOAController: Did not find OAController=\"" + thisOAController.Name + "\".");
                        ShowContinueError("in list of valid OA Controllers.");
                        ErrorsFound = true;
                    }
                    thisNumForMixer = UtilityRoutines::FindItem(
                        CurrentModuleObjects(CMO_OAMixer), OutsideAirSys(thisOASys).ComponentType, isize(OutsideAirSys(thisOASys).ComponentType));
                    if (thisNumForMixer != 0) {
                        equipName = OutsideAirSys(thisOASys).ComponentName(thisNumForMixer);
                        thisMixerIndex = UtilityRoutines::FindItemInList(equipName, OAMixer);
                        if (thisMixerIndex != 0) {
                            thisOAController.InletNode = OAMixer(thisMixerIndex).InletNode;
                        } else {
                            ShowSevereError("InitOAController: Did not find OAMixer=\"" + equipName + "\".");
                            ShowContinueError("in list of valid OA Mixers.");
                            ErrorsFound = true;
                        }
                    } else {
                        ShowSevereError("InitOAController: Did not find OutdoorAir:Mixer Component=\"OutdoorAir:Mixer\".");
                        ShowContinueError("in list of valid OA Components.");
                        ErrorsFound = true;
                    }

                    if (thisOAController.InletNode == 0) { // throw an error
                        ShowSevereError("InitOAController: Failed to find proper inlet node for OutdoorAir:Mixer and Controller = " +
                                        thisOAController.Name);
                        ErrorsFound = true;
                    }

                } else if (SELECT_CASE_var == ControllerStandAloneERV) {
                    // set the inlet node to also equal the OA node because this is a special controller for economizing stand alone ERV
                    // with the assumption that equipment is bypassed....

                    thisOAController.InletNode = thisOAController.OANode;

                } else {
                    ShowSevereError("InitOAController: Failed to find ControllerType: " + thisOAController.ControllerType);
                    ErrorsFound = true;
                }
            }

            OAControllerMyOneTimeFlag(OAControllerNum) = false;
        }

        if (!SysSizingCalc && InitOAControllerSetPointCheckFlag(OAControllerNum) && DoSetPointTest && !FirstHVACIteration) {
            MixedAirNode = thisOAController.MixNode;
            if (MixedAirNode > 0) {
                //      IF (OAController(OAControllerNum)%Econo == 1 .AND. .NOT. AirLoopControlInfo(AirLoopNum)%CyclingFan) THEN
                if (thisOAController.Econo > NoEconomizer && AirLoopControlInfo(AirLoopNum).AnyContFan) {
                    if (Node(MixedAirNode).TempSetPoint == SensedNodeFlagValue) {
                        if (!AnyEnergyManagementSystemInModel) {
                            ShowSevereError("MixedAir: Missing temperature setpoint for economizer controller " + thisOAController.Name);
                            ShowSevereError("Node Referenced (by Controller)=" + NodeID(MixedAirNode));
                            ShowContinueError(
                                "  use a Setpoint Manager with Control Variable = \"Temperature\" to establish a setpoint at the mixed air node.");
                            SetPointErrorFlag = true;
                        } else {
                            // add call to check node in EMS
                            CheckIfNodeSetPointManagedByEMS(MixedAirNode, iTemperatureSetPoint, SetPointErrorFlag);
                            if (SetPointErrorFlag) {
                                ShowSevereError("MixedAir: Missing temperature setpoint for economizer controller " + thisOAController.Name);
                                ShowSevereError("Node Referenced (by Controller)=" + NodeID(MixedAirNode));
                                ShowContinueError("  use a Setpoint Manager with Control Variable = \"Temperature\" to establish a setpoint at the "
                                                  "mixed air node.");
                                ShowContinueError("Or add EMS Actuator to provide temperature setpoint at this node");
                            }
                        }
                    }
                }
            }

            InitOAControllerSetPointCheckFlag(OAControllerNum) = false;
        }

        if (!SysSizingCalc && OAControllerMySizeFlag(OAControllerNum)) {
            thisOAController.SizeOAController(state);
            if (AirLoopNum > 0) {
                AirLoopControlInfo(AirLoopNum).OACtrlNum = OAControllerNum;
                AirLoopControlInfo(AirLoopNum).OACtrlName = thisOAController.Name;
                if (thisOAController.Lockout == LockoutWithHeatingPossible) {
                    AirLoopControlInfo(AirLoopNum).CanLockoutEconoWithHeating = true;
                    AirLoopControlInfo(AirLoopNum).CanLockoutEconoWithCompressor = false;
                    AirLoopControlInfo(AirLoopNum).CanNotLockoutEcono = false;
                } else if (thisOAController.Lockout == LockoutWithCompressorPossible) {
                    AirLoopControlInfo(AirLoopNum).CanLockoutEconoWithHeating = false;
                    AirLoopControlInfo(AirLoopNum).CanLockoutEconoWithCompressor = true;
                    AirLoopControlInfo(AirLoopNum).CanNotLockoutEcono = false;
                } else {
                    AirLoopControlInfo(AirLoopNum).CanLockoutEconoWithHeating = false;
                    AirLoopControlInfo(AirLoopNum).CanLockoutEconoWithCompressor = false;
                    AirLoopControlInfo(AirLoopNum).CanNotLockoutEcono = true;
                }
            }
            if ((thisOAController.MaxOA - thisOAController.MinOA) < -SmallAirVolFlow) {
                ShowSevereError("For Controller:OutdoorAir: " + thisOAController.Name);
                ShowContinueError("  maximum outdoor air flow rate (" + RoundSigDigits(thisOAController.MaxOA, 4) +
                                  ") < minimum outdoor air flow rate (" + RoundSigDigits(thisOAController.MinOA, 4) + ')');
                ShowContinueError("  To set the minimum outside air flow rate use the \"Design (minimum) outdoor air flow rate\" field in the "
                                  "Sizing:System object");
                ErrorsFound = true;
            }

            if (AirLoopNum > 0) {
                // Fix #3001 (CR 8225) moved here as part of #5119
                Real64 DesSupplyVolFlowRate = AirLoopFlow(AirLoopNum).DesSupply / StdRhoAir;
                if ((thisOAController.MinOA - DesSupplyVolFlowRate) > 0.0001) {
                    ShowWarningError("InitOAController: Minimum Outdoor Air Flow Rate for Controller:OutdoorAir=" + thisOAController.Name +
                                     " is greater than Design Supply Air Flow Rate for AirLoopHVAC=" + PrimaryAirSystem(AirLoopNum).Name + ".");
                    ShowContinueError("...Minimum Outdoor Air Flow Rate=" + RoundSigDigits(thisOAController.MinOA, 6) +
                                      " will be reset to loop Design Supply Air Flow Rate=" + RoundSigDigits(DesSupplyVolFlowRate, 6));
                    thisOAController.MinOA = DesSupplyVolFlowRate;
                } else if ((thisOAController.MinOA - DesSupplyVolFlowRate) > 0.0) {
                    // If difference is tiny, reset silently
                    thisOAController.MinOA = DesSupplyVolFlowRate;
                }
                if ((thisOAController.MaxOA - DesSupplyVolFlowRate) > 0.0001) {
                    ShowWarningError("InitOAController: Maximum Outdoor Air Flow Rate for Controller:OutdoorAir=" + thisOAController.Name +
                                     " is greater than Design Supply Air Flow Rate for AirLoopHVAC=" + PrimaryAirSystem(AirLoopNum).Name + ".");
                    ShowContinueError("...Maximum Outdoor Air Flow Rate=" + RoundSigDigits(thisOAController.MaxOA, 6) +
                                      " will be reset to loop Design Supply Air Flow Rate=" + RoundSigDigits(DesSupplyVolFlowRate, 6));
                    thisOAController.MaxOA = DesSupplyVolFlowRate;
                } else if ((thisOAController.MaxOA - DesSupplyVolFlowRate) > 0.0) {
                    // If difference is tiny, reset silently
                    thisOAController.MaxOA = DesSupplyVolFlowRate;
                }
            }

            OAControllerMySizeFlag(OAControllerNum) = false;
        }

        if (BeginEnvrnFlag && OAControllerMyEnvrnFlag(OAControllerNum)) {
            OANode = thisOAController.OANode;
            RhoAirStdInit = StdRhoAir;
            thisOAController.MinOAMassFlowRate = thisOAController.MinOA * RhoAirStdInit;
            thisOAController.MaxOAMassFlowRate = thisOAController.MaxOA * RhoAirStdInit;
            OAControllerMyEnvrnFlag(OAControllerNum) = false;
            Node(OANode).MassFlowRateMax = thisOAController.MaxOAMassFlowRate;

            // predefined reporting
            if (thisOAController.Econo > NoEconomizer) {
                equipName = thisOAController.Name;
                // 90.1 descriptor for economizer controls
                // Changed by Amit for New Feature implementation
                if (thisOAController.Econo == DifferentialEnthalpy) {
                    PreDefTableEntry(pdchEcoKind, equipName, "DifferentialEnthalpy");
                } else if (thisOAController.Econo == DifferentialDryBulb) {
                    PreDefTableEntry(pdchEcoKind, equipName, "DifferentialDryBulb");
                } else if (thisOAController.Econo == FixedEnthalpy) {
                    PreDefTableEntry(pdchEcoKind, equipName, "FixedEnthalpy");
                } else if (thisOAController.Econo == FixedDryBulb) {
                    PreDefTableEntry(pdchEcoKind, equipName, "FixedDryBulb");
                } else {
                    PreDefTableEntry(pdchEcoKind, equipName, "Other");
                }

                PreDefTableEntry(pdchEcoMinOA, equipName, thisOAController.MinOA);
                PreDefTableEntry(pdchEcoMaxOA, equipName, thisOAController.MaxOA);
                // EnergyPlus input echos for economizer controls
                // Chnged by Amit for new feature implementation
                if (thisOAController.Econo == DifferentialDryBulb) {
                    PreDefTableEntry(pdchEcoRetTemp, equipName, "Yes");
                } else {
                    PreDefTableEntry(pdchEcoRetTemp, equipName, "No");
                }
                if (thisOAController.Econo == DifferentialEnthalpy) {
                    PreDefTableEntry(pdchEcoRetTemp, equipName, "Yes");
                } else {
                    PreDefTableEntry(pdchEcoRetTemp, equipName, "No");
                }
                if (thisOAController.Econo == FixedDryBulb) {
                    PreDefTableEntry(pdchEcoRetTemp, equipName, thisOAController.TempLim);
                } else {
                    PreDefTableEntry(pdchEcoRetTemp, equipName, "-");
                }
                if (thisOAController.Econo == FixedEnthalpy) {
                    PreDefTableEntry(pdchEcoRetTemp, equipName, thisOAController.EnthLim);
                } else {
                    PreDefTableEntry(pdchEcoRetTemp, equipName, "-");
                }
            }
        }

        if (!BeginEnvrnFlag) {
            OAControllerMyEnvrnFlag(OAControllerNum) = true;
        }

        VentMechObjectNum = thisOAController.VentMechObjectNum;
        if (MechVentCheckFlag(OAControllerNum)) {
            // Make these checks only once at the beginning of the simulation

            // Make sure all air loop zones and air loop zones with people objects are covered by mechanical ventilation
            // Issue a warning only if the zone is not accounted for in the associated mechanical ventilation object
            if (VentMechObjectNum > 0) {
                auto &vent_mech(VentilationMechanical(VentMechObjectNum));

                // Make sure all zones with mechanical ventilation are on the correct air loop
                TempMechVentArrayCounter = 0;
                for (NumMechVentZone = 1; NumMechVentZone <= vent_mech.NumofVentMechZones; ++NumMechVentZone) {
                    int ZoneNum = vent_mech.VentMechZone(NumMechVentZone);
                    auto const &zone(Zone(ZoneNum));
                    FoundZone = false;

                    for (AirLoopZoneInfoZoneNum = 1; AirLoopZoneInfoZoneNum <= AirLoopZoneInfo(AirLoopNum).NumZones; ++AirLoopZoneInfoZoneNum) {
                        NumZone = AirLoopZoneInfo(AirLoopNum).ActualZoneNumber(AirLoopZoneInfoZoneNum);
                        if (ZoneNum == NumZone) {
                            FoundZone = true;
                            ++TempMechVentArrayCounter;
                            if (TempMechVentArrayCounter < NumMechVentZone) { // Copy to lower index
                                vent_mech.VentMechZone(TempMechVentArrayCounter) = vent_mech.VentMechZone(NumMechVentZone);
                                vent_mech.ZoneOAAreaRate(TempMechVentArrayCounter) = vent_mech.ZoneOAAreaRate(NumMechVentZone);
                                vent_mech.ZoneOAPeopleRate(TempMechVentArrayCounter) = vent_mech.ZoneOAPeopleRate(NumMechVentZone);
                                vent_mech.ZoneOAFlowRate(TempMechVentArrayCounter) = vent_mech.ZoneOAFlowRate(NumMechVentZone);
                                vent_mech.ZoneOAACHRate(TempMechVentArrayCounter) = vent_mech.ZoneOAACHRate(NumMechVentZone);
                                vent_mech.ZoneOAFlowMethod(TempMechVentArrayCounter) = vent_mech.ZoneOAFlowMethod(NumMechVentZone);
                                vent_mech.ZoneOASchPtr(TempMechVentArrayCounter) = vent_mech.ZoneOASchPtr(NumMechVentZone);
                                vent_mech.ZoneDesignSpecOAObjIndex(TempMechVentArrayCounter) = vent_mech.ZoneDesignSpecOAObjIndex(NumMechVentZone);
                                vent_mech.ZoneDesignSpecOAObjName(TempMechVentArrayCounter) = vent_mech.ZoneDesignSpecOAObjName(NumMechVentZone);

                                // new DCV
                                vent_mech.ZoneADEffCooling(TempMechVentArrayCounter) = vent_mech.ZoneADEffCooling(NumMechVentZone);
                                vent_mech.ZoneADEffHeating(TempMechVentArrayCounter) = vent_mech.ZoneADEffHeating(NumMechVentZone);
                                vent_mech.ZoneADEffSchPtr(TempMechVentArrayCounter) = vent_mech.ZoneADEffSchPtr(NumMechVentZone);
                            }

                            // Sum outside air per unit floor area for each mechanical ventilation object only once per simulation
                            vent_mech.TotAreaOAFlow +=
                                zone.FloorArea * zone.Multiplier * zone.ListMultiplier * vent_mech.ZoneOAAreaRate(NumMechVentZone);
                            vent_mech.TotZoneOAFlow += zone.Multiplier * zone.ListMultiplier * vent_mech.ZoneOAFlowRate(NumMechVentZone);
                            vent_mech.TotZoneOAACH +=
                                zone.Multiplier * zone.ListMultiplier * (vent_mech.ZoneOAACHRate(NumMechVentZone) * zone.Volume / 3600.0);
                            break;
                        }
                    }
                    if (!FoundZone) {
                        ShowWarningError("Zone name = " + zone.Name + " in " + CurrentModuleObjects(CMO_MechVentilation) +
                                         " object name = " + thisOAController.VentilationMechanicalName +
                                         " is not on the same air loop as Controller:OutdoorAir = " + thisOAController.Name);
                        ShowContinueError("This zone will not be used and the simulation will continue...");
                    }
                }

                // Shrink final arrays to conserve environment space
                if (TempMechVentArrayCounter < vent_mech.NumofVentMechZones) {
                    vent_mech.VentMechZone.redimension(TempMechVentArrayCounter);
                    vent_mech.ZoneOAAreaRate.redimension(TempMechVentArrayCounter);
                    vent_mech.ZoneOAPeopleRate.redimension(TempMechVentArrayCounter);
                    vent_mech.ZoneOAFlowRate.redimension(TempMechVentArrayCounter);
                    vent_mech.ZoneOAACHRate.redimension(TempMechVentArrayCounter);
                    vent_mech.ZoneOAFlowMethod.redimension(TempMechVentArrayCounter);
                    vent_mech.ZoneOASchPtr.redimension(TempMechVentArrayCounter);
                    vent_mech.ZoneDesignSpecOAObjIndex.redimension(TempMechVentArrayCounter);
                    vent_mech.ZoneDesignSpecOAObjName.redimension(TempMechVentArrayCounter);

                    vent_mech.ZoneADEffCooling.redimension(TempMechVentArrayCounter);
                    vent_mech.ZoneADEffHeating.redimension(TempMechVentArrayCounter);
                    vent_mech.ZoneADEffSchPtr.redimension(TempMechVentArrayCounter);

                    vent_mech.NumofVentMechZones = TempMechVentArrayCounter;
                }

                // predefined report
                for (jZone = 1; jZone <= vent_mech.NumofVentMechZones; ++jZone) {
                    zoneName = Zone(vent_mech.VentMechZone(jZone)).Name;
                    PreDefTableEntry(pdchDCVventMechName, zoneName, vent_mech.Name);
                    PreDefTableEntry(pdchDCVperPerson, zoneName, vent_mech.ZoneOAPeopleRate(jZone), 6);
                    PreDefTableEntry(pdchDCVperArea, zoneName, vent_mech.ZoneOAAreaRate(jZone), 6);
                    PreDefTableEntry(pdchDCVperZone, zoneName, vent_mech.ZoneOAFlowRate(jZone), 6);
                    PreDefTableEntry(pdchDCVperACH, zoneName, vent_mech.ZoneOAACHRate(jZone), 6);
                    PreDefTableEntry(pdchDCVMethod, zoneName, cOAFlowMethodTypes(vent_mech.ZoneOAFlowMethod(jZone)));
                    if (vent_mech.ZoneOASchPtr(jZone) > 0) {
                        PreDefTableEntry(pdchDCVOASchName, zoneName, GetScheduleName(vent_mech.ZoneOASchPtr(jZone)));
                    } else {
                        PreDefTableEntry(pdchDCVOASchName, zoneName, "");
                    }

                    // added for new DCV inputs
                    if (vent_mech.ZoneADEffSchPtr(jZone) > 0) {
                        PreDefTableEntry(pdchDCVZoneADEffCooling, zoneName, "");
                        PreDefTableEntry(pdchDCVZoneADEffHeating, zoneName, "");
                        PreDefTableEntry(pdchDCVZoneADEffSchName, zoneName, GetScheduleName(vent_mech.ZoneADEffSchPtr(jZone)));
                    } else {
                        PreDefTableEntry(pdchDCVZoneADEffCooling, zoneName, vent_mech.ZoneADEffCooling(jZone), 2);
                        PreDefTableEntry(pdchDCVZoneADEffHeating, zoneName, vent_mech.ZoneADEffHeating(jZone), 2);
                        PreDefTableEntry(pdchDCVZoneADEffSchName, zoneName, "");
                    }
                }

                // Check to see if any zones on an air loop are not accounted for by a mechanical ventilation object
                for (AirLoopZoneInfoZoneNum = 1; AirLoopZoneInfoZoneNum <= AirLoopZoneInfo(AirLoopNum).NumZones; ++AirLoopZoneInfoZoneNum) {
                    NumZone = AirLoopZoneInfo(AirLoopNum).ActualZoneNumber(AirLoopZoneInfoZoneNum);
                    FoundAreaZone = false;
                    FoundPeopleZone = false;
                    for (NumMechVentZone = 1; NumMechVentZone <= vent_mech.NumofVentMechZones; ++NumMechVentZone) {
                        int ZoneNum = vent_mech.VentMechZone(NumMechVentZone);
                        if (ZoneNum == NumZone) {
                            FoundAreaZone = true;
                            if (vent_mech.ZoneOAPeopleRate(NumMechVentZone) > 0.0) {
                                FoundPeopleZone = true;
                            }
                            break;
                        }
                    }
                    if (!FoundAreaZone) {
                        ShowWarningError("Zone name = " + Zone(NumZone).Name + " is not accounted for by " +
                                         CurrentModuleObjects(CMO_MechVentilation) + " object name = " + thisOAController.VentilationMechanicalName);
                        ShowContinueError("Ventilation per unit floor area has not been specified for this zone, which is connected to");
                        ShowContinueError("the air loop served by Controller:OutdoorAir = " + thisOAController.Name +
                                          ". Simulation will continue...");
                    }
                    if (!FoundPeopleZone) {
                        // Loop through people objects to see if this zone has a people object and only then show a warning
                        for (PeopleNum = 1; PeopleNum <= TotPeople; ++PeopleNum) {
                            if (People(PeopleNum).ZonePtr == NumZone) {
                                if (!FoundAreaZone) {
                                    ShowWarningError("PEOPLE object for zone = " + Zone(NumZone).Name + " is not accounted for by " +
                                                     CurrentModuleObjects(CMO_MechVentilation) +
                                                     " object name = " + thisOAController.VentilationMechanicalName);
                                    ShowContinueError(
                                        "A \"PEOPLE\" object has been specified in the idf for this zone, but it is not included in this " +
                                        CurrentModuleObjects(CMO_MechVentilation) + " Object.");
                                    ShowContinueError("Check " + CurrentModuleObjects(CMO_MechVentilation) + " object. Simulation will continue.");
                                }
                            }
                        }
                    } else { // People > 0, check to make sure there is a people statement in the zone
                        FoundAreaZone = false;
                        for (PeopleNum = 1; PeopleNum <= TotPeople; ++PeopleNum) {
                            if (People(PeopleNum).ZonePtr != NumZone) continue;
                            FoundAreaZone = true;
                            break;
                        }
                        if (!FoundAreaZone) {
                            ShowWarningError(CurrentModuleObjects(CMO_MechVentilation) + " = \"" + thisOAController.VentilationMechanicalName +
                                             "\", Zone=\"" + Zone(NumZone).Name + "\".");
                            ShowContinueError("No \"PEOPLE\" object has been specified in the idf for this zone, but the ventilation rate is > 0 in "
                                              "this Controller:MechanicalVentilation Object.");
                            ShowContinueError("Check ventilation rate in Controller:MechanicalVentilation object.  Simulation will continue.");
                        }
                    }
                }
            }

            MechVentCheckFlag(OAControllerNum) = false;
        }
        //****

        // Perform a one time initialization of AirloopHVAC OA System report variables
        // If AirloopHVAC objects are used, NumPrimaryAirSys > 0 and the initialization proceeds and then sets
        // SetUpAirLoopHVACVariables to .FALSE. so this is never done again and only the first IF is checked
        // each time through Init. If for some reason the primary air system have not yet been read in, this
        // code waits for the air loop data to be available before performing the report variable initialization.
        // If AirloopHVAC objects are not used, NumPrimaryAirSys is always equal to 0 and only these
        // two IF statements are checked each time through Init (e.g., if StandAloneERV controllers are used
        // without AirloopHVAC objects).
        if (InitOAControllerSetUpAirLoopHVACVariables) {
            if (AirLoopNum > 0) {
                // Added code to report (TH, 10/20/2008):
                //   air economizer status (1 = on, 0 = off or does not exist), and
                //   actual and minimum outside air fraction (0 to 1)
                for (OAControllerLoop = 1; OAControllerLoop <= NumOAControllers; ++OAControllerLoop) {
                    auto &loopOAController(OAController(OAControllerLoop));

                    // Find the outside air system that has the OA controller
                    if (loopOAController.ControllerType_Num == ControllerStandAloneERV) continue; // ERV controller not on airloop
                    OASysFound = false;
                    thisOASys = 0;
                    for (OASysNum = 1; OASysNum <= NumOASystems; ++OASysNum) {
                        for (OAControllerLoop2 = 1; OAControllerLoop2 <= OutsideAirSys(OASysNum).NumControllers; ++OAControllerLoop2) {
                            if (UtilityRoutines::SameString(OutsideAirSys(OASysNum).ControllerName(OAControllerLoop2), loopOAController.Name)) {
                                thisOASys = OASysNum;
                                OASysFound = true;
                                break;
                            }
                        }
                        if (OASysFound) break;
                    }

                    if (thisOASys <= 0) {
                        // Check outside air system name
                        ShowWarningError("Cannot find the AirLoopHVAC:OutdoorAirSystem for the OA Controller: " + thisOAController.Name);
                        AirLoopFound = false;
                    } else {
                        // Find the primary air loop that has the outside air system
                        AirLoopFound = false;
                        for (thisAirLoop = 1; thisAirLoop <= NumPrimaryAirSys; ++thisAirLoop) {
                            for (BranchNum = 1; BranchNum <= PrimaryAirSystem(thisAirLoop).NumBranches; ++BranchNum) {
                                for (CompNum = 1; CompNum <= PrimaryAirSystem(thisAirLoop).Branch(BranchNum).TotalComponents; ++CompNum) {
                                    if (!UtilityRoutines::SameString(PrimaryAirSystem(thisAirLoop).Branch(BranchNum).Comp(CompNum).Name,
                                                                     OutsideAirSys(thisOASys).Name) ||
                                        !UtilityRoutines::SameString(PrimaryAirSystem(thisAirLoop).Branch(BranchNum).Comp(CompNum).TypeOf,
                                                                     "AirLoopHVAC:OutdoorAirSystem"))
                                        continue;
                                    AirLoopFound = true;
                                    break;
                                }
                                if (AirLoopFound) break;
                            }
                            if (AirLoopFound) break;
                        }
                    }
                    // Check primary air loop name
                    if (AirLoopFound && thisAirLoop > 0) {
                        airloopName = PrimaryAirSystem(thisAirLoop).Name; // OutsideAirSys(OASysIndex)%Name
                    } else {
                        ShowWarningError("Cannot find the primary air loop for the OA Controller: " + thisOAController.Name);
                        airloopName = "AirLoop not found";
                    }

                    //    Note use of OAControllerLoop here to keep DO Loop index separate from InitOAController local variable
                    // CurrentModuleObject='AirLoopHVAC'
                    SetupOutputVariable("Air System Outdoor Air Economizer Status",
                                        OutputProcessor::Unit::None,
                                        loopOAController.EconomizerStatus,
                                        "System",
                                        "Average",
                                        airloopName);

                    SetupOutputVariable("Air System Outdoor Air Heat Recovery Bypass Status",
                                        OutputProcessor::Unit::None,
                                        loopOAController.HeatRecoveryBypassStatus,
                                        "System",
                                        "Average",
                                        airloopName);

                    SetupOutputVariable("Air System Outdoor Air Heat Recovery Bypass Heating Coil Activity Status",
                                        OutputProcessor::Unit::None,
                                        loopOAController.HRHeatingCoilActive,
                                        "System",
                                        "Average",
                                        airloopName);
                    SetupOutputVariable("Air System Outdoor Air Heat Recovery Bypass Minimum Outdoor Air Mixed Air Temperature",
                                        OutputProcessor::Unit::C,
                                        loopOAController.MixedAirTempAtMinOAFlow,
                                        "System",
                                        "Average",
                                        airloopName);

                    SetupOutputVariable("Air System Outdoor Air High Humidity Control Status",
                                        OutputProcessor::Unit::None,
                                        loopOAController.HighHumCtrlStatus,
                                        "System",
                                        "Average",
                                        airloopName);

                    SetupOutputVariable("Air System Outdoor Air Flow Fraction",
                                        OutputProcessor::Unit::None,
                                        loopOAController.OAFractionRpt,
                                        "System",
                                        "Average",
                                        airloopName);

                    SetupOutputVariable("Air System Outdoor Air Minimum Flow Fraction",
                                        OutputProcessor::Unit::None,
                                        loopOAController.MinOAFracLimit,
                                        "System",
                                        "Average",
                                        airloopName);

                    SetupOutputVariable("Air System Outdoor Air Mass Flow Rate",
                                        OutputProcessor::Unit::kg_s,
                                        loopOAController.OAMassFlow,
                                        "System",
                                        "Average",
                                        airloopName);

                    SetupOutputVariable("Air System Mixed Air Mass Flow Rate",
                                        OutputProcessor::Unit::kg_s,
                                        loopOAController.MixMassFlow,
                                        "System",
                                        "Average",
                                        airloopName);

                    SetupOutputVariable("Air System Relief Air Heat Transfer Rate",
                                        OutputProcessor::Unit::W,
                                        loopOAController.RelTotalLossRate,
                                        "System",
                                        "Average",
                                        airloopName);

                    SetupOutputVariable("Air System Relief Air Sensible Heat Transfer Rate",
                                        OutputProcessor::Unit::W,
                                        loopOAController.RelSensiLossRate,
                                        "System",
                                        "Average",
                                        airloopName);

                    SetupOutputVariable("Air System Relief Air Latent Heat Transfer Rate",
                                        OutputProcessor::Unit::W,
                                        loopOAController.RelLatentLossRate,
                                        "System",
                                        "Average",
                                        airloopName);

                    if (loopOAController.MixedAirSPMNum > 0) {
                        SetupOutputVariable("Air System Outdoor Air Maximum Flow Fraction",
                                            OutputProcessor::Unit::None,
                                            loopOAController.MaxOAFracBySetPoint,
                                            "System",
                                            "Average",
                                            airloopName);
                    }

                    if (AnyEnergyManagementSystemInModel) {
                        SetupEMSInternalVariable(
                            "Outdoor Air Controller Maximum Mass Flow Rate", loopOAController.Name, "[kg/s]", loopOAController.MaxOAMassFlowRate);
                        SetupEMSInternalVariable(
                            "Outdoor Air Controller Minimum Mass Flow Rate", loopOAController.Name, "[kg/s]", loopOAController.MinOAMassFlowRate);
                        SetupEMSActuator("Outdoor Air Controller",
                                         loopOAController.Name,
                                         "Air Mass Flow Rate",
                                         "[kg/s]",
                                         loopOAController.EMSOverrideOARate,
                                         loopOAController.EMSOARateValue);
                    }

                    VentMechObjectNum = loopOAController.VentMechObjectNum;
                    if (VentMechObjectNum > 0 && thisAirLoop > 0) {
                        SetupOutputVariable("Air System Outdoor Air Mechanical Ventilation Requested Mass Flow Rate",
                                            OutputProcessor::Unit::kg_s,
                                            loopOAController.MechVentOAMassFlowRequest,
                                            "System",
                                            "Average",
                                            airloopName);
                        if (!VentilationMechanical(VentMechObjectNum).DCVFlag) {
                            AirLoopControlInfo(thisAirLoop).AirLoopDCVFlag = false;
                        }
                    }
                }

                InitOAControllerSetUpAirLoopHVACVariables = false;
            }
        }

        // Each time step
        if (FirstHVACIteration) {
            // Mixed air setpoint. Set by a setpoint manager.
            if (thisOAController.ControllerType_Num == ControllerOutsideAir) {
                if (Node(thisOAController.MixNode).TempSetPoint > SensedNodeFlagValue) {
                    thisOAController.MixSetTemp = Node(thisOAController.MixNode).TempSetPoint;
                } else {
                    thisOAController.MixSetTemp = thisOAController.TempLowLim;
                }

                TotalPeopleOAFlow = 0.0;
                if (VentMechObjectNum != 0) {
                    auto &vent_mech(VentilationMechanical(VentMechObjectNum));
                    for (int ZoneIndex = 1; ZoneIndex <= vent_mech.NumofVentMechZones; ++ZoneIndex) {
                        int ZoneNum = vent_mech.VentMechZone(ZoneIndex);

                        // ZoneIntGain(ZoneNum)%NOFOCC is the number of occupants of a zone at each time step, already counting the occupant schedule
                        int OAFlowMethod = vent_mech.ZoneOAFlowMethod(ZoneIndex);
                        if (OAFlowMethod == OAFlowPPer || OAFlowMethod == OAFlowSum || OAFlowMethod == OAFlowMax) {
                            TotalPeopleOAFlow += ZoneIntGain(ZoneNum).NOFOCC * Zone(ZoneNum).Multiplier * Zone(ZoneNum).ListMultiplier *
                                                 vent_mech.ZoneOAPeopleRate(ZoneIndex) * GetCurrentScheduleValue(vent_mech.ZoneOASchPtr(ZoneIndex));
                        }
                    }
                    vent_mech.TotPeopleOAFlow = TotalPeopleOAFlow;
                }
            } else {
                // Stand Alone ERV does not require a termperature setpoint schedule, make setpoint equal to lower economizer limit
                thisOAController.MixSetTemp = thisOAController.TempLowLim;
            }
        }

        // Each iteration

        if (thisOAController.ControllerType_Num == ControllerOutsideAir) {
            // zone exhaust mass flow is saved in AirLoopFlow%ZoneExhaust
            // the zone exhaust mass flow that is said to be balanced by simple air flows is saved in AirLoopFlow%ZoneExhaustBalanced
            if (AirLoopNum > 0) {
                thisOAController.ExhMassFlow = max(0.0, AirLoopFlow(AirLoopNum).SupFlow - AirLoopFlow(AirLoopNum).SysRetFlow);
                AirLoopControlInfo(AirLoopNum).ZoneExhMassFlow = thisOAController.ExhMassFlow;
                if (AirLoopControlInfo(AirLoopNum).LoopFlowRateSet && !FirstHVACIteration) {
                    // if flow rate has been specified by a manager, set it to the specified value
                    thisOAController.MixMassFlow = AirLoopFlow(AirLoopNum).ReqSupplyFrac * AirLoopFlow(AirLoopNum).DesSupply;
                } else {
                    thisOAController.MixMassFlow = Node(thisOAController.RetNode).MassFlowRate + thisOAController.ExhMassFlow;

                    // The following was commented out after discussion on PR 7382, it can be reopened for discussion anytime
                    // found this equation results in flow that exceeds the design flow rate when there is exhaust flow rate is greater than
                    // the design supply air flow rate. Capped the mixed air flow rate at design supply air flow rate, issue #77379
                    // thisOAController.MixMassFlow = Node(thisOAController.RetNode).MassFlowRate + thisOAController.ExhMassFlow;
                    // thisOAController.MixMassFlow =
                    //     min(Node(thisOAController.RetNode).MassFlowRate + thisOAController.ExhMassFlow, AirLoopFlow(AirLoopNum).DesSupply);
                }
            } else {
                thisOAController.ExhMassFlow = 0.0;
                thisOAController.MixMassFlow = Node(thisOAController.RetNode).MassFlowRate;
            }
            if (Node(thisOAController.MixNode).MassFlowRateMaxAvail <= 0.0) {
                thisOAController.MixMassFlow = 0.0;
            }
        } else {
            // Mixed and exhaust flow rates are passed through to model CONTROLLER:STAND ALONE ERV in SimOAController
            thisOAController.OAMassFlow = thisOAController.MaxOAMassFlowRate;
            thisOAController.MixMassFlow = thisOAController.MaxOAMassFlowRate;
            thisOAController.ExhMassFlow = Node(thisOAController.RetNode).MassFlowRate;
        }
        thisOAController.ExhMassFlow = max(thisOAController.ExhMassFlow, 0.0);

        // Outside air values
        thisOAController.OATemp = Node(thisOAController.OANode).Temp;
        thisOAController.OAEnth = Node(thisOAController.OANode).Enthalpy;
        thisOAController.OAPress = Node(thisOAController.OANode).Press;
        thisOAController.OAHumRat = Node(thisOAController.OANode).HumRat;

        // Inlet air values (on OA input side)
        thisOAController.InletTemp = Node(thisOAController.InletNode).Temp;
        thisOAController.InletEnth = Node(thisOAController.InletNode).Enthalpy;
        thisOAController.InletPress = Node(thisOAController.InletNode).Press;
        thisOAController.InletHumRat = Node(thisOAController.InletNode).HumRat;

        // Return air values
        thisOAController.RetTemp = Node(thisOAController.RetNode).Temp;
        thisOAController.RetEnth = Node(thisOAController.RetNode).Enthalpy;

        // Check sensors faults for the air economizer
        iEco = thisOAController.Econo;
        if (AnyFaultsInModel && (iEco > NoEconomizer)) {
            int j; // index to economizer faults
            for (i = 1; i <= thisOAController.NumFaultyEconomizer; ++i) {
                j = thisOAController.EconmizerFaultNum(i);
                if (GetCurrentScheduleValue(FaultsEconomizer(j).AvaiSchedPtr) > 0.0) {
                    rSchVal = 1.0;
                    if (FaultsEconomizer(j).SeveritySchedPtr > 0) {
                        rSchVal = GetCurrentScheduleValue(FaultsEconomizer(j).SeveritySchedPtr);
                    }
                } else {
                    // no fault
                    continue;
                }

                rOffset = rSchVal * FaultsEconomizer(j).Offset;

                if (std::abs(rOffset) < 0.000000001) continue;

                // ECONOMIZER - outdoor air dry-bulb temperature sensor offset
                {
                    auto const SELECT_CASE_var(iEco);
                    if ((SELECT_CASE_var == FixedDryBulb) || (SELECT_CASE_var == DifferentialDryBulb) ||
                        (SELECT_CASE_var == FixedDewPointAndDryBulb) || (SELECT_CASE_var == ElectronicEnthalpy) ||
                        (SELECT_CASE_var == DifferentialDryBulbAndEnthalpy)) {
                        if (FaultsEconomizer(j).FaultTypeEnum == iFault_TemperatureSensorOffset_OutdoorAir) {
                            // FaultModel:TemperatureSensorOffset:OutdoorAir
                            thisOAController.OATemp += rOffset;
                            thisOAController.InletTemp += rOffset;
                        }
                    } else {
                    }
                }

                // ECONOMIZER - outdoor air humidity ratio sensor offset. really needed ???
                {
                    auto const SELECT_CASE_var(iEco);
                    if ((SELECT_CASE_var == FixedDewPointAndDryBulb) || (SELECT_CASE_var == ElectronicEnthalpy)) {
                        if (FaultsEconomizer(j).FaultTypeEnum == iFault_HumiditySensorOffset_OutdoorAir) {
                            // FaultModel:HumiditySensorOffset:OutdoorAir
                            thisOAController.OAHumRat += rOffset;
                            thisOAController.InletHumRat += rOffset;
                        }
                    } else {
                    }
                }

                // ECONOMIZER - outdoor air enthalpy sensor offset
                {
                    auto const SELECT_CASE_var(iEco);
                    if ((SELECT_CASE_var == FixedEnthalpy) || (SELECT_CASE_var == ElectronicEnthalpy) ||
                        (SELECT_CASE_var == DifferentialDryBulbAndEnthalpy)) {
                        if (FaultsEconomizer(j).FaultTypeEnum == iFault_EnthalpySensorOffset_OutdoorAir) {
                            // FaultModel:EnthalpySensorOffset:OutdoorAir
                            thisOAController.OAEnth += rOffset;
                            thisOAController.InletEnth += rOffset;
                        }
                    } else {
                    }
                }

                // ECONOMIZER - return air dry-bulb temperature sensor offset
                {
                    auto const SELECT_CASE_var(iEco);
                    if ((SELECT_CASE_var == DifferentialDryBulb) || (SELECT_CASE_var == DifferentialDryBulbAndEnthalpy)) {
                        if (FaultsEconomizer(j).FaultTypeEnum == iFault_TemperatureSensorOffset_ReturnAir) {
                            // FaultModel:TemperatureSensorOffset:ReturnAir
                            thisOAController.RetTemp += rOffset;
                        }
                    } else {
                    }
                }

                // ECONOMIZER - return air enthalpy sensor offset
                {
                    auto const SELECT_CASE_var(iEco);
                    if ((SELECT_CASE_var == ElectronicEnthalpy) || (SELECT_CASE_var == DifferentialDryBulbAndEnthalpy)) {
                        if (FaultsEconomizer(j).FaultTypeEnum == iFault_EnthalpySensorOffset_ReturnAir) {
                            // FaultModel:EnthalpySensorOffset:ReturnAir
                            thisOAController.RetEnth += rOffset;
                        }
                    } else {
                    }
                }
            }
        }

        if (ErrorsFound) {
            ShowFatalError("Error in " + CurrentModuleObjects(CMO_OAController) + "; program terminated");
        }
    } // namespace MixedAir

    void InitOAMixer(int const OAMixerNum, bool const FirstHVACIteration)
    {

        // SUBROUTINE INFORMATION:
        //       AUTHOR         Fred Buhl
        //       DATE WRITTEN   Oct 1998
        //       MODIFIED       na
        //       RE-ENGINEERED  na

        // PURPOSE OF THIS SUBROUTINE
        // Initialize the OAMixer data structure with input node data

        // METHODOLOGY EMPLOYED:

        // REFERENCES:

        // Using/Aliasing
        using namespace DataLoopNode;

        // Locals
        // SUBROUTINE ARGUMENT DEFINITIONS

        // SUBROUTINE PARAMETER DEFINITIONS:

        // INTERFACE BLOCK SPECIFICATIONS
        // na

        // DERIVED TYPE DEFINITIONS
        // na

        // SUBROUTINE LOCAL VARIABLE DECLARATIONS:
        int RetNode;
        int InletNode;
        int RelNode;

        RetNode = OAMixer(OAMixerNum).RetNode;
        InletNode = OAMixer(OAMixerNum).InletNode;
        RelNode = OAMixer(OAMixerNum).RelNode;

        if (BeginEnvrnFlag && FirstHVACIteration) {
        }

        if (BeginDayFlag) {
        }

        if (FirstHVACIteration) {
        }

        // Each iteration

        // Return air stream data
        OAMixer(OAMixerNum).RetTemp = Node(RetNode).Temp;
        OAMixer(OAMixerNum).RetHumRat = Node(RetNode).HumRat;
        OAMixer(OAMixerNum).RetEnthalpy = Node(RetNode).Enthalpy;
        OAMixer(OAMixerNum).RetPressure = Node(RetNode).Press;
        OAMixer(OAMixerNum).RetMassFlowRate = Node(RetNode).MassFlowRate;
        // Outside air stream data
        OAMixer(OAMixerNum).OATemp = Node(InletNode).Temp;
        OAMixer(OAMixerNum).OAHumRat = Node(InletNode).HumRat;
        OAMixer(OAMixerNum).OAEnthalpy = Node(InletNode).Enthalpy;
        OAMixer(OAMixerNum).OAPressure = Node(InletNode).Press;
        OAMixer(OAMixerNum).OAMassFlowRate = Node(InletNode).MassFlowRate;
        // Relief air data
        OAMixer(OAMixerNum).RelMassFlowRate = Node(RelNode).MassFlowRate;
    }

    // End of Initialization Section of the Module
    //******************************************************************************

    // Beginning Calculation Section of the Module
    //******************************************************************************

    void OAControllerProps::CalcOAController(EnergyPlusData &state, int const AirLoopNum, bool const FirstHVACIteration)
    {

        // SUBROUTINE INFORMATION:
        //       AUTHOR         Fred Buhl
        //       DATE WRITTEN   Oct 1998
        //       MODIFIED       Shirey/Raustad FSEC, June 2003
        //                      Tianzhen Hong, Feb 2009 for new DCV
        //                      Brent Griffith ,EMS override of OA rate
        //                      Mangesh Basarkar, 06/2011: Modifying outside air calculation based on DCV flag
        //                      Chandan Sharma, FSEC, 25Aug 2011 - Added ProportionalControl
        //                           to enhance CO2 based DCV control
        //                      Tianzhen Hong, March 2012, zone maximum OA fraction - a TRACE feature
        //                      Tianzhen Hong, March 2012, multi-path VRP based on ASHRAE 62.1-2010
        //       RE-ENGINEERED  na

        // PURPOSE OF THIS SUBROUTINE
        // Determine the outside air flow

        // METHODOLOGY EMPLOYED:

        // REFERENCES:
        // DOE-2.1E Supplement pages 3.97 - 3.100
        // BLAST User Reference pages 183 - 186
        // ASHRAE Standard 62.1-2010

        // Using/Aliasing
        using CurveManager::CurveValue;
        using DataGlobals::DoingSizing;
        using DataGlobals::WarmupFlag;
        using DataHeatBalFanSys::ZoneAirHumRat;
        using General::RoundSigDigits;

        // Locals
        // SUBROUTINE ARGUMENT DEFINITIONS

        // SUBROUTINE PARAMETER DEFINITIONS:
        static std::string const RoutineName("CalcOAController: ");
        static std::string const CurrentModuleObject(CurrentModuleObjects(CMO_OAController));

        // INTERFACE BLOCK SPECIFICATIONS
        // na

        // DERIVED TYPE DEFINITIONS
        // na

        // SUBROUTINE LOCAL VARIABLE DECLARATIONS:
        Real64 OutAirMinFrac; // Local variable used to calculate min OA fraction

        Real64 MechVentOutsideAirMinFrac;     // fraction of OA specified by mechanical ventilation object
        Real64 MechVentOAMassFlow;            // outside air mass flow rate calculated by mechanical ventilation object [kg/s]
        Real64 MinOASchedVal;                 // value of the minimum outside air schedule
        Real64 OASignal;                      // Outside air flow rate fraction (0.0 to 1.0)
        bool AirLoopCyclingFan;               // Type of air loop fan (TRUE if Fan:OnOff)
        bool HighHumidityOperationFlag;       // TRUE if zone humidistat senses a high humidity condition
        Real64 RecircTemp;                    // - return air temp, used for custom economizer control calculation
        Real64 MixedAirTempAtMinOAFlow;       // - mixed air temperature at min flow rate, used for custom economizer control calculation
        Real64 RecircMassFlowRateAtMinOAFlow; // recirc air mass flow rate at min OA, used for custom economizer control calculation
        Real64 ReliefMassFlowAtMinOA;         // relief air mass flow rate at min OA, used for custom economizer control calculation
        Real64 SysSA(0.0);                    // System supply air mass flow rate [kg/s]
        MinOASchedVal = 1.0;

        if (AirLoopNum > 0) {
            AirLoopCyclingFan = (AirLoopControlInfo(AirLoopNum).FanOpMode == CycFanCycCoil);
        } else {
            AirLoopCyclingFan = false;
        }

        // Check for no flow
        if (this->MixMassFlow <= SmallMassFlow) {

            this->OAMassFlow = 0.0;     // outside air mass flow rate
            this->RelMassFlow = 0.0;    // relief air mass flow rate
            this->MixMassFlow = 0.0;    // mixed air mass flow rate
            this->MinOAFracLimit = 0.0; // minimum OA fraction limit

            this->EconomizerStatus = 0;                               // economizer status for reporting
            this->HeatRecoveryBypassStatus = 0;                       // HR bypass status for reporting
            this->HRHeatingCoilActive = 0;                            // resets report variable
            this->MixedAirTempAtMinOAFlow = Node(this->RetNode).Temp; // track return T
            this->HighHumCtrlStatus = 0;                              // high humdity control status for reporting
            this->OAFractionRpt = 0.0;                                // actual OA fraction for reporting

            this->EconoActive = false;       // DataAirLoop variable (OA Controllers)
            this->HighHumCtrlActive = false; // DataAirLoop variable (OA Controllers)

            // also reset air loop data for use by other routines
            if (AirLoopNum > 0) {
                auto &curAirLoopControlInfo(AirLoopControlInfo(AirLoopNum));
                auto &curAirLoopFlow(AirLoopFlow(AirLoopNum));

                curAirLoopControlInfo.EconoActive = false;        // DataAirLoop variable (AirloopHVAC)
                curAirLoopControlInfo.HeatRecoveryBypass = false; // DataAirLoop variable (AirloopHVAC)
                curAirLoopControlInfo.HighHumCtrlActive = false;  // DataAirLoop variable (AirloopHVAC)
                curAirLoopControlInfo.ResimAirLoopFlag = false;   // DataAirLoop variable (AirloopHVAC)
                curAirLoopFlow.OAFrac = 0.0;                      // DataAirLoop variable (AirloopHVAC)
                curAirLoopFlow.OAMinFrac = 0.0;                   // DataAirLoop variable (AirloopHVAC)
                curAirLoopFlow.MinOutAir = 0.0;
                curAirLoopFlow.OAFlow = 0.0;
            }

            return;
        }

        // set OutAirMinFrac
        if (AirLoopNum > 0) {
            auto &curAirLoopFlow(AirLoopFlow(AirLoopNum));

            if (curAirLoopFlow.DesSupply >= SmallAirVolFlow) {
                OutAirMinFrac = this->MinOAMassFlowRate / curAirLoopFlow.DesSupply;
            } else {
                OutAirMinFrac = 0.0;
            }
        } else {
            if (this->MaxOA >= SmallAirVolFlow) {
                OutAirMinFrac = this->MinOA / this->MaxOA;
            } else {
                OutAirMinFrac = 0.0;
            }
        }
        if (this->MinOASchPtr > 0) {
            MinOASchedVal = GetCurrentScheduleValue(this->MinOASchPtr);
            MinOASchedVal = min(max(MinOASchedVal, 0.0), 1.0);
            OutAirMinFrac *= MinOASchedVal;
        }

        // Get mechanical ventilation
        MechVentOAMassFlow = 0.0;
        MechVentOutsideAirMinFrac = 0.0;
        if (AirLoopNum > 0 && this->VentMechObjectNum != 0) {
            auto &curAirLoopControlInfo(AirLoopControlInfo(AirLoopNum));
            auto &curAirLoopFlow(AirLoopFlow(AirLoopNum));

            // Get system supply air flow rate
            if (curAirLoopControlInfo.LoopFlowRateSet) {
                // if flow rate has been specified by a manager, set it to the specified value
                // DesSupply and SupFlow are mass flow rate in kg/s
                SysSA = curAirLoopFlow.ReqSupplyFrac * curAirLoopFlow.DesSupply;
            } else {
                SysSA = curAirLoopFlow.SupFlow;
            }
            VentilationMechanical(this->VentMechObjectNum).CalcMechVentController(SysSA, MechVentOAMassFlow);
            MechVentOutsideAirMinFrac = MechVentOAMassFlow / curAirLoopFlow.DesSupply;
            if (curAirLoopFlow.FanPLR > 0.0) {
                MechVentOutsideAirMinFrac *= curAirLoopFlow.FanPLR;
                MechVentOAMassFlow *= curAirLoopFlow.FanPLR;
            }
        }
        this->MechVentOAMassFlowRequest = MechVentOAMassFlow;
        //****** use greater of Mechanical Ventilation Outside Air fraction and OutAirMinFrac
        OutAirMinFrac = max(OutAirMinFrac, MechVentOutsideAirMinFrac);

        OutAirMinFrac = min(max(OutAirMinFrac, 0.0), 1.0);

        // At this point, OutAirMinFrac is still based on AirLoopFlow.DesSupply
        if (AirLoopNum > 0) {
            auto &curAirLoopFlow(AirLoopFlow(AirLoopNum));

            curAirLoopFlow.MinOutAir = OutAirMinFrac * curAirLoopFlow.DesSupply;

            // calculate mixed air temp at min OA flow rate
            ReliefMassFlowAtMinOA = max(curAirLoopFlow.MinOutAir - this->ExhMassFlow, 0.0);
            RecircMassFlowRateAtMinOAFlow = max(Node(this->RetNode).MassFlowRate - ReliefMassFlowAtMinOA, 0.0);
            if ((RecircMassFlowRateAtMinOAFlow + curAirLoopFlow.MinOutAir) > 0.0) {
                RecircTemp = Node(this->RetNode).Temp;
                MixedAirTempAtMinOAFlow = (RecircMassFlowRateAtMinOAFlow * RecircTemp + curAirLoopFlow.MinOutAir * Node(this->OANode).Temp) /
                                          (RecircMassFlowRateAtMinOAFlow + curAirLoopFlow.MinOutAir);
            } else {
                MixedAirTempAtMinOAFlow = Node(this->RetNode).Temp;
            }
            this->MixedAirTempAtMinOAFlow = MixedAirTempAtMinOAFlow;
        }

        // Economizer
        this->CalcOAEconomizer(state, AirLoopNum, OutAirMinFrac, OASignal, HighHumidityOperationFlag, FirstHVACIteration);

        this->OAMassFlow = OASignal * this->MixMassFlow;

        // Do not allow OA to be below Ventilation:Mechanical flow rate or above mixed mass flow rate
        if (AirLoopNum > 0 && VentMechObjectNum != 0) {
            if (MechVentOAMassFlow > this->OAMassFlow) {
                this->OAMassFlow = min(MechVentOAMassFlow, this->MixMassFlow);
            }
        }

        // Do not allow OA to be below Exh for controller:outside air
        if (this->ControllerType_Num == ControllerOutsideAir) {
            this->OAMassFlow = max(this->ExhMassFlow, this->OAMassFlow);
        }

        // if fixed minimum, don't let go below min OA
        if (this->FixedMin) {
            // cycling fans allow "average" min OA to be below minimum
            if (!AirLoopCyclingFan) {
                this->OAMassFlow = max(this->OAMassFlow, this->MinOAMassFlowRate * MinOASchedVal);
            }
        }

        // Apply Minimum Fraction of Outdoor Air Schedule
        if (this->MinOAflowSchPtr > 0) {
            Real64 MinOAflowfracVal = GetCurrentScheduleValue(this->MinOAflowSchPtr);
            MinOAflowfracVal = min(max(MinOAflowfracVal, 0.0), 1.0);
            OutAirMinFrac = max(MinOAflowfracVal, OutAirMinFrac);
            this->OAMassFlow = max(this->OAMassFlow, this->MixMassFlow * MinOAflowfracVal);
        }

        // Apply Maximum Fraction of Outdoor Air Schedule
        Real64 currentMaxOAMassFlowRate = this->MaxOAMassFlowRate;
        if (this->MaxOAflowSchPtr > 0) {
            Real64 MaxOAflowfracVal = GetCurrentScheduleValue(this->MaxOAflowSchPtr);
            MaxOAflowfracVal = min(max(MaxOAflowfracVal, 0.0), 1.0);
            currentMaxOAMassFlowRate = min(this->MaxOAMassFlowRate, this->MixMassFlow * MaxOAflowfracVal);
            OutAirMinFrac = min(MaxOAflowfracVal, OutAirMinFrac);
            this->OAMassFlow = min(this->OAMassFlow, currentMaxOAMassFlowRate);
        }

        // Don't let the OA flow be > than the max OA limit. OA for high humidity control is allowed to be greater than max OA.
        // Night Ventilation has priority and may override an OASignal > 1 high humidity condition with OASignal = 1
        if (HighHumidityOperationFlag) {
            this->OAMassFlow = min(this->OAMassFlow, this->MaxOAMassFlowRate * max(1.0, OASignal));
        } else {
            this->OAMassFlow = min(this->OAMassFlow, this->MaxOAMassFlowRate);
        }

        if (!WarmupFlag && !DoingSizing && (this->ManageDemand) && (this->OAMassFlow > this->DemandLimitFlowRate))
            this->OAMassFlow = this->DemandLimitFlowRate;
        if (this->EMSOverrideOARate) {
            this->OAMassFlow = this->EMSOARateValue;
        }

        // Don't let OA flow be > mixed air flow.
        // Seems if RAB (return air bypass) that this should be don't let OA flow be > design supply flow but that causes other issues
        this->OAMassFlow = min(this->OAMassFlow, this->MixMassFlow);

        // save the min outside air flow fraction and max outside air mass flow rate
        if (AirLoopNum > 0) {
            auto &curAirLoopControlInfo(AirLoopControlInfo(AirLoopNum));
            auto &curAirLoopFlow(AirLoopFlow(AirLoopNum));

            curAirLoopFlow.OAMinFrac = OutAirMinFrac;
            if (this->FixedMin) {
                curAirLoopFlow.MinOutAir = min(OutAirMinFrac * curAirLoopFlow.DesSupply, this->MixMassFlow);
            } else {
                curAirLoopFlow.MinOutAir = OutAirMinFrac * this->MixMassFlow;
            }
            if (this->MixMassFlow > 0.0) {
                curAirLoopFlow.OAFrac = this->OAMassFlow / this->MixMassFlow;
                curAirLoopFlow.OAFlow = this->OAMassFlow;
            } else {
                curAirLoopFlow.OAFrac = 0.0;
                curAirLoopFlow.OAFlow = 0.0;
            }
            this->MinOAFracLimit = OutAirMinFrac;
            if (HighHumidityOperationFlag && OASignal > 1.0) {
                curAirLoopFlow.MaxOutAir = this->MaxOAMassFlowRate * OASignal;
            } else {
                curAirLoopFlow.MaxOutAir = currentMaxOAMassFlowRate;
            }

            // MJW - Not sure if this is necessary but keeping it for now
            if (curAirLoopControlInfo.HeatingActiveFlag && curAirLoopControlInfo.EconomizerFlowLocked) {
                // The airloop needs to be simulated again so that the heating coil & HX can be resimulated
                if (curAirLoopControlInfo.HeatRecoveryResimFlag && curAirLoopControlInfo.OASysComponentsSimulated) {
                    curAirLoopControlInfo.ResimAirLoopFlag = true;
                    curAirLoopControlInfo.HeatRecoveryResimFlag = false;
                    curAirLoopControlInfo.HeatRecoveryResimFlag2 = true;
                    // on the first iteration, air loop heating coils have not be simulated so HeatingCoilActive=FALSE
                    // on the second iteration, the heating coils could have been on, but logic tests here could deactivate heating coil
                    // reset heating coil active status and HX since logic tests may turn off heating coil
                    // the ResimAirLoopFlag will force another iteration and things should line up on subsequent iterations
                    curAirLoopControlInfo.HeatingActiveFlag = false;
                    this->HRHeatingCoilActive = 0;
                    curAirLoopControlInfo.HeatRecoveryBypass = true;
                    this->HeatRecoveryBypassStatus = 1;
                } else if (curAirLoopControlInfo.HeatRecoveryResimFlag2) {
                    curAirLoopControlInfo.ResimAirLoopFlag = true;
                    curAirLoopControlInfo.HeatRecoveryResimFlag2 = false;
                } else {
                    curAirLoopControlInfo.ResimAirLoopFlag = false;
                }
            } else if (curAirLoopControlInfo.HeatingActiveFlag) {
                this->HRHeatingCoilActive = 1;
            } else {
                this->HRHeatingCoilActive = 0;
            }

        } // if (AirLoopNum > 0)

        // Set the relief air flow rate (must be done last to account for changes in OAMassFlow
        this->RelMassFlow = max(this->OAMassFlow - this->ExhMassFlow, 0.0);

        // Save OA fraction for reporting
        if (this->MixMassFlow > 0) {
            this->OAFractionRpt = this->OAMassFlow / this->MixMassFlow;
        } else {
            if (this->OAMassFlow > 0) {
                this->OAFractionRpt = OASignal;
            } else {
                this->OAFractionRpt = 0.0;
            }
        }
        this->RelTemp = this->RetTemp;
        this->RelEnth = this->RetEnth;
        this->RelSensiLossRate = this->RelMassFlow * Psychrometrics::PsyCpAirFnW(OutHumRat) * (this->RelTemp - OutDryBulbTemp);
        this->RelTotalLossRate = this->RelMassFlow * (this->RelEnth - OutEnthalpy);
        this->RelLatentLossRate = this->RelTotalLossRate - this->RelSensiLossRate;
    }

    void VentilationMechanicalProps::CalcMechVentController(
        Real64 &SysSA,             // System supply air mass flow rate [kg/s]
        Real64 &MechVentOAMassFlow // outside air mass flow rate calculated by mechanical ventilation object [kg/s]
    )
    {
        using DataContaminantBalance::ZoneSysContDemand;
        using DataGlobals::DisplayExtraWarnings;
        using DataHeatBalance::People;
        using DataHeatBalance::TotPeople;
        using DataHeatBalance::Zone;
        using DataHeatBalance::ZoneIntGain;
        using DataZoneEnergyDemands::ZoneSysEnergyDemand;
        using DataZoneEquipment::ZoneEquipConfig;
        using General::RoundSigDigits;
        using Psychrometrics::PsyRhoAirFnPbTdbW;

        static std::string const RoutineName("CalcMechVentController: ");
        static std::string const CurrentModuleObject(CurrentModuleObjects(CMO_MechVentilation));

        // new local variables for DCV
        Real64 ZoneOAPeople; // Zone OA flow rate based on number of occupants [m3/s]
        Real64 ZoneOAArea;   // Zone OA flow rate based on space floor area [m3/s]
        Real64 ZoneOAFlow;   // Zone OA flow rate based on simple flow [m3/s]
        Real64 ZoneOAACH;    // Zone OA flow rate based on air changes per hour [m3/s]
        Real64 ZoneOABZ;     // Zone breathing-zone OA flow rate [m3/s]
        Real64 ZoneOAMin;    // Minimum Zone OA flow rate when the zone is unoccupied (i.e. ZoneOAPeople = 0)
        // used for "ProportionalControl" System outdoor air method
        Real64 ZoneOAMax; // Maximum Zone OA flow rate (ZoneOAPeople + ZoneOAArea)
        // used for "ProportionalControl" System outdoor air method
        Real64 ZoneOA;        // Zone OA flow rate [m3/s]
        Real64 ZoneOAFrac;    // Zone OA fraction (as a fraction of actual supply air flow rate)
        Real64 ZoneEz;        // Zone air distribution effectiveness
        Real64 ZoneSA;        // Zone supply air flow rate
        Real64 ZonePA;        // Zone primary air flow rate
        Real64 SysOAuc;       // System uncorrected OA flow rate
        Real64 SysOA;         // System supply OA volume flow rate [m3/s]
        Real64 SysOAMassFlow; // System supply OA mass flow rate [kg/s]
        Real64 SysEv;         // System ventilation efficiency
        Real64 NodeTemp;      // node temperature
        Real64 NodeHumRat;    // node humidity ratio
        Real64 MassFlowRate;  // Temporary variable
        Real64 ZoneLoad;      // Zone loads
        std::string ZoneName; // Zone name
        int OAIndex;          // index to design specification outdoor air objects
        int PeopleNum;
        Real64 ZoneMaxCO2;                // Breathing-zone CO2 concentartion
        Real64 ZoneMinCO2;                // Minimum CO2 concentration in zone
        Real64 ZoneContamControllerSched; // Schedule value for ZoneControl:ContaminantController
        Real64 CO2PeopleGeneration;       // CO2 generation from people at design level

        static Real64 Ep(1.0); // zone primary air fraction
        static Real64 Er(0.0); // zone secondary recirculation fraction
        static Real64 Fa(1.0); // temporary variable used in multi-path VRP calc
        static Real64 Fb(1.0);
        static Real64 Fc(1.0);
        static Real64 Xs(1.0);  // uncorrected system outdoor air fraction
        static Real64 Evz(1.0); // zone ventilation efficiency

        int PriNode;   // primary node of zone terminal unit
        int InletNode; // outlet node of zone terminal unit

        ZoneMaxCO2 = 0.0;
        ZoneMinCO2 = 0.0;
        ZoneOAMin = 0.0;
        ZoneOAMax = 0.0;
        ZoneContamControllerSched = 0.0;
        MechVentOAMassFlow = 0.0;

        // Apply mechanical ventilation only when it is available/allowed
        if (GetCurrentScheduleValue(this->SchPtr) > 0) {
            if (this->SystemOAMethod == SOAM_IAQP) {
                // IAQP for CO2 control
                SysOAMassFlow = 0.0;
                for (int ZoneIndex = 1; ZoneIndex <= this->NumofVentMechZones; ++ZoneIndex) {
                    int ZoneNum = this->VentMechZone(ZoneIndex);
                    SysOAMassFlow += ZoneSysContDemand(ZoneNum).OutputRequiredToCO2SP * GetCurrentScheduleValue(this->ZoneOASchPtr(ZoneIndex));
                }
                MechVentOAMassFlow = SysOAMassFlow;
            } else if (this->SystemOAMethod == SOAM_IAQPGC) {
                // IAQP for generic contaminant control
                SysOAMassFlow = 0.0;
                for (int ZoneIndex = 1; ZoneIndex <= this->NumofVentMechZones; ++ZoneIndex) {
                    int ZoneNum = this->VentMechZone(ZoneIndex);
                    SysOAMassFlow += ZoneSysContDemand(ZoneNum).OutputRequiredToGCSP * GetCurrentScheduleValue(this->ZoneOASchPtr(ZoneIndex));
                }
                MechVentOAMassFlow = SysOAMassFlow;
            } else if (this->SystemOAMethod == SOAM_IAQPCOM) {
                // IAQP for both CO2 and generic contaminant control
                SysOAMassFlow = 0.0;
                for (int ZoneIndex = 1; ZoneIndex <= this->NumofVentMechZones; ++ZoneIndex) {
                    int ZoneNum = this->VentMechZone(ZoneIndex);
                    SysOAMassFlow += ZoneSysContDemand(ZoneNum).OutputRequiredToCO2SP * GetCurrentScheduleValue(this->ZoneOASchPtr(ZoneIndex));
                }
                MechVentOAMassFlow = SysOAMassFlow;
                SysOAMassFlow = 0.0;
                for (int ZoneIndex = 1; ZoneIndex <= this->NumofVentMechZones; ++ZoneIndex) {
                    int ZoneNum = this->VentMechZone(ZoneIndex);
                    SysOAMassFlow += ZoneSysContDemand(ZoneNum).OutputRequiredToGCSP * GetCurrentScheduleValue(this->ZoneOASchPtr(ZoneIndex));
                }
                MechVentOAMassFlow = max(SysOAMassFlow, MechVentOAMassFlow);
            } else {
                // for system OA methods: Zone_Sum, VRP, CO2 methods
                // new code for DCV method complying with the VRP defined in ASHRAE Standard 62.1-2010

                // Loop through each zone first to calc uncorrected system OA flow rate
                SysOAuc = 0.0;
                SysOA = 0.0;
                for (int ZoneIndex = 1; ZoneIndex <= this->NumofVentMechZones; ++ZoneIndex) {
                    int ZoneNum = this->VentMechZone(ZoneIndex);
                    auto const &curZone(Zone(ZoneNum));
                    Real64 curZoneOASchValue = GetCurrentScheduleValue(this->ZoneOASchPtr(ZoneIndex));

                    // Calc the zone OA flow rate based on the people component
                    // ZoneIntGain(ZoneNum)%NOFOCC is the number of occupants of a zone at each time step, already counting the occupant schedule
                    //  Checking DCV flag before calculating zone OA per person
                    if (this->DCVFlag && this->SystemOAMethod != SOAM_ProportionalControlDesOcc) {
                        ZoneOAPeople = ZoneIntGain(ZoneNum).NOFOCC * curZone.Multiplier * curZone.ListMultiplier * this->ZoneOAPeopleRate(ZoneIndex) *
                                       curZoneOASchValue;
                    } else {
                        ZoneOAPeople = curZone.TotOccupants * curZone.Multiplier * curZone.ListMultiplier * this->ZoneOAPeopleRate(ZoneIndex) *
                                       curZoneOASchValue;
                    }

                    // Calc the zone OA flow rate based on the floor area component
                    ZoneOAArea =
                        curZone.FloorArea * curZone.Multiplier * curZone.ListMultiplier * this->ZoneOAAreaRate(ZoneIndex) * curZoneOASchValue;
                    ZoneOAFlow = curZone.Multiplier * curZone.ListMultiplier * this->ZoneOAFlowRate(ZoneIndex) * curZoneOASchValue;
                    ZoneOAACH =
                        curZone.Multiplier * curZone.ListMultiplier * (this->ZoneOAACHRate(ZoneIndex) * curZone.Volume) * curZoneOASchValue / 3600.0;

                    // Calc the breathing-zone OA flow rate
                    OAIndex = this->ZoneDesignSpecOAObjIndex(ZoneIndex);
                    if (OAIndex > 0) {
                        {
                            auto const SELECT_CASE_var(OARequirements(OAIndex).OAFlowMethod);
                            if (SELECT_CASE_var == OAFlowPPer) {
                                ZoneOABZ = ZoneOAPeople;
                            } else if (SELECT_CASE_var == OAFlow) {
                                ZoneOABZ = ZoneOAFlow;
                            } else if (SELECT_CASE_var == OAFlowPerArea) {
                                ZoneOABZ = ZoneOAArea;
                            } else if (SELECT_CASE_var == OAFlowACH) {
                                ZoneOABZ = ZoneOAACH;
                            } else if (SELECT_CASE_var == OAFlowSum) {
                                ZoneOABZ = ZoneOAPeople + ZoneOAArea + ZoneOAFlow + ZoneOAACH;
                            } else if (SELECT_CASE_var == OAFlowMax) {
                                ZoneOABZ = max(ZoneOAPeople, ZoneOAArea, ZoneOAFlow, ZoneOAACH);
                            } else {
                                ZoneOABZ = 0.0;
                            }
                        }
                    } else {
                        ZoneOABZ = ZoneOAPeople;
                    }

                    if (this->SystemOAMethod == SOAM_ZoneSum) {
                        // Sum the zone OA flow rates and done
                        SysOA += ZoneOABZ;
                    } else {
                        // Calc the uncorrected system OA flow rate - VRP and ProportionalControl
                        SysOAuc += ZoneOABZ;
                    }
                }

                // get system supply air flow rate
                if (this->SystemOAMethod == SOAM_VRP || this->SystemOAMethod == SOAM_ProportionalControlSchOcc ||
                    this->SystemOAMethod == SOAM_ProportionalControlDesOcc || this->SystemOAMethod == SOAM_ProportionalControlDesOARate) {

                    // System supply air flow rate is always greater than or equal the system outdoor air flow rate
                    if ((SysSA > 0.0) && (SysSA < (SysOAuc * StdRhoAir))) SysSA = SysOAuc * StdRhoAir;

                    // calc Xs - average outdoor air fraction
                    if (SysSA > 0.0) {
                        Xs = (SysOAuc * StdRhoAir) / SysSA;
                    } else {
                        Xs = 0.0;
                    }

                    // Loop through each zone again
                    SysEv = 2.0; // starting with a big fraction
                    for (int ZoneIndex = 1; ZoneIndex <= this->NumofVentMechZones; ++ZoneIndex) {
                        int ZoneNum = this->VentMechZone(ZoneIndex);
                        int ZoneEquipConfigNum = ZoneNum; // correspondence - 1:1 of ZoneEquipConfig to Zone index
                        ZoneEz = 0.0;

                        // Assign references
                        auto &curZone(Zone(ZoneNum));
                        auto &curZoneEquipConfig(ZoneEquipConfig(ZoneEquipConfigNum));
                        auto &curZoneSysEnergyDemand(ZoneSysEnergyDemand(ZoneEquipConfigNum));
                        ZoneName = curZone.Name;
                        Real64 curZoneOASchValue = GetCurrentScheduleValue(this->ZoneOASchPtr(ZoneIndex));

                        // Calc the zone OA flow rate based on the people component
                        // ZoneIntGain(ZoneNum)%NOFOCC is the number of occupants of a zone at each time step, already counting the occupant schedule
                        //  Checking DCV flag before calculating zone OA per person
                        if (this->DCVFlag && this->SystemOAMethod != SOAM_ProportionalControlDesOcc) {
                            ZoneOAPeople = ZoneIntGain(ZoneNum).NOFOCC * curZone.Multiplier * curZone.ListMultiplier *
                                           this->ZoneOAPeopleRate(ZoneIndex) * curZoneOASchValue;
                        } else {
                            ZoneOAPeople = curZone.TotOccupants * curZone.Multiplier * curZone.ListMultiplier * this->ZoneOAPeopleRate(ZoneIndex) *
                                           curZoneOASchValue;
                            CO2PeopleGeneration = 0.0;
                            if (this->SystemOAMethod == SOAM_ProportionalControlDesOcc) {
                                // Accumulate CO2 generation from people at design occupancy and current activity level
                                for (PeopleNum = 1; PeopleNum <= TotPeople; ++PeopleNum) {
                                    if (People(PeopleNum).ZonePtr != ZoneNum) continue;
                                    CO2PeopleGeneration += People(PeopleNum).NumberOfPeople * People(PeopleNum).CO2RateFactor *
                                                           GetCurrentScheduleValue(People(PeopleNum).ActivityLevelPtr);
                                }
                            }
                        }

                        // Calc the zone OA flow rate based on the floor area component
                        ZoneOAArea =
                            curZone.FloorArea * curZone.Multiplier * curZone.ListMultiplier * this->ZoneOAAreaRate(ZoneIndex) * curZoneOASchValue;
                        ZoneOAFlow = curZone.Multiplier * curZone.ListMultiplier * this->ZoneOAFlowRate(ZoneIndex) * curZoneOASchValue;
                        ZoneOAACH = curZone.Multiplier * curZone.ListMultiplier * (this->ZoneOAACHRate(ZoneIndex) * Zone(ZoneIndex).Volume) *
                                    curZoneOASchValue / 3600.0;

                        // Calc the breathing-zone OA flow rate
                        OAIndex = this->ZoneDesignSpecOAObjIndex(ZoneIndex);
                        if (OAIndex > 0) {
                            {
                                auto const SELECT_CASE_var(OARequirements(OAIndex).OAFlowMethod);
                                if (SELECT_CASE_var == OAFlowPPer) {
                                    ZoneOABZ = ZoneOAPeople;
                                } else if (SELECT_CASE_var == OAFlow) {
                                    ZoneOABZ = ZoneOAFlow;
                                } else if (SELECT_CASE_var == OAFlowPerArea) {
                                    ZoneOABZ = ZoneOAArea;
                                } else if (SELECT_CASE_var == OAFlowACH) {
                                    ZoneOABZ = ZoneOAACH;
                                } else if (SELECT_CASE_var == OAFlowSum) {
                                    ZoneOABZ = ZoneOAPeople + ZoneOAArea + ZoneOAFlow + ZoneOAACH;
                                } else if (SELECT_CASE_var == OAFlowMax) {
                                    ZoneOABZ = max(ZoneOAPeople, ZoneOAArea, ZoneOAFlow, ZoneOAACH);
                                } else {
                                    ZoneOABZ = 0.0;
                                }
                            }
                        }

                        // use the ventilation rate procedure in ASHRAE Standard 62.1-2007
                        // Calc the zone supplied OA flow rate counting the zone air distribution effectiveness
                        //  First check whether the zone air distribution effectiveness schedule exists, if yes uses it;
                        //   otherwise uses the inputs of zone distribution effectiveness in cooling mode or heating mode
                        int ADEffSchPtr = this->ZoneADEffSchPtr(ZoneIndex);
                        if (ADEffSchPtr > 0) {
                            // Get schedule value for the zone air distribution effectiveness
                            ZoneEz = GetCurrentScheduleValue(ADEffSchPtr);
                        } else {
                            ZoneLoad = ZoneSysEnergyDemand(curZoneEquipConfig.ActualZoneNum).TotalOutputRequired;

                            // Zone in cooling mode
                            if (ZoneLoad < 0.0) ZoneEz = this->ZoneADEffCooling(ZoneIndex);

                            // Zone in heating mode
                            if (ZoneLoad > 0.0) ZoneEz = this->ZoneADEffHeating(ZoneIndex);
                        }
                        if (ZoneEz <= 0.0) {
                            // Enforce defaults
                            ZoneEz = 1.0;
                        }

                        // Calc zone supply OA flow rate
                        if (this->SystemOAMethod == SOAM_VRP) {
                            // the VRP case
                            ZoneOA = ZoneOABZ / ZoneEz;

                        } else if (this->SystemOAMethod == SOAM_ProportionalControlSchOcc || this->SystemOAMethod == SOAM_ProportionalControlDesOcc ||
                                   this->SystemOAMethod == SOAM_ProportionalControlDesOARate) {
                            // Check whether "Carbon Dioxide Control Availability Schedule" for ZoneControl:ContaminantController is specified
                            if (curZone.ZoneContamControllerSchedIndex > 0.0) {
                                // Check the availability schedule value for ZoneControl:ContaminantController
                                ZoneContamControllerSched = GetCurrentScheduleValue(curZone.ZoneContamControllerSchedIndex);
                                if (ZoneContamControllerSched > 0.0) {
                                    ZoneOAMin = ZoneOAArea / ZoneEz;
                                    ZoneOAMax = (ZoneOAArea + ZoneOAPeople) / ZoneEz;
                                    if (this->SystemOAMethod == SOAM_ProportionalControlDesOARate) {
                                        ZoneOAMax = ZoneOABZ / ZoneEz;
                                        if (this->OAPropCtlMinRateSchPtr(ZoneIndex) > 0) {
                                            ZoneOAMin = ZoneOAMax * GetCurrentScheduleValue(this->OAPropCtlMinRateSchPtr(ZoneIndex));
                                        } else {
                                            ZoneOAMin = ZoneOAMax;
                                        }
                                        if (ZoneOAMax < ZoneOAMin) {
                                            ZoneOAMin = ZoneOAMax;
                                            ++this->OAMaxMinLimitErrorCount;
                                            if (this->OAMaxMinLimitErrorCount < 2) {
                                                ShowSevereError(RoutineName + CurrentModuleObject + " = \"" + this->Name + "\".");
                                                ShowContinueError("For System Outdoor Air Method = ProportionalControlBasedOnDesignOARate, maximum "
                                                                  "zone outdoor air rate (" +
                                                                  RoundSigDigits(ZoneOAMax, 4) +
                                                                  "), is not greater than minimum zone outdoor air rate (" +
                                                                  RoundSigDigits(ZoneOAMin, 4) + ").");
                                                ShowContinueError(" The minimum zone outdoor air rate is set to the maximum zone outdoor air rate. "
                                                                  "Simulation continues...");
                                                ShowContinueErrorTimeStamp("");
                                            } else {
                                                ShowRecurringWarningErrorAtEnd(
                                                    CurrentModuleObject + " = \"" + this->Name +
                                                        "\", For System Outdoor Air Method = ProportionalControlBasedOnDesignOARate, maximum zone "
                                                        "outdoor air rate is not greater than minimum zone outdoor air rate. Error continues...",
                                                    this->OAMaxMinLimitErrorIndex);
                                            }
                                        }
                                    }

                                    if (ZoneOAPeople > 0.0) {
                                        if (ZoneCO2GainFromPeople(ZoneNum) > 0.0) {
                                            if (curZone.ZoneMinCO2SchedIndex > 0.0) {
                                                // Take the schedule value of "Minimum Carbon Dioxide Concentration Schedule Name"
                                                // in the ZoneControl:ContaminantController
                                                ZoneMinCO2 = GetCurrentScheduleValue(curZone.ZoneMinCO2SchedIndex);
                                            } else {
                                                ZoneMinCO2 = OutdoorCO2;
                                            }

                                            // Calculate zone maximum target CO2 concentration in PPM
                                            if (this->SystemOAMethod == SOAM_ProportionalControlDesOcc) {
                                                ZoneMaxCO2 = OutdoorCO2 +
                                                             (CO2PeopleGeneration * curZone.Multiplier * curZone.ListMultiplier * 1.0e6) / ZoneOAMax;
                                            } else if (curZone.ZoneMaxCO2SchedIndex > 0.0) {
                                                ZoneMaxCO2 = GetCurrentScheduleValue(curZone.ZoneMaxCO2SchedIndex);
                                            } else {
                                                ZoneMaxCO2 = OutdoorCO2 +
                                                             (ZoneCO2GainFromPeople(ZoneNum) * curZone.Multiplier * curZone.ListMultiplier * 1.0e6) /
                                                                 ZoneOAMax;
                                            }

                                            if (ZoneMaxCO2 <= ZoneMinCO2) {
                                                ++this->CO2MaxMinLimitErrorCount;
                                                if (this->SystemOAMethod == SOAM_ProportionalControlSchOcc) {
                                                    if (this->CO2MaxMinLimitErrorCount < 2) {
                                                        ShowSevereError(RoutineName + CurrentModuleObject + " = \"" + this->Name + "\".");
                                                        ShowContinueError("For System Outdoor Air Method = "
                                                                          "ProportionalControlBasedonOccupancySchedule, maximum target CO2 "
                                                                          "concentration (" +
                                                                          RoundSigDigits(ZoneMaxCO2, 2) +
                                                                          "), is not greater than minimum target CO2 concentration (" +
                                                                          RoundSigDigits(ZoneMinCO2, 2) + ").");
                                                        ShowContinueError("\"ProportionalControlBasedonOccupancySchedule\" will not be modeled. "
                                                                          "Default \"VentilationRateProcedure\" will be modeled. Simulation "
                                                                          "continues...");
                                                        ShowContinueErrorTimeStamp("");
                                                    } else {
                                                        ShowRecurringWarningErrorAtEnd(CurrentModuleObject + " = \"" + this->Name +
                                                                                           "\", For System Outdoor Air Method = "
                                                                                           "ProportionalControlBasedonOccupancySchedule, maximum "
                                                                                           "target CO2 concentration is not greater than minimum "
                                                                                           "target CO2 concentration. Error continues...",
                                                                                       this->CO2MaxMinLimitErrorIndex);
                                                    }
                                                }
                                                if (this->SystemOAMethod == SOAM_ProportionalControlDesOcc) {
                                                    if (this->CO2MaxMinLimitErrorCount < 2) {
                                                        ShowSevereError(RoutineName + CurrentModuleObject + " = \"" + this->Name + "\".");
                                                        ShowContinueError("For System Outdoor Air Method = "
                                                                          "ProportionalControlBasedonDesignOccupancy, maximum target CO2 "
                                                                          "concentration (" +
                                                                          RoundSigDigits(ZoneMaxCO2, 2) +
                                                                          "), is not greater than minimum target CO2 concentration (" +
                                                                          RoundSigDigits(ZoneMinCO2, 2) + ").");
                                                        ShowContinueError("\"ProportionalControlBasedonDesignOccupancy\" will not be modeled. "
                                                                          "Default \"VentilationRateProcedure\" will be modeled. Simulation "
                                                                          "continues...");
                                                        ShowContinueErrorTimeStamp("");
                                                    } else {
                                                        ShowRecurringWarningErrorAtEnd(CurrentModuleObject + " = \"" + this->Name +
                                                                                           "\", For System Outdoor Air Method = "
                                                                                           "ProportionalControlBasedonDesignOccupancy, maximum "
                                                                                           "target CO2 concentration is not greater than minimum "
                                                                                           "target CO2 concentration. Error continues...",
                                                                                       this->CO2MaxMinLimitErrorIndex);
                                                    }
                                                }
                                                if (this->SystemOAMethod == SOAM_ProportionalControlDesOARate) {
                                                    if (this->CO2MaxMinLimitErrorCount < 2) {
                                                        ShowSevereError(RoutineName + CurrentModuleObject + " = \"" + this->Name + "\".");
                                                        ShowContinueError("For System Outdoor Air Method = ProportionalControlBasedOnDesignOARate, "
                                                                          "maximum target CO2 concentration (" +
                                                                          RoundSigDigits(ZoneMaxCO2, 2) +
                                                                          "), is not greater than minimum target CO2 concentration (" +
                                                                          RoundSigDigits(ZoneMinCO2, 2) + ").");
                                                        ShowContinueError("\"ProportionalControlBasedOnDesignOARate\" will not be modeled. Default "
                                                                          "\"VentilationRateProcedure\" will be modeled. Simulation continues...");
                                                        ShowContinueErrorTimeStamp("");
                                                    } else {
                                                        ShowRecurringWarningErrorAtEnd(CurrentModuleObject + " = \"" + this->Name +
                                                                                           "\", For System Outdoor Air Method = "
                                                                                           "ProportionalControlBasedOnDesignOARate, maximum target "
                                                                                           "CO2 concentration is not greater than minimum target CO2 "
                                                                                           "concentration. Error continues...",
                                                                                       this->CO2MaxMinLimitErrorIndex);
                                                    }
                                                }

                                                ZoneOA = ZoneOABZ / ZoneEz;
                                            } else {

                                                if (ZoneAirCO2(ZoneNum) <= ZoneMinCO2) {
                                                    // Zone air CO2 concentration is less than minimum zone CO2 concentration, set the Zone OA flow
                                                    // rate to minimum Zone OA flow rate when the zone is unoccupied
                                                    ZoneOA = ZoneOAMin;
                                                } else if (ZoneAirCO2(ZoneNum) >= ZoneMaxCO2) {
                                                    // Zone air CO2 concentration is greater than maximum zone CO2 concentration, set the Zone OA flow
                                                    // rate to maximum Zone OA flow rate (i.e. ZoneOAArea + ZoneOAPeople)
                                                    ZoneOA = ZoneOAMax;
                                                } else {
                                                    // Zone air CO2 concentration is between maximum and minimum limits of zone CO2 concentration,
                                                    // set Zone OA flow rate by proportionally adjusting between ZoneOAMin and ZoneOAMax
                                                    ZoneOA = ZoneOAMin + (ZoneOAMax - ZoneOAMin) *
                                                                             ((ZoneAirCO2(ZoneNum) - ZoneMinCO2) / (ZoneMaxCO2 - ZoneMinCO2));
                                                }
                                            }
                                        } else {
                                            if (DisplayExtraWarnings) {
                                                ++this->CO2GainErrorCount;
                                                if (this->SystemOAMethod == SOAM_ProportionalControlSchOcc) {
                                                    if (this->CO2GainErrorCount < 2) {
                                                        ShowSevereError(RoutineName + CurrentModuleObject + " = \"" + this->Name + "\".");
                                                        ShowContinueError("For System Outdoor Air Method = "
                                                                          "ProportionalControlBasedonOccupancySchedule, CO2 generation from people "
                                                                          "is not greater than zero. Occurs in Zone =\"" +
                                                                          curZone.Name + "\". ");
                                                        ShowContinueError("\"ProportionalControlBasedonOccupancySchedule\" will not be modeled. "
                                                                          "Default \"VentilationRateProcedure\" will be modeled. Simulation "
                                                                          "continues...");
                                                        ShowContinueErrorTimeStamp("");
                                                    } else {
                                                        ShowRecurringWarningErrorAtEnd(
                                                            CurrentModuleObject + " = \"" + this->Name +
                                                                "\", For System Outdoor Air Method = ProportionalControlBasedonOccupancySchedule, "
                                                                "CO2 generation from people is not greater than zero. Error continues...",
                                                            this->CO2GainErrorIndex);
                                                    }
                                                }
                                                if (this->SystemOAMethod == SOAM_ProportionalControlDesOcc) {
                                                    if (this->CO2GainErrorCount < 2) {
                                                        ShowSevereError(RoutineName + CurrentModuleObject + " = \"" + this->Name + "\".");
                                                        ShowContinueError("For System Outdoor Air Method = "
                                                                          "ProportionalControlBasedonDesignOccupancy, CO2 generation from people is "
                                                                          "not greater than zero. Occurs in Zone =\"" +
                                                                          curZone.Name + "\". ");
                                                        ShowContinueError("\"ProportionalControlBasedonDesignOccupancy\" will not be modeled. "
                                                                          "Default \"VentilationRateProcedure\" will be modeled. Simulation "
                                                                          "continues...");
                                                        ShowContinueErrorTimeStamp("");
                                                    } else {
                                                        ShowRecurringWarningErrorAtEnd(
                                                            CurrentModuleObject + " = \"" + this->Name +
                                                                "\", For System Outdoor Air Method = ProportionalControlBasedonDesignOccupancy, CO2 "
                                                                "generation from people is not greater than zero. Error continues...",
                                                            this->CO2GainErrorIndex);
                                                    }
                                                }
                                            }
                                            ZoneOA = ZoneOABZ / ZoneEz;
                                        }
                                    } else {
                                        // ZoneOAPeople is less than or equal to zero
                                        ZoneOA = ZoneOABZ / ZoneEz;
                                    }
                                } else {
                                    // ZoneControl:ContaminantController is scheduled off (not available)
                                    ZoneOA = ZoneOABZ / ZoneEz;
                                }
                            } else {
                                // "Carbon Dioxide Control Availability Schedule" for ZoneControl:ContaminantController not found
                                ZoneOA = ZoneOABZ / ZoneEz;
                            }
                            SysOA = SysOA + ZoneOA;
                        }

                        // Get the zone supply air flow rate
                        ZoneSA = 0.0;
                        ZonePA = 0.0;
                        Ep = 1.0;
                        if (ZoneEquipConfigNum > 0) {
                            for (int InNodeIndex = 1; InNodeIndex <= curZoneEquipConfig.NumInletNodes; ++InNodeIndex) {
                                // Assume primary air is always stored at the AirDistUnitCool (cooling deck if dual duct)
                                PriNode = curZoneEquipConfig.AirDistUnitCool(InNodeIndex).InNode;
                                if (PriNode > 0) {
                                    NodeTemp = Node(PriNode).Temp;
                                    NodeHumRat = Node(PriNode).HumRat;
                                    MassFlowRate = Node(PriNode).MassFlowRate;
                                } else {
                                    MassFlowRate = 0.0;
                                }
                                // total primary air to terminal units of the zone
                                if (MassFlowRate > 0.0) ZonePA += MassFlowRate / PsyRhoAirFnPbTdbW(OutBaroPress, NodeTemp, NodeHumRat);

                                // or InletNode = ZoneEquipConfig(ZoneEquipConfigNum)%AirDistUnitCool(InNodeIndex)%OutNode
                                InletNode = curZoneEquipConfig.InletNode(InNodeIndex);
                                if (InletNode > 0) {
                                    NodeTemp = Node(InletNode).Temp;
                                    NodeHumRat = Node(InletNode).HumRat; // ZoneAirHumRat(ZoneNum)
                                    MassFlowRate = Node(InletNode).MassFlowRate;
                                } else {
                                    MassFlowRate = 0.0;
                                }
                                // total supply air to the zone
                                if (MassFlowRate > 0.0) ZoneSA += MassFlowRate / PsyRhoAirFnPbTdbW(OutBaroPress, NodeTemp, NodeHumRat);
                            }

                            // calc zone primary air fraction
                            if (ZoneSA > 0.0) Ep = ZonePA / ZoneSA;
                            if (Ep > 1.0) Ep = 1.0;
                        }

                        // Calc the zone OA fraction = Zone OA flow rate / Zone supply air flow rate
                        if (ZoneSA > 0.0) {
                            ZoneOAFrac = ZoneOA / ZoneSA;
                            // Zone OA fraction cannot be more than 1
                            if (ZoneOAFrac > 1.0) ZoneOAFrac = 1.0;
                        } else {
                            ZoneOAFrac = 0.0;
                        }

                        // added for TRACE - zone maximum OA fraction - calculate the adjustment factor for the TU/zone supply air flow
                        // only for VRP system OA method
                        curZoneSysEnergyDemand.SupplyAirAdjustFactor = 1.0;

                        if (this->SystemOAMethod == SOAM_VRP) {
                            if (ZoneOAFrac > this->ZoneMaxOAFraction) {
                                if (this->ZoneMaxOAFraction > 0.0) {
                                    curZoneSysEnergyDemand.SupplyAirAdjustFactor = ZoneOAFrac / this->ZoneMaxOAFraction;
                                } else {
                                    curZoneSysEnergyDemand.SupplyAirAdjustFactor = 1.0;
                                }

                                // cap zone OA fraction at the maximum specified
                                ZoneOAFrac = this->ZoneMaxOAFraction;
                            }
                        }

                        // Zone air secondary recirculation fraction
                        Er = this->ZoneSecondaryRecirculation(ZoneIndex);
                        if (Er > 0.0) {
                            // multi-path ventilation system using VRP
                            Fa = Ep + (1.0 - Ep) * Er;
                            Fb = Ep;
                            Fc = 1.0 - (1.0 - ZoneEz) * (1.0 - Er) * (1.0 - Ep);

                            // Calc zone ventilation efficiency
                            if (Fa > 0.0) {
                                Evz = 1.0 + Xs * Fb / Fa - ZoneOAFrac * Ep * Fc / Fa;
                            } else {
                                Evz = 1.0;
                            }
                        } else {
                            // single-path ventilation system
                            Evz = 1.0 + Xs - ZoneOAFrac;
                        }

                        // calc system ventilation efficiency = Minimum of zone ventilation efficiency
                        if (Evz < 0.0) Evz = 0.0;
                        if (Evz < SysEv) SysEv = Evz;

                    } // zone loop

                    // Calc the system supply OA flow rate counting the system ventilation efficiency
                    if (SysEv <= 0.0) SysEv = 1.0;

                    // Calc system outdoor air requirement
                    if (this->SystemOAMethod == SOAM_ProportionalControlSchOcc || this->SystemOAMethod == SOAM_ProportionalControlDesOcc ||
                        this->SystemOAMethod == SOAM_ProportionalControlDesOARate) {
                        SysOA = SysOA / SysEv;
                    } else {
                        SysOA = SysOAuc / SysEv;
                    }
                }

                // Finally calc the system supply OA mass flow rate
                MechVentOAMassFlow = SysOA * StdRhoAir;
            }

        } else {
            MechVentOAMassFlow = 0.0;
        }
    }

    void OAControllerProps::CalcOAEconomizer(EnergyPlusData &state, 
        int const AirLoopNum, Real64 const OutAirMinFrac, Real64 &OASignal, bool &HighHumidityOperationFlag, bool const FirstHVACIteration)
    {
        using DataAirLoop::OutsideAirSys;
        using DataLoopNode::Node;
        using DataZoneEnergyDemands::ZoneSysMoistureDemand;
        using General::SolveRoot;
        using TempSolveRoot::SolveRoot;
        using SetPointManager::GetCoilFreezingCheckFlag;

        static std::string const RoutineName("CalcOAEconomizer: ");
        static std::string const CurrentModuleObject(CurrentModuleObjects(CMO_OAController));
        int const MaxIte(500);                 // Maximum number of iterations
        Real64 const Acc(0.0001);              // Accuracy of result
        bool AirLoopEconoLockout;              // Economizer lockout flag
        bool AirLoopNightVent;                 // Night Ventilation flag for air loop
        bool EconomizerOperationFlag;          // TRUE if OA economizer is active
        Real64 EconomizerAirFlowScheduleValue; // value of economizer operation schedule (push-button type control schedule)
        Real64 MaximumOAFracBySetPoint;        // The maximum OA fraction due to freezing cooling coil check
        Real64 OutAirSignal;                   // Used to set OA mass flow rate
        static Array1D<Real64> Par(6);         // Par(1) = mixed air node number //Tuned Made static
                                               // Par(2) = return air node number
                                               // Par(3) = outside air node number
                                               // Par(4) = mixed air mass flow rate
                                               // Par(5) = FirstHVACIteration
                                               // Par(6) = AirLoopNum
        int SolFla;                            // Flag of solver
        Real64 lowFlowResiduum;                // result of low OA flow calculation (Tmixedair_sp - Tmixedair)
        Real64 highFlowResiduum;               // result of high OA flow calculation (Tmixedair_sp - Tmixedair)
        Real64 minOAFrac;

        if (AirLoopNum > 0) {
            // Check lockout with heating for any airloop - will lockout economizer even on airloops without a unitary system
            if (this->Lockout == LockoutWithHeatingPossible) {
                // For all system types (even ones that don't set AirLoopEconoLockout) lock out economizer if unfavorable for heating
                if (AirLoopControlInfo(AirLoopNum).CheckHeatRecoveryBypassStatus && AirLoopControlInfo(AirLoopNum).OASysComponentsSimulated) {

                    if (this->MixedAirTempAtMinOAFlow <= Node(this->MixNode).TempSetPoint) {
                        AirLoopControlInfo(AirLoopNum).EconomizerFlowLocked = true;
                        // this->OAMassFlow = AirLoopFlow( AirLoopNum ).MinOutAir;
                        // AirLoopFlow( AirLoopNum ).OAFrac = this->OAMassFlow / this->MixMassFlow;
                        AirLoopControlInfo(AirLoopNum).EconoLockout = true;
                        EconomizerOperationFlag = false;
                    } else {
                        AirLoopControlInfo(AirLoopNum).EconomizerFlowLocked = false;
                        this->HRHeatingCoilActive = 0;
                    }
                    AirLoopControlInfo(AirLoopNum).CheckHeatRecoveryBypassStatus = false;
                }
            }
        }

        if (AirLoopNum > 0) {
            AirLoopEconoLockout = AirLoopControlInfo(AirLoopNum).EconoLockout;
            AirLoopNightVent = AirLoopControlInfo(AirLoopNum).NightVent;
        } else {
            AirLoopEconoLockout = false;
            AirLoopNightVent = false;
        }

        // Define an outside air signal
        if (this->MixedAirSPMNum > 0) {
            this->CoolCoilFreezeCheck = GetCoilFreezingCheckFlag(state, this->MixedAirSPMNum);
        } else {
            this->CoolCoilFreezeCheck = false;
        }

        if (std::abs(this->RetTemp - this->InletTemp) > SmallTempDiff) {
            OutAirSignal = (this->RetTemp - this->MixSetTemp) / (this->RetTemp - this->InletTemp);
            if (this->CoolCoilFreezeCheck) {
                this->MaxOAFracBySetPoint = 0.0;
                MaximumOAFracBySetPoint = OutAirSignal;
            }
        } else {
            if (this->RetTemp - this->MixSetTemp < 0.0) {
                if (this->RetTemp - this->InletTemp >= 0.0) {
                    OutAirSignal = -1.0;
                } else {
                    OutAirSignal = 1.0;
                }
            } else {
                if (this->RetTemp - this->InletTemp >= 0.0) {
                    OutAirSignal = 1.0;
                } else {
                    OutAirSignal = -1.0;
                }
            }
        }
        OutAirSignal = min(max(OutAirSignal, OutAirMinFrac), 1.0);

        // If no economizer, set to minimum and disable economizer and high humidity control
        if (this->Econo == NoEconomizer) {
            OutAirSignal = OutAirMinFrac;
            EconomizerOperationFlag = false;
            EconomizerAirFlowScheduleValue = 0.0;
            HighHumidityOperationFlag = false;
        } else if (this->MaxOA < SmallAirVolFlow) {
            OutAirSignal = OutAirMinFrac;
            EconomizerOperationFlag = false;
            EconomizerAirFlowScheduleValue = 0.0;
            HighHumidityOperationFlag = false;
        } else if (AirLoopEconoLockout) {
            OutAirSignal = OutAirMinFrac;
            EconomizerOperationFlag = false;
            EconomizerAirFlowScheduleValue = 0.0;
            HighHumidityOperationFlag = false;
        } else {
            // Changed by Amit for new implementation
            // Otherwise do the limit checks
            EconomizerOperationFlag = true;
            // Outside air temp greater than mix air setpoint
            if (this->InletTemp > this->MixSetTemp) {
                OutAirSignal = 1.0;
            }
            // Return air temp limit
            if (this->Econo == DifferentialDryBulb) {
                if (this->InletTemp > this->RetTemp) {
                    OutAirSignal = OutAirMinFrac;
                    EconomizerOperationFlag = false;
                }
                this->Checksetpoints(OutAirMinFrac, OutAirSignal, EconomizerOperationFlag);
            }
            // Return air enthalpy limit
            if (this->Econo == DifferentialEnthalpy) {
                if (this->InletEnth > this->RetEnth) {
                    OutAirSignal = OutAirMinFrac;
                    EconomizerOperationFlag = false;
                }
                this->Checksetpoints(OutAirMinFrac, OutAirSignal, EconomizerOperationFlag);
            }
            // Outside air temperature limit
            if (this->Econo == FixedDryBulb) {
                this->Checksetpoints(OutAirMinFrac, OutAirSignal, EconomizerOperationFlag);
            }
            // Fixed Enthalpy limit
            if (this->Econo == FixedEnthalpy) {
                this->Checksetpoints(OutAirMinFrac, OutAirSignal, EconomizerOperationFlag);
            }
            // FIXED DEW POINT AND DRY BULB TEMPERATURE STRATEGY
            if (this->Econo == FixedDewPointAndDryBulb) {
                this->Checksetpoints(OutAirMinFrac, OutAirSignal, EconomizerOperationFlag);
            }
            // ELECRONIC ENTHALPY, HUMIDITY RATIO CURVE
            if (this->Econo == ElectronicEnthalpy) {
                this->Checksetpoints(OutAirMinFrac, OutAirSignal, EconomizerOperationFlag);
            }
            // Differential dry bulb and enthalpy strategy
            if (this->Econo == DifferentialDryBulbAndEnthalpy) {
                if (this->InletTemp > this->RetTemp) {
                    OutAirSignal = OutAirMinFrac;
                    EconomizerOperationFlag = false;
                }
                if (this->InletEnth > this->RetEnth) {
                    OutAirSignal = OutAirMinFrac;
                    EconomizerOperationFlag = false;
                }
                this->Checksetpoints(OutAirMinFrac, OutAirSignal, EconomizerOperationFlag);
            }

            if (this->TempLowLim != BlankNumeric && this->OATemp < this->TempLowLim) {
                OutAirSignal = OutAirMinFrac;
                EconomizerOperationFlag = false;
            }
            // Increase air flow for humidity control
            // (HumidistatZoneNum is greater than 0 IF High Humidity Control Flag = YES, checked in GetInput)
            if (this->HumidistatZoneNum > 0) {
                //   IF humidistat senses a moisture load check to see if modifying air flow is appropriate, otherwise disable modified air flow
                if (ZoneSysMoistureDemand(this->HumidistatZoneNum).TotalOutputRequired < 0.0) {
                    //     IF OAController is not allowed to modify air flow during high outdoor humrat condition, then disable modified air flow
                    //     if indoor humrat is less than or equal to outdoor humrat
                    if (!this->ModifyDuringHighOAMoisture &&
                        (Node(this->NodeNumofHumidistatZone).HumRat - this->OAHumRat) <= DataHVACGlobals::SmallHumRatDiff) {
                        HighHumidityOperationFlag = false;
                    } else {
                        HighHumidityOperationFlag = true;
                    }
                } else {
                    HighHumidityOperationFlag = false;
                }
            } else {
                HighHumidityOperationFlag = false;
            }

            // Check time of day economizer schedule, enable economizer if schedule value > 0
            EconomizerAirFlowScheduleValue = 0.0;
            if (this->EconomizerOASchedPtr > 0) {
                EconomizerAirFlowScheduleValue = GetCurrentScheduleValue(this->EconomizerOASchedPtr);
                if (EconomizerAirFlowScheduleValue > 0.0) {
                    EconomizerOperationFlag = true;
                    OutAirSignal = 1.0;
                }
            }
        }

        // OutAirSignal will not give exactly the correct mixed air temperature (equal to the setpoint) since
        // it was calculated using the approximate method of sensible energy balance. Now we have to get the
        // accurate result using a full mass, enthalpy and moisture balance and iteration.
        if (OutAirSignal > OutAirMinFrac && OutAirSignal < 1.0 && this->MixMassFlow > VerySmallMassFlow &&
            this->ControllerType_Num == ControllerOutsideAir && !AirLoopNightVent) {

            if (AirLoopNum > 0) {

                if (OutsideAirSys(AirLoopControlInfo(AirLoopNum).OASysNum).NumComponents == 1) {
                    // no need to simulate OA System if only a mixer is used in the OutsideAirSystem

                    Par(1) = this->MixNode;
                    Par(2) = this->RetNode;
                    Par(3) = this->InletNode;
                    Par(4) = this->MixMassFlow;
                    SolveRoot(Acc, MaxIte, SolFla, OASignal, MixedAirControlTempResidual, OutAirMinFrac, 1.0, Par);
                    if (SolFla < 0) {
                        OASignal = OutAirSignal;
                    }

                } else {

                    // simulate OA System if equipment exists other than the mixer (e.g., heating/cooling coil, HX, ect.)

                    // 1 - check min OA flow result
                    if (this->FixedMin) {
                        Node(this->OANode).MassFlowRate =
                            min(max(this->ExhMassFlow, OutAirMinFrac * AirLoopFlow(AirLoopNum).DesSupply), Node(this->MixNode).MassFlowRate);
                        Node(this->RelNode).MassFlowRate = max(Node(this->OANode).MassFlowRate - this->ExhMassFlow, 0.0);
                        // save actual OA flow frac for use as min value for RegulaFalsi call
                        minOAFrac = max(OutAirMinFrac, Node(this->OANode).MassFlowRate / this->MixMassFlow);
                    } else {
                        Node(this->OANode).MassFlowRate = max(this->ExhMassFlow, OutAirMinFrac * Node(this->MixNode).MassFlowRate);
                        Node(this->RelNode).MassFlowRate = max(Node(this->OANode).MassFlowRate - this->ExhMassFlow, 0.0);
                        // save actual OA flow frac for use as min value for RegulaFalsi call
                        minOAFrac = max(OutAirMinFrac, Node(this->OANode).MassFlowRate / this->MixMassFlow);
                    }
                    SimOASysComponents(state, AirLoopControlInfo(AirLoopNum).OASysNum, FirstHVACIteration, AirLoopNum);
                    lowFlowResiduum = Node(this->MixNode).TempSetPoint - Node(this->MixNode).Temp;

                    // 2 - check max OA flow result
                    Node(this->OANode).MassFlowRate = max(this->ExhMassFlow, Node(this->MixNode).MassFlowRate);
                    Node(this->RelNode).MassFlowRate = max(Node(this->OANode).MassFlowRate - this->ExhMassFlow, 0.0);
                    SimOASysComponents(state, AirLoopControlInfo(AirLoopNum).OASysNum, FirstHVACIteration, AirLoopNum);
                    highFlowResiduum = Node(this->MixNode).TempSetPoint - Node(this->MixNode).Temp;

                    // 3 - test to ensure RegulaFalsi can find an answer
                    if ((sign(lowFlowResiduum) == sign(highFlowResiduum))) {
                        OASignal = OutAirSignal;
                    } else {
                        // 4 - find result
                        Par(1) = this->MixNode;
                        Par(2) = this->RelNode;
                        Par(3) = this->OANode;
                        Par(4) = this->MixMassFlow;
                        Par(5) = 0.0;
                        if (FirstHVACIteration) Par(5) = 1.0;
                        Par(6) = double(AirLoopNum);

                        SolveRoot(state, (Acc / 10.0), MaxIte, SolFla, OASignal, MultiCompControlTempResidual, minOAFrac, 1.0, Par);
                        if (SolFla < 0) { // if RegulaFalsi fails to find a solution, returns -1 or -2, set to existing OutAirSignal
                            OASignal = OutAirSignal;
                        }
                    }
                }

            } else {

                Par(1) = this->MixNode;
                Par(2) = this->RetNode;
                Par(3) = this->InletNode;
                Par(4) = this->MixMassFlow;
                SolveRoot(Acc, MaxIte, SolFla, OASignal, MixedAirControlTempResidual, OutAirMinFrac, 1.0, Par);
                if (SolFla < 0) {
                    OASignal = OutAirSignal;
                }
            }

        } else {
            OASignal = OutAirSignal;
        }

        // Economizer choice "Bypass" forces minimum OA except when high humidity air flow is active based on indoor RH
        if (this->EconBypass && EconomizerAirFlowScheduleValue == 0.0) {
            OASignal = OutAirMinFrac;
        }

        // Set outdoor air signal based on OA flow ratio if high humidity air flow is enabled
        if (HighHumidityOperationFlag) {
            if (this->MixMassFlow > 0.0) {
                //   calculate the actual ratio of outside air to mixed air so the magnitude of OA during high humidity control is correct
                OASignal = max(OutAirMinFrac, (this->HighRHOAFlowRatio * this->MaxOAMassFlowRate / this->MixMassFlow));
            }
        }

        if (this->CoolCoilFreezeCheck) {
            MaximumOAFracBySetPoint = min(max(MaximumOAFracBySetPoint, 0.0), 1.0);
            this->MaxOAFracBySetPoint = MaximumOAFracBySetPoint;

            // This should not be messing with OutAirMinFrac, freeze protection should only limit economizer operation
            // if (MaximumOAFracBySetPoint < OutAirMinFrac) {
            // OutAirMinFrac = MaximumOAFracBySetPoint;
            //	if (AirLoopNum > 0) AirLoopFlow(AirLoopNum).MinOutAir = OutAirMinFrac * this->MixMassFlow;
            //}
            OASignal = max(min(MaximumOAFracBySetPoint, OASignal), OutAirMinFrac);
        }

        if (AirLoopNum > 0) {

            // Set the air loop economizer and high humidity control flags.
            AirLoopControlInfo(AirLoopNum).EconoActive = EconomizerOperationFlag;
            AirLoopControlInfo(AirLoopNum).HighHumCtrlActive = HighHumidityOperationFlag;
            if (AirLoopControlInfo(AirLoopNum).EconomizerFlowLocked) {
                this->OAMassFlow = AirLoopFlow(AirLoopNum).MinOutAir;
                AirLoopFlow(AirLoopNum).OAFrac = this->OAMassFlow / this->MixMassFlow;
                AirLoopFlow(AirLoopNum).OAFlow = this->OAMassFlow;
            }

            // Check heat exchanger bypass control
            AirLoopControlInfo(AirLoopNum).HeatRecoveryBypass = false;
            this->HeatRecoveryBypassStatus = 0;
            if (EconomizerOperationFlag) {
                if (this->HeatRecoveryBypassControlType == BypassWhenWithinEconomizerLimits) {
                    AirLoopControlInfo(AirLoopNum).HeatRecoveryBypass = true;
                    this->HeatRecoveryBypassStatus = 1;
                } else if (this->HeatRecoveryBypassControlType == BypassWhenOAFlowGreaterThanMinimum) {
                    Real64 OAMassFlowMin = OutAirMinFrac * AirLoopFlow(AirLoopNum).DesSupply;
                    Real64 OAMassFlowActual = OASignal * this->MixMassFlow;
                    Real64 reasonablySmallMassFlow = 1e-6;
                    if (OAMassFlowActual > (OAMassFlowMin + reasonablySmallMassFlow)) {
                        AirLoopControlInfo(AirLoopNum).HeatRecoveryBypass = true;
                        this->HeatRecoveryBypassStatus = 1;
                    }
                }
            }
        }

        // Night ventilation control overrides economizer and high humidity control.
        if (AirLoopNightVent) OASignal = 1.0;

        // Set economizer report variable and status flag
        if (this->Econo == NoEconomizer) {
            // No economizer
            this->EconomizerStatus = 0;
            this->EconoActive = false;
        } else {
            // With economizer.
            if (EconomizerOperationFlag) {
                // Economizer is enabled
                this->EconomizerStatus = 1;
                this->EconoActive = true;
            } else {
                // Economizer is disabled
                this->EconomizerStatus = 0;
                this->EconoActive = false;
            }
        }

        // Set high humidity control report variable and status flag
        if (HighHumidityOperationFlag) {
            this->HighHumCtrlStatus = 1;
            this->HighHumCtrlActive = true;
        } else {
            this->HighHumCtrlStatus = 0;
            this->HighHumCtrlActive = false;
        }
    }
    void CalcOAMixer(int const OAMixerNum)
    {

        // SUBROUTINE INFORMATION:
        //       AUTHOR         Fred Buhl
        //       DATE WRITTEN   Oct 1998
        //       MODIFIED       na
        //       RE-ENGINEERED  na

        // PURPOSE OF THIS SUBROUTINE
        // Calculate the mixed air flow and conditions

        // METHODOLOGY EMPLOYED:

        // REFERENCES:

        // Using/Aliasing
        using Psychrometrics::PsyTdbFnHW;

        // Locals
        // SUBROUTINE ARGUMENT DEFINITIONS

        // SUBROUTINE PARAMETER DEFINITIONS:

        // INTERFACE BLOCK SPECIFICATIONS
        // na

        // DERIVED TYPE DEFINITIONS
        // na

        // SUBROUTINE LOCAL VARIABLE DECLARATIONS:
        Real64 RecircMassFlowRate;
        Real64 RecircPressure;
        Real64 RecircEnthalpy;
        Real64 RecircHumRat;

        // Define a recirculation mass flow rate
        RecircMassFlowRate = OAMixer(OAMixerNum).RetMassFlowRate - OAMixer(OAMixerNum).RelMassFlowRate;
        // In certain low flow conditions the return air mass flow rate can be below the outside air value established
        //  by the user.  This check will ensure that this condition does not result in unphysical air properties.
        if (RecircMassFlowRate < 0.0) {
            RecircMassFlowRate = 0.0;
            OAMixer(OAMixerNum).RelMassFlowRate = OAMixer(OAMixerNum).RetMassFlowRate;
        }

        // Pass through the return air conditions to the relief air stream.  The return air is "split" to
        // the relief air and the recirculation air.
        OAMixer(OAMixerNum).RelTemp = OAMixer(OAMixerNum).RetTemp;
        OAMixer(OAMixerNum).RelHumRat = OAMixer(OAMixerNum).RetHumRat;
        OAMixer(OAMixerNum).RelEnthalpy = OAMixer(OAMixerNum).RetEnthalpy;
        OAMixer(OAMixerNum).RelPressure = OAMixer(OAMixerNum).RetPressure;
        RecircPressure = OAMixer(OAMixerNum).RetPressure;
        RecircEnthalpy = OAMixer(OAMixerNum).RetEnthalpy;
        RecircHumRat = OAMixer(OAMixerNum).RetHumRat;
        // The recirculation air and the outside air are mixed to form the mixed air stream
        OAMixer(OAMixerNum).MixMassFlowRate = OAMixer(OAMixerNum).OAMassFlowRate + RecircMassFlowRate;
        // Check for zero flow
        if (OAMixer(OAMixerNum).MixMassFlowRate <= VerySmallMassFlow) {
            OAMixer(OAMixerNum).MixEnthalpy = OAMixer(OAMixerNum).RetEnthalpy;
            OAMixer(OAMixerNum).MixHumRat = OAMixer(OAMixerNum).RetHumRat;
            OAMixer(OAMixerNum).MixPressure = OAMixer(OAMixerNum).RetPressure;
            OAMixer(OAMixerNum).MixTemp = OAMixer(OAMixerNum).RetTemp;
            return;
        }

        OAMixer(OAMixerNum).MixEnthalpy =
            (RecircMassFlowRate * RecircEnthalpy + OAMixer(OAMixerNum).OAMassFlowRate * OAMixer(OAMixerNum).OAEnthalpy) /
            OAMixer(OAMixerNum).MixMassFlowRate;
        OAMixer(OAMixerNum).MixHumRat = (RecircMassFlowRate * RecircHumRat + OAMixer(OAMixerNum).OAMassFlowRate * OAMixer(OAMixerNum).OAHumRat) /
                                        OAMixer(OAMixerNum).MixMassFlowRate;
        OAMixer(OAMixerNum).MixPressure =
            (RecircMassFlowRate * RecircPressure + OAMixer(OAMixerNum).OAMassFlowRate * OAMixer(OAMixerNum).OAPressure) /
            OAMixer(OAMixerNum).MixMassFlowRate;
        // Mixed air temperature is calculated from the mixed air enthalpy and humidity ratio.
        OAMixer(OAMixerNum).MixTemp = PsyTdbFnHW(OAMixer(OAMixerNum).MixEnthalpy, OAMixer(OAMixerNum).MixHumRat);
    }

    // End of Calculation/Simulation Section of the Module
    //******************************************************************************

    // Beginning Sizing Section of the Module
    //******************************************************************************

    void OAControllerProps::SizeOAController(EnergyPlusData &state)
    {

        // SUBROUTINE INFORMATION:
        //       AUTHOR         Fred Buhl
        //       DATE WRITTEN   September 2001
        //       MODIFIED       na
        //       RE-ENGINEERED  na

        // PURPOSE OF THIS SUBROUTINE:
        // This subroutine is for sizing OAController Components for which flow rates have not been
        // specified in the input.

        // METHODOLOGY EMPLOYED:
        // Obtains flow rates from the zone or system sizing arrays.

        // Using/Aliasing
        using General::TrimSigDigits;
        using HVACHXAssistedCoolingCoil::GetHXCoilType;
        using HVACHXAssistedCoolingCoil::GetHXDXCoilName;
        using ReportSizingManager::ReportSizingOutput;
        using WaterCoils::SetCoilDesFlow;

        // SUBROUTINE PARAMETER DEFINITIONS:
        static std::string const CurrentModuleObject(CurrentModuleObjects(CMO_OAController));

        // SUBROUTINE LOCAL VARIABLE DECLARATIONS:
        Real64 OAFlowRatio;   // Used for error checking
        std::string CompType; // Component type
        std::string CompName; // Component name
        std::string CoilName;
        std::string CoilType;
        int CompNum;
        bool ErrorsFound;

        ErrorsFound = false;
        if (this->MaxOA == AutoSize) {

            if (CurSysNum > 0) {

                {
                    auto const SELECT_CASE_var(this->ControllerType_Num);

                    if (SELECT_CASE_var == ControllerOutsideAir) {

                        CheckSysSizing(CurrentModuleObject, this->Name);

                        {
                            auto const SELECT_CASE_var1(CurDuctType);
                            if (SELECT_CASE_var1 == Main) {
                                this->MaxOA = FinalSysSizing(CurSysNum).DesMainVolFlow;
                            } else if (SELECT_CASE_var1 == Cooling) {
                                this->MaxOA = FinalSysSizing(CurSysNum).DesCoolVolFlow;
                            } else if (SELECT_CASE_var1 == Heating) {
                                this->MaxOA = FinalSysSizing(CurSysNum).DesHeatVolFlow;
                            } else if (SELECT_CASE_var1 == Other) {
                                this->MaxOA = FinalSysSizing(CurSysNum).DesMainVolFlow;
                            } else {
                                this->MaxOA = FinalSysSizing(CurSysNum).DesMainVolFlow;
                            }
                        }

                    } else if (SELECT_CASE_var == ControllerStandAloneERV) {

                    } else {
                    }
                }

            } else if (CurZoneEqNum > 0) {

                {
                    auto const SELECT_CASE_var(this->ControllerType_Num);

                    if (SELECT_CASE_var == ControllerOutsideAir) {

                        CheckZoneSizing(CurrentModuleObject, this->Name);
                        this->MaxOA = max(FinalZoneSizing(CurZoneEqNum).DesCoolVolFlow, FinalZoneSizing(CurZoneEqNum).DesHeatVolFlow);

                    } else if (SELECT_CASE_var == ControllerStandAloneERV) {

                    } else {
                    }
                }
            }

            if (this->MaxOA < SmallAirVolFlow) {
                this->MaxOA = 0.0;
            }

            ReportSizingOutput(CurrentModuleObject, this->Name, "Maximum Outdoor Air Flow Rate [m3/s]", this->MaxOA);
        }

        if (this->MinOA == AutoSize) {

            if (CurSysNum > 0) {

                CheckSysSizing(CurrentModuleObject, this->Name);
                if (FinalSysSizing(CurSysNum).DesOutAirVolFlow >= SmallAirVolFlow) {
                    this->MinOA = min(FinalSysSizing(CurSysNum).DesOutAirVolFlow, this->MaxOA);
                } else {
                    this->MinOA = 0.0;
                }
            }

            ReportSizingOutput(CurrentModuleObject, this->Name, "Minimum Outdoor Air Flow Rate [m3/s]", this->MinOA);

            if (this->HumidistatZoneNum > 0 && this->FixedMin) {
                if (this->MaxOA > 0.0) {
                    OAFlowRatio = this->MinOA / this->MaxOA;
                    if (this->HighRHOAFlowRatio < OAFlowRatio) {
                        ShowWarningError(CurrentModuleObject + " \"" + this->Name + "\"");
                        ShowContinueError("... A fixed minimum outdoor air flow rate and high humidity control have been specified.");
                        ShowContinueError("... The High Humidity Outdoor Air Flow Ratio is less than the ratio of the outdoor air controllers "
                                          "minimum to maximum outside air flow rate.");
                        ShowContinueError("... Controller minimum flow rate = " + TrimSigDigits(this->MinOA, 4) + " m3/s.");
                        ShowContinueError("... Controller maximum flow rate = " + TrimSigDigits(this->MaxOA, 4) + " m3/s.");
                        ShowContinueError("... Controller minimum to maximum flow ratio = " + TrimSigDigits(OAFlowRatio, 4) + '.');
                        ShowContinueError("... High humidity control flow ratio = " + TrimSigDigits(this->HighRHOAFlowRatio, 4) + '.');
                    }
                }
            }
        }
        // If there is an outside air system, loop over components in the OA system; pass the design air flow rate
        // to the coil components that don't have design air flow as an input.
        if (CurOASysNum > 0) {
            for (CompNum = 1; CompNum <= OutsideAirSys(CurOASysNum).NumComponents; ++CompNum) {
                CompType = OutsideAirSys(CurOASysNum).ComponentType(CompNum);
                CompName = OutsideAirSys(CurOASysNum).ComponentName(CompNum);
                if (UtilityRoutines::SameString(CompType, "COIL:COOLING:WATER:DETAILEDGEOMETRY") ||
                    UtilityRoutines::SameString(CompType, "COIL:HEATING:WATER") ||
                    UtilityRoutines::SameString(CompType, "COILSYSTEM:COOLING:WATER:HEATEXCHANGERASSISTED")) {
                    if (UtilityRoutines::SameString(CompType, "COILSYSTEM:COOLING:WATER:HEATEXCHANGERASSISTED")) {
                        CoilName = GetHXDXCoilName(state, CompType, CompName, ErrorsFound);
                        CoilType = GetHXCoilType(state, CompType, CompName, ErrorsFound);
                    } else {
                        CoilName = CompName;
                        CoilType = CompType;
                    }
                    SetCoilDesFlow(CoilType, CoilName, this->MinOA, ErrorsFound);
                }
            } // End of component loop
        }
        if (ErrorsFound) {
            ShowFatalError("Preceding sizing errors cause program termination");
        }
    }

    // End of Sizing Section of the Module
    //******************************************************************************

    // Beginning Update/Reporting Section of the Module
    //******************************************************************************

    void OAControllerProps::UpdateOAController()
    {

        // SUBROUTINE INFORMATION:
        //       AUTHOR         Fred Buhl
        //       DATE WRITTEN   Oct 1998
        //       MODIFIED       Shirey/Raustad FSEC, June 2003
        //       RE-ENGINEERED  na

        // PURPOSE OF THIS SUBROUTINE
        // Move the results of CalcOAController to the affected nodes

        // METHODOLOGY EMPLOYED:

        // REFERENCES:

        // Using/Aliasing
        using namespace DataLoopNode;
        using DataGlobals::DoingSizing;
        using DataGlobals::WarmupFlag;

        // Locals
        // SUBROUTINE ARGUMENT DEFINITIONS

        // SUBROUTINE PARAMETER DEFINITIONS:

        // INTERFACE BLOCK SPECIFICATIONS
        // na

        // DERIVED TYPE DEFINITIONS
        // na

        // SUBROUTINE LOCAL VARIABLE DECLARATIONS:
        int OutAirNodeNum;
        int InletAirNodeNum;
        int RelAirNodeNum;
        int RetAirNodeNum;

        OutAirNodeNum = this->OANode;
        InletAirNodeNum = this->InletNode;
        RelAirNodeNum = this->RelNode;
        RetAirNodeNum = this->RetNode;

        if (this->ControllerType_Num == ControllerOutsideAir) {
            // The outside air controller sets the outside air flow rate and the relief air flow rate
            if (!WarmupFlag && !DoingSizing && (this->ManageDemand) && (this->OAMassFlow > this->DemandLimitFlowRate)) {
                Node(OutAirNodeNum).MassFlowRate = this->DemandLimitFlowRate;
                Node(InletAirNodeNum).MassFlowRate = this->DemandLimitFlowRate;
                Node(OutAirNodeNum).MassFlowRateMaxAvail = this->DemandLimitFlowRate;
            } else {
                Node(OutAirNodeNum).MassFlowRate = this->OAMassFlow;
                Node(InletAirNodeNum).MassFlowRate = this->OAMassFlow;
                Node(OutAirNodeNum).MassFlowRateMaxAvail = this->OAMassFlow;
            }
            Node(RelAirNodeNum).MassFlowRate = this->RelMassFlow;
        } else {
            // The ERV controller sets the supply and secondary inlet node information for the Stand Alone ERV
            // Currently, the Stand Alone ERV only has constant air flows (supply and exhaust), and these are
            // already set in HVACStandAloneERV.cc (subroutine init). Therefore, these flow assignments below are
            // currently redundant but may be useful in the future as mass flow rates can vary based on the controller signal.
            if (!WarmupFlag && !DoingSizing && (this->ManageDemand) && (this->OAMassFlow > this->DemandLimitFlowRate)) {
                Node(OutAirNodeNum).MassFlowRate = this->DemandLimitFlowRate;
                Node(OutAirNodeNum).MassFlowRateMaxAvail = this->DemandLimitFlowRate;
            } else {
                Node(OutAirNodeNum).MassFlowRate = this->OAMassFlow;
                Node(OutAirNodeNum).MassFlowRateMaxAvail = this->OAMassFlow;
            }
            Node(RetAirNodeNum).MassFlowRate = Node(this->RetNode).MassFlowRate;
            Node(RetAirNodeNum).MassFlowRateMaxAvail = Node(this->RetNode).MassFlowRate;
        }
    }

    void UpdateOAMixer(int const OAMixerNum)
    {

        // SUBROUTINE INFORMATION:
        //       AUTHOR         Fred Buhl
        //       DATE WRITTEN   Oct 1998
        //       MODIFIED       na
        //       RE-ENGINEERED  na

        // PURPOSE OF THIS SUBROUTINE
        // Move the results of CalcOAMixer to the affected nodes

        // METHODOLOGY EMPLOYED:

        // REFERENCES:

        // Using/Aliasing
        using namespace DataLoopNode;

        // Locals
        // SUBROUTINE ARGUMENT DEFINITIONS

        // SUBROUTINE PARAMETER DEFINITIONS:

        // INTERFACE BLOCK SPECIFICATIONS
        // na

        // DERIVED TYPE DEFINITIONS
        // na

        // SUBROUTINE LOCAL VARIABLE DECLARATIONS:
        int MixNode;
        int RelNode;
        int RetNode;

        MixNode = OAMixer(OAMixerNum).MixNode;
        RelNode = OAMixer(OAMixerNum).RelNode;
        RetNode = OAMixer(OAMixerNum).RetNode;
        // Move mixed air data to the mixed air node
        Node(MixNode).MassFlowRate = OAMixer(OAMixerNum).MixMassFlowRate;
        Node(MixNode).Temp = OAMixer(OAMixerNum).MixTemp;
        Node(MixNode).HumRat = OAMixer(OAMixerNum).MixHumRat;
        Node(MixNode).Enthalpy = OAMixer(OAMixerNum).MixEnthalpy;
        Node(MixNode).Press = OAMixer(OAMixerNum).MixPressure;
        Node(MixNode).MassFlowRateMaxAvail = OAMixer(OAMixerNum).MixMassFlowRate;
        // Move the relief air data to the relief air node
        Node(RelNode).MassFlowRate = OAMixer(OAMixerNum).RelMassFlowRate;
        Node(RelNode).Temp = OAMixer(OAMixerNum).RelTemp;
        Node(RelNode).HumRat = OAMixer(OAMixerNum).RelHumRat;
        Node(RelNode).Enthalpy = OAMixer(OAMixerNum).RelEnthalpy;
        Node(RelNode).Press = OAMixer(OAMixerNum).RelPressure;
        Node(RelNode).MassFlowRateMaxAvail = OAMixer(OAMixerNum).RelMassFlowRate;

        if (Contaminant.CO2Simulation) {
            Node(RelNode).CO2 = Node(RetNode).CO2;
            if (OAMixer(OAMixerNum).MixMassFlowRate <= VerySmallMassFlow) {
                Node(MixNode).CO2 = Node(RetNode).CO2;
            } else {
                Node(MixNode).CO2 = ((Node(RetNode).MassFlowRate - Node(RelNode).MassFlowRate) * Node(RetNode).CO2 +
                                     OAMixer(OAMixerNum).OAMassFlowRate * OutdoorCO2) /
                                    OAMixer(OAMixerNum).MixMassFlowRate;
            }
        }

        if (Contaminant.GenericContamSimulation) {
            Node(RelNode).GenContam = Node(RetNode).GenContam;
            if (OAMixer(OAMixerNum).MixMassFlowRate <= VerySmallMassFlow) {
                Node(MixNode).GenContam = Node(RetNode).GenContam;
            } else {
                Node(MixNode).GenContam = ((Node(RetNode).MassFlowRate - Node(RelNode).MassFlowRate) * Node(RetNode).GenContam +
                                           OAMixer(OAMixerNum).OAMassFlowRate * OutdoorGC) /
                                          OAMixer(OAMixerNum).MixMassFlowRate;
            }
        }
    }

    void ReportOAMixer(int const EP_UNUSED(OAMixerNum)) // unused1208
    {

        // SUBROUTINE ARGUMENT DEFINITIONS
    }

    // End of Sizing Section of the Module
    //******************************************************************************

    // Beginning Utility Section of the Module
    //******************************************************************************

    Real64 MixedAirControlTempResidual(Real64 const OASignal,     // Relative outside air flow rate (0 to 1)
                                       Array1D<Real64> const &Par // par(1) = mixed node number
    )
    {

        // FUNCTION INFORMATION:
        //       AUTHOR         Fred Buhl
        //       DATE WRITTEN   April, 2003
        //       MODIFIED
        //       RE-ENGINEERED

        // PURPOSE OF THIS FUNCTION:
        // Calculates residual function TMixSetPoint - TMix.
        // Economizer damper position (OASignal) is being varied to zero the residual.

        // METHODOLOGY EMPLOYED:
        // Using a mass and energy balance at the mixed air node, calculates the
        // mixed air temperature given the outside air damper position.

        // REFERENCES:

        // Using/Aliasing
        using Psychrometrics::PsyTdbFnHW;

        // Return value
        Real64 Residuum; // residual to be minimized to zero

        // Argument array dimensioning

        // Locals
        // SUBROUTINE ARGUMENT DEFINITIONS:
        // par(2) = return node number
        // par(3) = outside air node number
        // par(4) = mixed air flow rate

        // FUNCTION PARAMETER DEFINITIONS:
        // na

        // INTERFACE BLOCK SPECIFICATIONS
        // na

        // DERIVED TYPE DEFINITIONS
        // na

        // FUNCTION LOCAL VARIABLE DECLARATIONS:
        int MixNode;               // mixed air node number
        int RetNode;               // return air node number
        int OANode;                // outside air node number
        Real64 MixMassFlowRate;    // mixed air mass flow rare [kg/s]
        Real64 OAMassFlowRate;     // outside air mass flow rate [kg/s]
        Real64 RecircMassFlowRate; // recirculated air mass flow rate [kg/s]
        Real64 RecircEnth;         // recirculated air specific enthalpy [J/kg]
        Real64 RecircHumRat;       // recirculated air humidity ratio [kg water/kg dry air]
        Real64 MixEnth;            // mixed air specific enthalpy [J/kg]
        Real64 MixHumRat;          // mixed air humidity ratio [kg water/kg dry air]
        Real64 MixTemp;            // mixed air temperature [C]

        MixNode = int(Par(1));
        RetNode = int(Par(2));
        OANode = int(Par(3));
        MixMassFlowRate = Par(4);

        OAMassFlowRate = OASignal * MixMassFlowRate;
        RecircMassFlowRate = max(MixMassFlowRate - OAMassFlowRate, 0.0);
        RecircEnth = Node(RetNode).Enthalpy;
        RecircHumRat = Node(RetNode).HumRat;
        MixEnth = (RecircMassFlowRate * RecircEnth + OAMassFlowRate * Node(OANode).Enthalpy) / MixMassFlowRate;
        MixHumRat = (RecircMassFlowRate * RecircHumRat + OAMassFlowRate * Node(OANode).HumRat) / MixMassFlowRate;
        MixTemp = PsyTdbFnHW(MixEnth, MixHumRat);
        Residuum = Node(MixNode).TempSetPoint - MixTemp;

        return Residuum;
    }

<<<<<<< HEAD
    Real64 MultiCompControlTempResidual(EnergyPlusData &state, Real64 const OASignal,    // Relative outside air flow rate (0 to 1)
                                        Array1<Real64> const &Par // par(1) = mixed node number
=======
    Real64 MultiCompControlTempResidual(Real64 const OASignal,     // Relative outside air flow rate (0 to 1)
                                        Array1D<Real64> const &Par // par(1) = mixed node number
>>>>>>> 63cebc91
    )
    {

        // FUNCTION INFORMATION:
        //       AUTHOR         R. Raustad
        //       DATE WRITTEN   Nov, 2016
        //       MODIFIED
        //       RE-ENGINEERED

        // PURPOSE OF THIS FUNCTION:
        // Calculates residual function TMixSetPoint - TMix.
        // Economizer damper position (OASignal) is being varied to zero the residual.

        // METHODOLOGY EMPLOYED:
        // Simulate the OA System to determine actual mixed air condition, calculates the
        // mixed air temperature given the outside air damper position.

        // REFERENCES:

        // Using/Aliasing
        using Psychrometrics::PsyTdbFnHW;

        // Return value
        Real64 Residuum; // residual to be minimized to zero

        // Argument array dimensioning

        // Locals
        // SUBROUTINE ARGUMENT DEFINITIONS:
        // pao(1) = mixed air node number
        // par(2) = relief air node number
        // par(3) = outside air node number
        // par(4) = mixed air flow rate
        // par(5) = FirstHVACIteration
        // par(6) = AirLoopNum index

        // FUNCTION PARAMETER DEFINITIONS:
        // na

        // INTERFACE BLOCK SPECIFICATIONS
        // na

        // DERIVED TYPE DEFINITIONS
        // na

        // FUNCTION LOCAL VARIABLE DECLARATIONS:
        int MixNode;            // mixed air node number
        int RelNode;            // return air node number
        int OANode;             // outside air node number
        Real64 MixMassFlowRate; // mixed air mass flow rare [kg/s]
        Real64 OAMassFlowRate;  // outside air mass flow rate [kg/s]
        Real64 ExhMassFlow;
        bool FirstHVACIteration;
        int AirloopNum;
        int OASysNum;

        MixNode = int(Par(1));
        RelNode = int(Par(2));
        OANode = int(Par(3));
        MixMassFlowRate = Par(4);
        FirstHVACIteration = (Par(5) == 1.0);
        AirloopNum = int(Par(6));
        OASysNum = AirLoopControlInfo(AirloopNum).OASysNum;
        ExhMassFlow = AirLoopControlInfo(AirloopNum).ZoneExhMassFlow;

        OAMassFlowRate = max(ExhMassFlow, OASignal * MixMassFlowRate);
        Node(OANode).MassFlowRate = OAMassFlowRate;                          // set OA node mass flow rate
        Node(RelNode).MassFlowRate = max(OAMassFlowRate - ExhMassFlow, 0.0); // set relief node mass flow rate to maintain mixer continuity calcs

        SimOASysComponents(state, OASysNum, FirstHVACIteration, AirloopNum);

        Residuum = Node(MixNode).TempSetPoint - Node(MixNode).Temp;

        return Residuum;
    }

    Array1D_int GetOAMixerNodeNumbers(std::string const &OAMixerName, // must match OA mixer names for the OA mixer type
                                      bool &ErrorsFound               // set to true if problem
    )
    {

        // FUNCTION INFORMATION:
        //       AUTHOR         Richard Raustad
        //       DATE WRITTEN   June 2006
        //       MODIFIED       na
        //       RE-ENGINEERED  na

        // PURPOSE OF THIS FUNCTION:
        // This function looks up the given OA mixer and returns the node numbers.  If
        // incorrect OA mixer name is given, ErrorsFound is returned as true
        // as zero.

        // Return value
        Array1D_int OANodeNumbers(4); // return OA mixer nodes

        // FUNCTION LOCAL VARIABLE DECLARATIONS:
        int WhichOAMixer;

        // Obtains and Allocates OA mixer related parameters from input file
        if (GetOAMixerInputFlag) { // First time subroutine has been entered
            GetOAMixerInputs();
            GetOAMixerInputFlag = false;
        }

        WhichOAMixer = UtilityRoutines::FindItemInList(OAMixerName, OAMixer);
        if (WhichOAMixer != 0) {
            OANodeNumbers(1) = OAMixer(WhichOAMixer).InletNode;
            OANodeNumbers(2) = OAMixer(WhichOAMixer).RelNode;
            OANodeNumbers(3) = OAMixer(WhichOAMixer).RetNode;
            OANodeNumbers(4) = OAMixer(WhichOAMixer).MixNode;
        }

        if (WhichOAMixer == 0) {
            ShowSevereError("GetOAMixerNodeNumbers: Could not find OA Mixer = \"" + OAMixerName + "\"");
            ErrorsFound = true;
            OANodeNumbers = 0;
        }

        return OANodeNumbers;
    }

    int GetNumOAMixers()
    {

        // FUNCTION INFORMATION:
        //       AUTHOR         Linda Lawrie
        //       DATE WRITTEN   October 2006
        //       MODIFIED       na
        //       RE-ENGINEERED  na

        // PURPOSE OF THIS FUNCTION:
        // After making sure get input is done, the number of OA mixers is returned.

        // METHODOLOGY EMPLOYED:
        // na

        // REFERENCES:
        // na

        // USE STATEMENTS:
        // na

        // Return value
        int NumberOfOAMixers;

        // Locals
        // FUNCTION ARGUMENT DEFINITIONS:

        // FUNCTION PARAMETER DEFINITIONS:
        // na

        // INTERFACE BLOCK SPECIFICATIONS:
        // na

        // DERIVED TYPE DEFINITIONS:
        // na

        // FUNCTION LOCAL VARIABLE DECLARATIONS:
        // na

        if (GetOAMixerInputFlag) { // First time subroutine has been entered
            GetOAMixerInputs();
            GetOAMixerInputFlag = false;
        }

        NumberOfOAMixers = NumOAMixers;

        return NumberOfOAMixers;
    }

    int GetNumOAControllers()
    {

        // FUNCTION INFORMATION:
        //       AUTHOR         Linda Lawrie
        //       DATE WRITTEN   October 2006
        //       MODIFIED       na
        //       RE-ENGINEERED  na

        // PURPOSE OF THIS FUNCTION:
        // After making sure get input is done, the number of OA Controllers is returned.

        // METHODOLOGY EMPLOYED:
        // na

        // REFERENCES:
        // na

        // USE STATEMENTS:
        // na

        // Return value
        int NumberOfOAControllers;

        // Locals
        // FUNCTION ARGUMENT DEFINITIONS:

        // FUNCTION PARAMETER DEFINITIONS:
        // na

        // INTERFACE BLOCK SPECIFICATIONS:
        // na

        // DERIVED TYPE DEFINITIONS:
        // na

        // FUNCTION LOCAL VARIABLE DECLARATIONS:
        // na

        if (AllocateOAControllersFlag) {
            // Make sure OAControllers are allocated
            AllocateOAControllers();
        }

        NumberOfOAControllers = NumOAControllers;

        return NumberOfOAControllers;
    }

    int GetOAMixerReliefNodeNumber(int const OAMixerNum) // Which Mixer
    {

        // FUNCTION INFORMATION:
        //       AUTHOR         Linda Lawrie
        //       DATE WRITTEN   October 2006
        //       MODIFIED       na
        //       RE-ENGINEERED  na

        // PURPOSE OF THIS FUNCTION:
        // After making sure get input is done, the relief node number of indicated
        // mixer is returned.

        // METHODOLOGY EMPLOYED:
        // na

        // REFERENCES:
        // na

        // Using/Aliasing
        using General::TrimSigDigits;

        // Return value
        int ReliefNodeNumber; // Relief Node Number

        // Locals
        // FUNCTION ARGUMENT DEFINITIONS:

        // FUNCTION PARAMETER DEFINITIONS:
        // na

        // INTERFACE BLOCK SPECIFICATIONS:
        // na

        // DERIVED TYPE DEFINITIONS:
        // na

        // FUNCTION LOCAL VARIABLE DECLARATIONS:
        // na

        if (GetOAMixerInputFlag) { // First time subroutine has been entered
            GetOAMixerInputs();
            GetOAMixerInputFlag = false;
        }

        if (OAMixerNum > NumOAMixers) {
            ShowFatalError("GetOAMixerReliefNodeNumber: Requested Mixer #=" + TrimSigDigits(OAMixerNum) +
                           ", which is > number of OA Mixers=" + TrimSigDigits(NumOAMixers));
        }

        ReliefNodeNumber = OAMixer(OAMixerNum).RelNode;

        return ReliefNodeNumber;
    }

    int GetOASysControllerListIndex(EnergyPlusData &state, int const OASysNumber) // OA Sys Number
    {

        // FUNCTION INFORMATION:
        //       AUTHOR         Fred Buhl
        //       DATE WRITTEN   April 2007
        //       MODIFIED       na
        //       RE-ENGINEERED  na

        // PURPOSE OF THIS FUNCTION:
        // After making sure get input is done, the Controller List index of the indicated
        // OA System is returned.

        // METHODOLOGY EMPLOYED:
        // na

        // REFERENCES:
        // na

        // USE STATEMENTS:

        // Return value
        int OASysControllerListNum; // OA Sys Controller List index

        // Locals
        // FUNCTION ARGUMENT DEFINITIONS:

        // FUNCTION PARAMETER DEFINITIONS:
        // na

        // INTERFACE BLOCK SPECIFICATIONS:
        // na

        // DERIVED TYPE DEFINITIONS:
        // na

        // FUNCTION LOCAL VARIABLE DECLARATIONS:
        // na

        if (GetOASysInputFlag) {
            GetOutsideAirSysInputs(state);
            GetOASysInputFlag = false;
        }

        OASysControllerListNum = OutsideAirSys(OASysNumber).ControllerListNum;

        return OASysControllerListNum;
    }

    int GetOASysNumSimpControllers(EnergyPlusData &state, int const OASysNumber) // OA Sys Number
    {

        // FUNCTION INFORMATION:
        //       AUTHOR         Fred Buhl
        //       DATE WRITTEN   April 2007
        //       MODIFIED       na
        //       RE-ENGINEERED  na

        // PURPOSE OF THIS FUNCTION:
        // After making sure get input is done, the number of Controller:Simple objects in the
        // OA System is returned.

        // METHODOLOGY EMPLOYED:
        // na

        // REFERENCES:
        // na

        // USE STATEMENTS:

        // Return value
        int OASysNumSimpControllers; // number of Controller:Simple objects in this OA System

        // Locals
        // FUNCTION ARGUMENT DEFINITIONS:

        // FUNCTION PARAMETER DEFINITIONS:
        // na

        // INTERFACE BLOCK SPECIFICATIONS:
        // na

        // DERIVED TYPE DEFINITIONS:
        // na

        // FUNCTION LOCAL VARIABLE DECLARATIONS:
        // na

        if (GetOASysInputFlag) {
            GetOutsideAirSysInputs(state);
            GetOASysInputFlag = false;
        }

        OASysNumSimpControllers = OutsideAirSys(OASysNumber).NumSimpleControllers;

        return OASysNumSimpControllers;
    }

    int GetOASysNumHeatingCoils(EnergyPlusData &state, int const OASysNumber) // OA Sys Number
    {

        // FUNCTION INFORMATION:
        //       AUTHOR         Fred Buhl
        //       DATE WRITTEN   May 2007
        //       MODIFIED       na
        //       RE-ENGINEERED  na

        // PURPOSE OF THIS FUNCTION:
        // After making sure get input is done, the number of heating coils in the
        // OA System is returned.

        // METHODOLOGY EMPLOYED:
        // na

        // REFERENCES:
        // na

        // USE STATEMENTS:

        // Return value
        int NumHeatingCoils; // number of heating coils in this OA System

        // Locals
        // FUNCTION ARGUMENT DEFINITIONS:

        // FUNCTION PARAMETER DEFINITIONS:
        // na

        // INTERFACE BLOCK SPECIFICATIONS:
        // na

        // DERIVED TYPE DEFINITIONS:
        // na

        // FUNCTION LOCAL VARIABLE DECLARATIONS:
        std::string CompType;
        std::string CompName;
        bool Sim(false);
        bool FirstHVACIteration(false);
        bool OAHeatingCoil(false);
        bool OACoolingCoil(false);
        int CompNum;
        int AirLoopNum(0);
        bool OAHX(false);

        if (GetOASysInputFlag) {
            GetOutsideAirSysInputs(state);
            GetOASysInputFlag = false;
        }

        NumHeatingCoils = 0;
        for (CompNum = 1; CompNum <= OutsideAirSys(OASysNumber).NumComponents; ++CompNum) {
            CompType = OutsideAirSys(OASysNumber).ComponentType(CompNum);
            CompName = OutsideAirSys(OASysNumber).ComponentName(CompNum);
            SimOAComponent(state, CompType,
                           CompName,
                           OutsideAirSys(OASysNumber).ComponentType_Num(CompNum),
                           FirstHVACIteration,
                           OutsideAirSys(OASysNumber).ComponentIndex(CompNum),
                           AirLoopNum,
                           Sim,
                           OASysNumber,
                           OAHeatingCoil,
                           OACoolingCoil,
                           OAHX);
            if (OAHeatingCoil) {
                ++NumHeatingCoils;
            }
        }

        return NumHeatingCoils;
    }

    int GetOASysNumHXs(EnergyPlusData &state, int const OASysNumber)
    {

        // FUNCTION INFORMATION:
        //       AUTHOR         Fred Buhl, Rongpeng Zhang
        //       DATE WRITTEN   Oct. 2015
        //       MODIFIED       na
        //       RE-ENGINEERED  na

        // PURPOSE OF THIS FUNCTION:
        // After making sure get input is done, the number of heat recovery exchangers in the
        // OA System is returned.

        // METHODOLOGY EMPLOYED:
        // na

        // REFERENCES:
        // na

        // USE STATEMENTS:

        // Return value
        int NumHX; // number of heat exchangers in this OA System

        // Locals
        // FUNCTION ARGUMENT DEFINITIONS:

        // FUNCTION PARAMETER DEFINITIONS:
        // na

        // INTERFACE BLOCK SPECIFICATIONS:
        // na

        // DERIVED TYPE DEFINITIONS:
        // na

        // FUNCTION LOCAL VARIABLE DECLARATIONS:
        int CompNum;
        int CompNum_end;

        if (GetOASysInputFlag) {
            GetOutsideAirSysInputs(state);
            GetOASysInputFlag = false;
        }

        NumHX = 0;

        auto const &componentType_Num = OutsideAirSys(OASysNumber).ComponentType_Num;
        for (CompNum = 1, CompNum_end = OutsideAirSys(OASysNumber).NumComponents; CompNum <= CompNum_end; ++CompNum) {
            int const componentTypeNum = componentType_Num(CompNum);
            if (HeatXchngr == componentTypeNum || Desiccant == componentTypeNum) {
                ++NumHX;
            }
        }

        return NumHX;
    }

    int GetOASysNumCoolingCoils(EnergyPlusData &state, int const OASysNumber) // OA Sys Number
    {

        // FUNCTION INFORMATION:
        //       AUTHOR         Fred Buhl
        //       DATE WRITTEN   May 2007
        //       MODIFIED       na
        //       RE-ENGINEERED  na

        // PURPOSE OF THIS FUNCTION:
        // After making sure get input is done, the number of cooling coils in the
        // OA System is returned.

        // METHODOLOGY EMPLOYED:
        // na

        // REFERENCES:
        // na

        // USE STATEMENTS:

        // Return value
        int NumCoolingCoils; // number of cooling coils in this OA System

        // Locals
        // FUNCTION ARGUMENT DEFINITIONS:

        // FUNCTION PARAMETER DEFINITIONS:
        // na

        // INTERFACE BLOCK SPECIFICATIONS:
        // na

        // DERIVED TYPE DEFINITIONS:
        // na

        // FUNCTION LOCAL VARIABLE DECLARATIONS:
        std::string CompType;
        std::string CompName;
        bool Sim(false);
        bool FirstHVACIteration(false);
        bool OAHeatingCoil(false);
        bool OACoolingCoil(false);
        int CompNum;
        int AirLoopNum(0);
        bool OAHX(false);

        if (GetOASysInputFlag) {
            GetOutsideAirSysInputs(state);
            GetOASysInputFlag = false;
        }

        NumCoolingCoils = 0;
        for (CompNum = 1; CompNum <= OutsideAirSys(OASysNumber).NumComponents; ++CompNum) {
            CompType = OutsideAirSys(OASysNumber).ComponentType(CompNum);
            CompName = OutsideAirSys(OASysNumber).ComponentName(CompNum);
            SimOAComponent(state, CompType,
                           CompName,
                           OutsideAirSys(OASysNumber).ComponentType_Num(CompNum),
                           FirstHVACIteration,
                           OutsideAirSys(OASysNumber).ComponentIndex(CompNum),
                           AirLoopNum,
                           Sim,
                           OASysNumber,
                           OAHeatingCoil,
                           OACoolingCoil,
                           OAHX);
            if (OACoolingCoil) {
                ++NumCoolingCoils;
            }
        }

        return NumCoolingCoils;
    }

    int GetOASystemNumber(EnergyPlusData &state, std::string const &OASysName) // OA Sys Name
    {

        // FUNCTION INFORMATION:
        //       AUTHOR         Linda Lawrie
        //       DATE WRITTEN   October 2006
        //       MODIFIED       na
        //       RE-ENGINEERED  na

        // PURPOSE OF THIS FUNCTION:
        // After making sure get input is done, the OA System number of indicated
        // OA System is returned.

        // Return value
        int OASysNumber; // OA Sys Number

        if (GetOASysInputFlag) {
            GetOutsideAirSysInputs(state);
            GetOASysInputFlag = false;
        }

        OASysNumber = UtilityRoutines::FindItemInList(OASysName, OutsideAirSys);

        return OASysNumber;
    }

    int FindOAMixerMatchForOASystem(int const OASysNumber) // Which OA System
    {

        // FUNCTION INFORMATION:
        //       AUTHOR         Linda Lawrie
        //       DATE WRITTEN   October 2006
        //       MODIFIED       na
        //       RE-ENGINEERED  na

        // PURPOSE OF THIS FUNCTION:
        // After making sure get input is done, the matched mixer number is found.
        // Note -- only the first is looked at for an Outside Air System.

        // Return value
        int OAMixerNumber; // Mixer Number

        // FUNCTION LOCAL VARIABLE DECLARATIONS:
        int OACompNum;

        if (GetOAMixerInputFlag) {
            GetOAMixerInputs();
            GetOAMixerInputFlag = false;
        }

        OAMixerNumber = 0;
        if (OASysNumber > 0 && OASysNumber <= NumOASystems) {
            for (OACompNum = 1; OACompNum <= OutsideAirSys(OASysNumber).NumComponents; ++OACompNum) {
                if (UtilityRoutines::SameString(OutsideAirSys(OASysNumber).ComponentType(OACompNum), "OUTDOORAIR:MIXER")) {
                    OAMixerNumber = UtilityRoutines::FindItemInList(OutsideAirSys(OASysNumber).ComponentName(OACompNum), OAMixer);
                    break;
                }
            }
        }

        return OAMixerNumber;
    }

    int GetOAMixerIndex(std::string const &OAMixerName) // Which Mixer
    {

        // FUNCTION INFORMATION:
        //       AUTHOR         Linda Lawrie
        //       DATE WRITTEN   December 2010
        //       MODIFIED       na
        //       RE-ENGINEERED  na

        // PURPOSE OF THIS FUNCTION:
        // After making sure get input is done, the mixer index of indicated
        // mixer is returned.

        // Return value
        int OAMixerIndex; // Mixer Index

        if (GetOAMixerInputFlag) {
            GetOAMixerInputs();
            GetOAMixerInputFlag = false;
        }

        OAMixerIndex = UtilityRoutines::FindItem(OAMixerName, OAMixer);

        if (OAMixerIndex == 0) {
            ShowSevereError("GetOAMixerIndex: Could not find OutdoorAir:Mixer, Name=\"" + OAMixerName + "\"");
        }

        return OAMixerIndex;
    }

    int GetOAMixerInletNodeNumber(int const OAMixerNumber) // Which Mixer
    {

        // FUNCTION INFORMATION:
        //       AUTHOR         Linda Lawrie
        //       DATE WRITTEN   October 2006
        //       MODIFIED       na
        //       RE-ENGINEERED  na

        // PURPOSE OF THIS FUNCTION:
        // After making sure get input is done, the mixer inlet node number of indicated
        // mixer is returned.

        // METHODOLOGY EMPLOYED:
        // na

        // REFERENCES:
        // na

        // USE STATEMENTS:
        // na

        // Return value
        int OAMixerInletNodeNumber; // Mixer Inlet Node Number

        // Locals
        // FUNCTION ARGUMENT DEFINITIONS:

        // FUNCTION PARAMETER DEFINITIONS:
        // na

        // INTERFACE BLOCK SPECIFICATIONS:
        // na

        // DERIVED TYPE DEFINITIONS:
        // na

        // FUNCTION LOCAL VARIABLE DECLARATIONS:
        // na

        if (GetOAMixerInputFlag) {
            GetOAMixerInputs();
            GetOAMixerInputFlag = false;
        }

        OAMixerInletNodeNumber = 0;
        if (OAMixerNumber > 0 && OAMixerNumber <= NumOAMixers) {
            OAMixerInletNodeNumber = OAMixer(OAMixerNumber).InletNode;
        }

        return OAMixerInletNodeNumber;
    }

    int GetOAMixerReturnNodeNumber(int const OAMixerNumber) // Which Mixer
    {

        // FUNCTION INFORMATION:
        //       AUTHOR         Brent Griffith
        //       DATE WRITTEN   December 2006
        //       MODIFIED       na
        //       RE-ENGINEERED  na

        // PURPOSE OF THIS FUNCTION:
        // After making sure get input is done, the mixer return node number of indicated
        // mixer is returned.

        // METHODOLOGY EMPLOYED:
        // followed Linda Lawrie's GetOAMixerInletNodeNumber

        // REFERENCES:
        // na

        // USE STATEMENTS:
        // na

        // Return value
        int OAMixerReturnNodeNumber; // Mixer Inlet Node Number

        // Locals
        // FUNCTION ARGUMENT DEFINITIONS:

        // FUNCTION PARAMETER DEFINITIONS:
        // na

        // INTERFACE BLOCK SPECIFICATIONS:
        // na

        // DERIVED TYPE DEFINITIONS:
        // na

        // FUNCTION LOCAL VARIABLE DECLARATIONS:
        // na

        if (GetOAMixerInputFlag) {
            GetOAMixerInputs();
            GetOAMixerInputFlag = false;
        }

        OAMixerReturnNodeNumber = 0;
        if (OAMixerNumber > 0 && OAMixerNumber <= NumOAMixers) {
            OAMixerReturnNodeNumber = OAMixer(OAMixerNumber).RetNode;
        }

        return OAMixerReturnNodeNumber;
    }

    int GetOAMixerMixedNodeNumber(int const OAMixerNumber) // Which Mixer
    {

        // FUNCTION INFORMATION:
        //       AUTHOR         Brent Griffith
        //       DATE WRITTEN   December 2006
        //       MODIFIED       na
        //       RE-ENGINEERED  na

        // PURPOSE OF THIS FUNCTION:
        // After making sure get input is done, the mixer mixed air node number of indicated
        // mixer is returned.

        // METHODOLOGY EMPLOYED:
        // followed Linda Lawrie's GetOAMixerInletNodeNumber

        // REFERENCES:
        // na

        // USE STATEMENTS:
        // na

        // Return value
        int OAMixerMixedNodeNumber; // Mixer Inlet Node Number

        // Locals
        // FUNCTION ARGUMENT DEFINITIONS:

        // FUNCTION PARAMETER DEFINITIONS:
        // na

        // INTERFACE BLOCK SPECIFICATIONS:
        // na

        // DERIVED TYPE DEFINITIONS:
        // na

        // FUNCTION LOCAL VARIABLE DECLARATIONS:
        // na

        if (GetOAMixerInputFlag) {
            GetOAMixerInputs();
            GetOAMixerInputFlag = false;
        }

        OAMixerMixedNodeNumber = 0;
        if (OAMixerNumber > 0 && OAMixerNumber <= NumOAMixers) {
            OAMixerMixedNodeNumber = OAMixer(OAMixerNumber).MixNode;
        }

        return OAMixerMixedNodeNumber;
    }

    bool CheckForControllerWaterCoil(EnergyPlusData &state, std::string const &ControllerType, // should be passed in as UPPERCASE
                                     std::string const &ControllerName  // should be passed in as UPPERCASE
    )
    {

        // FUNCTION INFORMATION:
        //       AUTHOR         Linda Lawrie
        //       DATE WRITTEN   May 2009
        //       MODIFIED       na
        //       RE-ENGINEERED  na

        // PURPOSE OF THIS FUNCTION:
        // This routine checks the controller list for existance of the
        // reference coil.

        // Return value
        bool OnControllerList; // true if found on controller list

        // FUNCTION LOCAL VARIABLE DECLARATIONS:
        int Num;
        int CompNum;

        if (GetOASysInputFlag) {
            GetOutsideAirSysInputs(state);
            GetOASysInputFlag = false;
        }

        OnControllerList = false;

        for (Num = 1; Num <= NumControllerLists; ++Num) {
            for (CompNum = 1; CompNum <= ControllerLists(Num).NumControllers; ++CompNum) {

                if (!UtilityRoutines::SameString(ControllerLists(Num).ControllerType(CompNum), ControllerType)) continue;
                if (!UtilityRoutines::SameString(ControllerLists(Num).ControllerName(CompNum), ControllerName)) continue;
                OnControllerList = true;
                break;
            }
        }

        return OnControllerList;
    }

    void CheckControllerLists(EnergyPlusData &state, bool &ErrFound)
    {

        // SUBROUTINE INFORMATION:
        //       AUTHOR         Linda Lawrie
        //       DATE WRITTEN   May 2009
        //       MODIFIED       na
        //       RE-ENGINEERED  na

        // PURPOSE OF THIS SUBROUTINE:
        // This routine checks for a "dangling" controller list (AirLoopHVAC:ControllerList).
        // It must be either found on a AirLoopHVAC or AirLoopHVAC:OutdoorAirSystem.

        // Using/Aliasing
        using namespace DataIPShortCuts;

        // SUBROUTINE PARAMETER DEFINITIONS:
        static std::string const RoutineName("CheckControllerLists");
        static std::string const CurrentModuleObject("AirLoopHVAC:ControllerList");
        static std::string const AirLoopObject("AirLoopHVAC");

        // SUBROUTINE LOCAL VARIABLE DECLARATIONS:
        int NumAlphas;
        int NumNumbers;
        int NumControllers;
        int NumAirLoop;
        std::string ControllerListName;
        int Item;
        int IOStat;
        int Found;
        int Count;
        int Loop;
        std::string AirLoopName;

        if (GetOASysInputFlag) {
            GetOutsideAirSysInputs(state);
            GetOASysInputFlag = false;
        }

        NumControllers = inputProcessor->getNumObjectsFound(CurrentModuleObject);
        NumAirLoop = inputProcessor->getNumObjectsFound(AirLoopObject);
        AirLoopName = "";

        for (Item = 1; Item <= NumControllers; ++Item) {

            inputProcessor->getObjectItem(CurrentModuleObject, Item, cAlphaArgs, NumAlphas, rNumericArgs, NumNumbers, IOStat);
            ControllerListName = cAlphaArgs(1);
            Count = 0;

            // Check AirLoopHVAC -- brute force, get each AirLoopHVAC

            for (Loop = 1; Loop <= NumAirLoop; ++Loop) {
                inputProcessor->getObjectItem(AirLoopObject, Loop, cAlphaArgs, NumAlphas, rNumericArgs, NumNumbers, IOStat);
                if (cAlphaArgs(2) != ControllerListName) continue;
                ++Count;
                if (Count == 1) AirLoopName = cAlphaArgs(1);
            }

            //  Now check AirLoopHVAC and AirLoopHVAC:OutdoorAirSystem
            Found = 0;
            if (NumOASystems > 0) {
                Found = UtilityRoutines::FindItemInList(ControllerListName, OutsideAirSys, &OutsideAirSysProps::ControllerListName);
                if (Found > 0) ++Count;
            }

            if (Count == 0) {
                ShowSevereError(CurrentModuleObject + "=\"" + ControllerListName +
                                "\" is not referenced on a AirLoopHVAC or AirLoopHVAC:OutdoorAirSystem object.");
                ErrFound = true;
            } else if (Count > 1) {
                ShowSevereError(CurrentModuleObject + "=\"" + ControllerListName +
                                "\" has too many references on AirLoopHVAC or AirLoopHVAC:OutdoorAirSystem objects.");
                if (Found > 0) {
                    ShowContinueError("...AirLoopHVAC:OutdoorAirSystem=\"" + OutsideAirSys(Found).Name + "\".");
                }
                ShowContinueError("...also on AirLoopHVAC=\"" + AirLoopName + "\".");
                ErrFound = true;
            }
        }
    }

    void CheckOAControllerName(std::string &OAControllerName, std::string const &ObjectType, std::string const &FieldName, bool &ErrorsFound)
    {

        // SUBROUTINE INFORMATION:
        //       AUTHOR         Linda Lawrie
        //       DATE WRITTEN   October 2006
        //       MODIFIED       na
        //       RE-ENGINEERED  na

        // PURPOSE OF THIS SUBROUTINE:
        // When OA Controller data is gotten from other routines, must check to make sure
        // new name doesn't duplicate.  (Essentially a pass through to call Verify Name)
        // Currently, this is only called from HVACStandAlongERV::GetStandaloneERV()

        if (AllocateOAControllersFlag) {
            // Make sure OAControllers are allocated
            AllocateOAControllers();
        }

        GlobalNames::VerifyUniqueInterObjectName(OAControllerUniqueNames, OAControllerName, ObjectType, FieldName, ErrorsFound);
    }

    void OAControllerProps::Checksetpoints(Real64 const OutAirMinFrac,   // Local variable used to calculate min OA fraction
                                           Real64 &OutAirSignal,         // Used to set OA mass flow rate
                                           bool &EconomizerOperationFlag // logical used to show economizer status
    )
    {

        // SUBROUTINE INFORMATION:
        //       AUTHOR         Amit bhansali
        //       DATE WRITTEN   August 2008?
        //       MODIFIED       na
        //       RE-ENGINEERED  na

        // PURPOSE OF THIS SUBROUTINE:
        // This subroutine checks the setpoints of the upper limits of temperatures, limit enthalpy
        // Limit dew point, Enthalpy curve

        // METHODOLOGY EMPLOYED:
        // na

        // REFERENCES:
        // na

        // Using/Aliasing
        using CurveManager::CurveValue;
        using Psychrometrics::PsyTdpFnWPb;

        // Locals
        // SUBROUTINE ARGUMENT DEFINITIONS:

        // SUBROUTINE PARAMETER DEFINITIONS:
        // na

        // INTERFACE BLOCK SPECIFICATIONS:
        // na

        // DERIVED TYPE DEFINITIONS:
        // na

        // SUBROUTINE LOCAL VARIABLE DECLARATIONS:
        Real64 OADPTemp; // Dew Point Temperature calculation

        if (this->TempLim != BlankNumeric && this->OATemp > this->TempLim) {
            OutAirSignal = OutAirMinFrac;
            EconomizerOperationFlag = false;
        }
        // Outside air enthalpy limit
        if (this->EnthLim != BlankNumeric && this->OAEnth > this->EnthLim) {
            OutAirSignal = OutAirMinFrac;
            EconomizerOperationFlag = false;
        }

        if (this->DPTempLim != BlankNumeric) {
            OADPTemp = PsyTdpFnWPb(this->OAHumRat, this->OAPress);
            if (OADPTemp > this->DPTempLim) {
                OutAirSignal = OutAirMinFrac;
                EconomizerOperationFlag = false;
            }
        }

        if (this->EnthalpyCurvePtr > 0) {
            if (this->OAHumRat > CurveValue(this->EnthalpyCurvePtr, this->OATemp)) {
                OutAirSignal = OutAirMinFrac;
                EconomizerOperationFlag = false;
            }
        }
    }

    int GetNumOASystems(EnergyPlusData &state)
    {

        // FUNCTION INFORMATION:
        //       AUTHOR         Linda Lawrie
        //       DATE WRITTEN   November 2010
        //       MODIFIED       na
        //       RE-ENGINEERED  na

        // PURPOSE OF THIS FUNCTION:
        // Get Number of OA Systems, After making sure get input is done

        // METHODOLOGY EMPLOYED:
        // na

        // REFERENCES:
        // na

        // USE STATEMENTS:
        // na

        // Return value
        int NumberOfOASystems; // Number of OA Systems

        // Locals
        // FUNCTION ARGUMENT DEFINITIONS:

        // FUNCTION PARAMETER DEFINITIONS:
        // na

        // INTERFACE BLOCK SPECIFICATIONS:
        // na

        // DERIVED TYPE DEFINITIONS:
        // na

        // FUNCTION LOCAL VARIABLE DECLARATIONS:
        // na

        if (GetOASysInputFlag) {
            GetOutsideAirSysInputs(state);
            GetOASysInputFlag = false;
        }

        NumberOfOASystems = NumOASystems;

        return NumberOfOASystems;
    }

    int GetOACompListNumber(EnergyPlusData &state, int const OASysNum) // OA Sys Number
    {

        // FUNCTION INFORMATION:
        //       AUTHOR         Heejin Cho
        //       DATE WRITTEN   November 2010
        //       MODIFIED       na
        //       RE-ENGINEERED  na

        // PURPOSE OF THIS FUNCTION:
        // After making sure get input is done, the OA System number of indicated
        // OA System is returned.

        // Return value
        int NumOACompList; // OA Comp Number

        if (GetOASysInputFlag) {
            GetOutsideAirSysInputs(state);
            GetOASysInputFlag = false;
        }

        NumOACompList = OutsideAirSys(OASysNum).NumComponents;

        return NumOACompList;
    }

    std::string GetOACompName(EnergyPlusData &state, int const OASysNum, // OA Sys Number
                              int const InListNum // In-list Number
    )
    {

        // FUNCTION INFORMATION:
        //       AUTHOR         Heejin Cho
        //       DATE WRITTEN   November 2010
        //       MODIFIED       na
        //       RE-ENGINEERED  na

        // PURPOSE OF THIS FUNCTION:
        // After making sure get input is done, the number of heating coils in the
        // OA System is returned.

        // METHODOLOGY EMPLOYED:
        // na

        // REFERENCES:
        // na

        // USE STATEMENTS:

        // Return value
        std::string OACompName;

        // Locals
        // FUNCTION ARGUMENT DEFINITIONS:
        // FUNCTION PARAMETER DEFINITIONS:
        // na

        // INTERFACE BLOCK SPECIFICATIONS:
        // na

        // DERIVED TYPE DEFINITIONS:
        // na

        // FUNCTION LOCAL VARIABLE DECLARATIONS:

        if (GetOASysInputFlag) {
            GetOutsideAirSysInputs(state);
            GetOASysInputFlag = false;
        }

        OACompName = OutsideAirSys(OASysNum).ComponentName(InListNum);

        return OACompName;
    }

    std::string GetOACompType(EnergyPlusData &state, int const OASysNum, // OA Sys Number
                              int const InListNum // In-list Number
    )
    {

        // FUNCTION INFORMATION:
        //       AUTHOR         Heejin Cho
        //       DATE WRITTEN   November 2010
        //       MODIFIED       na
        //       RE-ENGINEERED  na

        // PURPOSE OF THIS FUNCTION:
        // After making sure get input is done, the number of heating coils in the
        // OA System is returned.

        // METHODOLOGY EMPLOYED:
        // na

        // REFERENCES:
        // na

        // USE STATEMENTS:

        // Return value
        std::string OACompType;

        // Locals
        // FUNCTION ARGUMENT DEFINITIONS:
        // FUNCTION PARAMETER DEFINITIONS:
        // na

        // INTERFACE BLOCK SPECIFICATIONS:
        // na

        // DERIVED TYPE DEFINITIONS:
        // na

        // FUNCTION LOCAL VARIABLE DECLARATIONS:

        if (GetOASysInputFlag) {
            GetOutsideAirSysInputs(state);
            GetOASysInputFlag = false;
        }

        OACompType = OutsideAirSys(OASysNum).ComponentType(InListNum);

        return OACompType;
    }

    int GetOACompTypeNum(EnergyPlusData &state, int const OASysNum, // OA Sys Number
                         int const InListNum // In-list Number
    )
    {

        // FUNCTION INFORMATION:
        //       AUTHOR         Heejin Cho
        //       DATE WRITTEN   November 2010
        //       MODIFIED       na
        //       RE-ENGINEERED  na

        // PURPOSE OF THIS FUNCTION:
        // After making sure get input is done, the number of heating coils in the
        // OA System is returned.

        // METHODOLOGY EMPLOYED:
        // na

        // REFERENCES:
        // na

        // USE STATEMENTS:

        // Return value
        int OACompTypeNum;

        // Locals
        // FUNCTION ARGUMENT DEFINITIONS:
        // FUNCTION PARAMETER DEFINITIONS:
        // na

        // INTERFACE BLOCK SPECIFICATIONS:
        // na

        // DERIVED TYPE DEFINITIONS:
        // na

        // FUNCTION LOCAL VARIABLE DECLARATIONS:

        if (GetOASysInputFlag) {
            GetOutsideAirSysInputs(state);
            GetOASysInputFlag = false;
        }

        OACompTypeNum = OutsideAirSys(OASysNum).ComponentType_Num(InListNum);

        return OACompTypeNum;
    }

    int GetOAMixerNumber(std::string const &OAMixerName // must match OA mixer names for the OA mixer type
    )
    {

        // FUNCTION INFORMATION:
        //       AUTHOR         Lixing Gu
        //       DATE WRITTEN   Feb. 2018

        // PURPOSE OF THIS FUNCTION:
        // This function looks up the given OA mixer and returns the OAMixer number.  If
        // incorrect OA mixer name is given, ErrorsFound is returned as true

        int WhichOAMixer;

        // Obtains and Allocates OA mixer related parameters from input file
        if (GetOAMixerInputFlag) { // First time subroutine has been entered
            GetOAMixerInputs();
            GetOAMixerInputFlag = false;
        }

        WhichOAMixer = UtilityRoutines::FindItemInList(OAMixerName, OAMixer);

        return WhichOAMixer;
    }
    // End of Utility Section of the Module
    //******************************************************************************

} // namespace MixedAir

} // namespace EnergyPlus<|MERGE_RESOLUTION|>--- conflicted
+++ resolved
@@ -5248,13 +5248,8 @@
         return Residuum;
     }
 
-<<<<<<< HEAD
-    Real64 MultiCompControlTempResidual(EnergyPlusData &state, Real64 const OASignal,    // Relative outside air flow rate (0 to 1)
-                                        Array1<Real64> const &Par // par(1) = mixed node number
-=======
-    Real64 MultiCompControlTempResidual(Real64 const OASignal,     // Relative outside air flow rate (0 to 1)
+    Real64 MultiCompControlTempResidual(EnergyPlusData &state, Real64 const OASignal,     // Relative outside air flow rate (0 to 1)
                                         Array1D<Real64> const &Par // par(1) = mixed node number
->>>>>>> 63cebc91
     )
     {
 
