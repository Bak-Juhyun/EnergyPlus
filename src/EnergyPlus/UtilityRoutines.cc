// EnergyPlus, Copyright (c) 1996-2018, The Board of Trustees of the University of Illinois,
// The Regents of the University of California, through Lawrence Berkeley National Laboratory
// (subject to receipt of any required approvals from the U.S. Dept. of Energy), Oak Ridge
// National Laboratory, managed by UT-Battelle, Alliance for Sustainable Energy, LLC, and other
// contributors. All rights reserved.
//
// NOTICE: This Software was developed under funding from the U.S. Department of Energy and the
// U.S. Government consequently retains certain rights. As such, the U.S. Government has been
// granted for itself and others acting on its behalf a paid-up, nonexclusive, irrevocable,
// worldwide license in the Software to reproduce, distribute copies to the public, prepare
// derivative works, and perform publicly and display publicly, and to permit others to do so.
//
// Redistribution and use in source and binary forms, with or without modification, are permitted
// provided that the following conditions are met:
//
// (1) Redistributions of source code must retain the above copyright notice, this list of
//     conditions and the following disclaimer.
//
// (2) Redistributions in binary form must reproduce the above copyright notice, this list of
//     conditions and the following disclaimer in the documentation and/or other materials
//     provided with the distribution.
//
// (3) Neither the name of the University of California, Lawrence Berkeley National Laboratory,
//     the University of Illinois, U.S. Dept. of Energy nor the names of its contributors may be
//     used to endorse or promote products derived from this software without specific prior
//     written permission.
//
// (4) Use of EnergyPlus(TM) Name. If Licensee (i) distributes the software in stand-alone form
//     without changes from the version obtained under this License, or (ii) Licensee makes a
//     reference solely to the software portion of its product, Licensee must refer to the
//     software as "EnergyPlus version X" software, where "X" is the version number Licensee
//     obtained under this License and may not use a different name for the software. Except as
//     specifically required in this Section (4), Licensee shall not use in a company name, a
//     product name, in advertising, publicity, or other promotional activities any name, trade
//     name, trademark, logo, or other designation of "EnergyPlus", "E+", "e+" or confusingly
//     similar designation, without the U.S. Department of Energy's prior written consent.
//
// THIS SOFTWARE IS PROVIDED BY THE COPYRIGHT HOLDERS AND CONTRIBUTORS "AS IS" AND ANY EXPRESS OR
// IMPLIED WARRANTIES, INCLUDING, BUT NOT LIMITED TO, THE IMPLIED WARRANTIES OF MERCHANTABILITY
// AND FITNESS FOR A PARTICULAR PURPOSE ARE DISCLAIMED. IN NO EVENT SHALL THE COPYRIGHT OWNER OR
// CONTRIBUTORS BE LIABLE FOR ANY DIRECT, INDIRECT, INCIDENTAL, SPECIAL, EXEMPLARY, OR
// CONSEQUENTIAL DAMAGES (INCLUDING, BUT NOT LIMITED TO, PROCUREMENT OF SUBSTITUTE GOODS OR
// SERVICES; LOSS OF USE, DATA, OR PROFITS; OR BUSINESS INTERRUPTION) HOWEVER CAUSED AND ON ANY
// THEORY OF LIABILITY, WHETHER IN CONTRACT, STRICT LIABILITY, OR TORT (INCLUDING NEGLIGENCE OR
// OTHERWISE) ARISING IN ANY WAY OUT OF THE USE OF THIS SOFTWARE, EVEN IF ADVISED OF THE
// POSSIBILITY OF SUCH DAMAGE.

// FMI-Related Headers
extern "C" {
#include <FMI/main.h>
}

// C++ Headers
#include <cstdlib>
#include <exception>
#include <iostream>

// ObjexxFCL Headers
#include <ObjexxFCL/Array1D.hh>
#include <ObjexxFCL/char.functions.hh>
// #include <ObjexxFCL/Array1.hh>
#include <ObjexxFCL/Array1S.hh>
#include <ObjexxFCL/Fmath.hh>
#include <ObjexxFCL/gio.hh>
#include <ObjexxFCL/string.functions.hh>

// EnergyPlus Headers
#include <BranchInputManager.hh>
#include <BranchNodeConnections.hh>
#include <CommandLineInterface.hh>
#include <DataEnvironment.hh>
#include <ErrorTracking.hh>
#include <DataGlobals.hh>
#include <DataPrecisionGlobals.hh>
#include <DataReportingFlags.hh>
#include <DataStringGlobals.hh>
#include <DataSystemVariables.hh>
#include <DataTimings.hh>
#include <DaylightingManager.hh>
#include <DisplayRoutines.hh>
#include <ExternalInterface.hh>
#include <General.hh>
#include <GeneralRoutines.hh>
#include <NodeInputManager.hh>
#include <OutputReports.hh>
#include <Plant/PlantManager.hh>
#include <SQLiteProcedures.hh>
#include <SimulationManager.hh>
#include <SolarShading.hh>
#include <SystemReports.hh>
#include <Timer.h>
#include <UtilityRoutines.hh>

namespace EnergyPlus {

namespace UtilityRoutines {
    bool outputErrorHeader(true);
    gio::Fmt fmtLD("*");
    gio::Fmt fmtA("(A)");

    Real64 ProcessNumber(std::string const &String, bool &ErrorFlag)
    {

        // FUNCTION INFORMATION:
        //       AUTHOR         Linda K. Lawrie
        //       DATE WRITTEN   September 1997
        //       MODIFIED       na
        //       RE-ENGINEERED  na

        // PURPOSE OF THIS FUNCTION:
        // This function processes a string that should be numeric and
        // returns the real value of the string.

        // METHODOLOGY EMPLOYED:
        // FUNCTION ProcessNumber translates the argument (a string)
        // into a real number.  The string should consist of all
        // numeric characters (except a decimal point).  Numerics
        // with exponentiation (i.e. 1.2345E+03) are allowed but if
        // it is not a valid number an error message along with the
        // string causing the error is printed out and 0.0 is returned
        // as the value.

        // REFERENCES:
        // List directed Fortran input/output.

        // SUBROUTINE PARAMETER DEFINITIONS:
        static std::string const ValidNumerics("0123456789.+-EeDd");

        Real64 rProcessNumber = 0.0;
        //  Make sure the string has all what we think numerics should have
        std::string const PString(stripped(String));
        std::string::size_type const StringLen(PString.length());
        ErrorFlag = false;
        if (StringLen == 0) return rProcessNumber;
        int IoStatus(0);
        if (PString.find_first_not_of(ValidNumerics) == std::string::npos) {
            {
                IOFlags flags;
                gio::read(PString, fmtLD, flags) >> rProcessNumber;
                IoStatus = flags.ios();
            }
            ErrorFlag = false;
        } else {
            rProcessNumber = 0.0;
            ErrorFlag = true;
        }
        if (IoStatus != 0) {
            rProcessNumber = 0.0;
            ErrorFlag = true;
        }

        return rProcessNumber;
    }

    int FindItemInList(std::string const &String, Array1_string const &ListOfItems, int const NumItems)
    {

        // FUNCTION INFORMATION:
        //       AUTHOR         Linda K. Lawrie
        //       DATE WRITTEN   September 1997
        //       MODIFIED       na
        //       RE-ENGINEERED  na

        // PURPOSE OF THIS FUNCTION:
        // This function looks up a string in a similar list of
        // items and returns the index of the item in the list, if
        // found.  This routine is not case insensitive and doesn't need
        // for most inputs -- they are automatically turned to UPPERCASE.
        // If you need case insensitivity use FindItem.

        // SUBROUTINE LOCAL VARIABLE DECLARATIONS:

        for (int Count = 1; Count <= NumItems; ++Count) {
            if (String == ListOfItems(Count)) return Count;
        }
        return 0; // Not found
    }

    int FindItemInList(std::string const &String, Array1S_string const ListOfItems, int const NumItems)
    {

        // FUNCTION INFORMATION:
        //       AUTHOR         Linda K. Lawrie
        //       DATE WRITTEN   September 1997
        //       MODIFIED       na
        //       RE-ENGINEERED  na

        // PURPOSE OF THIS FUNCTION:
        // This function looks up a string in a similar list of
        // items and returns the index of the item in the list, if
        // found.  This routine is not case insensitive and doesn't need
        // for most inputs -- they are automatically turned to UPPERCASE.
        // If you need case insensitivity use FindItem.

        // SUBROUTINE LOCAL VARIABLE DECLARATIONS:

        for (int Count = 1; Count <= NumItems; ++Count) {
            if (String == ListOfItems(Count)) return Count;
        }
        return 0; // Not found
    }

    int FindItemInSortedList(std::string const &String, Array1S_string const ListOfItems, int const NumItems)
    {

        // FUNCTION INFORMATION:
        //       AUTHOR         Linda K. Lawrie
        //       DATE WRITTEN   September 1997
        //       MODIFIED       na
        //       RE-ENGINEERED  na

        // PURPOSE OF THIS FUNCTION:
        // This function looks up a string in a similar list of
        // items and returns the index of the item in the list, if
        // found.  This routine is case insensitive.

        // SUBROUTINE LOCAL VARIABLE DECLARATIONS:

        int Probe(0);
        int LBnd(0);
        int UBnd(NumItems + 1);
        bool Found(false);
        while ((!Found) || (Probe != 0)) {
            Probe = (UBnd - LBnd) / 2;
            if (Probe == 0) break;
            Probe += LBnd;
            if (equali(String, ListOfItems(Probe))) {
                Found = true;
                break;
            } else if (lessthani(String, ListOfItems(Probe))) {
                UBnd = Probe;
            } else {
                LBnd = Probe;
            }
        }
        return Probe;
    }

    int FindItem(std::string const &String, Array1D_string const &ListOfItems, int const NumItems)
    {

        // FUNCTION INFORMATION:
        //       AUTHOR         Linda K. Lawrie
        //       DATE WRITTEN   April 1999
        //       MODIFIED       na
        //       RE-ENGINEERED  na

        // PURPOSE OF THIS FUNCTION:
        // This function looks up a string in a similar list of
        // items and returns the index of the item in the list, if
        // found.  This routine is case insensitive.

        // SUBROUTINE LOCAL VARIABLE DECLARATIONS:

        int FindItem = UtilityRoutines::FindItemInList(String, ListOfItems, NumItems);
        if (FindItem != 0) return FindItem;

        for (int Count = 1; Count <= NumItems; ++Count) {
            if (equali(String, ListOfItems(Count))) return Count;
        }
        return 0; // Not found
    }

    int FindItem(std::string const &String, Array1S_string const ListOfItems, int const NumItems)
    {

        // FUNCTION INFORMATION:
        //       AUTHOR         Linda K. Lawrie
        //       DATE WRITTEN   April 1999
        //       MODIFIED       na
        //       RE-ENGINEERED  na

        // PURPOSE OF THIS FUNCTION:
        // This function looks up a string in a similar list of
        // items and returns the index of the item in the list, if
        // found.  This routine is case insensitive.

        // SUBROUTINE LOCAL VARIABLE DECLARATIONS:

        int FindItem = UtilityRoutines::FindItemInList(String, ListOfItems, NumItems);
        if (FindItem != 0) return FindItem;

        for (int Count = 1; Count <= NumItems; ++Count) {
            if (equali(String, ListOfItems(Count))) return Count;
        }
        return 0; // Not found
    }

    std::string MakeUPPERCase(std::string const &InputString)
    {

        // FUNCTION INFORMATION:
        //       AUTHOR         Linda K. Lawrie
        //       DATE WRITTEN   September 1997
        //       MODIFIED       na
        //       RE-ENGINEERED  na

        // PURPOSE OF THIS SUBROUTINE:
        // This function returns the Upper Case representation of the InputString.

        // METHODOLOGY EMPLOYED:
        // Uses the Intrinsic SCAN function to scan the lowercase representation of
        // characters (DataStringGlobals) for each character in the given string.

        // FUNCTION LOCAL VARIABLE DECLARATIONS:

        std::string ResultString(InputString);

        for (std::string::size_type i = 0, e = len(InputString); i < e; ++i) {
            int const curCharVal = int(InputString[i]);
            if ((97 <= curCharVal && curCharVal <= 122) || (224 <= curCharVal && curCharVal <= 255)) { // lowercase ASCII and accented characters
                ResultString[i] = char(curCharVal - 32);
            }
        }

        return ResultString;
    }

    void VerifyName(std::string const &NameToVerify,
                    Array1D_string const &NamesList,
                    int const NumOfNames,
                    bool &ErrorFound,
                    bool &IsBlank,
                    std::string const &StringToDisplay)
    {

        // SUBROUTINE INFORMATION:
        //       AUTHOR         Linda Lawrie
        //       DATE WRITTEN   February 2000
        //       MODIFIED       na
        //       RE-ENGINEERED  na

        // PURPOSE OF THIS SUBROUTINE:
        // This subroutine verifys that a new name can be added to the
        // list of names for this item (i.e., that there isn't one of that
        // name already and that this name is not blank).

        // SUBROUTINE LOCAL VARIABLE DECLARATIONS:
        int Found;

        ErrorFound = false;
        if (NumOfNames > 0) {
            Found = FindItem(NameToVerify, NamesList, NumOfNames);
            if (Found != 0) {
                ShowSevereError(StringToDisplay + ", duplicate name=" + NameToVerify);
                ErrorFound = true;
            }
        }

        if (NameToVerify.empty()) {
            ShowSevereError(StringToDisplay + ", cannot be blank");
            ErrorFound = true;
            IsBlank = true;
        } else {
            IsBlank = false;
        }
    }

    void VerifyName(std::string const &NameToVerify,
                    Array1S_string const NamesList,
                    int const NumOfNames,
                    bool &ErrorFound,
                    bool &IsBlank,
                    std::string const &StringToDisplay)
    {

        // SUBROUTINE INFORMATION:
        //       AUTHOR         Linda Lawrie
        //       DATE WRITTEN   February 2000
        //       MODIFIED       na
        //       RE-ENGINEERED  na

        // PURPOSE OF THIS SUBROUTINE:
        // This subroutine verifys that a new name can be added to the
        // list of names for this item (i.e., that there isn't one of that
        // name already and that this name is not blank).

        // SUBROUTINE LOCAL VARIABLE DECLARATIONS:
        int Found;

        ErrorFound = false;
        if (NumOfNames > 0) {
            Found = FindItem(NameToVerify, NamesList, NumOfNames);
            if (Found != 0) {
                ShowSevereError(StringToDisplay + ", duplicate name=" + NameToVerify);
                ErrorFound = true;
            }
        }

        if (NameToVerify.empty()) {
            ShowSevereError(StringToDisplay + ", cannot be blank");
            ErrorFound = true;
            IsBlank = true;
        } else {
            IsBlank = false;
        }
    }

    bool IsNameEmpty(std::string &NameToVerify, std::string const &StringToDisplay, bool &ErrorFound)
    {
        if (NameToVerify.empty()) {
            ShowSevereError(StringToDisplay + " Name, cannot be blank");
            ErrorFound = true;
            NameToVerify = "xxxxx";
            return true;
        }
        return false;
    }

    std::string IPTrimSigDigits(int const IntegerValue)
    {

        // FUNCTION INFORMATION:
        //       AUTHOR         Linda K. Lawrie
        //       DATE WRITTEN   March 2002
        //       MODIFIED       na
        //       RE-ENGINEERED  na

        // PURPOSE OF THIS FUNCTION:
        // This function accepts a number as parameter as well as the number of
        // significant digits after the decimal point to report and returns a string
        // that is appropriate.

        // FUNCTION LOCAL VARIABLE DECLARATIONS:
        std::string String; // Working string

        gio::write(String, fmtLD) << IntegerValue;
        return stripped(String);
    }
} // namespace UtilityRoutines

void AbortEnergyPlus()
{

<<<<<<< HEAD
	// SUBROUTINE INFORMATION:
	//       AUTHOR         Linda K. Lawrie
	//       DATE WRITTEN   December 1997
	//       MODIFIED       na
	//       RE-ENGINEERED  na

	// PURPOSE OF THIS SUBROUTINE:
	// This subroutine causes the program to halt due to a fatal error.

	// METHODOLOGY EMPLOYED:
	// Puts a message on output files.
	// Closes files.
	// Stops the program.

	// REFERENCES:
	// na

	// Using/Aliasing
	using namespace DataPrecisionGlobals;
	using namespace DataSystemVariables;
	using namespace DataTimings;
	using namespace ErrorTracking;
	using General::RoundSigDigits;
	using NodeInputManager::SetupNodeVarsForReporting;
	using NodeInputManager::CheckMarkedNodes;
	using BranchInputManager::TestBranchIntegrity;
	using BranchNodeConnections::CheckNodeConnections;
	using BranchNodeConnections::TestCompSetInletOutletNodes;
	using SimulationManager::ReportLoopConnections;
	using SystemReports::ReportAirLoopConnections;
	using SolarShading::ReportSurfaceErrors;
	using PlantManager::CheckPlantOnAbort;
	using ExternalInterface::NumExternalInterfaces;
	using ExternalInterface::CloseSocket;

	// Locals
	// SUBROUTINE ARGUMENT DEFINITIONS:

	// SUBROUTINE PARAMETER DEFINITIONS:
	static gio::Fmt fmtLD( "*" );
	static gio::Fmt OutFmt( "('Press ENTER to continue after reading above message>')" );
	static gio::Fmt ETimeFmt( "(I2.2,'hr ',I2.2,'min ',F5.2,'sec')" );

	// INTERFACE BLOCK SPECIFICATIONS

	// DERIVED TYPE DEFINITIONS
	// na

	// SUBROUTINE LOCAL VARIABLE DECLARATIONS:
	int tempfl;
	std::string NumWarnings;
	std::string NumSevere;
	std::string NumWarningsDuringWarmup;
	std::string NumSevereDuringWarmup;
	std::string NumWarningsDuringSizing;
	std::string NumSevereDuringSizing;
	std::string Elapsed;
	int Hours; // Elapsed Time Hour Reporting
	int Minutes; // Elapsed Time Minute Reporting
	Real64 Seconds; // Elapsed Time Second Reporting
	bool ErrFound;
	bool TerminalError;
	int write_stat;

	if ( sqlite ) {
		sqlite->updateSQLiteSimulationRecord( true, false );
	}

	AbortProcessing = true;
	if ( AskForConnectionsReport ) {
		AskForConnectionsReport = false; // Set false here in case any further fatal errors in below processing...

		ShowMessage( "Fatal error -- final processing.  More error messages may appear." );
		SetupNodeVarsForReporting();

		ErrFound = false;
		TerminalError = false;
		TestBranchIntegrity( ErrFound );
		if ( ErrFound ) TerminalError = true;
		TestAirPathIntegrity( ErrFound );
		if ( ErrFound ) TerminalError = true;
		CheckMarkedNodes( ErrFound );
		if ( ErrFound ) TerminalError = true;
		CheckNodeConnections( ErrFound );
		if ( ErrFound ) TerminalError = true;
		TestCompSetInletOutletNodes( ErrFound );
		if ( ErrFound ) TerminalError = true;

		if ( ! TerminalError ) {
			ReportAirLoopConnections();
			ReportLoopConnections();
		}

	} else if ( ! ExitDuringSimulations ) {
		ShowMessage( "Warning:  Node connection errors not checked - most system input has not been read (see previous warning)." );
		ShowMessage( "Fatal error -- final processing.  Program exited before simulations began.  See previous error messages." );
	}

	if ( AskForSurfacesReport ) {
		ReportSurfaces();
	}

	ReportSurfaceErrors();
	CheckPlantOnAbort();
	ShowRecurringErrors();
	SummarizeErrors();
	CloseMiscOpenFiles();
	NumWarnings = RoundSigDigits( TotalWarningErrors );
	strip( NumWarnings );
	NumSevere = RoundSigDigits( TotalSevereErrors );
	strip( NumSevere );
	NumWarningsDuringWarmup = RoundSigDigits( TotalWarningErrorsDuringWarmup );
	strip( NumWarningsDuringWarmup );
	NumSevereDuringWarmup = RoundSigDigits( TotalSevereErrorsDuringWarmup );
	strip( NumSevereDuringWarmup );
	NumWarningsDuringSizing = RoundSigDigits( TotalWarningErrorsDuringSizing );
	strip( NumWarningsDuringSizing );
	NumSevereDuringSizing = RoundSigDigits( TotalSevereErrorsDuringSizing );
	strip( NumSevereDuringSizing );

	// catch up with timings if in middle
	Time_Finish = epElapsedTime();
	if ( Time_Finish < Time_Start ) Time_Finish += 24.0 * 3600.0;
	Elapsed_Time = Time_Finish - Time_Start;
=======
    // SUBROUTINE INFORMATION:
    //       AUTHOR         Linda K. Lawrie
    //       DATE WRITTEN   December 1997
    //       MODIFIED       na
    //       RE-ENGINEERED  na

    // PURPOSE OF THIS SUBROUTINE:
    // This subroutine causes the program to halt due to a fatal error.

    // METHODOLOGY EMPLOYED:
    // Puts a message on output files.
    // Closes files.
    // Stops the program.

    // REFERENCES:
    // na

    // Using/Aliasing
    using namespace DataPrecisionGlobals;
    using namespace DataSystemVariables;
    using namespace DataTimings;
    using namespace DataErrorTracking;
    using BranchInputManager::TestBranchIntegrity;
    using BranchNodeConnections::CheckNodeConnections;
    using BranchNodeConnections::TestCompSetInletOutletNodes;
    using ExternalInterface::CloseSocket;
    using ExternalInterface::NumExternalInterfaces;
    using General::RoundSigDigits;
    using NodeInputManager::CheckMarkedNodes;
    using NodeInputManager::SetupNodeVarsForReporting;
    using PlantManager::CheckPlantOnAbort;
    using SimulationManager::ReportLoopConnections;
    using SolarShading::ReportSurfaceErrors;
    using SystemReports::ReportAirLoopConnections;

    // Locals
    // SUBROUTINE ARGUMENT DEFINITIONS:

    // SUBROUTINE PARAMETER DEFINITIONS:
    static gio::Fmt fmtLD("*");
    static gio::Fmt OutFmt("('Press ENTER to continue after reading above message>')");
    static gio::Fmt ETimeFmt("(I2.2,'hr ',I2.2,'min ',F5.2,'sec')");

    // INTERFACE BLOCK SPECIFICATIONS

    // DERIVED TYPE DEFINITIONS
    // na

    // SUBROUTINE LOCAL VARIABLE DECLARATIONS:
    int tempfl;
    std::string NumWarnings;
    std::string NumSevere;
    std::string NumWarningsDuringWarmup;
    std::string NumSevereDuringWarmup;
    std::string NumWarningsDuringSizing;
    std::string NumSevereDuringSizing;
    std::string Elapsed;
    int Hours;      // Elapsed Time Hour Reporting
    int Minutes;    // Elapsed Time Minute Reporting
    Real64 Seconds; // Elapsed Time Second Reporting
    bool ErrFound;
    bool TerminalError;
    int write_stat;

    if (sqlite) {
        sqlite->updateSQLiteSimulationRecord(true, false);
    }

    AbortProcessing = true;
    if (AskForConnectionsReport) {
        AskForConnectionsReport = false; // Set false here in case any further fatal errors in below processing...

        ShowMessage("Fatal error -- final processing.  More error messages may appear.");
        SetupNodeVarsForReporting();

        ErrFound = false;
        TerminalError = false;
        TestBranchIntegrity(ErrFound);
        if (ErrFound) TerminalError = true;
        TestAirPathIntegrity(ErrFound);
        if (ErrFound) TerminalError = true;
        CheckMarkedNodes(ErrFound);
        if (ErrFound) TerminalError = true;
        CheckNodeConnections(ErrFound);
        if (ErrFound) TerminalError = true;
        TestCompSetInletOutletNodes(ErrFound);
        if (ErrFound) TerminalError = true;

        if (!TerminalError) {
            ReportAirLoopConnections();
            ReportLoopConnections();
        }

    } else if (!ExitDuringSimulations) {
        ShowMessage("Warning:  Node connection errors not checked - most system input has not been read (see previous warning).");
        ShowMessage("Fatal error -- final processing.  Program exited before simulations began.  See previous error messages.");
    }

    if (AskForSurfacesReport) {
        ReportSurfaces();
    }

    ReportSurfaceErrors();
    CheckPlantOnAbort();
    ShowRecurringErrors();
    SummarizeErrors();
    CloseMiscOpenFiles();
    NumWarnings = RoundSigDigits(TotalWarningErrors);
    strip(NumWarnings);
    NumSevere = RoundSigDigits(TotalSevereErrors);
    strip(NumSevere);
    NumWarningsDuringWarmup = RoundSigDigits(TotalWarningErrorsDuringWarmup);
    strip(NumWarningsDuringWarmup);
    NumSevereDuringWarmup = RoundSigDigits(TotalSevereErrorsDuringWarmup);
    strip(NumSevereDuringWarmup);
    NumWarningsDuringSizing = RoundSigDigits(TotalWarningErrorsDuringSizing);
    strip(NumWarningsDuringSizing);
    NumSevereDuringSizing = RoundSigDigits(TotalSevereErrorsDuringSizing);
    strip(NumSevereDuringSizing);

    // catch up with timings if in middle
    Time_Finish = epElapsedTime();
    if (Time_Finish < Time_Start) Time_Finish += 24.0 * 3600.0;
    Elapsed_Time = Time_Finish - Time_Start;
>>>>>>> 61b09a18
#ifdef EP_Detailed_Timings
    epStopTime("EntireRun=");
#endif
    if (Elapsed_Time < 0.0) Elapsed_Time = 0.0;
    Hours = Elapsed_Time / 3600.0;
    Elapsed_Time -= Hours * 3600.0;
    Minutes = Elapsed_Time / 60.0;
    Elapsed_Time -= Minutes * 60.0;
    Seconds = Elapsed_Time;
    if (Seconds < 0.0) Seconds = 0.0;
    gio::write(Elapsed, ETimeFmt) << Hours << Minutes << Seconds;

    ShowMessage("EnergyPlus Warmup Error Summary. During Warmup: " + NumWarningsDuringWarmup + " Warning; " + NumSevereDuringWarmup +
                " Severe Errors.");
    ShowMessage("EnergyPlus Sizing Error Summary. During Sizing: " + NumWarningsDuringSizing + " Warning; " + NumSevereDuringSizing +
                " Severe Errors.");
    ShowMessage("EnergyPlus Terminated--Fatal Error Detected. " + NumWarnings + " Warning; " + NumSevere + " Severe Errors; Elapsed Time=" + Elapsed);
    DisplayString("EnergyPlus Run Time=" + Elapsed);
    tempfl = GetNewUnitNumber();
    {
        IOFlags flags;
        flags.ACTION("write");
        gio::open(tempfl, DataStringGlobals::outputEndFileName, flags);
        write_stat = flags.ios();
    }
    if (write_stat != 0) {
        DisplayString("AbortEnergyPlus: Could not open file " + DataStringGlobals::outputEndFileName + " for output (write).");
    }
    gio::write(tempfl, fmtLD) << "EnergyPlus Terminated--Fatal Error Detected. " + NumWarnings + " Warning; " + NumSevere +
                                     " Severe Errors; Elapsed Time=" + Elapsed;

    gio::close(tempfl);
#ifdef EP_Detailed_Timings
    epSummaryTimes(Time_Finish - Time_Start);
#endif
    std::cerr << "Program terminated: "
              << "EnergyPlus Terminated--Error(s) Detected." << std::endl;
    CloseOutOpenFiles();
    // Close the socket used by ExternalInterface. This call also sends the flag "-1" to the ExternalInterface,
    // indicating that E+ terminated with an error.
    if (NumExternalInterfaces > 0) CloseSocket(-1);
    std::exit(EXIT_FAILURE);
}

void CloseMiscOpenFiles()
{

    // SUBROUTINE INFORMATION:
    //       AUTHOR         Linda K. Lawrie
    //       DATE WRITTEN   December 1997
    //       MODIFIED       na
    //       RE-ENGINEERED  na

    // PURPOSE OF THIS SUBROUTINE:
    // This subroutine scans potential unit numbers and closes
    // any that are still open.

    // METHODOLOGY EMPLOYED:
    // Use INQUIRE to determine if file is open.

    // REFERENCES:
    // na

    // Using/Aliasing
    using DataGlobals::OutputFileDebug;
    using DataReportingFlags::DebugOutput;
    using DaylightingManager::CloseDFSFile;
    using DaylightingManager::CloseReportIllumMaps;

    // Locals
    // SUBROUTINE ARGUMENT DEFINITIONS:
    // na

    // SUBROUTINE PARAMETER DEFINITIONS:

    // INTERFACE BLOCK SPECIFICATIONS
    // na

    // DERIVED TYPE DEFINITIONS
    // na

    // SUBROUTINE LOCAL VARIABLE DECLARATIONS:
    std::string DebugPosition;

    //      LOGICAL :: exists, opened
    //      INTEGER :: UnitNumber
    //      INTEGER :: ios

    CloseReportIllumMaps();
    CloseDFSFile();

    //  In case some debug output was produced, it appears that the
    //  position on the INQUIRE will not be 'ASIS' (3 compilers tested)
    //  So, will want to keep....

    {
        IOFlags flags;
        gio::inquire(OutputFileDebug, flags);
        DebugPosition = flags.POSITION();
    }
    if (DebugPosition != "ASIS") {
        DebugOutput = true;
    }
    if (DebugOutput) {
        gio::close(OutputFileDebug);
    } else {
        {
            IOFlags flags;
            flags.DISPOSE("DELETE");
            gio::close(OutputFileDebug, flags);
        }
    }
}

void CloseOutOpenFiles()
{

    // SUBROUTINE INFORMATION:
    //       AUTHOR         Linda K. Lawrie
    //       DATE WRITTEN   April 2012
    //       MODIFIED       na
    //       RE-ENGINEERED  na

    // PURPOSE OF THIS SUBROUTINE:
    // This subroutine scans potential unit numbers and closes
    // any that are still open.

    // METHODOLOGY EMPLOYED:
    // Use INQUIRE to determine if file is open.

    // REFERENCES:
    // na

    // USE STATEMENTS:
    // na

    // Locals
    // SUBROUTINE ARGUMENT DEFINITIONS:
    // na

    // SUBROUTINE PARAMETER DEFINITIONS:
    int const MaxUnitNumber(1000);

    // INTERFACE BLOCK SPECIFICATIONS
    // na

    // DERIVED TYPE DEFINITIONS
    // na

    // SUBROUTINE LOCAL VARIABLE DECLARATIONS:

    bool exists;
    bool opened;
    int UnitNumber;
    int ios;

    for (UnitNumber = 1; UnitNumber <= MaxUnitNumber; ++UnitNumber) {
        {
            IOFlags flags;
            gio::inquire(UnitNumber, flags);
            exists = flags.exists();
            opened = flags.open();
            ios = flags.ios();
        }
        if (exists && opened && ios == 0) gio::close(UnitNumber);
    }
}

void EndEnergyPlus()
{

<<<<<<< HEAD
	// SUBROUTINE INFORMATION:
	//       AUTHOR         Linda K. Lawrie
	//       DATE WRITTEN   December 1997
	//       MODIFIED       na
	//       RE-ENGINEERED  na

	// PURPOSE OF THIS SUBROUTINE:
	// This subroutine causes the program to terminate when complete (no errors).

	// METHODOLOGY EMPLOYED:
	// Puts a message on output files.
	// Closes files.
	// Stops the program.

	// REFERENCES:
	// na

	// Using/Aliasing
	using namespace DataPrecisionGlobals;
	using namespace DataSystemVariables;
	using namespace DataTimings;
	using namespace ErrorTracking;
	using General::RoundSigDigits;
	using SolarShading::ReportSurfaceErrors;
	using ExternalInterface::NumExternalInterfaces;
	using ExternalInterface::CloseSocket;
	using ExternalInterface::haveExternalInterfaceBCVTB;

	// Locals
	// SUBROUTINE ARGUMENT DEFINITIONS:
	// na

	// SUBROUTINE PARAMETER DEFINITIONS:
	static gio::Fmt fmtA( "(A)" );
	static gio::Fmt ETimeFmt( "(I2.2,'hr ',I2.2,'min ',F5.2,'sec')" );

	// INTERFACE BLOCK SPECIFICATIONS

	// DERIVED TYPE DEFINITIONS
	// na

	// SUBROUTINE LOCAL VARIABLE DECLARATIONS:
	int tempfl;
	std::string NumWarnings;
	std::string NumSevere;
	std::string NumWarningsDuringWarmup;
	std::string NumSevereDuringWarmup;
	std::string NumWarningsDuringSizing;
	std::string NumSevereDuringSizing;
	std::string Elapsed;
	int Hours; // Elapsed Time Hour Reporting
	int Minutes; // Elapsed Time Minute Reporting
	Real64 Seconds; // Elapsed Time Second Reporting
	int write_stat;

	if ( sqlite ) {
		sqlite->updateSQLiteSimulationRecord( true, true );
	}

	ReportSurfaceErrors();
	ShowRecurringErrors();
	SummarizeErrors();
	CloseMiscOpenFiles();
	NumWarnings = RoundSigDigits( TotalWarningErrors );
	strip( NumWarnings );
	NumSevere = RoundSigDigits( TotalSevereErrors );
	strip( NumSevere );
	NumWarningsDuringWarmup = RoundSigDigits( TotalWarningErrorsDuringWarmup );
	strip( NumWarningsDuringWarmup );
	NumSevereDuringWarmup = RoundSigDigits( TotalSevereErrorsDuringWarmup );
	strip( NumSevereDuringWarmup );
	NumWarningsDuringSizing = RoundSigDigits( TotalWarningErrorsDuringSizing );
	strip( NumWarningsDuringSizing );
	NumSevereDuringSizing = RoundSigDigits( TotalSevereErrorsDuringSizing );
	strip( NumSevereDuringSizing );

	Time_Finish = epElapsedTime();
	if ( Time_Finish < Time_Start ) Time_Finish += 24.0 * 3600.0;
	Elapsed_Time = Time_Finish - Time_Start;
=======
    // SUBROUTINE INFORMATION:
    //       AUTHOR         Linda K. Lawrie
    //       DATE WRITTEN   December 1997
    //       MODIFIED       na
    //       RE-ENGINEERED  na

    // PURPOSE OF THIS SUBROUTINE:
    // This subroutine causes the program to terminate when complete (no errors).

    // METHODOLOGY EMPLOYED:
    // Puts a message on output files.
    // Closes files.
    // Stops the program.

    // REFERENCES:
    // na

    // Using/Aliasing
    using namespace DataPrecisionGlobals;
    using namespace DataSystemVariables;
    using namespace DataTimings;
    using namespace DataErrorTracking;
    using ExternalInterface::CloseSocket;
    using ExternalInterface::NumExternalInterfaces;
    using ExternalInterface::haveExternalInterfaceBCVTB;
    using General::RoundSigDigits;
    using SolarShading::ReportSurfaceErrors;

    // Locals
    // SUBROUTINE ARGUMENT DEFINITIONS:
    // na

    // SUBROUTINE PARAMETER DEFINITIONS:
    static gio::Fmt fmtA("(A)");
    static gio::Fmt ETimeFmt("(I2.2,'hr ',I2.2,'min ',F5.2,'sec')");

    // INTERFACE BLOCK SPECIFICATIONS

    // DERIVED TYPE DEFINITIONS
    // na

    // SUBROUTINE LOCAL VARIABLE DECLARATIONS:
    int tempfl;
    std::string NumWarnings;
    std::string NumSevere;
    std::string NumWarningsDuringWarmup;
    std::string NumSevereDuringWarmup;
    std::string NumWarningsDuringSizing;
    std::string NumSevereDuringSizing;
    std::string Elapsed;
    int Hours;      // Elapsed Time Hour Reporting
    int Minutes;    // Elapsed Time Minute Reporting
    Real64 Seconds; // Elapsed Time Second Reporting
    int write_stat;

    if (sqlite) {
        sqlite->updateSQLiteSimulationRecord(true, true);
    }

    ReportSurfaceErrors();
    ShowRecurringErrors();
    SummarizeErrors();
    CloseMiscOpenFiles();
    NumWarnings = RoundSigDigits(TotalWarningErrors);
    strip(NumWarnings);
    NumSevere = RoundSigDigits(TotalSevereErrors);
    strip(NumSevere);
    NumWarningsDuringWarmup = RoundSigDigits(TotalWarningErrorsDuringWarmup);
    strip(NumWarningsDuringWarmup);
    NumSevereDuringWarmup = RoundSigDigits(TotalSevereErrorsDuringWarmup);
    strip(NumSevereDuringWarmup);
    NumWarningsDuringSizing = RoundSigDigits(TotalWarningErrorsDuringSizing);
    strip(NumWarningsDuringSizing);
    NumSevereDuringSizing = RoundSigDigits(TotalSevereErrorsDuringSizing);
    strip(NumSevereDuringSizing);

    Time_Finish = epElapsedTime();
    if (Time_Finish < Time_Start) Time_Finish += 24.0 * 3600.0;
    Elapsed_Time = Time_Finish - Time_Start;
>>>>>>> 61b09a18
#ifdef EP_Detailed_Timings
    epStopTime("EntireRun=");
#endif
    Hours = Elapsed_Time / 3600.0;
    Elapsed_Time -= Hours * 3600.0;
    Minutes = Elapsed_Time / 60.0;
    Elapsed_Time -= Minutes * 60.0;
    Seconds = Elapsed_Time;
    if (Seconds < 0.0) Seconds = 0.0;
    gio::write(Elapsed, ETimeFmt) << Hours << Minutes << Seconds;

    ShowMessage("EnergyPlus Warmup Error Summary. During Warmup: " + NumWarningsDuringWarmup + " Warning; " + NumSevereDuringWarmup +
                " Severe Errors.");
    ShowMessage("EnergyPlus Sizing Error Summary. During Sizing: " + NumWarningsDuringSizing + " Warning; " + NumSevereDuringSizing +
                " Severe Errors.");
    ShowMessage("EnergyPlus Completed Successfully-- " + NumWarnings + " Warning; " + NumSevere + " Severe Errors; Elapsed Time=" + Elapsed);
    DisplayString("EnergyPlus Run Time=" + Elapsed);
    tempfl = GetNewUnitNumber();
    {
        IOFlags flags;
        flags.ACTION("write");
        gio::open(tempfl, DataStringGlobals::outputEndFileName, flags);
        write_stat = flags.ios();
    }
    if (write_stat != 0) {
        DisplayString("EndEnergyPlus: Could not open file " + DataStringGlobals::outputEndFileName + " for output (write).");
    }
    gio::write(tempfl, fmtA) << "EnergyPlus Completed Successfully-- " + NumWarnings + " Warning; " + NumSevere +
                                    " Severe Errors; Elapsed Time=" + Elapsed;
    gio::close(tempfl);
#ifdef EP_Detailed_Timings
    epSummaryTimes(Time_Finish - Time_Start);
#endif
    std::cerr << "EnergyPlus Completed Successfully." << std::endl;
    CloseOutOpenFiles();
    // Close the ExternalInterface socket. This call also sends the flag "1" to the ExternalInterface,
    // indicating that E+ finished its simulation
    if ((NumExternalInterfaces > 0) && haveExternalInterfaceBCVTB) CloseSocket(1);
    std::exit(EXIT_SUCCESS);
}

int GetNewUnitNumber()
{

    // FUNCTION INFORMATION:
    //       AUTHOR         Linda K. Lawrie, adapted from reference
    //       DATE WRITTEN   September 1997
    //       MODIFIED       na
    //       RE-ENGINEERED  na

    // PURPOSE OF THIS FUNCTION:
    // Returns a unit number of a unit that can exist and is not connected.  Note
    // this routine does not magically mark that unit number in use.  In order to
    // have the unit "used", the source code must OPEN the file.

    // METHODOLOGY EMPLOYED:
    // Use Inquire function to find out if proposed unit: exists or is opened.
    // If not, can be used for a new unit number.

    // REFERENCES:
    // Copyright (c) 1994 Unicomp, Inc.  All rights reserved.
    // Developed at Unicomp, Inc.
    // Permission to use, copy, modify, and distribute this
    // software is freely granted, provided that this notice
    // is preserved.

    // USE STATEMENTS:
    // na

    //	// Return value
    //	int UnitNumber; // Result from scanning currently open files
    //
    //	// Locals
    //	// FUNCTION ARGUMENT DEFINITIONS:
    //
    //	// FUNCTION PARAMETER DEFINITIONS:
    //	//  IO Status Values:
    //
    //	int const END_OF_RECORD( -2 );
    //	int const END_OF_FILE( -1 );
    //
    //	//  Indicate default input and output units:
    //
    //	int const DEFAULT_INPUT_UNIT( 5 );
    //	int const DEFAULT_OUTPUT_UNIT( 6 );
    //
    //	//  Indicate number and value of preconnected units
    //
    //	int const NUMBER_OF_PRECONNECTED_UNITS( 2 );
    //	static Array1D_int const PRECONNECTED_UNITS( NUMBER_OF_PRECONNECTED_UNITS, { 5, 6 } );
    //
    //	//  Largest allowed unit number (or a large number, if none)
    //	int const MaxUnitNumber( 1000 );
    //
    //	// INTERFACE BLOCK SPECIFICATIONS
    //	// na
    //
    //	// DERIVED TYPE DEFINITIONS
    //	// na
    //
    //	// FUNCTION LOCAL VARIABLE DECLARATIONS:
    //	bool exists; // File exists
    //	bool opened; // Unit is open
    //	int ios; // return value from Inquire intrinsic
    //
    //	for ( UnitNumber = 1; UnitNumber <= MaxUnitNumber; ++UnitNumber ) {
    //		if ( UnitNumber == DEFAULT_INPUT_UNIT || UnitNumber == DEFAULT_OUTPUT_UNIT ) continue;
    //		if ( any_eq( UnitNumber, PRECONNECTED_UNITS ) ) continue;
    //		{ IOFlags flags; gio::inquire( UnitNumber, flags ); exists = flags.exists(); opened = flags.open(); ios = flags.ios(); }
    //		if ( exists && ! opened && ios == 0 ) return UnitNumber; // result is set in UnitNumber
    //	}
    //
    //	UnitNumber = -1;
    //
    //	return UnitNumber;

    return gio::get_unit(); // Autodesk:Note ObjexxFCL::gio system provides this (and protects the F90+ preconnected units {100,101,102})
}

int FindUnitNumber(std::string const &FileName) // File name to be searched.
{

    // FUNCTION INFORMATION:
    //       AUTHOR         Linda K. Lawrie
    //       DATE WRITTEN   September 1997, adapted from reference
    //       MODIFIED       na
    //       RE-ENGINEERED  na

    // PURPOSE OF THIS FUNCTION:
    // Returns a unit number for the file name that is either opened or exists.

    // METHODOLOGY EMPLOYED:
    // Use Inquire function to find out if proposed unit: exists or is opened.
    // If not, can be used for a new unit number.

    // REFERENCES:
    // Copyright (c) 1994 Unicomp, Inc.  All rights reserved.
    // Developed at Unicomp, Inc.
    // Permission to use, copy, modify, and distribute this
    // software is freely granted, provided that this notice
    // is preserved.

    // USE STATEMENTS:
    // na

    // Return value
    int UnitNumber; // Unit number that should be used

    // Locals
    // FUNCTION ARGUMENT DEFINITIONS:

    // FUNCTION PARAMETER DEFINITIONS:
    //  Largest allowed unit number (or a large number, if none)
    int const MaxUnitNumber(1000);

    // INTERFACE BLOCK SPECIFICATIONS
    // na

    // DERIVED TYPE DEFINITIONS
    // na

    // FUNCTION LOCAL VARIABLE DECLARATIONS:
    std::string TestFileName; // File name returned from opened file
    bool exists;              // True if file already exists
    bool opened;              // True if file is open
    int ios;                  // Status indicator from INQUIRE intrinsic

    {
        IOFlags flags;
        gio::inquire(FileName, flags);
        exists = flags.exists();
        opened = flags.open();
        ios = flags.ios();
    }
    if (!opened) {
        UnitNumber = GetNewUnitNumber();
        {
            IOFlags flags;
            flags.POSITION("APPEND");
            gio::open(UnitNumber, FileName, flags);
            ios = flags.ios();
        }
        if (ios != 0) {
            DisplayString("FindUnitNumber: Could not open file \"" + FileName + "\" for append.");
        }
    } else {
        std::string::size_type const FileNameLength = len(FileName);
        std::string::size_type TestFileLength;
        std::string::size_type Pos; // Position pointer
        for (UnitNumber = 1; UnitNumber <= MaxUnitNumber; ++UnitNumber) {
            {
                IOFlags flags;
                gio::inquire(UnitNumber, flags);
                TestFileName = flags.name();
                opened = flags.open();
            }
            //  Powerstation returns just file name
            //  DVF (Digital Fortran) returns whole path
            TestFileLength = len(TestFileName);
            Pos = index(TestFileName, FileName);
            if (Pos != std::string::npos) {
                //  Must be the last part of the file
                if (Pos + FileNameLength == TestFileLength) break;
            }
        }
    }

    return UnitNumber;
}

void ConvertCaseToUpper(std::string const &InputString, // Input string
                        std::string &OutputString       // Output string (in UpperCase)
)
{

    // SUBROUTINE INFORMATION:
    //       AUTHOR         Linda K. Lawrie
    //       DATE WRITTEN   September 1997
    //       MODIFIED       na
    //       RE-ENGINEERED  na

    // PURPOSE OF THIS SUBROUTINE:
    // Convert a string to upper case

    // METHODOLOGY EMPLOYED:
    // This routine is not dependant upon the ASCII
    // code.  It works by storing the upper and lower case alphabet.  It
    // scans the whole input string.  If it finds a character in the lower
    // case alphabet, it makes an appropriate substitution.

    // REFERENCES:
    // na

    // Using/Aliasing
    using namespace DataStringGlobals;

    // Locals
    // SUBROUTINE ARGUMENT DEFINITIONS:

    // SUBROUTINE PARAMETER DEFINITIONS:
    // na

    // INTERFACE BLOCK SPECIFICATIONS
    // na

    // DERIVED TYPE DEFINITIONS
    // na

    // SUBROUTINE LOCAL VARIABLE DECLARATIONS:

    OutputString = InputString;

    for (std::string::size_type A = 0; A < len(InputString); ++A) {
        std::string::size_type const B = index(LowerCase, InputString[A]);
        if (B != std::string::npos) {
            OutputString[A] = UpperCase[B];
        }
    }
}

void ConvertCaseToLower(std::string const &InputString, // Input string
                        std::string &OutputString       // Output string (in LowerCase)
)
{

    // SUBROUTINE INFORMATION:
    //       AUTHOR         Linda K. Lawrie
    //       DATE WRITTEN   September 1997
    //       MODIFIED       na
    //       RE-ENGINEERED  na

    // PURPOSE OF THIS SUBROUTINE:
    // Convert a string to lower case

    // METHODOLOGY EMPLOYED:
    // This routine is not dependant upon the ASCII
    // code.  It works by storing the upper and lower case alphabet.  It
    // scans the whole input string.  If it finds a character in the lower
    // case alphabet, it makes an appropriate substitution.

    // REFERENCES:
    // na

    // Using/Aliasing
    using namespace DataStringGlobals;

    // Locals
    // SUBROUTINE ARGUMENT DEFINITIONS:

    // SUBROUTINE PARAMETER DEFINITIONS:
    // na

    // INTERFACE BLOCK SPECIFICATIONS
    // na

    // DERIVED TYPE DEFINITIONS
    // na

    // SUBROUTINE LOCAL VARIABLE DECLARATIONS:
    OutputString = InputString;

    for (std::string::size_type A = 0; A < len(InputString); ++A) {
        std::string::size_type const B = index(UpperCase, InputString[A]);
        if (B != std::string::npos) {
            OutputString[A] = LowerCase[B];
        }
    }
}

std::string::size_type FindNonSpace(std::string const &String) // String to be scanned
{

    // FUNCTION INFORMATION:
    //       AUTHOR         Linda K. Lawrie
    //       DATE WRITTEN   September 1997
    //       MODIFIED       na
    //       RE-ENGINEERED  na

    // PURPOSE OF THIS FUNCTION:
    // This function finds the first non-space character in the passed string
    // and returns that position as the result to the calling program.

    // METHODOLOGY EMPLOYED:
    // Scan string for character not equal to blank.

    // REFERENCES:
    // na

    // USE STATEMENTS:
    // na

    // Return value

    // Locals
    // FUNCTION ARGUMENT DEFINITIONS:

    // FUNCTION PARAMETER DEFINITIONS:
    // na

    // INTERFACE BLOCK SPECIFICATIONS
    // na

    // DERIVED TYPE DEFINITIONS
    // na

    // FUNCTION LOCAL VARIABLE DECLARATIONS:

    return String.find_first_not_of(' ');
}

bool env_var_on(std::string const &env_var_str)
{

    // FUNCTION INFORMATION:
    //       AUTHOR         Stuart G. Mentzer
    //       DATE WRITTEN   April 2014
    //       MODIFIED       na
    //       RE-ENGINEERED  na

    // PURPOSE OF THIS FUNCTION:
    // Test if a boolean environment variable value is "on" (has value starting with Y or T)

    return ((!env_var_str.empty()) && is_any_of(env_var_str[0], "YyTt"));
}

void ShowFatalError(std::string const &ErrorMessage, Optional_int OutUnit1, Optional_int OutUnit2)
{

    // SUBROUTINE INFORMATION:
    //       AUTHOR         Linda K. Lawrie
    //       DATE WRITTEN   September 1997
    //       MODIFIED       Kyle Benne
    //                      August 2010
    //                      Added sqlite output
    //       RE-ENGINEERED  na

    // PURPOSE OF THIS SUBROUTINE:
    // This subroutine puts ErrorMessage with a Fatal designation on
    // designated output files.  Then, the program is aborted.

    // METHODOLOGY EMPLOYED:
    // Calls ShowErrorMessage utility routine.
    // Calls AbortEnergyPlus

    // REFERENCES:
    // na

<<<<<<< HEAD
	// Using/Aliasing
	using namespace ErrorTracking;
	using General::RoundSigDigits;
=======
    // Using/Aliasing
    using namespace DataErrorTracking;
    using General::RoundSigDigits;
>>>>>>> 61b09a18

    // Locals
    // SUBROUTINE ARGUMENT DEFINITIONS:

    // SUBROUTINE PARAMETER DEFINITIONS:
    // na

    // INTERFACE BLOCK SPECIFICATIONS

    // DERIVED TYPE DEFINITIONS
    // na

    // SUBROUTINE LOCAL VARIABLE DECLARATIONS:

    ShowErrorMessage(" **  Fatal  ** " + ErrorMessage, OutUnit1, OutUnit2);
    DisplayString("**FATAL:" + ErrorMessage);

    ShowErrorMessage(" ...Summary of Errors that led to program termination:", OutUnit1, OutUnit2);
    ShowErrorMessage(" ..... Reference severe error count=" + RoundSigDigits(TotalSevereErrors), OutUnit1, OutUnit2);
    ShowErrorMessage(" ..... Last severe error=" + LastSevereError, OutUnit1, OutUnit2);
    if (sqlite) {
        sqlite->createSQLiteErrorRecord(1, 2, ErrorMessage, 1);
        if (sqlite->sqliteWithinTransaction()) sqlite->sqliteCommit();
    }
    throw std::runtime_error(ErrorMessage);
}

void ShowSevereError(std::string const &ErrorMessage, Optional_int OutUnit1, Optional_int OutUnit2)
{

    // SUBROUTINE INFORMATION:
    //       AUTHOR         Linda K. Lawrie
    //       DATE WRITTEN   September 1997
    //       MODIFIED       na
    //       RE-ENGINEERED  na

    // PURPOSE OF THIS SUBROUTINE:
    // This subroutine puts ErrorMessage with a Severe designation on
    // designated output files.

    // METHODOLOGY EMPLOYED:
    // Calls ShowErrorMessage utility routine.

    // REFERENCES:
    // na

<<<<<<< HEAD
	// Using/Aliasing
	using namespace DataStringGlobals;
	using namespace ErrorTracking;
	using DataGlobals::WarmupFlag;
	using DataGlobals::DoingSizing;
	using DataGlobals::KickOffSimulation;
=======
    // Using/Aliasing
    using namespace DataStringGlobals;
    using namespace DataErrorTracking;
    using DataGlobals::DoingSizing;
    using DataGlobals::KickOffSimulation;
    using DataGlobals::WarmupFlag;
>>>>>>> 61b09a18

    // Locals
    // SUBROUTINE ARGUMENT DEFINITIONS:

    // SUBROUTINE PARAMETER DEFINITIONS:
    // na

    // INTERFACE BLOCK SPECIFICATIONS

    // DERIVED TYPE DEFINITIONS
    // na

    // SUBROUTINE LOCAL VARIABLE DECLARATIONS:
    int Loop;

    for (Loop = 1; Loop <= SearchCounts; ++Loop) {
        if (has(ErrorMessage, MessageSearch(Loop))) ++MatchCounts(Loop);
    }

    ++TotalSevereErrors;
    if (WarmupFlag && !DoingSizing && !KickOffSimulation && !AbortProcessing) ++TotalSevereErrorsDuringWarmup;
    if (DoingSizing) ++TotalSevereErrorsDuringSizing;
    ShowErrorMessage(" ** Severe  ** " + ErrorMessage, OutUnit1, OutUnit2);
    LastSevereError = ErrorMessage;

    //  Could set a variable here that gets checked at some point?

    if (sqlite) {
        sqlite->createSQLiteErrorRecord(1, 1, ErrorMessage, 1);
    }
}

void ShowSevereMessage(std::string const &ErrorMessage, Optional_int OutUnit1, Optional_int OutUnit2)
{

    // SUBROUTINE INFORMATION:
    //       AUTHOR         Linda K. Lawrie
    //       DATE WRITTEN   September 2009
    //       MODIFIED       na
    //       RE-ENGINEERED  na

    // PURPOSE OF THIS SUBROUTINE:
    // This subroutine puts ErrorMessage with a Severe designation on
    // designated output files.
    // But does not bump the error count so can be used in conjunction with recurring
    // error calls.

    // METHODOLOGY EMPLOYED:
    // Calls ShowErrorMessage utility routine.

    // REFERENCES:
    // na

<<<<<<< HEAD
	// Using/Aliasing
	using namespace DataStringGlobals;
	using namespace ErrorTracking;
=======
    // Using/Aliasing
    using namespace DataStringGlobals;
    using namespace DataErrorTracking;
>>>>>>> 61b09a18

    // Locals
    // SUBROUTINE ARGUMENT DEFINITIONS:

    // SUBROUTINE PARAMETER DEFINITIONS:
    // na

    // INTERFACE BLOCK SPECIFICATIONS

    // DERIVED TYPE DEFINITIONS
    // na

    // SUBROUTINE LOCAL VARIABLE DECLARATIONS:
    int Loop;

    for (Loop = 1; Loop <= SearchCounts; ++Loop) {
        if (has(ErrorMessage, MessageSearch(Loop))) ++MatchCounts(Loop);
    }

    ShowErrorMessage(" ** Severe  ** " + ErrorMessage, OutUnit1, OutUnit2);
    LastSevereError = ErrorMessage;

    //  Could set a variable here that gets checked at some point?

    if (sqlite) {
        sqlite->createSQLiteErrorRecord(1, 1, ErrorMessage, 0);
    }
}

void ShowContinueError(std::string const &Message, Optional_int OutUnit1, Optional_int OutUnit2)
{

    // SUBROUTINE INFORMATION:
    //       AUTHOR         Linda K. Lawrie
    //       DATE WRITTEN   October 2001
    //       MODIFIED       na
    //       RE-ENGINEERED  na

    // PURPOSE OF THIS SUBROUTINE:
    // This subroutine displays a 'continued error' message on designated output files.

    // METHODOLOGY EMPLOYED:
    // Calls ShowErrorMessage utility routine.

    // REFERENCES:
    // na

    // Using/Aliasing

    // Locals
    // SUBROUTINE ARGUMENT DEFINITIONS:

    // SUBROUTINE PARAMETER DEFINITIONS:
    // na

    // INTERFACE BLOCK SPECIFICATIONS

    // DERIVED TYPE DEFINITIONS
    // na

    // SUBROUTINE LOCAL VARIABLE DECLARATIONS:
    // na

    ShowErrorMessage(" **   ~~~   ** " + Message, OutUnit1, OutUnit2);
    if (sqlite) {
        sqlite->updateSQLiteErrorRecord(Message);
    }
}

void ShowContinueErrorTimeStamp(std::string const &Message, Optional_int OutUnit1, Optional_int OutUnit2)
{

    // SUBROUTINE INFORMATION:
    //       AUTHOR         Linda K. Lawrie
    //       DATE WRITTEN   February 2004
    //       MODIFIED       na
    //       RE-ENGINEERED  na

    // PURPOSE OF THIS SUBROUTINE:
    // This subroutine displays a 'continued error' timestamp message on designated output files.

    // METHODOLOGY EMPLOYED:
    // Calls ShowErrorMessage utility routine.

    // REFERENCES:
    // na

    // Using/Aliasing
    using DataEnvironment::CurMnDy;
    using DataEnvironment::EnvironmentName;
    using DataGlobals::DoingSizing;
    using DataGlobals::WarmupFlag;
    using General::CreateSysTimeIntervalString;

    // Locals
    // SUBROUTINE ARGUMENT DEFINITIONS:

    // SUBROUTINE PARAMETER DEFINITIONS:
    // na

    // INTERFACE BLOCK SPECIFICATIONS

    // DERIVED TYPE DEFINITIONS
    // na

    // SUBROUTINE LOCAL VARIABLE DECLARATIONS:
    std::string cEnvHeader;

    if (WarmupFlag) {
        if (!DoingSizing) {
            cEnvHeader = " During Warmup, Environment=";
        } else {
            cEnvHeader = " During Warmup & Sizing, Environment=";
        }
    } else {
        if (!DoingSizing) {
            cEnvHeader = " Environment=";
        } else {
            cEnvHeader = " During Sizing, Environment=";
        }
    }

    if (len(Message) < 50) {
        ShowErrorMessage(" **   ~~~   ** " + Message + cEnvHeader + EnvironmentName + ", at Simulation time=" + CurMnDy + ' ' +
                             CreateSysTimeIntervalString(),
                         OutUnit1, OutUnit2);
        if (sqlite) {
            sqlite->updateSQLiteErrorRecord(Message + cEnvHeader + EnvironmentName + ", at Simulation time=" + CurMnDy + ' ' +
                                            CreateSysTimeIntervalString());
        }
    } else {
        ShowErrorMessage(" **   ~~~   ** " + Message);
        ShowErrorMessage(" **   ~~~   ** " + cEnvHeader + EnvironmentName + ", at Simulation time=" + CurMnDy + ' ' + CreateSysTimeIntervalString(),
                         OutUnit1, OutUnit2);
        if (sqlite) {
            sqlite->updateSQLiteErrorRecord(Message + cEnvHeader + EnvironmentName + ", at Simulation time=" + CurMnDy + ' ' +
                                            CreateSysTimeIntervalString());
        }
    }
}

void ShowMessage(std::string const &Message, Optional_int OutUnit1, Optional_int OutUnit2)
{

    // SUBROUTINE INFORMATION:
    //       AUTHOR         Linda K. Lawrie
    //       DATE WRITTEN   September 1997
    //       MODIFIED       na
    //       RE-ENGINEERED  na

    // PURPOSE OF THIS SUBROUTINE:
    // This subroutine displays a simple message on designated output files.

    // METHODOLOGY EMPLOYED:
    // Calls ShowErrorMessage utility routine.

    // REFERENCES:
    // na

    // Using/Aliasing

    // Locals
    // SUBROUTINE ARGUMENT DEFINITIONS:

    // SUBROUTINE PARAMETER DEFINITIONS:
    // na

    // INTERFACE BLOCK SPECIFICATIONS

    // DERIVED TYPE DEFINITIONS
    // na

    // SUBROUTINE LOCAL VARIABLE DECLARATIONS:
    // na

    if (Message.empty()) {
        ShowErrorMessage(" *************", OutUnit1, OutUnit2);
    } else {
        ShowErrorMessage(" ************* " + Message, OutUnit1, OutUnit2);
        if (sqlite) {
            sqlite->createSQLiteErrorRecord(1, -1, Message, 0);
        }
    }
}

void ShowWarningError(std::string const &ErrorMessage, Optional_int OutUnit1, Optional_int OutUnit2)
{

    // SUBROUTINE INFORMATION:
    //       AUTHOR         Linda K. Lawrie
    //       DATE WRITTEN   September 1997
    //       MODIFIED       na
    //       RE-ENGINEERED  na

    // PURPOSE OF THIS SUBROUTINE:
    // This subroutine puts ErrorMessage with a Warning designation on
    // designated output files.

    // METHODOLOGY EMPLOYED:
    // Calls ShowErrorMessage utility routine.

<<<<<<< HEAD
	// Using/Aliasing
	using namespace DataStringGlobals;
	using namespace ErrorTracking;
	using DataGlobals::WarmupFlag;
	using DataGlobals::DoingSizing;
	using DataGlobals::KickOffSimulation;
=======
    // REFERENCES:
    // na
>>>>>>> 61b09a18

    // Using/Aliasing
    using namespace DataStringGlobals;
    using namespace DataErrorTracking;
    using DataGlobals::DoingSizing;
    using DataGlobals::KickOffSimulation;
    using DataGlobals::WarmupFlag;

    // Locals
    // SUBROUTINE ARGUMENT DEFINITIONS:

    // SUBROUTINE PARAMETER DEFINITIONS:
    // na

    // INTERFACE BLOCK SPECIFICATIONS

    // DERIVED TYPE DEFINITIONS
    // na

    // SUBROUTINE LOCAL VARIABLE DECLARATIONS:
    int Loop;

    for (Loop = 1; Loop <= SearchCounts; ++Loop) {
        if (has(ErrorMessage, MessageSearch(Loop))) ++MatchCounts(Loop);
    }

    ++TotalWarningErrors;
    if (WarmupFlag && !DoingSizing && !KickOffSimulation && !AbortProcessing) ++TotalWarningErrorsDuringWarmup;
    if (DoingSizing) ++TotalWarningErrorsDuringSizing;
    ShowErrorMessage(" ** Warning ** " + ErrorMessage, OutUnit1, OutUnit2);

    if (sqlite) {
        sqlite->createSQLiteErrorRecord(1, 0, ErrorMessage, 1);
    }
}

void ShowWarningMessage(std::string const &ErrorMessage, Optional_int OutUnit1, Optional_int OutUnit2)
{

    // SUBROUTINE INFORMATION:
    //       AUTHOR         Linda K. Lawrie
    //       DATE WRITTEN   September 2009
    //       MODIFIED       na
    //       RE-ENGINEERED  na

    // PURPOSE OF THIS SUBROUTINE:
    // This subroutine puts ErrorMessage with a Warning designation on
    // designated output files.
    // But does not bump the error count so can be used in conjunction with recurring
    // error calls.

    // METHODOLOGY EMPLOYED:
    // Calls ShowErrorMessage utility routine.

<<<<<<< HEAD
	// Using/Aliasing
	using namespace DataStringGlobals;
	using namespace ErrorTracking;
=======
    // REFERENCES:
    // na
>>>>>>> 61b09a18

    // Using/Aliasing
    using namespace DataStringGlobals;
    using namespace DataErrorTracking;

    // Locals
    // SUBROUTINE ARGUMENT DEFINITIONS:

    // SUBROUTINE PARAMETER DEFINITIONS:
    // na

    // INTERFACE BLOCK SPECIFICATIONS

    // DERIVED TYPE DEFINITIONS
    // na

    // SUBROUTINE LOCAL VARIABLE DECLARATIONS:
    int Loop;

    for (Loop = 1; Loop <= SearchCounts; ++Loop) {
        if (has(ErrorMessage, MessageSearch(Loop))) ++MatchCounts(Loop);
    }

    ShowErrorMessage(" ** Warning ** " + ErrorMessage, OutUnit1, OutUnit2);
    if (sqlite) {
        sqlite->createSQLiteErrorRecord(1, 0, ErrorMessage, 0);
    }
}

void ShowRecurringSevereErrorAtEnd(std::string const &Message,         // Message automatically written to "error file" at end of simulation
                                   int &MsgIndex,                      // Recurring message index, if zero, next available index is assigned
                                   Optional<Real64 const> ReportMaxOf, // Track and report the max of the values passed to this argument
                                   Optional<Real64 const> ReportMinOf, // Track and report the min of the values passed to this argument
                                   Optional<Real64 const> ReportSumOf, // Track and report the sum of the values passed to this argument
                                   std::string const &ReportMaxUnits,  // optional char string (<=15 length) of units for max value
                                   std::string const &ReportMinUnits,  // optional char string (<=15 length) of units for min value
                                   std::string const &ReportSumUnits   // optional char string (<=15 length) of units for sum value
)
{

    // SUBROUTINE INFORMATION:
    //       AUTHOR         Michael J. Witte
    //       DATE WRITTEN   August 2004
    //       MODIFIED       na
    //       RE-ENGINEERED  na

    // PURPOSE OF THIS SUBROUTINE:
    // This subroutine stores a recurring ErrorMessage with a Severe designation
    // for output at the end of the simulation with automatic tracking of number
    // of occurences and optional tracking of associated min, max, and sum values

    // METHODOLOGY EMPLOYED:
    // Calls StoreRecurringErrorMessage utility routine.

    // REFERENCES:
    // na

<<<<<<< HEAD
	// Using/Aliasing
	using namespace DataPrecisionGlobals;
	using namespace DataStringGlobals;
	using namespace ErrorTracking;
=======
    // Using/Aliasing
    using namespace DataPrecisionGlobals;
    using namespace DataStringGlobals;
    using namespace DataErrorTracking;
>>>>>>> 61b09a18

    // Locals
    // SUBROUTINE ARGUMENT DEFINITIONS:

    // SUBROUTINE PARAMETER DEFINITIONS:
    // na

    // INTERFACE BLOCK SPECIFICATIONS
    //  Use for recurring "warning" error messages shown once at end of simulation
    //  with count of occurences and optional max, min, sum

    // DERIVED TYPE DEFINITIONS
    // na

    // SUBROUTINE LOCAL VARIABLE DECLARATIONS:
    int Loop;

    for (Loop = 1; Loop <= SearchCounts; ++Loop) {
        if (has(Message, MessageSearch(Loop))) ++MatchCounts(Loop);
    }

    ++TotalSevereErrors;
    StoreRecurringErrorMessage(" ** Severe  ** " + Message, MsgIndex, ReportMaxOf, ReportMinOf, ReportSumOf, ReportMaxUnits, ReportMinUnits,
                               ReportSumUnits);
}

void ShowRecurringWarningErrorAtEnd(std::string const &Message,         // Message automatically written to "error file" at end of simulation
                                    int &MsgIndex,                      // Recurring message index, if zero, next available index is assigned
                                    Optional<Real64 const> ReportMaxOf, // Track and report the max of the values passed to this argument
                                    Optional<Real64 const> ReportMinOf, // Track and report the min of the values passed to this argument
                                    Optional<Real64 const> ReportSumOf, // Track and report the sum of the values passed to this argument
                                    std::string const &ReportMaxUnits,  // optional char string (<=15 length) of units for max value
                                    std::string const &ReportMinUnits,  // optional char string (<=15 length) of units for min value
                                    std::string const &ReportSumUnits   // optional char string (<=15 length) of units for sum value
)
{

    // SUBROUTINE INFORMATION:
    //       AUTHOR         Michael J. Witte
    //       DATE WRITTEN   August 2004
    //       MODIFIED       na
    //       RE-ENGINEERED  na

    // PURPOSE OF THIS SUBROUTINE:
    // This subroutine stores a recurring ErrorMessage with a Warning designation
    // for output at the end of the simulation with automatic tracking of number
    // of occurences and optional tracking of associated min, max, and sum values

    // METHODOLOGY EMPLOYED:
    // Calls StoreRecurringErrorMessage utility routine.

<<<<<<< HEAD
	// Using/Aliasing
	using namespace DataPrecisionGlobals;
	using namespace DataStringGlobals;
	using namespace ErrorTracking;
=======
    // REFERENCES:
    // na
>>>>>>> 61b09a18

    // Using/Aliasing
    using namespace DataPrecisionGlobals;
    using namespace DataStringGlobals;
    using namespace DataErrorTracking;

    // Locals
    // SUBROUTINE ARGUMENT DEFINITIONS:

    // SUBROUTINE PARAMETER DEFINITIONS:
    // na

    // INTERFACE BLOCK SPECIFICATIONS
    //  Use for recurring "warning" error messages shown once at end of simulation
    //  with count of occurences and optional max, min, sum

    // DERIVED TYPE DEFINITIONS
    // na

    // SUBROUTINE LOCAL VARIABLE DECLARATIONS:
    int Loop;

    for (Loop = 1; Loop <= SearchCounts; ++Loop) {
        if (has(Message, MessageSearch(Loop))) ++MatchCounts(Loop);
    }

    ++TotalWarningErrors;
    StoreRecurringErrorMessage(" ** Warning ** " + Message, MsgIndex, ReportMaxOf, ReportMinOf, ReportSumOf, ReportMaxUnits, ReportMinUnits,
                               ReportSumUnits);
}

void ShowRecurringContinueErrorAtEnd(std::string const &Message,         // Message automatically written to "error file" at end of simulation
                                     int &MsgIndex,                      // Recurring message index, if zero, next available index is assigned
                                     Optional<Real64 const> ReportMaxOf, // Track and report the max of the values passed to this argument
                                     Optional<Real64 const> ReportMinOf, // Track and report the min of the values passed to this argument
                                     Optional<Real64 const> ReportSumOf, // Track and report the sum of the values passed to this argument
                                     std::string const &ReportMaxUnits,  // optional char string (<=15 length) of units for max value
                                     std::string const &ReportMinUnits,  // optional char string (<=15 length) of units for min value
                                     std::string const &ReportSumUnits   // optional char string (<=15 length) of units for sum value
)
{

    // SUBROUTINE INFORMATION:
    //       AUTHOR         Michael J. Witte
    //       DATE WRITTEN   August 2004
    //       MODIFIED       na
    //       RE-ENGINEERED  na

    // PURPOSE OF THIS SUBROUTINE:
    // This subroutine stores a recurring ErrorMessage with a continue designation
    // for output at the end of the simulation with automatic tracking of number
    // of occurences and optional tracking of associated min, max, and sum values

    // METHODOLOGY EMPLOYED:
    // Calls StoreRecurringErrorMessage utility routine.

    // REFERENCES:
    // na

<<<<<<< HEAD
	// Using/Aliasing
	using namespace DataPrecisionGlobals;
	using namespace DataStringGlobals;
	using namespace ErrorTracking;
=======
    // Using/Aliasing
    using namespace DataPrecisionGlobals;
    using namespace DataStringGlobals;
    using namespace DataErrorTracking;
>>>>>>> 61b09a18

    // Locals
    // SUBROUTINE ARGUMENT DEFINITIONS:

    // SUBROUTINE PARAMETER DEFINITIONS:
    // na

    // INTERFACE BLOCK SPECIFICATIONS
    //  Use for recurring "warning" error messages shown once at end of simulation
    //  with count of occurences and optional max, min, sum

    // DERIVED TYPE DEFINITIONS
    // na

    // SUBROUTINE LOCAL VARIABLE DECLARATIONS:
    int Loop;

    for (Loop = 1; Loop <= SearchCounts; ++Loop) {
        if (has(Message, MessageSearch(Loop))) ++MatchCounts(Loop);
    }

    StoreRecurringErrorMessage(" **   ~~~   ** " + Message, MsgIndex, ReportMaxOf, ReportMinOf, ReportSumOf, ReportMaxUnits, ReportMinUnits,
                               ReportSumUnits);
}

void StoreRecurringErrorMessage(std::string const &ErrorMessage,         // Message automatically written to "error file" at end of simulation
                                int &ErrorMsgIndex,                      // Recurring message index, if zero, next available index is assigned
                                Optional<Real64 const> ErrorReportMaxOf, // Track and report the max of the values passed to this argument
                                Optional<Real64 const> ErrorReportMinOf, // Track and report the min of the values passed to this argument
                                Optional<Real64 const> ErrorReportSumOf, // Track and report the sum of the values passed to this argument
                                std::string const &ErrorReportMaxUnits,  // Units for "max" reporting
                                std::string const &ErrorReportMinUnits,  // Units for "min" reporting
                                std::string const &ErrorReportSumUnits   // Units for "sum" reporting
)
{

<<<<<<< HEAD
	// SUBROUTINE INFORMATION:
	//       AUTHOR         Michael J. Witte
	//       DATE WRITTEN   August 2004
	//       MODIFIED       September 2005;LKL;Added Units
	//       RE-ENGINEERED  na

	// PURPOSE OF THIS SUBROUTINE:
	// This subroutine stores a recurring ErrorMessage with
	// for output at the end of the simulation with automatic tracking of number
	// of occurences and optional tracking of associated min, max, and sum values

	// METHODOLOGY EMPLOYED:
	// na

	// REFERENCES:
	// na

	// Using/Aliasing
	using namespace DataPrecisionGlobals;
	using namespace DataStringGlobals;
	using namespace ErrorTracking;
	using DataGlobals::WarmupFlag;
	using DataGlobals::DoingSizing;

	// Locals
	// SUBROUTINE ARGUMENT DEFINITIONS:

	// SUBROUTINE PARAMETER DEFINITIONS:
	// na

	// INTERFACE BLOCK SPECIFICATIONS
	// na

	// DERIVED TYPE DEFINITIONS
	// na

	// SUBROUTINE LOCAL VARIABLE DECLARATIONS:

	// If Index is zero, then assign next available index and reallocate array
	if ( ErrorMsgIndex == 0 ) {
		RecurringErrors.redimension( ++NumRecurringErrors );
		ErrorMsgIndex = NumRecurringErrors;
		// The message string only needs to be stored once when a new recurring message is created
		RecurringErrors( ErrorMsgIndex ).Message = ErrorMessage;
		RecurringErrors( ErrorMsgIndex ).Count = 1;
		if ( WarmupFlag ) RecurringErrors( ErrorMsgIndex ).WarmupCount = 1;
		if ( DoingSizing ) RecurringErrors( ErrorMsgIndex ).SizingCount = 1;

		// For max, min, and sum values, store the current value when a new recurring message is created
		if ( present( ErrorReportMaxOf ) ) {
			RecurringErrors( ErrorMsgIndex ).MaxValue = ErrorReportMaxOf;
			RecurringErrors( ErrorMsgIndex ).ReportMax = true;
			if ( ! ErrorReportMaxUnits.empty() ) {
				RecurringErrors( ErrorMsgIndex ).MaxUnits = ErrorReportMaxUnits;
			}
		}
		if ( present( ErrorReportMinOf ) ) {
			RecurringErrors( ErrorMsgIndex ).MinValue = ErrorReportMinOf;
			RecurringErrors( ErrorMsgIndex ).ReportMin = true;
			if ( ! ErrorReportMinUnits.empty() ) {
				RecurringErrors( ErrorMsgIndex ).MinUnits = ErrorReportMinUnits;
			}
		}
		if ( present( ErrorReportSumOf ) ) {
			RecurringErrors( ErrorMsgIndex ).SumValue = ErrorReportSumOf;
			RecurringErrors( ErrorMsgIndex ).ReportSum = true;
			if ( ! ErrorReportSumUnits.empty() ) {
				RecurringErrors( ErrorMsgIndex ).SumUnits = ErrorReportSumUnits;
			}
		}

	} else if ( ErrorMsgIndex > 0 ) {
		// Do stats and store
		++RecurringErrors( ErrorMsgIndex ).Count;
		if ( WarmupFlag ) ++RecurringErrors( ErrorMsgIndex ).WarmupCount;
		if ( DoingSizing ) ++RecurringErrors( ErrorMsgIndex ).SizingCount;

		if ( present( ErrorReportMaxOf ) ) {
			RecurringErrors( ErrorMsgIndex ).MaxValue = max( ErrorReportMaxOf, RecurringErrors( ErrorMsgIndex ).MaxValue );
			RecurringErrors( ErrorMsgIndex ).ReportMax = true;
		}
		if ( present( ErrorReportMinOf ) ) {
			RecurringErrors( ErrorMsgIndex ).MinValue = min( ErrorReportMinOf, RecurringErrors( ErrorMsgIndex ).MinValue );
			RecurringErrors( ErrorMsgIndex ).ReportMin = true;
		}
		if ( present( ErrorReportSumOf ) ) {
			RecurringErrors( ErrorMsgIndex ).SumValue += ErrorReportSumOf;
			RecurringErrors( ErrorMsgIndex ).ReportSum = true;
		}
	} else {
		// If ErrorMsgIndex < 0, then do nothing
	}

=======
    // SUBROUTINE INFORMATION:
    //       AUTHOR         Michael J. Witte
    //       DATE WRITTEN   August 2004
    //       MODIFIED       September 2005;LKL;Added Units
    //       RE-ENGINEERED  na

    // PURPOSE OF THIS SUBROUTINE:
    // This subroutine stores a recurring ErrorMessage with
    // for output at the end of the simulation with automatic tracking of number
    // of occurences and optional tracking of associated min, max, and sum values

    // METHODOLOGY EMPLOYED:
    // na

    // REFERENCES:
    // na

    // Using/Aliasing
    using namespace DataPrecisionGlobals;
    using namespace DataStringGlobals;
    using namespace DataErrorTracking;
    using DataGlobals::DoingSizing;
    using DataGlobals::WarmupFlag;

    // Locals
    // SUBROUTINE ARGUMENT DEFINITIONS:

    // SUBROUTINE PARAMETER DEFINITIONS:
    // na

    // INTERFACE BLOCK SPECIFICATIONS
    // na

    // DERIVED TYPE DEFINITIONS
    // na

    // SUBROUTINE LOCAL VARIABLE DECLARATIONS:

    // If Index is zero, then assign next available index and reallocate array
    if (ErrorMsgIndex == 0) {
        RecurringErrors.redimension(++NumRecurringErrors);
        ErrorMsgIndex = NumRecurringErrors;
        // The message string only needs to be stored once when a new recurring message is created
        RecurringErrors(ErrorMsgIndex).Message = ErrorMessage;
        RecurringErrors(ErrorMsgIndex).Count = 1;
        if (WarmupFlag) RecurringErrors(ErrorMsgIndex).WarmupCount = 1;
        if (DoingSizing) RecurringErrors(ErrorMsgIndex).SizingCount = 1;

        // For max, min, and sum values, store the current value when a new recurring message is created
        if (present(ErrorReportMaxOf)) {
            RecurringErrors(ErrorMsgIndex).MaxValue = ErrorReportMaxOf;
            RecurringErrors(ErrorMsgIndex).ReportMax = true;
            if (!ErrorReportMaxUnits.empty()) {
                RecurringErrors(ErrorMsgIndex).MaxUnits = ErrorReportMaxUnits;
            }
        }
        if (present(ErrorReportMinOf)) {
            RecurringErrors(ErrorMsgIndex).MinValue = ErrorReportMinOf;
            RecurringErrors(ErrorMsgIndex).ReportMin = true;
            if (!ErrorReportMinUnits.empty()) {
                RecurringErrors(ErrorMsgIndex).MinUnits = ErrorReportMinUnits;
            }
        }
        if (present(ErrorReportSumOf)) {
            RecurringErrors(ErrorMsgIndex).SumValue = ErrorReportSumOf;
            RecurringErrors(ErrorMsgIndex).ReportSum = true;
            if (!ErrorReportSumUnits.empty()) {
                RecurringErrors(ErrorMsgIndex).SumUnits = ErrorReportSumUnits;
            }
        }

    } else if (ErrorMsgIndex > 0) {
        // Do stats and store
        ++RecurringErrors(ErrorMsgIndex).Count;
        if (WarmupFlag) ++RecurringErrors(ErrorMsgIndex).WarmupCount;
        if (DoingSizing) ++RecurringErrors(ErrorMsgIndex).SizingCount;

        if (present(ErrorReportMaxOf)) {
            RecurringErrors(ErrorMsgIndex).MaxValue = max(ErrorReportMaxOf, RecurringErrors(ErrorMsgIndex).MaxValue);
            RecurringErrors(ErrorMsgIndex).ReportMax = true;
        }
        if (present(ErrorReportMinOf)) {
            RecurringErrors(ErrorMsgIndex).MinValue = min(ErrorReportMinOf, RecurringErrors(ErrorMsgIndex).MinValue);
            RecurringErrors(ErrorMsgIndex).ReportMin = true;
        }
        if (present(ErrorReportSumOf)) {
            RecurringErrors(ErrorMsgIndex).SumValue += ErrorReportSumOf;
            RecurringErrors(ErrorMsgIndex).ReportSum = true;
        }
    } else {
        // If ErrorMsgIndex < 0, then do nothing
    }
>>>>>>> 61b09a18
}

void ShowErrorMessage(std::string const &ErrorMessage, Optional_int OutUnit1, Optional_int OutUnit2)
{

    // SUBROUTINE INFORMATION:
    //       AUTHOR         Linda K. Lawrie
    //       DATE WRITTEN   December 1997
    //       MODIFIED       na
    //       RE-ENGINEERED  na

    // PURPOSE OF THIS SUBROUTINE:
    // This subroutine displays the error messages on the indicated
    // file unit numbers, in addition to the "standard error output"
    // unit.

    // METHODOLOGY EMPLOYED:
    // If arguments OutUnit1 and/or OutUnit2 are present the
    // error message is written to these as well and the standard one.

    // REFERENCES:
    // na

    // Using/Aliasing
    using DataGlobals::CacheIPErrorFile;
    using DataGlobals::DoingInputProcessing;
    using DataGlobals::err_stream;
    using DataStringGlobals::IDDVerString;
    using DataStringGlobals::VerString;

    // Locals
    // SUBROUTINE ARGUMENT DEFINITIONS:

    // SUBROUTINE PARAMETER DEFINITIONS:
    static gio::Fmt ErrorFormat("(2X,A)");
    static gio::Fmt fmtA("(A)");

    // INTERFACE BLOCK SPECIFICATIONS
    // na

    // DERIVED TYPE DEFINITIONS
    // na

    // SUBROUTINE LOCAL VARIABLE DECLARATIONS:

    if (UtilityRoutines::outputErrorHeader && err_stream) {
        *err_stream << "Program Version," + VerString + ',' + IDDVerString + DataStringGlobals::NL;
        UtilityRoutines::outputErrorHeader = false;
    }

    if (!DoingInputProcessing) {
        if (err_stream) *err_stream << "  " << ErrorMessage << DataStringGlobals::NL;
    } else {
        gio::write(CacheIPErrorFile, fmtA) << ErrorMessage;
    }
    if (present(OutUnit1)) {
        gio::write(OutUnit1, ErrorFormat) << ErrorMessage;
    }
    if (present(OutUnit2)) {
        gio::write(OutUnit2, ErrorFormat) << ErrorMessage;
    }
}

void SummarizeErrors()
{

<<<<<<< HEAD
	// SUBROUTINE INFORMATION:
	//       AUTHOR         Linda K. Lawrie
	//       DATE WRITTEN   March 2003
	//       MODIFIED       na
	//       RE-ENGINEERED  na

	// PURPOSE OF THIS SUBROUTINE:
	// This subroutine provides a summary of certain errors that might
	// otherwise get lost in the shuffle of many similar messages.

	// METHODOLOGY EMPLOYED:
	// na

	// REFERENCES:
	// na

	// Using/Aliasing
	using namespace ErrorTracking;

	// Locals
	// SUBROUTINE ARGUMENT DEFINITIONS:
	// na

	// SUBROUTINE PARAMETER DEFINITIONS:
	// na

	// INTERFACE BLOCK SPECIFICATIONS
	// na

	// DERIVED TYPE DEFINITIONS
	// na

	// SUBROUTINE LOCAL VARIABLE DECLARATIONS:
	std::string::size_type StartC;
	std::string::size_type EndC;

	if ( any_gt( MatchCounts, 0 ) ) {
		ShowMessage( "" );
		ShowMessage( "===== Final Error Summary =====" );
		ShowMessage( "The following error categories occurred.  Consider correcting or noting." );
		for ( int Loop = 1; Loop <= SearchCounts; ++Loop ) {
			if ( MatchCounts( Loop ) > 0 ) {
				ShowMessage( Summaries( Loop ) );
				if ( MoreDetails( Loop ) != "" ) {
					StartC = 0;
					EndC = len( MoreDetails( Loop ) ) - 1;
					while ( EndC != std::string::npos ) {
						EndC = index( MoreDetails( Loop ).substr( StartC ), "<CR" );
						ShowMessage( ".." + MoreDetails( Loop ).substr( StartC, EndC ) );
						if ( MoreDetails( Loop ).substr( StartC + EndC, 5 ) == "<CRE>" ) break;
						StartC += EndC + 4;
						EndC = len( MoreDetails( Loop ).substr( StartC ) ) - 1;
					}
				}
			}
		}
		ShowMessage( "" );
	}

=======
    // SUBROUTINE INFORMATION:
    //       AUTHOR         Linda K. Lawrie
    //       DATE WRITTEN   March 2003
    //       MODIFIED       na
    //       RE-ENGINEERED  na

    // PURPOSE OF THIS SUBROUTINE:
    // This subroutine provides a summary of certain errors that might
    // otherwise get lost in the shuffle of many similar messages.

    // METHODOLOGY EMPLOYED:
    // na

    // REFERENCES:
    // na

    // Using/Aliasing
    using namespace DataErrorTracking;

    // Locals
    // SUBROUTINE ARGUMENT DEFINITIONS:
    // na

    // SUBROUTINE PARAMETER DEFINITIONS:
    // na

    // INTERFACE BLOCK SPECIFICATIONS
    // na

    // DERIVED TYPE DEFINITIONS
    // na

    // SUBROUTINE LOCAL VARIABLE DECLARATIONS:
    std::string::size_type StartC;
    std::string::size_type EndC;

    if (any_gt(MatchCounts, 0)) {
        ShowMessage("");
        ShowMessage("===== Final Error Summary =====");
        ShowMessage("The following error categories occurred.  Consider correcting or noting.");
        for (int Loop = 1; Loop <= SearchCounts; ++Loop) {
            if (MatchCounts(Loop) > 0) {
                ShowMessage(Summaries(Loop));
                if (MoreDetails(Loop) != "") {
                    StartC = 0;
                    EndC = len(MoreDetails(Loop)) - 1;
                    while (EndC != std::string::npos) {
                        EndC = index(MoreDetails(Loop).substr(StartC), "<CR");
                        ShowMessage(".." + MoreDetails(Loop).substr(StartC, EndC));
                        if (MoreDetails(Loop).substr(StartC + EndC, 5) == "<CRE>") break;
                        StartC += EndC + 4;
                        EndC = len(MoreDetails(Loop).substr(StartC)) - 1;
                    }
                }
            }
        }
        ShowMessage("");
    }
>>>>>>> 61b09a18
}

void ShowRecurringErrors()
{

<<<<<<< HEAD
	// SUBROUTINE INFORMATION:
	//       AUTHOR         Linda K. Lawrie
	//       DATE WRITTEN   March 2003
	//       MODIFIED       na
	//       RE-ENGINEERED  na

	// PURPOSE OF THIS SUBROUTINE:
	// This subroutine provides a summary of certain errors that might
	// otherwise get lost in the shuffle of many similar messages.

	// METHODOLOGY EMPLOYED:
	// na

	// REFERENCES:
	// na

	// Using/Aliasing
	using namespace ErrorTracking;
	using General::RoundSigDigits;
	using General::strip_trailing_zeros;

	// Locals
	// SUBROUTINE ARGUMENT DEFINITIONS:
	// na

	// SUBROUTINE PARAMETER DEFINITIONS:
	static std::string const StatMessageStart( " **   ~~~   ** " );

	// INTERFACE BLOCK SPECIFICATIONS
	// na

	// DERIVED TYPE DEFINITIONS
	// na

	// SUBROUTINE LOCAL VARIABLE DECLARATIONS:
	int Loop;
	std::string StatMessage;
	std::string MaxOut;
	std::string MinOut;
	std::string SumOut;

	if ( NumRecurringErrors > 0 ) {
		ShowMessage( "" );
		ShowMessage( "===== Recurring Error Summary =====" );
		ShowMessage( "The following recurring error messages occurred." );
		for ( Loop = 1; Loop <= NumRecurringErrors; ++Loop ) {
			auto const & error( RecurringErrors( Loop ) );
			// Suppress reporting the count if it is a continue error
			if ( has_prefix( error.Message, " **   ~~~   ** " ) ) {
				ShowMessage( error.Message );
				if ( sqlite ) {
					sqlite->updateSQLiteErrorRecord( error.Message );
				}
			} else {
				ShowMessage( "" );
				ShowMessage( error.Message );
				ShowMessage( StatMessageStart + "  This error occurred " + RoundSigDigits( error.Count ) + " total times;" );
				ShowMessage( StatMessageStart + "  during Warmup " + RoundSigDigits( error.WarmupCount ) + " times;" );
				ShowMessage( StatMessageStart + "  during Sizing " + RoundSigDigits( error.SizingCount ) + " times." );
				if ( sqlite ) {
					if ( has_prefix( error.Message, " ** Warning ** " ) ) {
						sqlite->createSQLiteErrorRecord( 1, 0, error.Message.substr( 15 ), error.Count );
					} else if ( has_prefix( error.Message, " ** Severe  ** " ) ) {
						sqlite->createSQLiteErrorRecord( 1, 1, error.Message.substr( 15 ), error.Count );
					}
				}
			}
			StatMessage = "";
			if ( error.ReportMax ) {
				MaxOut = RoundSigDigits( error.MaxValue, 6 );
				strip_trailing_zeros( MaxOut );
				StatMessage += "  Max=" + MaxOut;
				if ( ! error.MaxUnits.empty() ) StatMessage += ' ' + error.MaxUnits;
			}
			if ( error.ReportMin ) {
				MinOut = RoundSigDigits( error.MinValue, 6 );
				strip_trailing_zeros( MinOut );
				StatMessage += "  Min=" + MinOut;
				if ( ! error.MinUnits.empty() ) StatMessage += ' ' + error.MinUnits;
			}
			if ( error.ReportSum ) {
				SumOut = RoundSigDigits( error.SumValue, 6 );
				strip_trailing_zeros( SumOut );
				StatMessage += "  Sum=" + SumOut;
				if ( ! error.SumUnits.empty() ) StatMessage += ' ' + error.SumUnits;
			}
			if ( error.ReportMax || error.ReportMin || error.ReportSum ) {
				ShowMessage( StatMessageStart + StatMessage );
			}
		}
		ShowMessage( "" );
	}

=======
    // SUBROUTINE INFORMATION:
    //       AUTHOR         Linda K. Lawrie
    //       DATE WRITTEN   March 2003
    //       MODIFIED       na
    //       RE-ENGINEERED  na

    // PURPOSE OF THIS SUBROUTINE:
    // This subroutine provides a summary of certain errors that might
    // otherwise get lost in the shuffle of many similar messages.

    // METHODOLOGY EMPLOYED:
    // na

    // REFERENCES:
    // na

    // Using/Aliasing
    using namespace DataErrorTracking;
    using General::RoundSigDigits;
    using General::strip_trailing_zeros;

    // Locals
    // SUBROUTINE ARGUMENT DEFINITIONS:
    // na

    // SUBROUTINE PARAMETER DEFINITIONS:
    static std::string const StatMessageStart(" **   ~~~   ** ");

    // INTERFACE BLOCK SPECIFICATIONS
    // na

    // DERIVED TYPE DEFINITIONS
    // na

    // SUBROUTINE LOCAL VARIABLE DECLARATIONS:
    int Loop;
    std::string StatMessage;
    std::string MaxOut;
    std::string MinOut;
    std::string SumOut;

    if (NumRecurringErrors > 0) {
        ShowMessage("");
        ShowMessage("===== Recurring Error Summary =====");
        ShowMessage("The following recurring error messages occurred.");
        for (Loop = 1; Loop <= NumRecurringErrors; ++Loop) {
            auto const &error(RecurringErrors(Loop));
            // Suppress reporting the count if it is a continue error
            if (has_prefix(error.Message, " **   ~~~   ** ")) {
                ShowMessage(error.Message);
                if (sqlite) {
                    sqlite->updateSQLiteErrorRecord(error.Message);
                }
            } else {
                ShowMessage("");
                ShowMessage(error.Message);
                ShowMessage(StatMessageStart + "  This error occurred " + RoundSigDigits(error.Count) + " total times;");
                ShowMessage(StatMessageStart + "  during Warmup " + RoundSigDigits(error.WarmupCount) + " times;");
                ShowMessage(StatMessageStart + "  during Sizing " + RoundSigDigits(error.SizingCount) + " times.");
                if (sqlite) {
                    if (has_prefix(error.Message, " ** Warning ** ")) {
                        sqlite->createSQLiteErrorRecord(1, 0, error.Message.substr(15), error.Count);
                    } else if (has_prefix(error.Message, " ** Severe  ** ")) {
                        sqlite->createSQLiteErrorRecord(1, 1, error.Message.substr(15), error.Count);
                    }
                }
            }
            StatMessage = "";
            if (error.ReportMax) {
                MaxOut = RoundSigDigits(error.MaxValue, 6);
                strip_trailing_zeros(MaxOut);
                StatMessage += "  Max=" + MaxOut;
                if (!error.MaxUnits.empty()) StatMessage += ' ' + error.MaxUnits;
            }
            if (error.ReportMin) {
                MinOut = RoundSigDigits(error.MinValue, 6);
                strip_trailing_zeros(MinOut);
                StatMessage += "  Min=" + MinOut;
                if (!error.MinUnits.empty()) StatMessage += ' ' + error.MinUnits;
            }
            if (error.ReportSum) {
                SumOut = RoundSigDigits(error.SumValue, 6);
                strip_trailing_zeros(SumOut);
                StatMessage += "  Sum=" + SumOut;
                if (!error.SumUnits.empty()) StatMessage += ' ' + error.SumUnits;
            }
            if (error.ReportMax || error.ReportMin || error.ReportSum) {
                ShowMessage(StatMessageStart + StatMessage);
            }
        }
        ShowMessage("");
    }
>>>>>>> 61b09a18
}

} // namespace EnergyPlus<|MERGE_RESOLUTION|>--- conflicted
+++ resolved
@@ -94,345 +94,344 @@
 namespace EnergyPlus {
 
 namespace UtilityRoutines {
-    bool outputErrorHeader(true);
-    gio::Fmt fmtLD("*");
-    gio::Fmt fmtA("(A)");
+	bool outputErrorHeader( true );
+	gio::Fmt fmtLD( "*" );
+	gio::Fmt fmtA( "(A)" );
 
     Real64 ProcessNumber(std::string const &String, bool &ErrorFlag)
     {
 
-        // FUNCTION INFORMATION:
-        //       AUTHOR         Linda K. Lawrie
-        //       DATE WRITTEN   September 1997
-        //       MODIFIED       na
-        //       RE-ENGINEERED  na
-
-        // PURPOSE OF THIS FUNCTION:
-        // This function processes a string that should be numeric and
-        // returns the real value of the string.
-
-        // METHODOLOGY EMPLOYED:
-        // FUNCTION ProcessNumber translates the argument (a string)
-        // into a real number.  The string should consist of all
-        // numeric characters (except a decimal point).  Numerics
-        // with exponentiation (i.e. 1.2345E+03) are allowed but if
-        // it is not a valid number an error message along with the
-        // string causing the error is printed out and 0.0 is returned
-        // as the value.
-
-        // REFERENCES:
-        // List directed Fortran input/output.
-
-        // SUBROUTINE PARAMETER DEFINITIONS:
-        static std::string const ValidNumerics("0123456789.+-EeDd");
-
-        Real64 rProcessNumber = 0.0;
-        //  Make sure the string has all what we think numerics should have
-        std::string const PString(stripped(String));
-        std::string::size_type const StringLen(PString.length());
-        ErrorFlag = false;
-        if (StringLen == 0) return rProcessNumber;
-        int IoStatus(0);
-        if (PString.find_first_not_of(ValidNumerics) == std::string::npos) {
-            {
-                IOFlags flags;
-                gio::read(PString, fmtLD, flags) >> rProcessNumber;
-                IoStatus = flags.ios();
-            }
-            ErrorFlag = false;
-        } else {
-            rProcessNumber = 0.0;
-            ErrorFlag = true;
-        }
-        if (IoStatus != 0) {
-            rProcessNumber = 0.0;
-            ErrorFlag = true;
-        }
-
-        return rProcessNumber;
-    }
+		// FUNCTION INFORMATION:
+		//       AUTHOR         Linda K. Lawrie
+		//       DATE WRITTEN   September 1997
+		//       MODIFIED       na
+		//       RE-ENGINEERED  na
+
+		// PURPOSE OF THIS FUNCTION:
+		// This function processes a string that should be numeric and
+		// returns the real value of the string.
+
+		// METHODOLOGY EMPLOYED:
+		// FUNCTION ProcessNumber translates the argument (a string)
+		// into a real number.  The string should consist of all
+		// numeric characters (except a decimal point).  Numerics
+		// with exponentiation (i.e. 1.2345E+03) are allowed but if
+		// it is not a valid number an error message along with the
+		// string causing the error is printed out and 0.0 is returned
+		// as the value.
+
+		// REFERENCES:
+		// List directed Fortran input/output.
+
+		// SUBROUTINE PARAMETER DEFINITIONS:
+		static std::string const ValidNumerics( "0123456789.+-EeDd" );
+
+		Real64 rProcessNumber = 0.0;
+		//  Make sure the string has all what we think numerics should have
+		std::string const PString( stripped( String ) );
+		std::string::size_type const StringLen( PString.length() );
+		ErrorFlag = false;
+		if ( StringLen == 0 ) return rProcessNumber;
+		int IoStatus( 0 );
+		if ( PString.find_first_not_of( ValidNumerics ) == std::string::npos ) {
+			{
+				IOFlags flags;
+				gio::read( PString, fmtLD, flags ) >> rProcessNumber;
+				IoStatus = flags.ios();
+			}
+			ErrorFlag = false;
+		} else {
+			rProcessNumber = 0.0;
+			ErrorFlag = true;
+		}
+		if ( IoStatus != 0 ) {
+			rProcessNumber = 0.0;
+			ErrorFlag = true;
+		}
+
+		return rProcessNumber;
+	}
 
     int FindItemInList(std::string const &String, Array1_string const &ListOfItems, int const NumItems)
     {
 
-        // FUNCTION INFORMATION:
-        //       AUTHOR         Linda K. Lawrie
-        //       DATE WRITTEN   September 1997
-        //       MODIFIED       na
-        //       RE-ENGINEERED  na
-
-        // PURPOSE OF THIS FUNCTION:
-        // This function looks up a string in a similar list of
-        // items and returns the index of the item in the list, if
-        // found.  This routine is not case insensitive and doesn't need
-        // for most inputs -- they are automatically turned to UPPERCASE.
-        // If you need case insensitivity use FindItem.
-
-        // SUBROUTINE LOCAL VARIABLE DECLARATIONS:
-
-        for (int Count = 1; Count <= NumItems; ++Count) {
-            if (String == ListOfItems(Count)) return Count;
-        }
-        return 0; // Not found
-    }
+		// FUNCTION INFORMATION:
+		//       AUTHOR         Linda K. Lawrie
+		//       DATE WRITTEN   September 1997
+		//       MODIFIED       na
+		//       RE-ENGINEERED  na
+
+		// PURPOSE OF THIS FUNCTION:
+		// This function looks up a string in a similar list of
+		// items and returns the index of the item in the list, if
+		// found.  This routine is not case insensitive and doesn't need
+		// for most inputs -- they are automatically turned to UPPERCASE.
+		// If you need case insensitivity use FindItem.
+
+		// SUBROUTINE LOCAL VARIABLE DECLARATIONS:
+
+		for ( int Count = 1; Count <= NumItems; ++Count ) {
+			if ( String == ListOfItems( Count ) ) return Count;
+		}
+		return 0; // Not found
+	}
 
     int FindItemInList(std::string const &String, Array1S_string const ListOfItems, int const NumItems)
     {
 
-        // FUNCTION INFORMATION:
-        //       AUTHOR         Linda K. Lawrie
-        //       DATE WRITTEN   September 1997
-        //       MODIFIED       na
-        //       RE-ENGINEERED  na
-
-        // PURPOSE OF THIS FUNCTION:
-        // This function looks up a string in a similar list of
-        // items and returns the index of the item in the list, if
-        // found.  This routine is not case insensitive and doesn't need
-        // for most inputs -- they are automatically turned to UPPERCASE.
-        // If you need case insensitivity use FindItem.
-
-        // SUBROUTINE LOCAL VARIABLE DECLARATIONS:
-
-        for (int Count = 1; Count <= NumItems; ++Count) {
-            if (String == ListOfItems(Count)) return Count;
-        }
-        return 0; // Not found
-    }
+		// FUNCTION INFORMATION:
+		//       AUTHOR         Linda K. Lawrie
+		//       DATE WRITTEN   September 1997
+		//       MODIFIED       na
+		//       RE-ENGINEERED  na
+
+		// PURPOSE OF THIS FUNCTION:
+		// This function looks up a string in a similar list of
+		// items and returns the index of the item in the list, if
+		// found.  This routine is not case insensitive and doesn't need
+		// for most inputs -- they are automatically turned to UPPERCASE.
+		// If you need case insensitivity use FindItem.
+
+		// SUBROUTINE LOCAL VARIABLE DECLARATIONS:
+
+		for ( int Count = 1; Count <= NumItems; ++Count ) {
+			if ( String == ListOfItems( Count ) ) return Count;
+		}
+		return 0; // Not found
+	}
 
     int FindItemInSortedList(std::string const &String, Array1S_string const ListOfItems, int const NumItems)
     {
 
-        // FUNCTION INFORMATION:
-        //       AUTHOR         Linda K. Lawrie
-        //       DATE WRITTEN   September 1997
-        //       MODIFIED       na
-        //       RE-ENGINEERED  na
-
-        // PURPOSE OF THIS FUNCTION:
-        // This function looks up a string in a similar list of
-        // items and returns the index of the item in the list, if
-        // found.  This routine is case insensitive.
-
-        // SUBROUTINE LOCAL VARIABLE DECLARATIONS:
-
-        int Probe(0);
-        int LBnd(0);
-        int UBnd(NumItems + 1);
-        bool Found(false);
-        while ((!Found) || (Probe != 0)) {
-            Probe = (UBnd - LBnd) / 2;
-            if (Probe == 0) break;
-            Probe += LBnd;
-            if (equali(String, ListOfItems(Probe))) {
-                Found = true;
-                break;
-            } else if (lessthani(String, ListOfItems(Probe))) {
-                UBnd = Probe;
-            } else {
-                LBnd = Probe;
-            }
-        }
-        return Probe;
-    }
+		// FUNCTION INFORMATION:
+		//       AUTHOR         Linda K. Lawrie
+		//       DATE WRITTEN   September 1997
+		//       MODIFIED       na
+		//       RE-ENGINEERED  na
+
+		// PURPOSE OF THIS FUNCTION:
+		// This function looks up a string in a similar list of
+		// items and returns the index of the item in the list, if
+		// found.  This routine is case insensitive.
+
+		// SUBROUTINE LOCAL VARIABLE DECLARATIONS:
+
+		int Probe( 0 );
+		int LBnd( 0 );
+		int UBnd( NumItems + 1 );
+		bool Found( false );
+		while ( ( !Found ) || ( Probe != 0 ) ) {
+			Probe = ( UBnd - LBnd ) / 2;
+			if ( Probe == 0 ) break;
+			Probe += LBnd;
+			if ( equali( String, ListOfItems( Probe ) ) ) {
+				Found = true;
+				break;
+			} else if ( lessthani( String, ListOfItems( Probe ) ) ) {
+				UBnd = Probe;
+			} else {
+				LBnd = Probe;
+			}
+		}
+		return Probe;
+	}
 
     int FindItem(std::string const &String, Array1D_string const &ListOfItems, int const NumItems)
     {
 
-        // FUNCTION INFORMATION:
-        //       AUTHOR         Linda K. Lawrie
-        //       DATE WRITTEN   April 1999
-        //       MODIFIED       na
-        //       RE-ENGINEERED  na
-
-        // PURPOSE OF THIS FUNCTION:
-        // This function looks up a string in a similar list of
-        // items and returns the index of the item in the list, if
-        // found.  This routine is case insensitive.
-
-        // SUBROUTINE LOCAL VARIABLE DECLARATIONS:
-
-        int FindItem = UtilityRoutines::FindItemInList(String, ListOfItems, NumItems);
-        if (FindItem != 0) return FindItem;
-
-        for (int Count = 1; Count <= NumItems; ++Count) {
-            if (equali(String, ListOfItems(Count))) return Count;
-        }
-        return 0; // Not found
-    }
+		// FUNCTION INFORMATION:
+		//       AUTHOR         Linda K. Lawrie
+		//       DATE WRITTEN   April 1999
+		//       MODIFIED       na
+		//       RE-ENGINEERED  na
+
+		// PURPOSE OF THIS FUNCTION:
+		// This function looks up a string in a similar list of
+		// items and returns the index of the item in the list, if
+		// found.  This routine is case insensitive.
+
+		// SUBROUTINE LOCAL VARIABLE DECLARATIONS:
+
+		int FindItem = UtilityRoutines::FindItemInList( String, ListOfItems, NumItems );
+		if ( FindItem != 0 ) return FindItem;
+
+		for ( int Count = 1; Count <= NumItems; ++Count ) {
+			if ( equali( String, ListOfItems( Count ) ) ) return Count;
+		}
+		return 0; // Not found
+	}
 
     int FindItem(std::string const &String, Array1S_string const ListOfItems, int const NumItems)
     {
 
-        // FUNCTION INFORMATION:
-        //       AUTHOR         Linda K. Lawrie
-        //       DATE WRITTEN   April 1999
-        //       MODIFIED       na
-        //       RE-ENGINEERED  na
-
-        // PURPOSE OF THIS FUNCTION:
-        // This function looks up a string in a similar list of
-        // items and returns the index of the item in the list, if
-        // found.  This routine is case insensitive.
-
-        // SUBROUTINE LOCAL VARIABLE DECLARATIONS:
-
-        int FindItem = UtilityRoutines::FindItemInList(String, ListOfItems, NumItems);
-        if (FindItem != 0) return FindItem;
-
-        for (int Count = 1; Count <= NumItems; ++Count) {
-            if (equali(String, ListOfItems(Count))) return Count;
-        }
-        return 0; // Not found
-    }
+		// FUNCTION INFORMATION:
+		//       AUTHOR         Linda K. Lawrie
+		//       DATE WRITTEN   April 1999
+		//       MODIFIED       na
+		//       RE-ENGINEERED  na
+
+		// PURPOSE OF THIS FUNCTION:
+		// This function looks up a string in a similar list of
+		// items and returns the index of the item in the list, if
+		// found.  This routine is case insensitive.
+
+		// SUBROUTINE LOCAL VARIABLE DECLARATIONS:
+
+		int FindItem = UtilityRoutines::FindItemInList( String, ListOfItems, NumItems );
+		if ( FindItem != 0 ) return FindItem;
+
+		for ( int Count = 1; Count <= NumItems; ++Count ) {
+			if ( equali( String, ListOfItems( Count ) ) ) return Count;
+		}
+		return 0; // Not found
+	}
 
     std::string MakeUPPERCase(std::string const &InputString)
     {
 
-        // FUNCTION INFORMATION:
-        //       AUTHOR         Linda K. Lawrie
-        //       DATE WRITTEN   September 1997
-        //       MODIFIED       na
-        //       RE-ENGINEERED  na
-
-        // PURPOSE OF THIS SUBROUTINE:
-        // This function returns the Upper Case representation of the InputString.
-
-        // METHODOLOGY EMPLOYED:
-        // Uses the Intrinsic SCAN function to scan the lowercase representation of
-        // characters (DataStringGlobals) for each character in the given string.
-
-        // FUNCTION LOCAL VARIABLE DECLARATIONS:
-
-        std::string ResultString(InputString);
-
-        for (std::string::size_type i = 0, e = len(InputString); i < e; ++i) {
-            int const curCharVal = int(InputString[i]);
+		// FUNCTION INFORMATION:
+		//       AUTHOR         Linda K. Lawrie
+		//       DATE WRITTEN   September 1997
+		//       MODIFIED       na
+		//       RE-ENGINEERED  na
+
+		// PURPOSE OF THIS SUBROUTINE:
+		// This function returns the Upper Case representation of the InputString.
+
+		// METHODOLOGY EMPLOYED:
+		// Uses the Intrinsic SCAN function to scan the lowercase representation of
+		// characters (DataStringGlobals) for each character in the given string.
+
+		// FUNCTION LOCAL VARIABLE DECLARATIONS:
+
+		std::string ResultString( InputString );
+
+		for ( std::string::size_type i = 0, e = len( InputString ); i < e; ++i ) {
+			int const curCharVal = int( InputString[ i ] );
             if ((97 <= curCharVal && curCharVal <= 122) || (224 <= curCharVal && curCharVal <= 255)) { // lowercase ASCII and accented characters
-                ResultString[i] = char(curCharVal - 32);
-            }
-        }
-
-        return ResultString;
-    }
+				ResultString[ i ] = char( curCharVal - 32 );
+			}
+		}
+
+		return ResultString;
+	}
 
     void VerifyName(std::string const &NameToVerify,
-                    Array1D_string const &NamesList,
-                    int const NumOfNames,
-                    bool &ErrorFound,
-                    bool &IsBlank,
+		Array1D_string const & NamesList,
+		int const NumOfNames,
+		bool & ErrorFound,
+		bool & IsBlank,
                     std::string const &StringToDisplay)
     {
 
-        // SUBROUTINE INFORMATION:
-        //       AUTHOR         Linda Lawrie
-        //       DATE WRITTEN   February 2000
-        //       MODIFIED       na
-        //       RE-ENGINEERED  na
-
-        // PURPOSE OF THIS SUBROUTINE:
-        // This subroutine verifys that a new name can be added to the
-        // list of names for this item (i.e., that there isn't one of that
-        // name already and that this name is not blank).
-
-        // SUBROUTINE LOCAL VARIABLE DECLARATIONS:
-        int Found;
-
-        ErrorFound = false;
-        if (NumOfNames > 0) {
-            Found = FindItem(NameToVerify, NamesList, NumOfNames);
-            if (Found != 0) {
-                ShowSevereError(StringToDisplay + ", duplicate name=" + NameToVerify);
-                ErrorFound = true;
-            }
-        }
-
-        if (NameToVerify.empty()) {
-            ShowSevereError(StringToDisplay + ", cannot be blank");
-            ErrorFound = true;
-            IsBlank = true;
-        } else {
-            IsBlank = false;
-        }
-    }
+		// SUBROUTINE INFORMATION:
+		//       AUTHOR         Linda Lawrie
+		//       DATE WRITTEN   February 2000
+		//       MODIFIED       na
+		//       RE-ENGINEERED  na
+
+		// PURPOSE OF THIS SUBROUTINE:
+		// This subroutine verifys that a new name can be added to the
+		// list of names for this item (i.e., that there isn't one of that
+		// name already and that this name is not blank).
+
+		// SUBROUTINE LOCAL VARIABLE DECLARATIONS:
+		int Found;
+
+		ErrorFound = false;
+		if ( NumOfNames > 0 ) {
+			Found = FindItem( NameToVerify, NamesList, NumOfNames );
+			if ( Found != 0 ) {
+				ShowSevereError( StringToDisplay + ", duplicate name=" + NameToVerify );
+				ErrorFound = true;
+			}
+		}
+
+		if ( NameToVerify.empty() ) {
+			ShowSevereError( StringToDisplay + ", cannot be blank" );
+			ErrorFound = true;
+			IsBlank = true;
+		} else {
+			IsBlank = false;
+		}
+	}
 
     void VerifyName(std::string const &NameToVerify,
-                    Array1S_string const NamesList,
-                    int const NumOfNames,
-                    bool &ErrorFound,
-                    bool &IsBlank,
+		Array1S_string const NamesList,
+		int const NumOfNames,
+		bool & ErrorFound,
+		bool & IsBlank,
                     std::string const &StringToDisplay)
     {
 
-        // SUBROUTINE INFORMATION:
-        //       AUTHOR         Linda Lawrie
-        //       DATE WRITTEN   February 2000
-        //       MODIFIED       na
-        //       RE-ENGINEERED  na
-
-        // PURPOSE OF THIS SUBROUTINE:
-        // This subroutine verifys that a new name can be added to the
-        // list of names for this item (i.e., that there isn't one of that
-        // name already and that this name is not blank).
-
-        // SUBROUTINE LOCAL VARIABLE DECLARATIONS:
-        int Found;
-
-        ErrorFound = false;
-        if (NumOfNames > 0) {
-            Found = FindItem(NameToVerify, NamesList, NumOfNames);
-            if (Found != 0) {
-                ShowSevereError(StringToDisplay + ", duplicate name=" + NameToVerify);
-                ErrorFound = true;
-            }
-        }
-
-        if (NameToVerify.empty()) {
-            ShowSevereError(StringToDisplay + ", cannot be blank");
-            ErrorFound = true;
-            IsBlank = true;
-        } else {
-            IsBlank = false;
-        }
-    }
+		// SUBROUTINE INFORMATION:
+		//       AUTHOR         Linda Lawrie
+		//       DATE WRITTEN   February 2000
+		//       MODIFIED       na
+		//       RE-ENGINEERED  na
+
+		// PURPOSE OF THIS SUBROUTINE:
+		// This subroutine verifys that a new name can be added to the
+		// list of names for this item (i.e., that there isn't one of that
+		// name already and that this name is not blank).
+
+		// SUBROUTINE LOCAL VARIABLE DECLARATIONS:
+		int Found;
+
+		ErrorFound = false;
+		if ( NumOfNames > 0 ) {
+			Found = FindItem( NameToVerify, NamesList, NumOfNames );
+			if ( Found != 0 ) {
+				ShowSevereError( StringToDisplay + ", duplicate name=" + NameToVerify );
+				ErrorFound = true;
+			}
+		}
+
+		if ( NameToVerify.empty() ) {
+			ShowSevereError( StringToDisplay + ", cannot be blank" );
+			ErrorFound = true;
+			IsBlank = true;
+		} else {
+			IsBlank = false;
+		}
+	}
 
     bool IsNameEmpty(std::string &NameToVerify, std::string const &StringToDisplay, bool &ErrorFound)
     {
-        if (NameToVerify.empty()) {
-            ShowSevereError(StringToDisplay + " Name, cannot be blank");
-            ErrorFound = true;
-            NameToVerify = "xxxxx";
-            return true;
-        }
-        return false;
-    }
+		if ( NameToVerify.empty() ) {
+			ShowSevereError(StringToDisplay + " Name, cannot be blank");
+			ErrorFound = true;
+			NameToVerify = "xxxxx";
+			return true;
+		}
+		return false;
+	}
 
     std::string IPTrimSigDigits(int const IntegerValue)
     {
 
-        // FUNCTION INFORMATION:
-        //       AUTHOR         Linda K. Lawrie
-        //       DATE WRITTEN   March 2002
-        //       MODIFIED       na
-        //       RE-ENGINEERED  na
-
-        // PURPOSE OF THIS FUNCTION:
-        // This function accepts a number as parameter as well as the number of
-        // significant digits after the decimal point to report and returns a string
-        // that is appropriate.
-
-        // FUNCTION LOCAL VARIABLE DECLARATIONS:
-        std::string String; // Working string
-
-        gio::write(String, fmtLD) << IntegerValue;
-        return stripped(String);
-    }
+		// FUNCTION INFORMATION:
+		//       AUTHOR         Linda K. Lawrie
+		//       DATE WRITTEN   March 2002
+		//       MODIFIED       na
+		//       RE-ENGINEERED  na
+
+		// PURPOSE OF THIS FUNCTION:
+		// This function accepts a number as parameter as well as the number of
+		// significant digits after the decimal point to report and returns a string
+		// that is appropriate.
+
+		// FUNCTION LOCAL VARIABLE DECLARATIONS:
+		std::string String; // Working string
+
+		gio::write( String, fmtLD ) << IntegerValue;
+		return stripped( String );
+}
 } // namespace UtilityRoutines
 
 void AbortEnergyPlus()
 {
 
-<<<<<<< HEAD
 	// SUBROUTINE INFORMATION:
 	//       AUTHOR         Linda K. Lawrie
 	//       DATE WRITTEN   December 1997
@@ -461,12 +460,15 @@
 	using BranchInputManager::TestBranchIntegrity;
 	using BranchNodeConnections::CheckNodeConnections;
 	using BranchNodeConnections::TestCompSetInletOutletNodes;
+    using ExternalInterface::CloseSocket;
+    using ExternalInterface::NumExternalInterfaces;
+    using General::RoundSigDigits;
+    using NodeInputManager::CheckMarkedNodes;
+    using NodeInputManager::SetupNodeVarsForReporting;
+    using PlantManager::CheckPlantOnAbort;
 	using SimulationManager::ReportLoopConnections;
-	using SystemReports::ReportAirLoopConnections;
 	using SolarShading::ReportSurfaceErrors;
-	using PlantManager::CheckPlantOnAbort;
-	using ExternalInterface::NumExternalInterfaces;
-	using ExternalInterface::CloseSocket;
+    using SystemReports::ReportAirLoopConnections;
 
 	// Locals
 	// SUBROUTINE ARGUMENT DEFINITIONS:
@@ -557,289 +559,163 @@
 	Time_Finish = epElapsedTime();
 	if ( Time_Finish < Time_Start ) Time_Finish += 24.0 * 3600.0;
 	Elapsed_Time = Time_Finish - Time_Start;
-=======
-    // SUBROUTINE INFORMATION:
-    //       AUTHOR         Linda K. Lawrie
-    //       DATE WRITTEN   December 1997
-    //       MODIFIED       na
-    //       RE-ENGINEERED  na
-
-    // PURPOSE OF THIS SUBROUTINE:
-    // This subroutine causes the program to halt due to a fatal error.
-
-    // METHODOLOGY EMPLOYED:
-    // Puts a message on output files.
-    // Closes files.
-    // Stops the program.
-
-    // REFERENCES:
-    // na
-
-    // Using/Aliasing
-    using namespace DataPrecisionGlobals;
-    using namespace DataSystemVariables;
-    using namespace DataTimings;
-    using namespace DataErrorTracking;
-    using BranchInputManager::TestBranchIntegrity;
-    using BranchNodeConnections::CheckNodeConnections;
-    using BranchNodeConnections::TestCompSetInletOutletNodes;
-    using ExternalInterface::CloseSocket;
-    using ExternalInterface::NumExternalInterfaces;
-    using General::RoundSigDigits;
-    using NodeInputManager::CheckMarkedNodes;
-    using NodeInputManager::SetupNodeVarsForReporting;
-    using PlantManager::CheckPlantOnAbort;
-    using SimulationManager::ReportLoopConnections;
-    using SolarShading::ReportSurfaceErrors;
-    using SystemReports::ReportAirLoopConnections;
-
-    // Locals
-    // SUBROUTINE ARGUMENT DEFINITIONS:
-
-    // SUBROUTINE PARAMETER DEFINITIONS:
-    static gio::Fmt fmtLD("*");
-    static gio::Fmt OutFmt("('Press ENTER to continue after reading above message>')");
-    static gio::Fmt ETimeFmt("(I2.2,'hr ',I2.2,'min ',F5.2,'sec')");
-
-    // INTERFACE BLOCK SPECIFICATIONS
-
-    // DERIVED TYPE DEFINITIONS
-    // na
-
-    // SUBROUTINE LOCAL VARIABLE DECLARATIONS:
-    int tempfl;
-    std::string NumWarnings;
-    std::string NumSevere;
-    std::string NumWarningsDuringWarmup;
-    std::string NumSevereDuringWarmup;
-    std::string NumWarningsDuringSizing;
-    std::string NumSevereDuringSizing;
-    std::string Elapsed;
-    int Hours;      // Elapsed Time Hour Reporting
-    int Minutes;    // Elapsed Time Minute Reporting
-    Real64 Seconds; // Elapsed Time Second Reporting
-    bool ErrFound;
-    bool TerminalError;
-    int write_stat;
-
-    if (sqlite) {
-        sqlite->updateSQLiteSimulationRecord(true, false);
-    }
-
-    AbortProcessing = true;
-    if (AskForConnectionsReport) {
-        AskForConnectionsReport = false; // Set false here in case any further fatal errors in below processing...
-
-        ShowMessage("Fatal error -- final processing.  More error messages may appear.");
-        SetupNodeVarsForReporting();
-
-        ErrFound = false;
-        TerminalError = false;
-        TestBranchIntegrity(ErrFound);
-        if (ErrFound) TerminalError = true;
-        TestAirPathIntegrity(ErrFound);
-        if (ErrFound) TerminalError = true;
-        CheckMarkedNodes(ErrFound);
-        if (ErrFound) TerminalError = true;
-        CheckNodeConnections(ErrFound);
-        if (ErrFound) TerminalError = true;
-        TestCompSetInletOutletNodes(ErrFound);
-        if (ErrFound) TerminalError = true;
-
-        if (!TerminalError) {
-            ReportAirLoopConnections();
-            ReportLoopConnections();
-        }
-
-    } else if (!ExitDuringSimulations) {
-        ShowMessage("Warning:  Node connection errors not checked - most system input has not been read (see previous warning).");
-        ShowMessage("Fatal error -- final processing.  Program exited before simulations began.  See previous error messages.");
-    }
-
-    if (AskForSurfacesReport) {
-        ReportSurfaces();
-    }
-
-    ReportSurfaceErrors();
-    CheckPlantOnAbort();
-    ShowRecurringErrors();
-    SummarizeErrors();
-    CloseMiscOpenFiles();
-    NumWarnings = RoundSigDigits(TotalWarningErrors);
-    strip(NumWarnings);
-    NumSevere = RoundSigDigits(TotalSevereErrors);
-    strip(NumSevere);
-    NumWarningsDuringWarmup = RoundSigDigits(TotalWarningErrorsDuringWarmup);
-    strip(NumWarningsDuringWarmup);
-    NumSevereDuringWarmup = RoundSigDigits(TotalSevereErrorsDuringWarmup);
-    strip(NumSevereDuringWarmup);
-    NumWarningsDuringSizing = RoundSigDigits(TotalWarningErrorsDuringSizing);
-    strip(NumWarningsDuringSizing);
-    NumSevereDuringSizing = RoundSigDigits(TotalSevereErrorsDuringSizing);
-    strip(NumSevereDuringSizing);
-
-    // catch up with timings if in middle
-    Time_Finish = epElapsedTime();
-    if (Time_Finish < Time_Start) Time_Finish += 24.0 * 3600.0;
-    Elapsed_Time = Time_Finish - Time_Start;
->>>>>>> 61b09a18
 #ifdef EP_Detailed_Timings
-    epStopTime("EntireRun=");
+	epStopTime( "EntireRun=" );
 #endif
-    if (Elapsed_Time < 0.0) Elapsed_Time = 0.0;
-    Hours = Elapsed_Time / 3600.0;
-    Elapsed_Time -= Hours * 3600.0;
-    Minutes = Elapsed_Time / 60.0;
-    Elapsed_Time -= Minutes * 60.0;
-    Seconds = Elapsed_Time;
-    if (Seconds < 0.0) Seconds = 0.0;
-    gio::write(Elapsed, ETimeFmt) << Hours << Minutes << Seconds;
+	if ( Elapsed_Time < 0.0 ) Elapsed_Time = 0.0;
+	Hours = Elapsed_Time / 3600.0;
+	Elapsed_Time -= Hours * 3600.0;
+	Minutes = Elapsed_Time / 60.0;
+	Elapsed_Time -= Minutes * 60.0;
+	Seconds = Elapsed_Time;
+	if ( Seconds < 0.0 ) Seconds = 0.0;
+	gio::write( Elapsed, ETimeFmt ) << Hours << Minutes << Seconds;
 
     ShowMessage("EnergyPlus Warmup Error Summary. During Warmup: " + NumWarningsDuringWarmup + " Warning; " + NumSevereDuringWarmup +
                 " Severe Errors.");
     ShowMessage("EnergyPlus Sizing Error Summary. During Sizing: " + NumWarningsDuringSizing + " Warning; " + NumSevereDuringSizing +
                 " Severe Errors.");
-    ShowMessage("EnergyPlus Terminated--Fatal Error Detected. " + NumWarnings + " Warning; " + NumSevere + " Severe Errors; Elapsed Time=" + Elapsed);
-    DisplayString("EnergyPlus Run Time=" + Elapsed);
-    tempfl = GetNewUnitNumber();
+	ShowMessage( "EnergyPlus Terminated--Fatal Error Detected. " + NumWarnings + " Warning; " + NumSevere + " Severe Errors; Elapsed Time=" + Elapsed );
+	DisplayString( "EnergyPlus Run Time=" + Elapsed );
+	tempfl = GetNewUnitNumber();
     {
         IOFlags flags;
         flags.ACTION("write");
         gio::open(tempfl, DataStringGlobals::outputEndFileName, flags);
         write_stat = flags.ios();
     }
-    if (write_stat != 0) {
-        DisplayString("AbortEnergyPlus: Could not open file " + DataStringGlobals::outputEndFileName + " for output (write).");
-    }
+	if ( write_stat != 0 ) {
+		DisplayString( "AbortEnergyPlus: Could not open file "+ DataStringGlobals::outputEndFileName +" for output (write)." );
+	}
     gio::write(tempfl, fmtLD) << "EnergyPlus Terminated--Fatal Error Detected. " + NumWarnings + " Warning; " + NumSevere +
                                      " Severe Errors; Elapsed Time=" + Elapsed;
 
-    gio::close(tempfl);
+	gio::close( tempfl );
 #ifdef EP_Detailed_Timings
-    epSummaryTimes(Time_Finish - Time_Start);
+	epSummaryTimes( Time_Finish - Time_Start );
 #endif
     std::cerr << "Program terminated: "
               << "EnergyPlus Terminated--Error(s) Detected." << std::endl;
-    CloseOutOpenFiles();
-    // Close the socket used by ExternalInterface. This call also sends the flag "-1" to the ExternalInterface,
-    // indicating that E+ terminated with an error.
-    if (NumExternalInterfaces > 0) CloseSocket(-1);
-    std::exit(EXIT_FAILURE);
+	CloseOutOpenFiles();
+	// Close the socket used by ExternalInterface. This call also sends the flag "-1" to the ExternalInterface,
+	// indicating that E+ terminated with an error.
+	if ( NumExternalInterfaces > 0 ) CloseSocket( -1 );
+	std::exit( EXIT_FAILURE );
 }
 
 void CloseMiscOpenFiles()
 {
 
-    // SUBROUTINE INFORMATION:
-    //       AUTHOR         Linda K. Lawrie
-    //       DATE WRITTEN   December 1997
-    //       MODIFIED       na
-    //       RE-ENGINEERED  na
-
-    // PURPOSE OF THIS SUBROUTINE:
-    // This subroutine scans potential unit numbers and closes
-    // any that are still open.
-
-    // METHODOLOGY EMPLOYED:
-    // Use INQUIRE to determine if file is open.
-
-    // REFERENCES:
-    // na
-
-    // Using/Aliasing
-    using DataGlobals::OutputFileDebug;
-    using DataReportingFlags::DebugOutput;
+	// SUBROUTINE INFORMATION:
+	//       AUTHOR         Linda K. Lawrie
+	//       DATE WRITTEN   December 1997
+	//       MODIFIED       na
+	//       RE-ENGINEERED  na
+
+	// PURPOSE OF THIS SUBROUTINE:
+	// This subroutine scans potential unit numbers and closes
+	// any that are still open.
+
+	// METHODOLOGY EMPLOYED:
+	// Use INQUIRE to determine if file is open.
+
+	// REFERENCES:
+	// na
+
+	// Using/Aliasing
+	using DataGlobals::OutputFileDebug;
+	using DataReportingFlags::DebugOutput;
     using DaylightingManager::CloseDFSFile;
     using DaylightingManager::CloseReportIllumMaps;
 
-    // Locals
-    // SUBROUTINE ARGUMENT DEFINITIONS:
-    // na
-
-    // SUBROUTINE PARAMETER DEFINITIONS:
-
-    // INTERFACE BLOCK SPECIFICATIONS
-    // na
-
-    // DERIVED TYPE DEFINITIONS
-    // na
-
-    // SUBROUTINE LOCAL VARIABLE DECLARATIONS:
-    std::string DebugPosition;
-
-    //      LOGICAL :: exists, opened
-    //      INTEGER :: UnitNumber
-    //      INTEGER :: ios
-
-    CloseReportIllumMaps();
-    CloseDFSFile();
-
-    //  In case some debug output was produced, it appears that the
-    //  position on the INQUIRE will not be 'ASIS' (3 compilers tested)
-    //  So, will want to keep....
+	// Locals
+	// SUBROUTINE ARGUMENT DEFINITIONS:
+	// na
+
+	// SUBROUTINE PARAMETER DEFINITIONS:
+
+	// INTERFACE BLOCK SPECIFICATIONS
+	// na
+
+	// DERIVED TYPE DEFINITIONS
+	// na
+
+	// SUBROUTINE LOCAL VARIABLE DECLARATIONS:
+	std::string DebugPosition;
+
+	//      LOGICAL :: exists, opened
+	//      INTEGER :: UnitNumber
+	//      INTEGER :: ios
+
+	CloseReportIllumMaps();
+	CloseDFSFile();
+
+	//  In case some debug output was produced, it appears that the
+	//  position on the INQUIRE will not be 'ASIS' (3 compilers tested)
+	//  So, will want to keep....
 
     {
         IOFlags flags;
         gio::inquire(OutputFileDebug, flags);
         DebugPosition = flags.POSITION();
     }
-    if (DebugPosition != "ASIS") {
-        DebugOutput = true;
-    }
-    if (DebugOutput) {
-        gio::close(OutputFileDebug);
-    } else {
+	if ( DebugPosition != "ASIS" ) {
+		DebugOutput = true;
+	}
+	if ( DebugOutput ) {
+		gio::close( OutputFileDebug );
+	} else {
         {
             IOFlags flags;
             flags.DISPOSE("DELETE");
             gio::close(OutputFileDebug, flags);
         }
-    }
+	}
 }
 
 void CloseOutOpenFiles()
 {
 
-    // SUBROUTINE INFORMATION:
-    //       AUTHOR         Linda K. Lawrie
-    //       DATE WRITTEN   April 2012
-    //       MODIFIED       na
-    //       RE-ENGINEERED  na
-
-    // PURPOSE OF THIS SUBROUTINE:
-    // This subroutine scans potential unit numbers and closes
-    // any that are still open.
-
-    // METHODOLOGY EMPLOYED:
-    // Use INQUIRE to determine if file is open.
-
-    // REFERENCES:
-    // na
-
-    // USE STATEMENTS:
-    // na
-
-    // Locals
-    // SUBROUTINE ARGUMENT DEFINITIONS:
-    // na
-
-    // SUBROUTINE PARAMETER DEFINITIONS:
-    int const MaxUnitNumber(1000);
-
-    // INTERFACE BLOCK SPECIFICATIONS
-    // na
-
-    // DERIVED TYPE DEFINITIONS
-    // na
-
-    // SUBROUTINE LOCAL VARIABLE DECLARATIONS:
-
-    bool exists;
-    bool opened;
-    int UnitNumber;
-    int ios;
-
-    for (UnitNumber = 1; UnitNumber <= MaxUnitNumber; ++UnitNumber) {
+	// SUBROUTINE INFORMATION:
+	//       AUTHOR         Linda K. Lawrie
+	//       DATE WRITTEN   April 2012
+	//       MODIFIED       na
+	//       RE-ENGINEERED  na
+
+	// PURPOSE OF THIS SUBROUTINE:
+	// This subroutine scans potential unit numbers and closes
+	// any that are still open.
+
+	// METHODOLOGY EMPLOYED:
+	// Use INQUIRE to determine if file is open.
+
+	// REFERENCES:
+	// na
+
+	// USE STATEMENTS:
+	// na
+
+	// Locals
+	// SUBROUTINE ARGUMENT DEFINITIONS:
+	// na
+
+	// SUBROUTINE PARAMETER DEFINITIONS:
+	int const MaxUnitNumber( 1000 );
+
+	// INTERFACE BLOCK SPECIFICATIONS
+	// na
+
+	// DERIVED TYPE DEFINITIONS
+	// na
+
+	// SUBROUTINE LOCAL VARIABLE DECLARATIONS:
+
+	bool exists;
+	bool opened;
+	int UnitNumber;
+	int ios;
+
+	for ( UnitNumber = 1; UnitNumber <= MaxUnitNumber; ++UnitNumber ) {
         {
             IOFlags flags;
             gio::inquire(UnitNumber, flags);
@@ -847,14 +723,13 @@
             opened = flags.open();
             ios = flags.ios();
         }
-        if (exists && opened && ios == 0) gio::close(UnitNumber);
-    }
+		if ( exists && opened && ios == 0 ) gio::close( UnitNumber );
+	}
 }
 
 void EndEnergyPlus()
 {
 
-<<<<<<< HEAD
 	// SUBROUTINE INFORMATION:
 	//       AUTHOR         Linda K. Lawrie
 	//       DATE WRITTEN   December 1997
@@ -881,7 +756,10 @@
 	using SolarShading::ReportSurfaceErrors;
 	using ExternalInterface::NumExternalInterfaces;
 	using ExternalInterface::CloseSocket;
+    using ExternalInterface::NumExternalInterfaces;
 	using ExternalInterface::haveExternalInterfaceBCVTB;
+    using General::RoundSigDigits;
+    using SolarShading::ReportSurfaceErrors;
 
 	// Locals
 	// SUBROUTINE ARGUMENT DEFINITIONS:
@@ -934,253 +812,172 @@
 	Time_Finish = epElapsedTime();
 	if ( Time_Finish < Time_Start ) Time_Finish += 24.0 * 3600.0;
 	Elapsed_Time = Time_Finish - Time_Start;
-=======
-    // SUBROUTINE INFORMATION:
-    //       AUTHOR         Linda K. Lawrie
-    //       DATE WRITTEN   December 1997
-    //       MODIFIED       na
-    //       RE-ENGINEERED  na
-
-    // PURPOSE OF THIS SUBROUTINE:
-    // This subroutine causes the program to terminate when complete (no errors).
-
-    // METHODOLOGY EMPLOYED:
-    // Puts a message on output files.
-    // Closes files.
-    // Stops the program.
-
-    // REFERENCES:
-    // na
-
-    // Using/Aliasing
-    using namespace DataPrecisionGlobals;
-    using namespace DataSystemVariables;
-    using namespace DataTimings;
-    using namespace DataErrorTracking;
-    using ExternalInterface::CloseSocket;
-    using ExternalInterface::NumExternalInterfaces;
-    using ExternalInterface::haveExternalInterfaceBCVTB;
-    using General::RoundSigDigits;
-    using SolarShading::ReportSurfaceErrors;
-
-    // Locals
-    // SUBROUTINE ARGUMENT DEFINITIONS:
-    // na
-
-    // SUBROUTINE PARAMETER DEFINITIONS:
-    static gio::Fmt fmtA("(A)");
-    static gio::Fmt ETimeFmt("(I2.2,'hr ',I2.2,'min ',F5.2,'sec')");
-
-    // INTERFACE BLOCK SPECIFICATIONS
-
-    // DERIVED TYPE DEFINITIONS
-    // na
-
-    // SUBROUTINE LOCAL VARIABLE DECLARATIONS:
-    int tempfl;
-    std::string NumWarnings;
-    std::string NumSevere;
-    std::string NumWarningsDuringWarmup;
-    std::string NumSevereDuringWarmup;
-    std::string NumWarningsDuringSizing;
-    std::string NumSevereDuringSizing;
-    std::string Elapsed;
-    int Hours;      // Elapsed Time Hour Reporting
-    int Minutes;    // Elapsed Time Minute Reporting
-    Real64 Seconds; // Elapsed Time Second Reporting
-    int write_stat;
-
-    if (sqlite) {
-        sqlite->updateSQLiteSimulationRecord(true, true);
-    }
-
-    ReportSurfaceErrors();
-    ShowRecurringErrors();
-    SummarizeErrors();
-    CloseMiscOpenFiles();
-    NumWarnings = RoundSigDigits(TotalWarningErrors);
-    strip(NumWarnings);
-    NumSevere = RoundSigDigits(TotalSevereErrors);
-    strip(NumSevere);
-    NumWarningsDuringWarmup = RoundSigDigits(TotalWarningErrorsDuringWarmup);
-    strip(NumWarningsDuringWarmup);
-    NumSevereDuringWarmup = RoundSigDigits(TotalSevereErrorsDuringWarmup);
-    strip(NumSevereDuringWarmup);
-    NumWarningsDuringSizing = RoundSigDigits(TotalWarningErrorsDuringSizing);
-    strip(NumWarningsDuringSizing);
-    NumSevereDuringSizing = RoundSigDigits(TotalSevereErrorsDuringSizing);
-    strip(NumSevereDuringSizing);
-
-    Time_Finish = epElapsedTime();
-    if (Time_Finish < Time_Start) Time_Finish += 24.0 * 3600.0;
-    Elapsed_Time = Time_Finish - Time_Start;
->>>>>>> 61b09a18
 #ifdef EP_Detailed_Timings
-    epStopTime("EntireRun=");
+	epStopTime( "EntireRun=" );
 #endif
-    Hours = Elapsed_Time / 3600.0;
-    Elapsed_Time -= Hours * 3600.0;
-    Minutes = Elapsed_Time / 60.0;
-    Elapsed_Time -= Minutes * 60.0;
-    Seconds = Elapsed_Time;
-    if (Seconds < 0.0) Seconds = 0.0;
-    gio::write(Elapsed, ETimeFmt) << Hours << Minutes << Seconds;
+	Hours = Elapsed_Time / 3600.0;
+	Elapsed_Time -= Hours * 3600.0;
+	Minutes = Elapsed_Time / 60.0;
+	Elapsed_Time -= Minutes * 60.0;
+	Seconds = Elapsed_Time;
+	if ( Seconds < 0.0 ) Seconds = 0.0;
+	gio::write( Elapsed, ETimeFmt ) << Hours << Minutes << Seconds;
 
     ShowMessage("EnergyPlus Warmup Error Summary. During Warmup: " + NumWarningsDuringWarmup + " Warning; " + NumSevereDuringWarmup +
                 " Severe Errors.");
     ShowMessage("EnergyPlus Sizing Error Summary. During Sizing: " + NumWarningsDuringSizing + " Warning; " + NumSevereDuringSizing +
                 " Severe Errors.");
-    ShowMessage("EnergyPlus Completed Successfully-- " + NumWarnings + " Warning; " + NumSevere + " Severe Errors; Elapsed Time=" + Elapsed);
-    DisplayString("EnergyPlus Run Time=" + Elapsed);
-    tempfl = GetNewUnitNumber();
+	ShowMessage( "EnergyPlus Completed Successfully-- " + NumWarnings + " Warning; " + NumSevere + " Severe Errors; Elapsed Time=" + Elapsed );
+	DisplayString( "EnergyPlus Run Time=" + Elapsed );
+	tempfl = GetNewUnitNumber();
     {
         IOFlags flags;
         flags.ACTION("write");
         gio::open(tempfl, DataStringGlobals::outputEndFileName, flags);
         write_stat = flags.ios();
     }
-    if (write_stat != 0) {
-        DisplayString("EndEnergyPlus: Could not open file " + DataStringGlobals::outputEndFileName + " for output (write).");
-    }
+	if ( write_stat != 0 ) {
+		DisplayString( "EndEnergyPlus: Could not open file " + DataStringGlobals::outputEndFileName + " for output (write)." );
+	}
     gio::write(tempfl, fmtA) << "EnergyPlus Completed Successfully-- " + NumWarnings + " Warning; " + NumSevere +
                                     " Severe Errors; Elapsed Time=" + Elapsed;
-    gio::close(tempfl);
+	gio::close( tempfl );
 #ifdef EP_Detailed_Timings
-    epSummaryTimes(Time_Finish - Time_Start);
+	epSummaryTimes( Time_Finish - Time_Start );
 #endif
-    std::cerr << "EnergyPlus Completed Successfully." << std::endl;
-    CloseOutOpenFiles();
-    // Close the ExternalInterface socket. This call also sends the flag "1" to the ExternalInterface,
-    // indicating that E+ finished its simulation
-    if ((NumExternalInterfaces > 0) && haveExternalInterfaceBCVTB) CloseSocket(1);
-    std::exit(EXIT_SUCCESS);
+	std::cerr << "EnergyPlus Completed Successfully." << std::endl;
+	CloseOutOpenFiles();
+	// Close the ExternalInterface socket. This call also sends the flag "1" to the ExternalInterface,
+	// indicating that E+ finished its simulation
+	if ( ( NumExternalInterfaces > 0 ) && haveExternalInterfaceBCVTB ) CloseSocket( 1 );
+	std::exit( EXIT_SUCCESS );
 }
 
 int GetNewUnitNumber()
 {
 
-    // FUNCTION INFORMATION:
-    //       AUTHOR         Linda K. Lawrie, adapted from reference
-    //       DATE WRITTEN   September 1997
-    //       MODIFIED       na
-    //       RE-ENGINEERED  na
-
-    // PURPOSE OF THIS FUNCTION:
-    // Returns a unit number of a unit that can exist and is not connected.  Note
-    // this routine does not magically mark that unit number in use.  In order to
-    // have the unit "used", the source code must OPEN the file.
-
-    // METHODOLOGY EMPLOYED:
-    // Use Inquire function to find out if proposed unit: exists or is opened.
-    // If not, can be used for a new unit number.
-
-    // REFERENCES:
-    // Copyright (c) 1994 Unicomp, Inc.  All rights reserved.
-    // Developed at Unicomp, Inc.
-    // Permission to use, copy, modify, and distribute this
-    // software is freely granted, provided that this notice
-    // is preserved.
-
-    // USE STATEMENTS:
-    // na
-
-    //	// Return value
-    //	int UnitNumber; // Result from scanning currently open files
-    //
-    //	// Locals
-    //	// FUNCTION ARGUMENT DEFINITIONS:
-    //
-    //	// FUNCTION PARAMETER DEFINITIONS:
-    //	//  IO Status Values:
-    //
-    //	int const END_OF_RECORD( -2 );
-    //	int const END_OF_FILE( -1 );
-    //
-    //	//  Indicate default input and output units:
-    //
-    //	int const DEFAULT_INPUT_UNIT( 5 );
-    //	int const DEFAULT_OUTPUT_UNIT( 6 );
-    //
-    //	//  Indicate number and value of preconnected units
-    //
-    //	int const NUMBER_OF_PRECONNECTED_UNITS( 2 );
-    //	static Array1D_int const PRECONNECTED_UNITS( NUMBER_OF_PRECONNECTED_UNITS, { 5, 6 } );
-    //
-    //	//  Largest allowed unit number (or a large number, if none)
-    //	int const MaxUnitNumber( 1000 );
-    //
-    //	// INTERFACE BLOCK SPECIFICATIONS
-    //	// na
-    //
-    //	// DERIVED TYPE DEFINITIONS
-    //	// na
-    //
-    //	// FUNCTION LOCAL VARIABLE DECLARATIONS:
-    //	bool exists; // File exists
-    //	bool opened; // Unit is open
-    //	int ios; // return value from Inquire intrinsic
-    //
-    //	for ( UnitNumber = 1; UnitNumber <= MaxUnitNumber; ++UnitNumber ) {
-    //		if ( UnitNumber == DEFAULT_INPUT_UNIT || UnitNumber == DEFAULT_OUTPUT_UNIT ) continue;
-    //		if ( any_eq( UnitNumber, PRECONNECTED_UNITS ) ) continue;
-    //		{ IOFlags flags; gio::inquire( UnitNumber, flags ); exists = flags.exists(); opened = flags.open(); ios = flags.ios(); }
-    //		if ( exists && ! opened && ios == 0 ) return UnitNumber; // result is set in UnitNumber
-    //	}
-    //
-    //	UnitNumber = -1;
-    //
-    //	return UnitNumber;
-
-    return gio::get_unit(); // Autodesk:Note ObjexxFCL::gio system provides this (and protects the F90+ preconnected units {100,101,102})
+	// FUNCTION INFORMATION:
+	//       AUTHOR         Linda K. Lawrie, adapted from reference
+	//       DATE WRITTEN   September 1997
+	//       MODIFIED       na
+	//       RE-ENGINEERED  na
+
+	// PURPOSE OF THIS FUNCTION:
+	// Returns a unit number of a unit that can exist and is not connected.  Note
+	// this routine does not magically mark that unit number in use.  In order to
+	// have the unit "used", the source code must OPEN the file.
+
+	// METHODOLOGY EMPLOYED:
+	// Use Inquire function to find out if proposed unit: exists or is opened.
+	// If not, can be used for a new unit number.
+
+	// REFERENCES:
+	// Copyright (c) 1994 Unicomp, Inc.  All rights reserved.
+	// Developed at Unicomp, Inc.
+	// Permission to use, copy, modify, and distribute this
+	// software is freely granted, provided that this notice
+	// is preserved.
+
+	// USE STATEMENTS:
+	// na
+
+//	// Return value
+//	int UnitNumber; // Result from scanning currently open files
+//
+//	// Locals
+//	// FUNCTION ARGUMENT DEFINITIONS:
+//
+//	// FUNCTION PARAMETER DEFINITIONS:
+//	//  IO Status Values:
+//
+//	int const END_OF_RECORD( -2 );
+//	int const END_OF_FILE( -1 );
+//
+//	//  Indicate default input and output units:
+//
+//	int const DEFAULT_INPUT_UNIT( 5 );
+//	int const DEFAULT_OUTPUT_UNIT( 6 );
+//
+//	//  Indicate number and value of preconnected units
+//
+//	int const NUMBER_OF_PRECONNECTED_UNITS( 2 );
+//	static Array1D_int const PRECONNECTED_UNITS( NUMBER_OF_PRECONNECTED_UNITS, { 5, 6 } );
+//
+//	//  Largest allowed unit number (or a large number, if none)
+//	int const MaxUnitNumber( 1000 );
+//
+//	// INTERFACE BLOCK SPECIFICATIONS
+//	// na
+//
+//	// DERIVED TYPE DEFINITIONS
+//	// na
+//
+//	// FUNCTION LOCAL VARIABLE DECLARATIONS:
+//	bool exists; // File exists
+//	bool opened; // Unit is open
+//	int ios; // return value from Inquire intrinsic
+//
+//	for ( UnitNumber = 1; UnitNumber <= MaxUnitNumber; ++UnitNumber ) {
+//		if ( UnitNumber == DEFAULT_INPUT_UNIT || UnitNumber == DEFAULT_OUTPUT_UNIT ) continue;
+//		if ( any_eq( UnitNumber, PRECONNECTED_UNITS ) ) continue;
+//		{ IOFlags flags; gio::inquire( UnitNumber, flags ); exists = flags.exists(); opened = flags.open(); ios = flags.ios(); }
+//		if ( exists && ! opened && ios == 0 ) return UnitNumber; // result is set in UnitNumber
+//	}
+//
+//	UnitNumber = -1;
+//
+//	return UnitNumber;
+
+	return gio::get_unit(); //Autodesk:Note ObjexxFCL::gio system provides this (and protects the F90+ preconnected units {100,101,102})
 }
 
 int FindUnitNumber(std::string const &FileName) // File name to be searched.
 {
 
-    // FUNCTION INFORMATION:
-    //       AUTHOR         Linda K. Lawrie
-    //       DATE WRITTEN   September 1997, adapted from reference
-    //       MODIFIED       na
-    //       RE-ENGINEERED  na
-
-    // PURPOSE OF THIS FUNCTION:
-    // Returns a unit number for the file name that is either opened or exists.
-
-    // METHODOLOGY EMPLOYED:
-    // Use Inquire function to find out if proposed unit: exists or is opened.
-    // If not, can be used for a new unit number.
-
-    // REFERENCES:
-    // Copyright (c) 1994 Unicomp, Inc.  All rights reserved.
-    // Developed at Unicomp, Inc.
-    // Permission to use, copy, modify, and distribute this
-    // software is freely granted, provided that this notice
-    // is preserved.
-
-    // USE STATEMENTS:
-    // na
-
-    // Return value
-    int UnitNumber; // Unit number that should be used
-
-    // Locals
-    // FUNCTION ARGUMENT DEFINITIONS:
-
-    // FUNCTION PARAMETER DEFINITIONS:
-    //  Largest allowed unit number (or a large number, if none)
-    int const MaxUnitNumber(1000);
-
-    // INTERFACE BLOCK SPECIFICATIONS
-    // na
-
-    // DERIVED TYPE DEFINITIONS
-    // na
-
-    // FUNCTION LOCAL VARIABLE DECLARATIONS:
-    std::string TestFileName; // File name returned from opened file
-    bool exists;              // True if file already exists
-    bool opened;              // True if file is open
-    int ios;                  // Status indicator from INQUIRE intrinsic
+	// FUNCTION INFORMATION:
+	//       AUTHOR         Linda K. Lawrie
+	//       DATE WRITTEN   September 1997, adapted from reference
+	//       MODIFIED       na
+	//       RE-ENGINEERED  na
+
+	// PURPOSE OF THIS FUNCTION:
+	// Returns a unit number for the file name that is either opened or exists.
+
+	// METHODOLOGY EMPLOYED:
+	// Use Inquire function to find out if proposed unit: exists or is opened.
+	// If not, can be used for a new unit number.
+
+	// REFERENCES:
+	// Copyright (c) 1994 Unicomp, Inc.  All rights reserved.
+	// Developed at Unicomp, Inc.
+	// Permission to use, copy, modify, and distribute this
+	// software is freely granted, provided that this notice
+	// is preserved.
+
+	// USE STATEMENTS:
+	// na
+
+	// Return value
+	int UnitNumber; // Unit number that should be used
+
+	// Locals
+	// FUNCTION ARGUMENT DEFINITIONS:
+
+	// FUNCTION PARAMETER DEFINITIONS:
+	//  Largest allowed unit number (or a large number, if none)
+	int const MaxUnitNumber( 1000 );
+
+	// INTERFACE BLOCK SPECIFICATIONS
+	// na
+
+	// DERIVED TYPE DEFINITIONS
+	// na
+
+	// FUNCTION LOCAL VARIABLE DECLARATIONS:
+	std::string TestFileName; // File name returned from opened file
+	bool exists; // True if file already exists
+	bool opened; // True if file is open
+	int ios; // Status indicator from INQUIRE intrinsic
 
     {
         IOFlags flags;
@@ -1189,860 +986,804 @@
         opened = flags.open();
         ios = flags.ios();
     }
-    if (!opened) {
-        UnitNumber = GetNewUnitNumber();
+	if ( ! opened ) {
+		UnitNumber = GetNewUnitNumber();
         {
             IOFlags flags;
             flags.POSITION("APPEND");
             gio::open(UnitNumber, FileName, flags);
             ios = flags.ios();
         }
-        if (ios != 0) {
-            DisplayString("FindUnitNumber: Could not open file \"" + FileName + "\" for append.");
-        }
-    } else {
-        std::string::size_type const FileNameLength = len(FileName);
-        std::string::size_type TestFileLength;
-        std::string::size_type Pos; // Position pointer
-        for (UnitNumber = 1; UnitNumber <= MaxUnitNumber; ++UnitNumber) {
+		if ( ios != 0 ) {
+			DisplayString( "FindUnitNumber: Could not open file \"" + FileName + "\" for append." );
+		}
+	} else {
+		std::string::size_type const FileNameLength = len( FileName );
+		std::string::size_type TestFileLength;
+		std::string::size_type Pos; // Position pointer
+		for ( UnitNumber = 1; UnitNumber <= MaxUnitNumber; ++UnitNumber ) {
             {
                 IOFlags flags;
                 gio::inquire(UnitNumber, flags);
                 TestFileName = flags.name();
                 opened = flags.open();
             }
-            //  Powerstation returns just file name
-            //  DVF (Digital Fortran) returns whole path
-            TestFileLength = len(TestFileName);
-            Pos = index(TestFileName, FileName);
-            if (Pos != std::string::npos) {
-                //  Must be the last part of the file
-                if (Pos + FileNameLength == TestFileLength) break;
-            }
-        }
-    }
-
-    return UnitNumber;
+			//  Powerstation returns just file name
+			//  DVF (Digital Fortran) returns whole path
+			TestFileLength = len( TestFileName );
+			Pos = index( TestFileName, FileName );
+			if ( Pos != std::string::npos ) {
+				//  Must be the last part of the file
+				if ( Pos + FileNameLength == TestFileLength ) break;
+			}
+		}
+	}
+
+	return UnitNumber;
 }
 
 void ConvertCaseToUpper(std::string const &InputString, // Input string
-                        std::string &OutputString       // Output string (in UpperCase)
+	std::string & OutputString // Output string (in UpperCase)
 )
 {
 
-    // SUBROUTINE INFORMATION:
-    //       AUTHOR         Linda K. Lawrie
-    //       DATE WRITTEN   September 1997
-    //       MODIFIED       na
-    //       RE-ENGINEERED  na
-
-    // PURPOSE OF THIS SUBROUTINE:
-    // Convert a string to upper case
-
-    // METHODOLOGY EMPLOYED:
-    // This routine is not dependant upon the ASCII
-    // code.  It works by storing the upper and lower case alphabet.  It
-    // scans the whole input string.  If it finds a character in the lower
-    // case alphabet, it makes an appropriate substitution.
-
-    // REFERENCES:
-    // na
-
-    // Using/Aliasing
-    using namespace DataStringGlobals;
-
-    // Locals
-    // SUBROUTINE ARGUMENT DEFINITIONS:
-
-    // SUBROUTINE PARAMETER DEFINITIONS:
-    // na
-
-    // INTERFACE BLOCK SPECIFICATIONS
-    // na
-
-    // DERIVED TYPE DEFINITIONS
-    // na
-
-    // SUBROUTINE LOCAL VARIABLE DECLARATIONS:
-
-    OutputString = InputString;
-
-    for (std::string::size_type A = 0; A < len(InputString); ++A) {
-        std::string::size_type const B = index(LowerCase, InputString[A]);
-        if (B != std::string::npos) {
-            OutputString[A] = UpperCase[B];
-        }
-    }
+	// SUBROUTINE INFORMATION:
+	//       AUTHOR         Linda K. Lawrie
+	//       DATE WRITTEN   September 1997
+	//       MODIFIED       na
+	//       RE-ENGINEERED  na
+
+	// PURPOSE OF THIS SUBROUTINE:
+	// Convert a string to upper case
+
+	// METHODOLOGY EMPLOYED:
+	// This routine is not dependant upon the ASCII
+	// code.  It works by storing the upper and lower case alphabet.  It
+	// scans the whole input string.  If it finds a character in the lower
+	// case alphabet, it makes an appropriate substitution.
+
+	// REFERENCES:
+	// na
+
+	// Using/Aliasing
+	using namespace DataStringGlobals;
+
+	// Locals
+	// SUBROUTINE ARGUMENT DEFINITIONS:
+
+	// SUBROUTINE PARAMETER DEFINITIONS:
+	// na
+
+	// INTERFACE BLOCK SPECIFICATIONS
+	// na
+
+	// DERIVED TYPE DEFINITIONS
+	// na
+
+	// SUBROUTINE LOCAL VARIABLE DECLARATIONS:
+
+	OutputString = InputString;
+
+	for ( std::string::size_type A = 0; A < len( InputString ); ++A ) {
+		std::string::size_type const B = index( LowerCase, InputString[ A ] );
+		if ( B != std::string::npos ) {
+			OutputString[ A ] = UpperCase[ B ];
+		}
+	}
 }
 
 void ConvertCaseToLower(std::string const &InputString, // Input string
-                        std::string &OutputString       // Output string (in LowerCase)
+	std::string & OutputString // Output string (in LowerCase)
 )
 {
 
-    // SUBROUTINE INFORMATION:
-    //       AUTHOR         Linda K. Lawrie
-    //       DATE WRITTEN   September 1997
-    //       MODIFIED       na
-    //       RE-ENGINEERED  na
-
-    // PURPOSE OF THIS SUBROUTINE:
-    // Convert a string to lower case
-
-    // METHODOLOGY EMPLOYED:
-    // This routine is not dependant upon the ASCII
-    // code.  It works by storing the upper and lower case alphabet.  It
-    // scans the whole input string.  If it finds a character in the lower
-    // case alphabet, it makes an appropriate substitution.
-
-    // REFERENCES:
-    // na
-
-    // Using/Aliasing
-    using namespace DataStringGlobals;
-
-    // Locals
-    // SUBROUTINE ARGUMENT DEFINITIONS:
-
-    // SUBROUTINE PARAMETER DEFINITIONS:
-    // na
-
-    // INTERFACE BLOCK SPECIFICATIONS
-    // na
-
-    // DERIVED TYPE DEFINITIONS
-    // na
-
-    // SUBROUTINE LOCAL VARIABLE DECLARATIONS:
-    OutputString = InputString;
-
-    for (std::string::size_type A = 0; A < len(InputString); ++A) {
-        std::string::size_type const B = index(UpperCase, InputString[A]);
-        if (B != std::string::npos) {
-            OutputString[A] = LowerCase[B];
-        }
-    }
+	// SUBROUTINE INFORMATION:
+	//       AUTHOR         Linda K. Lawrie
+	//       DATE WRITTEN   September 1997
+	//       MODIFIED       na
+	//       RE-ENGINEERED  na
+
+	// PURPOSE OF THIS SUBROUTINE:
+	// Convert a string to lower case
+
+	// METHODOLOGY EMPLOYED:
+	// This routine is not dependant upon the ASCII
+	// code.  It works by storing the upper and lower case alphabet.  It
+	// scans the whole input string.  If it finds a character in the lower
+	// case alphabet, it makes an appropriate substitution.
+
+	// REFERENCES:
+	// na
+
+	// Using/Aliasing
+	using namespace DataStringGlobals;
+
+	// Locals
+	// SUBROUTINE ARGUMENT DEFINITIONS:
+
+	// SUBROUTINE PARAMETER DEFINITIONS:
+	// na
+
+	// INTERFACE BLOCK SPECIFICATIONS
+	// na
+
+	// DERIVED TYPE DEFINITIONS
+	// na
+
+	// SUBROUTINE LOCAL VARIABLE DECLARATIONS:
+	OutputString = InputString;
+
+	for ( std::string::size_type A = 0; A < len( InputString ); ++A ) {
+		std::string::size_type const B = index( UpperCase, InputString[ A ] );
+		if ( B != std::string::npos ) {
+			OutputString[ A ] = LowerCase[ B ];
+		}
+	}
 }
 
 std::string::size_type FindNonSpace(std::string const &String) // String to be scanned
 {
 
-    // FUNCTION INFORMATION:
-    //       AUTHOR         Linda K. Lawrie
-    //       DATE WRITTEN   September 1997
-    //       MODIFIED       na
-    //       RE-ENGINEERED  na
-
-    // PURPOSE OF THIS FUNCTION:
-    // This function finds the first non-space character in the passed string
-    // and returns that position as the result to the calling program.
-
-    // METHODOLOGY EMPLOYED:
-    // Scan string for character not equal to blank.
-
-    // REFERENCES:
-    // na
-
-    // USE STATEMENTS:
-    // na
-
-    // Return value
-
-    // Locals
-    // FUNCTION ARGUMENT DEFINITIONS:
-
-    // FUNCTION PARAMETER DEFINITIONS:
-    // na
-
-    // INTERFACE BLOCK SPECIFICATIONS
-    // na
-
-    // DERIVED TYPE DEFINITIONS
-    // na
-
-    // FUNCTION LOCAL VARIABLE DECLARATIONS:
-
-    return String.find_first_not_of(' ');
+	// FUNCTION INFORMATION:
+	//       AUTHOR         Linda K. Lawrie
+	//       DATE WRITTEN   September 1997
+	//       MODIFIED       na
+	//       RE-ENGINEERED  na
+
+	// PURPOSE OF THIS FUNCTION:
+	// This function finds the first non-space character in the passed string
+	// and returns that position as the result to the calling program.
+
+	// METHODOLOGY EMPLOYED:
+	// Scan string for character not equal to blank.
+
+	// REFERENCES:
+	// na
+
+	// USE STATEMENTS:
+	// na
+
+	// Return value
+
+	// Locals
+	// FUNCTION ARGUMENT DEFINITIONS:
+
+	// FUNCTION PARAMETER DEFINITIONS:
+	// na
+
+	// INTERFACE BLOCK SPECIFICATIONS
+	// na
+
+	// DERIVED TYPE DEFINITIONS
+	// na
+
+	// FUNCTION LOCAL VARIABLE DECLARATIONS:
+
+	return String.find_first_not_of( ' ' );
 }
 
 bool env_var_on(std::string const &env_var_str)
 {
 
-    // FUNCTION INFORMATION:
-    //       AUTHOR         Stuart G. Mentzer
-    //       DATE WRITTEN   April 2014
-    //       MODIFIED       na
-    //       RE-ENGINEERED  na
-
-    // PURPOSE OF THIS FUNCTION:
-    // Test if a boolean environment variable value is "on" (has value starting with Y or T)
-
-    return ((!env_var_str.empty()) && is_any_of(env_var_str[0], "YyTt"));
+	// FUNCTION INFORMATION:
+	//       AUTHOR         Stuart G. Mentzer
+	//       DATE WRITTEN   April 2014
+	//       MODIFIED       na
+	//       RE-ENGINEERED  na
+
+	// PURPOSE OF THIS FUNCTION:
+	// Test if a boolean environment variable value is "on" (has value starting with Y or T)
+
+	return ( ( ! env_var_str.empty() ) && is_any_of( env_var_str[ 0 ], "YyTt" ) );
 }
 
 void ShowFatalError(std::string const &ErrorMessage, Optional_int OutUnit1, Optional_int OutUnit2)
 {
 
-    // SUBROUTINE INFORMATION:
-    //       AUTHOR         Linda K. Lawrie
-    //       DATE WRITTEN   September 1997
-    //       MODIFIED       Kyle Benne
-    //                      August 2010
-    //                      Added sqlite output
-    //       RE-ENGINEERED  na
-
-    // PURPOSE OF THIS SUBROUTINE:
-    // This subroutine puts ErrorMessage with a Fatal designation on
-    // designated output files.  Then, the program is aborted.
-
-    // METHODOLOGY EMPLOYED:
-    // Calls ShowErrorMessage utility routine.
-    // Calls AbortEnergyPlus
-
-    // REFERENCES:
-    // na
-
-<<<<<<< HEAD
+	// SUBROUTINE INFORMATION:
+	//       AUTHOR         Linda K. Lawrie
+	//       DATE WRITTEN   September 1997
+	//       MODIFIED       Kyle Benne
+	//                      August 2010
+	//                      Added sqlite output
+	//       RE-ENGINEERED  na
+
+	// PURPOSE OF THIS SUBROUTINE:
+	// This subroutine puts ErrorMessage with a Fatal designation on
+	// designated output files.  Then, the program is aborted.
+
+	// METHODOLOGY EMPLOYED:
+	// Calls ShowErrorMessage utility routine.
+	// Calls AbortEnergyPlus
+
+	// REFERENCES:
+	// na
+
 	// Using/Aliasing
 	using namespace ErrorTracking;
 	using General::RoundSigDigits;
-=======
-    // Using/Aliasing
-    using namespace DataErrorTracking;
-    using General::RoundSigDigits;
->>>>>>> 61b09a18
-
-    // Locals
-    // SUBROUTINE ARGUMENT DEFINITIONS:
-
-    // SUBROUTINE PARAMETER DEFINITIONS:
-    // na
-
-    // INTERFACE BLOCK SPECIFICATIONS
-
-    // DERIVED TYPE DEFINITIONS
-    // na
-
-    // SUBROUTINE LOCAL VARIABLE DECLARATIONS:
-
-    ShowErrorMessage(" **  Fatal  ** " + ErrorMessage, OutUnit1, OutUnit2);
-    DisplayString("**FATAL:" + ErrorMessage);
-
-    ShowErrorMessage(" ...Summary of Errors that led to program termination:", OutUnit1, OutUnit2);
-    ShowErrorMessage(" ..... Reference severe error count=" + RoundSigDigits(TotalSevereErrors), OutUnit1, OutUnit2);
-    ShowErrorMessage(" ..... Last severe error=" + LastSevereError, OutUnit1, OutUnit2);
-    if (sqlite) {
-        sqlite->createSQLiteErrorRecord(1, 2, ErrorMessage, 1);
-        if (sqlite->sqliteWithinTransaction()) sqlite->sqliteCommit();
-    }
-    throw std::runtime_error(ErrorMessage);
+
+	// Locals
+	// SUBROUTINE ARGUMENT DEFINITIONS:
+
+	// SUBROUTINE PARAMETER DEFINITIONS:
+	// na
+
+	// INTERFACE BLOCK SPECIFICATIONS
+
+	// DERIVED TYPE DEFINITIONS
+	// na
+
+	// SUBROUTINE LOCAL VARIABLE DECLARATIONS:
+
+	ShowErrorMessage( " **  Fatal  ** " + ErrorMessage, OutUnit1, OutUnit2 );
+	DisplayString( "**FATAL:" + ErrorMessage );
+
+	ShowErrorMessage( " ...Summary of Errors that led to program termination:", OutUnit1, OutUnit2 );
+	ShowErrorMessage( " ..... Reference severe error count=" + RoundSigDigits( TotalSevereErrors ), OutUnit1, OutUnit2 );
+	ShowErrorMessage( " ..... Last severe error=" + LastSevereError, OutUnit1, OutUnit2 );
+	if ( sqlite ) {
+		sqlite->createSQLiteErrorRecord( 1, 2, ErrorMessage, 1 );
+		if( sqlite->sqliteWithinTransaction() ) sqlite->sqliteCommit();
+	}
+	throw std::runtime_error( ErrorMessage );
 }
 
 void ShowSevereError(std::string const &ErrorMessage, Optional_int OutUnit1, Optional_int OutUnit2)
 {
 
-    // SUBROUTINE INFORMATION:
-    //       AUTHOR         Linda K. Lawrie
-    //       DATE WRITTEN   September 1997
-    //       MODIFIED       na
-    //       RE-ENGINEERED  na
-
-    // PURPOSE OF THIS SUBROUTINE:
-    // This subroutine puts ErrorMessage with a Severe designation on
-    // designated output files.
-
-    // METHODOLOGY EMPLOYED:
-    // Calls ShowErrorMessage utility routine.
-
-    // REFERENCES:
-    // na
-
-<<<<<<< HEAD
+	// SUBROUTINE INFORMATION:
+	//       AUTHOR         Linda K. Lawrie
+	//       DATE WRITTEN   September 1997
+	//       MODIFIED       na
+	//       RE-ENGINEERED  na
+
+	// PURPOSE OF THIS SUBROUTINE:
+	// This subroutine puts ErrorMessage with a Severe designation on
+	// designated output files.
+
+	// METHODOLOGY EMPLOYED:
+	// Calls ShowErrorMessage utility routine.
+
+	// REFERENCES:
+	// na
+
 	// Using/Aliasing
 	using namespace DataStringGlobals;
 	using namespace ErrorTracking;
 	using DataGlobals::WarmupFlag;
 	using DataGlobals::DoingSizing;
 	using DataGlobals::KickOffSimulation;
-=======
-    // Using/Aliasing
-    using namespace DataStringGlobals;
-    using namespace DataErrorTracking;
-    using DataGlobals::DoingSizing;
-    using DataGlobals::KickOffSimulation;
     using DataGlobals::WarmupFlag;
->>>>>>> 61b09a18
-
-    // Locals
-    // SUBROUTINE ARGUMENT DEFINITIONS:
-
-    // SUBROUTINE PARAMETER DEFINITIONS:
-    // na
-
-    // INTERFACE BLOCK SPECIFICATIONS
-
-    // DERIVED TYPE DEFINITIONS
-    // na
-
-    // SUBROUTINE LOCAL VARIABLE DECLARATIONS:
-    int Loop;
-
-    for (Loop = 1; Loop <= SearchCounts; ++Loop) {
-        if (has(ErrorMessage, MessageSearch(Loop))) ++MatchCounts(Loop);
-    }
-
-    ++TotalSevereErrors;
-    if (WarmupFlag && !DoingSizing && !KickOffSimulation && !AbortProcessing) ++TotalSevereErrorsDuringWarmup;
-    if (DoingSizing) ++TotalSevereErrorsDuringSizing;
-    ShowErrorMessage(" ** Severe  ** " + ErrorMessage, OutUnit1, OutUnit2);
-    LastSevereError = ErrorMessage;
-
-    //  Could set a variable here that gets checked at some point?
-
-    if (sqlite) {
-        sqlite->createSQLiteErrorRecord(1, 1, ErrorMessage, 1);
-    }
+
+	// Locals
+	// SUBROUTINE ARGUMENT DEFINITIONS:
+
+	// SUBROUTINE PARAMETER DEFINITIONS:
+	// na
+
+	// INTERFACE BLOCK SPECIFICATIONS
+
+	// DERIVED TYPE DEFINITIONS
+	// na
+
+	// SUBROUTINE LOCAL VARIABLE DECLARATIONS:
+	int Loop;
+
+	for ( Loop = 1; Loop <= SearchCounts; ++Loop ) {
+		if ( has( ErrorMessage, MessageSearch( Loop ) ) ) ++MatchCounts( Loop );
+	}
+
+	++TotalSevereErrors;
+	if ( WarmupFlag && ! DoingSizing && ! KickOffSimulation && ! AbortProcessing ) ++TotalSevereErrorsDuringWarmup;
+	if ( DoingSizing ) ++TotalSevereErrorsDuringSizing;
+	ShowErrorMessage( " ** Severe  ** " + ErrorMessage, OutUnit1, OutUnit2 );
+	LastSevereError = ErrorMessage;
+
+	//  Could set a variable here that gets checked at some point?
+
+	if ( sqlite ) {
+		sqlite->createSQLiteErrorRecord( 1, 1, ErrorMessage, 1 );
+	}
 }
 
 void ShowSevereMessage(std::string const &ErrorMessage, Optional_int OutUnit1, Optional_int OutUnit2)
 {
 
-    // SUBROUTINE INFORMATION:
-    //       AUTHOR         Linda K. Lawrie
-    //       DATE WRITTEN   September 2009
-    //       MODIFIED       na
-    //       RE-ENGINEERED  na
-
-    // PURPOSE OF THIS SUBROUTINE:
-    // This subroutine puts ErrorMessage with a Severe designation on
-    // designated output files.
-    // But does not bump the error count so can be used in conjunction with recurring
-    // error calls.
-
-    // METHODOLOGY EMPLOYED:
-    // Calls ShowErrorMessage utility routine.
-
-    // REFERENCES:
-    // na
-
-<<<<<<< HEAD
+	// SUBROUTINE INFORMATION:
+	//       AUTHOR         Linda K. Lawrie
+	//       DATE WRITTEN   September 2009
+	//       MODIFIED       na
+	//       RE-ENGINEERED  na
+
+	// PURPOSE OF THIS SUBROUTINE:
+	// This subroutine puts ErrorMessage with a Severe designation on
+	// designated output files.
+	// But does not bump the error count so can be used in conjunction with recurring
+	// error calls.
+
+	// METHODOLOGY EMPLOYED:
+	// Calls ShowErrorMessage utility routine.
+
+	// REFERENCES:
+	// na
+
 	// Using/Aliasing
 	using namespace DataStringGlobals;
 	using namespace ErrorTracking;
-=======
-    // Using/Aliasing
-    using namespace DataStringGlobals;
-    using namespace DataErrorTracking;
->>>>>>> 61b09a18
-
-    // Locals
-    // SUBROUTINE ARGUMENT DEFINITIONS:
-
-    // SUBROUTINE PARAMETER DEFINITIONS:
-    // na
-
-    // INTERFACE BLOCK SPECIFICATIONS
-
-    // DERIVED TYPE DEFINITIONS
-    // na
-
-    // SUBROUTINE LOCAL VARIABLE DECLARATIONS:
-    int Loop;
-
-    for (Loop = 1; Loop <= SearchCounts; ++Loop) {
-        if (has(ErrorMessage, MessageSearch(Loop))) ++MatchCounts(Loop);
-    }
-
-    ShowErrorMessage(" ** Severe  ** " + ErrorMessage, OutUnit1, OutUnit2);
-    LastSevereError = ErrorMessage;
-
-    //  Could set a variable here that gets checked at some point?
-
-    if (sqlite) {
-        sqlite->createSQLiteErrorRecord(1, 1, ErrorMessage, 0);
-    }
+
+	// Locals
+	// SUBROUTINE ARGUMENT DEFINITIONS:
+
+	// SUBROUTINE PARAMETER DEFINITIONS:
+	// na
+
+	// INTERFACE BLOCK SPECIFICATIONS
+
+	// DERIVED TYPE DEFINITIONS
+	// na
+
+	// SUBROUTINE LOCAL VARIABLE DECLARATIONS:
+	int Loop;
+
+	for ( Loop = 1; Loop <= SearchCounts; ++Loop ) {
+		if ( has( ErrorMessage, MessageSearch( Loop ) ) ) ++MatchCounts( Loop );
+	}
+
+	ShowErrorMessage( " ** Severe  ** " + ErrorMessage, OutUnit1, OutUnit2 );
+	LastSevereError = ErrorMessage;
+
+	//  Could set a variable here that gets checked at some point?
+
+	if ( sqlite ) {
+		sqlite->createSQLiteErrorRecord( 1, 1, ErrorMessage, 0 );
+	}
 }
 
 void ShowContinueError(std::string const &Message, Optional_int OutUnit1, Optional_int OutUnit2)
 {
 
-    // SUBROUTINE INFORMATION:
-    //       AUTHOR         Linda K. Lawrie
-    //       DATE WRITTEN   October 2001
-    //       MODIFIED       na
-    //       RE-ENGINEERED  na
-
-    // PURPOSE OF THIS SUBROUTINE:
-    // This subroutine displays a 'continued error' message on designated output files.
-
-    // METHODOLOGY EMPLOYED:
-    // Calls ShowErrorMessage utility routine.
-
-    // REFERENCES:
-    // na
-
-    // Using/Aliasing
-
-    // Locals
-    // SUBROUTINE ARGUMENT DEFINITIONS:
-
-    // SUBROUTINE PARAMETER DEFINITIONS:
-    // na
-
-    // INTERFACE BLOCK SPECIFICATIONS
-
-    // DERIVED TYPE DEFINITIONS
-    // na
-
-    // SUBROUTINE LOCAL VARIABLE DECLARATIONS:
-    // na
-
-    ShowErrorMessage(" **   ~~~   ** " + Message, OutUnit1, OutUnit2);
-    if (sqlite) {
-        sqlite->updateSQLiteErrorRecord(Message);
-    }
+	// SUBROUTINE INFORMATION:
+	//       AUTHOR         Linda K. Lawrie
+	//       DATE WRITTEN   October 2001
+	//       MODIFIED       na
+	//       RE-ENGINEERED  na
+
+	// PURPOSE OF THIS SUBROUTINE:
+	// This subroutine displays a 'continued error' message on designated output files.
+
+	// METHODOLOGY EMPLOYED:
+	// Calls ShowErrorMessage utility routine.
+
+	// REFERENCES:
+	// na
+
+	// Using/Aliasing
+
+	// Locals
+	// SUBROUTINE ARGUMENT DEFINITIONS:
+
+	// SUBROUTINE PARAMETER DEFINITIONS:
+	// na
+
+	// INTERFACE BLOCK SPECIFICATIONS
+
+	// DERIVED TYPE DEFINITIONS
+	// na
+
+	// SUBROUTINE LOCAL VARIABLE DECLARATIONS:
+	// na
+
+	ShowErrorMessage( " **   ~~~   ** " + Message, OutUnit1, OutUnit2 );
+	if ( sqlite ) {
+		sqlite->updateSQLiteErrorRecord( Message );
+	}
 }
 
 void ShowContinueErrorTimeStamp(std::string const &Message, Optional_int OutUnit1, Optional_int OutUnit2)
 {
 
-    // SUBROUTINE INFORMATION:
-    //       AUTHOR         Linda K. Lawrie
-    //       DATE WRITTEN   February 2004
-    //       MODIFIED       na
-    //       RE-ENGINEERED  na
-
-    // PURPOSE OF THIS SUBROUTINE:
-    // This subroutine displays a 'continued error' timestamp message on designated output files.
-
-    // METHODOLOGY EMPLOYED:
-    // Calls ShowErrorMessage utility routine.
-
-    // REFERENCES:
-    // na
-
-    // Using/Aliasing
-    using DataEnvironment::CurMnDy;
+	// SUBROUTINE INFORMATION:
+	//       AUTHOR         Linda K. Lawrie
+	//       DATE WRITTEN   February 2004
+	//       MODIFIED       na
+	//       RE-ENGINEERED  na
+
+	// PURPOSE OF THIS SUBROUTINE:
+	// This subroutine displays a 'continued error' timestamp message on designated output files.
+
+	// METHODOLOGY EMPLOYED:
+	// Calls ShowErrorMessage utility routine.
+
+	// REFERENCES:
+	// na
+
+	// Using/Aliasing
+	using DataEnvironment::CurMnDy;
     using DataEnvironment::EnvironmentName;
-    using DataGlobals::DoingSizing;
+	using DataGlobals::DoingSizing;
     using DataGlobals::WarmupFlag;
     using General::CreateSysTimeIntervalString;
 
-    // Locals
-    // SUBROUTINE ARGUMENT DEFINITIONS:
-
-    // SUBROUTINE PARAMETER DEFINITIONS:
-    // na
-
-    // INTERFACE BLOCK SPECIFICATIONS
-
-    // DERIVED TYPE DEFINITIONS
-    // na
-
-    // SUBROUTINE LOCAL VARIABLE DECLARATIONS:
-    std::string cEnvHeader;
-
-    if (WarmupFlag) {
-        if (!DoingSizing) {
-            cEnvHeader = " During Warmup, Environment=";
-        } else {
-            cEnvHeader = " During Warmup & Sizing, Environment=";
-        }
-    } else {
-        if (!DoingSizing) {
-            cEnvHeader = " Environment=";
-        } else {
-            cEnvHeader = " During Sizing, Environment=";
-        }
-    }
-
-    if (len(Message) < 50) {
+	// Locals
+	// SUBROUTINE ARGUMENT DEFINITIONS:
+
+	// SUBROUTINE PARAMETER DEFINITIONS:
+	// na
+
+	// INTERFACE BLOCK SPECIFICATIONS
+
+	// DERIVED TYPE DEFINITIONS
+	// na
+
+	// SUBROUTINE LOCAL VARIABLE DECLARATIONS:
+	std::string cEnvHeader;
+
+	if ( WarmupFlag ) {
+		if ( ! DoingSizing ) {
+			cEnvHeader = " During Warmup, Environment=";
+		} else {
+			cEnvHeader = " During Warmup & Sizing, Environment=";
+		}
+	} else {
+		if ( ! DoingSizing ) {
+			cEnvHeader = " Environment=";
+		} else {
+			cEnvHeader = " During Sizing, Environment=";
+		}
+	}
+
+	if ( len( Message ) < 50 ) {
         ShowErrorMessage(" **   ~~~   ** " + Message + cEnvHeader + EnvironmentName + ", at Simulation time=" + CurMnDy + ' ' +
                              CreateSysTimeIntervalString(),
                          OutUnit1, OutUnit2);
-        if (sqlite) {
+		if ( sqlite ) {
             sqlite->updateSQLiteErrorRecord(Message + cEnvHeader + EnvironmentName + ", at Simulation time=" + CurMnDy + ' ' +
                                             CreateSysTimeIntervalString());
-        }
-    } else {
-        ShowErrorMessage(" **   ~~~   ** " + Message);
+		}
+	} else {
+		ShowErrorMessage( " **   ~~~   ** " + Message );
         ShowErrorMessage(" **   ~~~   ** " + cEnvHeader + EnvironmentName + ", at Simulation time=" + CurMnDy + ' ' + CreateSysTimeIntervalString(),
                          OutUnit1, OutUnit2);
-        if (sqlite) {
+		if ( sqlite ) {
             sqlite->updateSQLiteErrorRecord(Message + cEnvHeader + EnvironmentName + ", at Simulation time=" + CurMnDy + ' ' +
                                             CreateSysTimeIntervalString());
-        }
-    }
+		}
+	}
 }
 
 void ShowMessage(std::string const &Message, Optional_int OutUnit1, Optional_int OutUnit2)
 {
 
-    // SUBROUTINE INFORMATION:
-    //       AUTHOR         Linda K. Lawrie
-    //       DATE WRITTEN   September 1997
-    //       MODIFIED       na
-    //       RE-ENGINEERED  na
-
-    // PURPOSE OF THIS SUBROUTINE:
-    // This subroutine displays a simple message on designated output files.
-
-    // METHODOLOGY EMPLOYED:
-    // Calls ShowErrorMessage utility routine.
-
-    // REFERENCES:
-    // na
-
-    // Using/Aliasing
-
-    // Locals
-    // SUBROUTINE ARGUMENT DEFINITIONS:
-
-    // SUBROUTINE PARAMETER DEFINITIONS:
-    // na
-
-    // INTERFACE BLOCK SPECIFICATIONS
-
-    // DERIVED TYPE DEFINITIONS
-    // na
-
-    // SUBROUTINE LOCAL VARIABLE DECLARATIONS:
-    // na
-
-    if (Message.empty()) {
-        ShowErrorMessage(" *************", OutUnit1, OutUnit2);
-    } else {
-        ShowErrorMessage(" ************* " + Message, OutUnit1, OutUnit2);
-        if (sqlite) {
-            sqlite->createSQLiteErrorRecord(1, -1, Message, 0);
-        }
-    }
+	// SUBROUTINE INFORMATION:
+	//       AUTHOR         Linda K. Lawrie
+	//       DATE WRITTEN   September 1997
+	//       MODIFIED       na
+	//       RE-ENGINEERED  na
+
+	// PURPOSE OF THIS SUBROUTINE:
+	// This subroutine displays a simple message on designated output files.
+
+	// METHODOLOGY EMPLOYED:
+	// Calls ShowErrorMessage utility routine.
+
+	// REFERENCES:
+	// na
+
+	// Using/Aliasing
+
+	// Locals
+	// SUBROUTINE ARGUMENT DEFINITIONS:
+
+	// SUBROUTINE PARAMETER DEFINITIONS:
+	// na
+
+	// INTERFACE BLOCK SPECIFICATIONS
+
+	// DERIVED TYPE DEFINITIONS
+	// na
+
+	// SUBROUTINE LOCAL VARIABLE DECLARATIONS:
+	// na
+
+	if ( Message.empty() ) {
+		ShowErrorMessage( " *************", OutUnit1, OutUnit2 );
+	} else {
+		ShowErrorMessage( " ************* " + Message, OutUnit1, OutUnit2 );
+		if ( sqlite ) {
+			sqlite->createSQLiteErrorRecord( 1, -1, Message, 0 );
+		}
+	}
 }
 
 void ShowWarningError(std::string const &ErrorMessage, Optional_int OutUnit1, Optional_int OutUnit2)
 {
 
-    // SUBROUTINE INFORMATION:
-    //       AUTHOR         Linda K. Lawrie
-    //       DATE WRITTEN   September 1997
-    //       MODIFIED       na
-    //       RE-ENGINEERED  na
-
-    // PURPOSE OF THIS SUBROUTINE:
-    // This subroutine puts ErrorMessage with a Warning designation on
-    // designated output files.
-
-    // METHODOLOGY EMPLOYED:
-    // Calls ShowErrorMessage utility routine.
-
-<<<<<<< HEAD
+	// SUBROUTINE INFORMATION:
+	//       AUTHOR         Linda K. Lawrie
+	//       DATE WRITTEN   September 1997
+	//       MODIFIED       na
+	//       RE-ENGINEERED  na
+
+	// PURPOSE OF THIS SUBROUTINE:
+	// This subroutine puts ErrorMessage with a Warning designation on
+	// designated output files.
+
+	// METHODOLOGY EMPLOYED:
+	// Calls ShowErrorMessage utility routine.
+
+	// REFERENCES:
+	// na
+
 	// Using/Aliasing
 	using namespace DataStringGlobals;
 	using namespace ErrorTracking;
 	using DataGlobals::WarmupFlag;
 	using DataGlobals::DoingSizing;
 	using DataGlobals::KickOffSimulation;
-=======
-    // REFERENCES:
-    // na
->>>>>>> 61b09a18
-
-    // Using/Aliasing
-    using namespace DataStringGlobals;
-    using namespace DataErrorTracking;
-    using DataGlobals::DoingSizing;
-    using DataGlobals::KickOffSimulation;
     using DataGlobals::WarmupFlag;
 
-    // Locals
-    // SUBROUTINE ARGUMENT DEFINITIONS:
-
-    // SUBROUTINE PARAMETER DEFINITIONS:
-    // na
-
-    // INTERFACE BLOCK SPECIFICATIONS
-
-    // DERIVED TYPE DEFINITIONS
-    // na
-
-    // SUBROUTINE LOCAL VARIABLE DECLARATIONS:
-    int Loop;
-
-    for (Loop = 1; Loop <= SearchCounts; ++Loop) {
-        if (has(ErrorMessage, MessageSearch(Loop))) ++MatchCounts(Loop);
-    }
-
-    ++TotalWarningErrors;
-    if (WarmupFlag && !DoingSizing && !KickOffSimulation && !AbortProcessing) ++TotalWarningErrorsDuringWarmup;
-    if (DoingSizing) ++TotalWarningErrorsDuringSizing;
-    ShowErrorMessage(" ** Warning ** " + ErrorMessage, OutUnit1, OutUnit2);
-
-    if (sqlite) {
-        sqlite->createSQLiteErrorRecord(1, 0, ErrorMessage, 1);
-    }
+	// Locals
+	// SUBROUTINE ARGUMENT DEFINITIONS:
+
+	// SUBROUTINE PARAMETER DEFINITIONS:
+	// na
+
+	// INTERFACE BLOCK SPECIFICATIONS
+
+	// DERIVED TYPE DEFINITIONS
+	// na
+
+	// SUBROUTINE LOCAL VARIABLE DECLARATIONS:
+	int Loop;
+
+	for ( Loop = 1; Loop <= SearchCounts; ++Loop ) {
+		if ( has( ErrorMessage, MessageSearch( Loop ) ) ) ++MatchCounts( Loop );
+	}
+
+	++TotalWarningErrors;
+	if ( WarmupFlag && ! DoingSizing && ! KickOffSimulation && ! AbortProcessing ) ++TotalWarningErrorsDuringWarmup;
+	if ( DoingSizing ) ++TotalWarningErrorsDuringSizing;
+	ShowErrorMessage( " ** Warning ** " + ErrorMessage, OutUnit1, OutUnit2 );
+
+	if ( sqlite ) {
+		sqlite->createSQLiteErrorRecord( 1, 0, ErrorMessage, 1 );
+	}
 }
 
 void ShowWarningMessage(std::string const &ErrorMessage, Optional_int OutUnit1, Optional_int OutUnit2)
 {
 
-    // SUBROUTINE INFORMATION:
-    //       AUTHOR         Linda K. Lawrie
-    //       DATE WRITTEN   September 2009
-    //       MODIFIED       na
-    //       RE-ENGINEERED  na
-
-    // PURPOSE OF THIS SUBROUTINE:
-    // This subroutine puts ErrorMessage with a Warning designation on
-    // designated output files.
-    // But does not bump the error count so can be used in conjunction with recurring
-    // error calls.
-
-    // METHODOLOGY EMPLOYED:
-    // Calls ShowErrorMessage utility routine.
-
-<<<<<<< HEAD
+	// SUBROUTINE INFORMATION:
+	//       AUTHOR         Linda K. Lawrie
+	//       DATE WRITTEN   September 2009
+	//       MODIFIED       na
+	//       RE-ENGINEERED  na
+
+	// PURPOSE OF THIS SUBROUTINE:
+	// This subroutine puts ErrorMessage with a Warning designation on
+	// designated output files.
+	// But does not bump the error count so can be used in conjunction with recurring
+	// error calls.
+
+	// METHODOLOGY EMPLOYED:
+	// Calls ShowErrorMessage utility routine.
+
+	// REFERENCES:
+	// na
+
 	// Using/Aliasing
 	using namespace DataStringGlobals;
 	using namespace ErrorTracking;
-=======
-    // REFERENCES:
-    // na
->>>>>>> 61b09a18
-
-    // Using/Aliasing
-    using namespace DataStringGlobals;
-    using namespace DataErrorTracking;
-
-    // Locals
-    // SUBROUTINE ARGUMENT DEFINITIONS:
-
-    // SUBROUTINE PARAMETER DEFINITIONS:
-    // na
-
-    // INTERFACE BLOCK SPECIFICATIONS
-
-    // DERIVED TYPE DEFINITIONS
-    // na
-
-    // SUBROUTINE LOCAL VARIABLE DECLARATIONS:
-    int Loop;
-
-    for (Loop = 1; Loop <= SearchCounts; ++Loop) {
-        if (has(ErrorMessage, MessageSearch(Loop))) ++MatchCounts(Loop);
-    }
-
-    ShowErrorMessage(" ** Warning ** " + ErrorMessage, OutUnit1, OutUnit2);
-    if (sqlite) {
-        sqlite->createSQLiteErrorRecord(1, 0, ErrorMessage, 0);
-    }
+
+	// Locals
+	// SUBROUTINE ARGUMENT DEFINITIONS:
+
+	// SUBROUTINE PARAMETER DEFINITIONS:
+	// na
+
+	// INTERFACE BLOCK SPECIFICATIONS
+
+	// DERIVED TYPE DEFINITIONS
+	// na
+
+	// SUBROUTINE LOCAL VARIABLE DECLARATIONS:
+	int Loop;
+
+	for ( Loop = 1; Loop <= SearchCounts; ++Loop ) {
+		if ( has( ErrorMessage, MessageSearch( Loop ) ) ) ++MatchCounts( Loop );
+	}
+
+	ShowErrorMessage( " ** Warning ** " + ErrorMessage, OutUnit1, OutUnit2 );
+	if ( sqlite ) {
+		sqlite->createSQLiteErrorRecord( 1, 0, ErrorMessage, 0 );
+	}
 }
 
 void ShowRecurringSevereErrorAtEnd(std::string const &Message,         // Message automatically written to "error file" at end of simulation
-                                   int &MsgIndex,                      // Recurring message index, if zero, next available index is assigned
-                                   Optional<Real64 const> ReportMaxOf, // Track and report the max of the values passed to this argument
-                                   Optional<Real64 const> ReportMinOf, // Track and report the min of the values passed to this argument
-                                   Optional<Real64 const> ReportSumOf, // Track and report the sum of the values passed to this argument
-                                   std::string const &ReportMaxUnits,  // optional char string (<=15 length) of units for max value
-                                   std::string const &ReportMinUnits,  // optional char string (<=15 length) of units for min value
-                                   std::string const &ReportSumUnits   // optional char string (<=15 length) of units for sum value
+	int & MsgIndex, // Recurring message index, if zero, next available index is assigned
+	Optional< Real64 const > ReportMaxOf, // Track and report the max of the values passed to this argument
+	Optional< Real64 const > ReportMinOf, // Track and report the min of the values passed to this argument
+	Optional< Real64 const > ReportSumOf, // Track and report the sum of the values passed to this argument
+	std::string const & ReportMaxUnits, // optional char string (<=15 length) of units for max value
+	std::string const & ReportMinUnits, // optional char string (<=15 length) of units for min value
+	std::string const & ReportSumUnits // optional char string (<=15 length) of units for sum value
 )
 {
 
-    // SUBROUTINE INFORMATION:
-    //       AUTHOR         Michael J. Witte
-    //       DATE WRITTEN   August 2004
-    //       MODIFIED       na
-    //       RE-ENGINEERED  na
-
-    // PURPOSE OF THIS SUBROUTINE:
-    // This subroutine stores a recurring ErrorMessage with a Severe designation
-    // for output at the end of the simulation with automatic tracking of number
-    // of occurences and optional tracking of associated min, max, and sum values
-
-    // METHODOLOGY EMPLOYED:
-    // Calls StoreRecurringErrorMessage utility routine.
-
-    // REFERENCES:
-    // na
-
-<<<<<<< HEAD
+	// SUBROUTINE INFORMATION:
+	//       AUTHOR         Michael J. Witte
+	//       DATE WRITTEN   August 2004
+	//       MODIFIED       na
+	//       RE-ENGINEERED  na
+
+	// PURPOSE OF THIS SUBROUTINE:
+	// This subroutine stores a recurring ErrorMessage with a Severe designation
+	// for output at the end of the simulation with automatic tracking of number
+	// of occurences and optional tracking of associated min, max, and sum values
+
+	// METHODOLOGY EMPLOYED:
+	// Calls StoreRecurringErrorMessage utility routine.
+
+	// REFERENCES:
+	// na
+
 	// Using/Aliasing
 	using namespace DataPrecisionGlobals;
 	using namespace DataStringGlobals;
 	using namespace ErrorTracking;
-=======
-    // Using/Aliasing
-    using namespace DataPrecisionGlobals;
-    using namespace DataStringGlobals;
-    using namespace DataErrorTracking;
->>>>>>> 61b09a18
-
-    // Locals
-    // SUBROUTINE ARGUMENT DEFINITIONS:
-
-    // SUBROUTINE PARAMETER DEFINITIONS:
-    // na
-
-    // INTERFACE BLOCK SPECIFICATIONS
-    //  Use for recurring "warning" error messages shown once at end of simulation
-    //  with count of occurences and optional max, min, sum
-
-    // DERIVED TYPE DEFINITIONS
-    // na
-
-    // SUBROUTINE LOCAL VARIABLE DECLARATIONS:
-    int Loop;
-
-    for (Loop = 1; Loop <= SearchCounts; ++Loop) {
-        if (has(Message, MessageSearch(Loop))) ++MatchCounts(Loop);
-    }
-
-    ++TotalSevereErrors;
+
+	// Locals
+	// SUBROUTINE ARGUMENT DEFINITIONS:
+
+	// SUBROUTINE PARAMETER DEFINITIONS:
+	// na
+
+	// INTERFACE BLOCK SPECIFICATIONS
+	//  Use for recurring "warning" error messages shown once at end of simulation
+	//  with count of occurences and optional max, min, sum
+
+	// DERIVED TYPE DEFINITIONS
+	// na
+
+	// SUBROUTINE LOCAL VARIABLE DECLARATIONS:
+	int Loop;
+
+	for ( Loop = 1; Loop <= SearchCounts; ++Loop ) {
+		if ( has( Message, MessageSearch( Loop ) ) ) ++MatchCounts( Loop );
+	}
+
+	++TotalSevereErrors;
     StoreRecurringErrorMessage(" ** Severe  ** " + Message, MsgIndex, ReportMaxOf, ReportMinOf, ReportSumOf, ReportMaxUnits, ReportMinUnits,
                                ReportSumUnits);
 }
 
 void ShowRecurringWarningErrorAtEnd(std::string const &Message,         // Message automatically written to "error file" at end of simulation
-                                    int &MsgIndex,                      // Recurring message index, if zero, next available index is assigned
-                                    Optional<Real64 const> ReportMaxOf, // Track and report the max of the values passed to this argument
-                                    Optional<Real64 const> ReportMinOf, // Track and report the min of the values passed to this argument
-                                    Optional<Real64 const> ReportSumOf, // Track and report the sum of the values passed to this argument
-                                    std::string const &ReportMaxUnits,  // optional char string (<=15 length) of units for max value
-                                    std::string const &ReportMinUnits,  // optional char string (<=15 length) of units for min value
-                                    std::string const &ReportSumUnits   // optional char string (<=15 length) of units for sum value
+	int & MsgIndex, // Recurring message index, if zero, next available index is assigned
+	Optional< Real64 const > ReportMaxOf, // Track and report the max of the values passed to this argument
+	Optional< Real64 const > ReportMinOf, // Track and report the min of the values passed to this argument
+	Optional< Real64 const > ReportSumOf, // Track and report the sum of the values passed to this argument
+	std::string const & ReportMaxUnits, // optional char string (<=15 length) of units for max value
+	std::string const & ReportMinUnits, // optional char string (<=15 length) of units for min value
+	std::string const & ReportSumUnits // optional char string (<=15 length) of units for sum value
 )
 {
 
-    // SUBROUTINE INFORMATION:
-    //       AUTHOR         Michael J. Witte
-    //       DATE WRITTEN   August 2004
-    //       MODIFIED       na
-    //       RE-ENGINEERED  na
-
-    // PURPOSE OF THIS SUBROUTINE:
-    // This subroutine stores a recurring ErrorMessage with a Warning designation
-    // for output at the end of the simulation with automatic tracking of number
-    // of occurences and optional tracking of associated min, max, and sum values
-
-    // METHODOLOGY EMPLOYED:
-    // Calls StoreRecurringErrorMessage utility routine.
-
-<<<<<<< HEAD
+	// SUBROUTINE INFORMATION:
+	//       AUTHOR         Michael J. Witte
+	//       DATE WRITTEN   August 2004
+	//       MODIFIED       na
+	//       RE-ENGINEERED  na
+
+	// PURPOSE OF THIS SUBROUTINE:
+	// This subroutine stores a recurring ErrorMessage with a Warning designation
+	// for output at the end of the simulation with automatic tracking of number
+	// of occurences and optional tracking of associated min, max, and sum values
+
+	// METHODOLOGY EMPLOYED:
+	// Calls StoreRecurringErrorMessage utility routine.
+
+	// REFERENCES:
+	// na
+
 	// Using/Aliasing
 	using namespace DataPrecisionGlobals;
 	using namespace DataStringGlobals;
 	using namespace ErrorTracking;
-=======
-    // REFERENCES:
-    // na
->>>>>>> 61b09a18
-
-    // Using/Aliasing
-    using namespace DataPrecisionGlobals;
-    using namespace DataStringGlobals;
-    using namespace DataErrorTracking;
-
-    // Locals
-    // SUBROUTINE ARGUMENT DEFINITIONS:
-
-    // SUBROUTINE PARAMETER DEFINITIONS:
-    // na
-
-    // INTERFACE BLOCK SPECIFICATIONS
-    //  Use for recurring "warning" error messages shown once at end of simulation
-    //  with count of occurences and optional max, min, sum
-
-    // DERIVED TYPE DEFINITIONS
-    // na
-
-    // SUBROUTINE LOCAL VARIABLE DECLARATIONS:
-    int Loop;
-
-    for (Loop = 1; Loop <= SearchCounts; ++Loop) {
-        if (has(Message, MessageSearch(Loop))) ++MatchCounts(Loop);
-    }
-
-    ++TotalWarningErrors;
+
+	// Locals
+	// SUBROUTINE ARGUMENT DEFINITIONS:
+
+	// SUBROUTINE PARAMETER DEFINITIONS:
+	// na
+
+	// INTERFACE BLOCK SPECIFICATIONS
+	//  Use for recurring "warning" error messages shown once at end of simulation
+	//  with count of occurences and optional max, min, sum
+
+	// DERIVED TYPE DEFINITIONS
+	// na
+
+	// SUBROUTINE LOCAL VARIABLE DECLARATIONS:
+	int Loop;
+
+	for ( Loop = 1; Loop <= SearchCounts; ++Loop ) {
+		if ( has( Message, MessageSearch( Loop ) ) ) ++MatchCounts( Loop );
+	}
+
+	++TotalWarningErrors;
     StoreRecurringErrorMessage(" ** Warning ** " + Message, MsgIndex, ReportMaxOf, ReportMinOf, ReportSumOf, ReportMaxUnits, ReportMinUnits,
                                ReportSumUnits);
 }
 
 void ShowRecurringContinueErrorAtEnd(std::string const &Message,         // Message automatically written to "error file" at end of simulation
-                                     int &MsgIndex,                      // Recurring message index, if zero, next available index is assigned
-                                     Optional<Real64 const> ReportMaxOf, // Track and report the max of the values passed to this argument
-                                     Optional<Real64 const> ReportMinOf, // Track and report the min of the values passed to this argument
-                                     Optional<Real64 const> ReportSumOf, // Track and report the sum of the values passed to this argument
-                                     std::string const &ReportMaxUnits,  // optional char string (<=15 length) of units for max value
-                                     std::string const &ReportMinUnits,  // optional char string (<=15 length) of units for min value
-                                     std::string const &ReportSumUnits   // optional char string (<=15 length) of units for sum value
+	int & MsgIndex, // Recurring message index, if zero, next available index is assigned
+	Optional< Real64 const > ReportMaxOf, // Track and report the max of the values passed to this argument
+	Optional< Real64 const > ReportMinOf, // Track and report the min of the values passed to this argument
+	Optional< Real64 const > ReportSumOf, // Track and report the sum of the values passed to this argument
+	std::string const & ReportMaxUnits, // optional char string (<=15 length) of units for max value
+	std::string const & ReportMinUnits, // optional char string (<=15 length) of units for min value
+	std::string const & ReportSumUnits // optional char string (<=15 length) of units for sum value
 )
 {
 
-    // SUBROUTINE INFORMATION:
-    //       AUTHOR         Michael J. Witte
-    //       DATE WRITTEN   August 2004
-    //       MODIFIED       na
-    //       RE-ENGINEERED  na
-
-    // PURPOSE OF THIS SUBROUTINE:
-    // This subroutine stores a recurring ErrorMessage with a continue designation
-    // for output at the end of the simulation with automatic tracking of number
-    // of occurences and optional tracking of associated min, max, and sum values
-
-    // METHODOLOGY EMPLOYED:
-    // Calls StoreRecurringErrorMessage utility routine.
-
-    // REFERENCES:
-    // na
-
-<<<<<<< HEAD
+	// SUBROUTINE INFORMATION:
+	//       AUTHOR         Michael J. Witte
+	//       DATE WRITTEN   August 2004
+	//       MODIFIED       na
+	//       RE-ENGINEERED  na
+
+	// PURPOSE OF THIS SUBROUTINE:
+	// This subroutine stores a recurring ErrorMessage with a continue designation
+	// for output at the end of the simulation with automatic tracking of number
+	// of occurences and optional tracking of associated min, max, and sum values
+
+	// METHODOLOGY EMPLOYED:
+	// Calls StoreRecurringErrorMessage utility routine.
+
+	// REFERENCES:
+	// na
+
 	// Using/Aliasing
 	using namespace DataPrecisionGlobals;
 	using namespace DataStringGlobals;
 	using namespace ErrorTracking;
-=======
-    // Using/Aliasing
-    using namespace DataPrecisionGlobals;
-    using namespace DataStringGlobals;
-    using namespace DataErrorTracking;
->>>>>>> 61b09a18
-
-    // Locals
-    // SUBROUTINE ARGUMENT DEFINITIONS:
-
-    // SUBROUTINE PARAMETER DEFINITIONS:
-    // na
-
-    // INTERFACE BLOCK SPECIFICATIONS
-    //  Use for recurring "warning" error messages shown once at end of simulation
-    //  with count of occurences and optional max, min, sum
-
-    // DERIVED TYPE DEFINITIONS
-    // na
-
-    // SUBROUTINE LOCAL VARIABLE DECLARATIONS:
-    int Loop;
-
-    for (Loop = 1; Loop <= SearchCounts; ++Loop) {
-        if (has(Message, MessageSearch(Loop))) ++MatchCounts(Loop);
-    }
+
+	// Locals
+	// SUBROUTINE ARGUMENT DEFINITIONS:
+
+	// SUBROUTINE PARAMETER DEFINITIONS:
+	// na
+
+	// INTERFACE BLOCK SPECIFICATIONS
+	//  Use for recurring "warning" error messages shown once at end of simulation
+	//  with count of occurences and optional max, min, sum
+
+	// DERIVED TYPE DEFINITIONS
+	// na
+
+	// SUBROUTINE LOCAL VARIABLE DECLARATIONS:
+	int Loop;
+
+	for ( Loop = 1; Loop <= SearchCounts; ++Loop ) {
+		if ( has( Message, MessageSearch( Loop ) ) ) ++MatchCounts( Loop );
+	}
 
     StoreRecurringErrorMessage(" **   ~~~   ** " + Message, MsgIndex, ReportMaxOf, ReportMinOf, ReportSumOf, ReportMaxUnits, ReportMinUnits,
                                ReportSumUnits);
 }
 
 void StoreRecurringErrorMessage(std::string const &ErrorMessage,         // Message automatically written to "error file" at end of simulation
-                                int &ErrorMsgIndex,                      // Recurring message index, if zero, next available index is assigned
-                                Optional<Real64 const> ErrorReportMaxOf, // Track and report the max of the values passed to this argument
-                                Optional<Real64 const> ErrorReportMinOf, // Track and report the min of the values passed to this argument
-                                Optional<Real64 const> ErrorReportSumOf, // Track and report the sum of the values passed to this argument
-                                std::string const &ErrorReportMaxUnits,  // Units for "max" reporting
-                                std::string const &ErrorReportMinUnits,  // Units for "min" reporting
-                                std::string const &ErrorReportSumUnits   // Units for "sum" reporting
+	int & ErrorMsgIndex, // Recurring message index, if zero, next available index is assigned
+	Optional< Real64 const > ErrorReportMaxOf, // Track and report the max of the values passed to this argument
+	Optional< Real64 const > ErrorReportMinOf, // Track and report the min of the values passed to this argument
+	Optional< Real64 const > ErrorReportSumOf, // Track and report the sum of the values passed to this argument
+	std::string const & ErrorReportMaxUnits, // Units for "max" reporting
+	std::string const & ErrorReportMinUnits, // Units for "min" reporting
+	std::string const & ErrorReportSumUnits // Units for "sum" reporting
 )
 {
 
-<<<<<<< HEAD
 	// SUBROUTINE INFORMATION:
 	//       AUTHOR         Michael J. Witte
 	//       DATE WRITTEN   August 2004
@@ -2066,6 +1807,7 @@
 	using namespace ErrorTracking;
 	using DataGlobals::WarmupFlag;
 	using DataGlobals::DoingSizing;
+    using DataGlobals::WarmupFlag;
 
 	// Locals
 	// SUBROUTINE ARGUMENT DEFINITIONS:
@@ -2135,168 +1877,72 @@
 	} else {
 		// If ErrorMsgIndex < 0, then do nothing
 	}
-
-=======
-    // SUBROUTINE INFORMATION:
-    //       AUTHOR         Michael J. Witte
-    //       DATE WRITTEN   August 2004
-    //       MODIFIED       September 2005;LKL;Added Units
-    //       RE-ENGINEERED  na
-
-    // PURPOSE OF THIS SUBROUTINE:
-    // This subroutine stores a recurring ErrorMessage with
-    // for output at the end of the simulation with automatic tracking of number
-    // of occurences and optional tracking of associated min, max, and sum values
-
-    // METHODOLOGY EMPLOYED:
-    // na
-
-    // REFERENCES:
-    // na
-
-    // Using/Aliasing
-    using namespace DataPrecisionGlobals;
-    using namespace DataStringGlobals;
-    using namespace DataErrorTracking;
-    using DataGlobals::DoingSizing;
-    using DataGlobals::WarmupFlag;
-
-    // Locals
-    // SUBROUTINE ARGUMENT DEFINITIONS:
-
-    // SUBROUTINE PARAMETER DEFINITIONS:
-    // na
-
-    // INTERFACE BLOCK SPECIFICATIONS
-    // na
-
-    // DERIVED TYPE DEFINITIONS
-    // na
-
-    // SUBROUTINE LOCAL VARIABLE DECLARATIONS:
-
-    // If Index is zero, then assign next available index and reallocate array
-    if (ErrorMsgIndex == 0) {
-        RecurringErrors.redimension(++NumRecurringErrors);
-        ErrorMsgIndex = NumRecurringErrors;
-        // The message string only needs to be stored once when a new recurring message is created
-        RecurringErrors(ErrorMsgIndex).Message = ErrorMessage;
-        RecurringErrors(ErrorMsgIndex).Count = 1;
-        if (WarmupFlag) RecurringErrors(ErrorMsgIndex).WarmupCount = 1;
-        if (DoingSizing) RecurringErrors(ErrorMsgIndex).SizingCount = 1;
-
-        // For max, min, and sum values, store the current value when a new recurring message is created
-        if (present(ErrorReportMaxOf)) {
-            RecurringErrors(ErrorMsgIndex).MaxValue = ErrorReportMaxOf;
-            RecurringErrors(ErrorMsgIndex).ReportMax = true;
-            if (!ErrorReportMaxUnits.empty()) {
-                RecurringErrors(ErrorMsgIndex).MaxUnits = ErrorReportMaxUnits;
-            }
-        }
-        if (present(ErrorReportMinOf)) {
-            RecurringErrors(ErrorMsgIndex).MinValue = ErrorReportMinOf;
-            RecurringErrors(ErrorMsgIndex).ReportMin = true;
-            if (!ErrorReportMinUnits.empty()) {
-                RecurringErrors(ErrorMsgIndex).MinUnits = ErrorReportMinUnits;
-            }
-        }
-        if (present(ErrorReportSumOf)) {
-            RecurringErrors(ErrorMsgIndex).SumValue = ErrorReportSumOf;
-            RecurringErrors(ErrorMsgIndex).ReportSum = true;
-            if (!ErrorReportSumUnits.empty()) {
-                RecurringErrors(ErrorMsgIndex).SumUnits = ErrorReportSumUnits;
-            }
-        }
-
-    } else if (ErrorMsgIndex > 0) {
-        // Do stats and store
-        ++RecurringErrors(ErrorMsgIndex).Count;
-        if (WarmupFlag) ++RecurringErrors(ErrorMsgIndex).WarmupCount;
-        if (DoingSizing) ++RecurringErrors(ErrorMsgIndex).SizingCount;
-
-        if (present(ErrorReportMaxOf)) {
-            RecurringErrors(ErrorMsgIndex).MaxValue = max(ErrorReportMaxOf, RecurringErrors(ErrorMsgIndex).MaxValue);
-            RecurringErrors(ErrorMsgIndex).ReportMax = true;
-        }
-        if (present(ErrorReportMinOf)) {
-            RecurringErrors(ErrorMsgIndex).MinValue = min(ErrorReportMinOf, RecurringErrors(ErrorMsgIndex).MinValue);
-            RecurringErrors(ErrorMsgIndex).ReportMin = true;
-        }
-        if (present(ErrorReportSumOf)) {
-            RecurringErrors(ErrorMsgIndex).SumValue += ErrorReportSumOf;
-            RecurringErrors(ErrorMsgIndex).ReportSum = true;
-        }
-    } else {
-        // If ErrorMsgIndex < 0, then do nothing
-    }
->>>>>>> 61b09a18
 }
 
 void ShowErrorMessage(std::string const &ErrorMessage, Optional_int OutUnit1, Optional_int OutUnit2)
 {
 
-    // SUBROUTINE INFORMATION:
-    //       AUTHOR         Linda K. Lawrie
-    //       DATE WRITTEN   December 1997
-    //       MODIFIED       na
-    //       RE-ENGINEERED  na
-
-    // PURPOSE OF THIS SUBROUTINE:
-    // This subroutine displays the error messages on the indicated
-    // file unit numbers, in addition to the "standard error output"
-    // unit.
-
-    // METHODOLOGY EMPLOYED:
-    // If arguments OutUnit1 and/or OutUnit2 are present the
-    // error message is written to these as well and the standard one.
-
-    // REFERENCES:
-    // na
-
-    // Using/Aliasing
-    using DataGlobals::CacheIPErrorFile;
+	// SUBROUTINE INFORMATION:
+	//       AUTHOR         Linda K. Lawrie
+	//       DATE WRITTEN   December 1997
+	//       MODIFIED       na
+	//       RE-ENGINEERED  na
+
+	// PURPOSE OF THIS SUBROUTINE:
+	// This subroutine displays the error messages on the indicated
+	// file unit numbers, in addition to the "standard error output"
+	// unit.
+
+	// METHODOLOGY EMPLOYED:
+	// If arguments OutUnit1 and/or OutUnit2 are present the
+	// error message is written to these as well and the standard one.
+
+	// REFERENCES:
+	// na
+
+	// Using/Aliasing
+	using DataGlobals::CacheIPErrorFile;
     using DataGlobals::DoingInputProcessing;
-    using DataGlobals::err_stream;
+	using DataGlobals::err_stream;
     using DataStringGlobals::IDDVerString;
     using DataStringGlobals::VerString;
 
-    // Locals
-    // SUBROUTINE ARGUMENT DEFINITIONS:
-
-    // SUBROUTINE PARAMETER DEFINITIONS:
-    static gio::Fmt ErrorFormat("(2X,A)");
-    static gio::Fmt fmtA("(A)");
-
-    // INTERFACE BLOCK SPECIFICATIONS
-    // na
-
-    // DERIVED TYPE DEFINITIONS
-    // na
-
-    // SUBROUTINE LOCAL VARIABLE DECLARATIONS:
-
-    if (UtilityRoutines::outputErrorHeader && err_stream) {
-        *err_stream << "Program Version," + VerString + ',' + IDDVerString + DataStringGlobals::NL;
-        UtilityRoutines::outputErrorHeader = false;
-    }
-
-    if (!DoingInputProcessing) {
-        if (err_stream) *err_stream << "  " << ErrorMessage << DataStringGlobals::NL;
-    } else {
-        gio::write(CacheIPErrorFile, fmtA) << ErrorMessage;
-    }
-    if (present(OutUnit1)) {
-        gio::write(OutUnit1, ErrorFormat) << ErrorMessage;
-    }
-    if (present(OutUnit2)) {
-        gio::write(OutUnit2, ErrorFormat) << ErrorMessage;
-    }
+	// Locals
+	// SUBROUTINE ARGUMENT DEFINITIONS:
+
+	// SUBROUTINE PARAMETER DEFINITIONS:
+	static gio::Fmt ErrorFormat( "(2X,A)" );
+	static gio::Fmt fmtA( "(A)" );
+
+	// INTERFACE BLOCK SPECIFICATIONS
+	// na
+
+	// DERIVED TYPE DEFINITIONS
+	// na
+
+	// SUBROUTINE LOCAL VARIABLE DECLARATIONS:
+
+	if ( UtilityRoutines::outputErrorHeader && err_stream ) {
+		*err_stream << "Program Version," + VerString + ',' + IDDVerString + DataStringGlobals::NL;
+		UtilityRoutines::outputErrorHeader = false;
+	}
+
+	if ( ! DoingInputProcessing ) {
+		if ( err_stream ) *err_stream << "  " << ErrorMessage << DataStringGlobals::NL;
+	} else {
+		gio::write( CacheIPErrorFile, fmtA ) << ErrorMessage;
+	}
+	if ( present( OutUnit1 ) ) {
+		gio::write( OutUnit1, ErrorFormat ) << ErrorMessage;
+	}
+	if ( present( OutUnit2 ) ) {
+		gio::write( OutUnit2, ErrorFormat ) << ErrorMessage;
+	}
 }
 
 void SummarizeErrors()
 {
 
-<<<<<<< HEAD
 	// SUBROUTINE INFORMATION:
 	//       AUTHOR         Linda K. Lawrie
 	//       DATE WRITTEN   March 2003
@@ -2355,73 +2001,11 @@
 		}
 		ShowMessage( "" );
 	}
-
-=======
-    // SUBROUTINE INFORMATION:
-    //       AUTHOR         Linda K. Lawrie
-    //       DATE WRITTEN   March 2003
-    //       MODIFIED       na
-    //       RE-ENGINEERED  na
-
-    // PURPOSE OF THIS SUBROUTINE:
-    // This subroutine provides a summary of certain errors that might
-    // otherwise get lost in the shuffle of many similar messages.
-
-    // METHODOLOGY EMPLOYED:
-    // na
-
-    // REFERENCES:
-    // na
-
-    // Using/Aliasing
-    using namespace DataErrorTracking;
-
-    // Locals
-    // SUBROUTINE ARGUMENT DEFINITIONS:
-    // na
-
-    // SUBROUTINE PARAMETER DEFINITIONS:
-    // na
-
-    // INTERFACE BLOCK SPECIFICATIONS
-    // na
-
-    // DERIVED TYPE DEFINITIONS
-    // na
-
-    // SUBROUTINE LOCAL VARIABLE DECLARATIONS:
-    std::string::size_type StartC;
-    std::string::size_type EndC;
-
-    if (any_gt(MatchCounts, 0)) {
-        ShowMessage("");
-        ShowMessage("===== Final Error Summary =====");
-        ShowMessage("The following error categories occurred.  Consider correcting or noting.");
-        for (int Loop = 1; Loop <= SearchCounts; ++Loop) {
-            if (MatchCounts(Loop) > 0) {
-                ShowMessage(Summaries(Loop));
-                if (MoreDetails(Loop) != "") {
-                    StartC = 0;
-                    EndC = len(MoreDetails(Loop)) - 1;
-                    while (EndC != std::string::npos) {
-                        EndC = index(MoreDetails(Loop).substr(StartC), "<CR");
-                        ShowMessage(".." + MoreDetails(Loop).substr(StartC, EndC));
-                        if (MoreDetails(Loop).substr(StartC + EndC, 5) == "<CRE>") break;
-                        StartC += EndC + 4;
-                        EndC = len(MoreDetails(Loop).substr(StartC)) - 1;
-                    }
-                }
-            }
-        }
-        ShowMessage("");
-    }
->>>>>>> 61b09a18
 }
 
 void ShowRecurringErrors()
 {
 
-<<<<<<< HEAD
 	// SUBROUTINE INFORMATION:
 	//       AUTHOR         Linda K. Lawrie
 	//       DATE WRITTEN   March 2003
@@ -2514,101 +2098,6 @@
 		}
 		ShowMessage( "" );
 	}
-
-=======
-    // SUBROUTINE INFORMATION:
-    //       AUTHOR         Linda K. Lawrie
-    //       DATE WRITTEN   March 2003
-    //       MODIFIED       na
-    //       RE-ENGINEERED  na
-
-    // PURPOSE OF THIS SUBROUTINE:
-    // This subroutine provides a summary of certain errors that might
-    // otherwise get lost in the shuffle of many similar messages.
-
-    // METHODOLOGY EMPLOYED:
-    // na
-
-    // REFERENCES:
-    // na
-
-    // Using/Aliasing
-    using namespace DataErrorTracking;
-    using General::RoundSigDigits;
-    using General::strip_trailing_zeros;
-
-    // Locals
-    // SUBROUTINE ARGUMENT DEFINITIONS:
-    // na
-
-    // SUBROUTINE PARAMETER DEFINITIONS:
-    static std::string const StatMessageStart(" **   ~~~   ** ");
-
-    // INTERFACE BLOCK SPECIFICATIONS
-    // na
-
-    // DERIVED TYPE DEFINITIONS
-    // na
-
-    // SUBROUTINE LOCAL VARIABLE DECLARATIONS:
-    int Loop;
-    std::string StatMessage;
-    std::string MaxOut;
-    std::string MinOut;
-    std::string SumOut;
-
-    if (NumRecurringErrors > 0) {
-        ShowMessage("");
-        ShowMessage("===== Recurring Error Summary =====");
-        ShowMessage("The following recurring error messages occurred.");
-        for (Loop = 1; Loop <= NumRecurringErrors; ++Loop) {
-            auto const &error(RecurringErrors(Loop));
-            // Suppress reporting the count if it is a continue error
-            if (has_prefix(error.Message, " **   ~~~   ** ")) {
-                ShowMessage(error.Message);
-                if (sqlite) {
-                    sqlite->updateSQLiteErrorRecord(error.Message);
-                }
-            } else {
-                ShowMessage("");
-                ShowMessage(error.Message);
-                ShowMessage(StatMessageStart + "  This error occurred " + RoundSigDigits(error.Count) + " total times;");
-                ShowMessage(StatMessageStart + "  during Warmup " + RoundSigDigits(error.WarmupCount) + " times;");
-                ShowMessage(StatMessageStart + "  during Sizing " + RoundSigDigits(error.SizingCount) + " times.");
-                if (sqlite) {
-                    if (has_prefix(error.Message, " ** Warning ** ")) {
-                        sqlite->createSQLiteErrorRecord(1, 0, error.Message.substr(15), error.Count);
-                    } else if (has_prefix(error.Message, " ** Severe  ** ")) {
-                        sqlite->createSQLiteErrorRecord(1, 1, error.Message.substr(15), error.Count);
-                    }
-                }
-            }
-            StatMessage = "";
-            if (error.ReportMax) {
-                MaxOut = RoundSigDigits(error.MaxValue, 6);
-                strip_trailing_zeros(MaxOut);
-                StatMessage += "  Max=" + MaxOut;
-                if (!error.MaxUnits.empty()) StatMessage += ' ' + error.MaxUnits;
-            }
-            if (error.ReportMin) {
-                MinOut = RoundSigDigits(error.MinValue, 6);
-                strip_trailing_zeros(MinOut);
-                StatMessage += "  Min=" + MinOut;
-                if (!error.MinUnits.empty()) StatMessage += ' ' + error.MinUnits;
-            }
-            if (error.ReportSum) {
-                SumOut = RoundSigDigits(error.SumValue, 6);
-                strip_trailing_zeros(SumOut);
-                StatMessage += "  Sum=" + SumOut;
-                if (!error.SumUnits.empty()) StatMessage += ' ' + error.SumUnits;
-            }
-            if (error.ReportMax || error.ReportMin || error.ReportSum) {
-                ShowMessage(StatMessageStart + StatMessage);
-            }
-        }
-        ShowMessage("");
-    }
->>>>>>> 61b09a18
 }
 
 } // namespace EnergyPlus