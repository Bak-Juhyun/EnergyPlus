// EnergyPlus, Copyright (c) 1996-2018, The Board of Trustees of the University of Illinois,
// The Regents of the University of California, through Lawrence Berkeley National Laboratory
// (subject to receipt of any required approvals from the U.S. Dept. of Energy), Oak Ridge
// National Laboratory, managed by UT-Battelle, Alliance for Sustainable Energy, LLC, and other
// contributors. All rights reserved.
//
// NOTICE: This Software was developed under funding from the U.S. Department of Energy and the
// U.S. Government consequently retains certain rights. As such, the U.S. Government has been
// granted for itself and others acting on its behalf a paid-up, nonexclusive, irrevocable,
// worldwide license in the Software to reproduce, distribute copies to the public, prepare
// derivative works, and perform publicly and display publicly, and to permit others to do so.
//
// Redistribution and use in source and binary forms, with or without modification, are permitted
// provided that the following conditions are met:
//
// (1) Redistributions of source code must retain the above copyright notice, this list of
//     conditions and the following disclaimer.
//
// (2) Redistributions in binary form must reproduce the above copyright notice, this list of
//     conditions and the following disclaimer in the documentation and/or other materials
//     provided with the distribution.
//
// (3) Neither the name of the University of California, Lawrence Berkeley National Laboratory,
//     the University of Illinois, U.S. Dept. of Energy nor the names of its contributors may be
//     used to endorse or promote products derived from this software without specific prior
//     written permission.
//
// (4) Use of EnergyPlus(TM) Name. If Licensee (i) distributes the software in stand-alone form
//     without changes from the version obtained under this License, or (ii) Licensee makes a
//     reference solely to the software portion of its product, Licensee must refer to the
//     software as "EnergyPlus version X" software, where "X" is the version number Licensee
//     obtained under this License and may not use a different name for the software. Except as
//     specifically required in this Section (4), Licensee shall not use in a company name, a
//     product name, in advertising, publicity, or other promotional activities any name, trade
//     name, trademark, logo, or other designation of "EnergyPlus", "E+", "e+" or confusingly
//     similar designation, without the U.S. Department of Energy's prior written consent.
//
// THIS SOFTWARE IS PROVIDED BY THE COPYRIGHT HOLDERS AND CONTRIBUTORS "AS IS" AND ANY EXPRESS OR
// IMPLIED WARRANTIES, INCLUDING, BUT NOT LIMITED TO, THE IMPLIED WARRANTIES OF MERCHANTABILITY
// AND FITNESS FOR A PARTICULAR PURPOSE ARE DISCLAIMED. IN NO EVENT SHALL THE COPYRIGHT OWNER OR
// CONTRIBUTORS BE LIABLE FOR ANY DIRECT, INDIRECT, INCIDENTAL, SPECIAL, EXEMPLARY, OR
// CONSEQUENTIAL DAMAGES (INCLUDING, BUT NOT LIMITED TO, PROCUREMENT OF SUBSTITUTE GOODS OR
// SERVICES; LOSS OF USE, DATA, OR PROFITS; OR BUSINESS INTERRUPTION) HOWEVER CAUSED AND ON ANY
// THEORY OF LIABILITY, WHETHER IN CONTRACT, STRICT LIABILITY, OR TORT (INCLUDING NEGLIGENCE OR
// OTHERWISE) ARISING IN ANY WAY OUT OF THE USE OF THIS SOFTWARE, EVEN IF ADVISED OF THE
// POSSIBILITY OF SUCH DAMAGE.

// Portions of the EnergyPlus(tm) software package have been developed and copyrighted by other
// individuals, companies and institutions.  These portions have been incorporated into the EnergyPlus
// software package under license.

// In addition to the primary authorship of the LBNL Simulation Research Group (
// http://simulationresearch.lbl.gov/) and the UIUC Building Systems Laboratory (
// http://www.bso.uiuc.edu/), the following have contributed to EnergyPlus V1.0:

// Portions of the EnergyPlus weather processor were developed by US Department of Energy, Building
// Technologies Program, www.energyplus.gov

// Portions of the input processing, output processing, weather processor, BLAST Translator were
// developed by US Army Corps of Engineers, Construction Engineering Research Laboratories, 2902 Newmark
// Drive, Champaign IL  61821. www.cecer.army.mil

// Portions of this software package were developed by Linda Lawrie of DHL Consulting LLC.

// Portions of this software package were developed by C.O. Pedersen Associates.

// Portions of the EnergyPlus utility software (EP-Launch, IDFEditor, DOE2Translator, HVAC-Diagram,
// ExpandObjects, CSVProc, System Templates, and convertESOMTR) were developed by GARD Analytics, Inc.
// 1028 Busse Highway, Park Ridge, Illinois 60068-1802, USA (847) 698-5690, www.gard.com.  GARD Analytics
// performed independent verification and validation testing of the software after developing the testing
// strategy and plan.  GARD Analytics was also responsible for gas absorption chiller, desiccant
// dehumidifier, ice storage (simple), table reports and economics.

// Portions of flow resolver, chiller models (absorption, electric, const cop, engine-driven, gas-
// turbine), generator models (diesel electric, gas turbine), furnace models, heat recovery loop, plant
// loop, plant condenser loop, air-change dependent inside film coefficients were developed by Oklahoma
// State University, 110 Engineering North, Stillwater, OK 74078.

// Portions of EnergyPlus related to the models for EMPD moisture calculations, DX coils, furnace/unitary
// systems, cooling towers, air-to-air heat pumps, air distribution systems, refrigerated cases, electric
// EIR chillers, packaged terminal heat pumps, desuperheater air and water heating coils, and heat pump
// water heaters were developed by University of Central Florida, Florida Solar Energy Center (FSEC),
// 1679 Clearlake Road, Cocoa, FL  32922, www.fsec.ucf.edu/.

// Portions of EnergyPlus were developed by the National Renewable Energy Laboratory (NREL), 1617 Cole
// Blvd, Golden, CO 80401.

// EnergyPlus v1.0.1, v1.0.2, v1.0.3, v1.1, v1.1.1 (Wintel platform) includes a link to TRNSYS (The Transient
// Energy System Simulation Tool) for photovoltaic calculations developed by Thermal Energy System Specialists,
// 2916 Marketplace Drive, Suite 104, Madison, WI 53719; Tel: (608) 274-2577. EnergyPlus v1.2 and later
// includes Photovoltaic calculations implemented in EnergyPlus by Thermal Energy System Specialists.
// This model was originally developed by Oystein Ulleberg, Institute for Energy Technology, Norway -- based on
// the Duffie and Beckman equivalent one-diode model.

// Portions of this software package that convert certain stand-alone heat transfer models for slab-on-
// grade and basement foundations were developed by William Bahnfleth, Cynthia Cogil, and Edward
// Clements, Department of Architectural Engineering, Pennsylvania State University, 224 Engineering Unit
// A, University Park, Pennsylvania  16802-1416, (814) 863-2076.

// The concept and initial implementation for the EnergyPlus COM/DLL version (Wintel platform) was made
// possible through cooperation with DesignBuilder Software, Ltd, Andy Tindale - an EnergyPlus
// collaborative developer.

// The thickness, conductivity, density and specific heat values of the material layers for the
// constructions in the Composite Wall Construction reference data set have been taken from the ASHRAE
// report "Modeling Two- and Three-Dimensional Heat Transfer through Composite Wall and Roof Assemblies
// in Hourly  Energy Simulation Programs (1145-TRP)," by Enermodal Engineering Limited, Oak Ridge
// National Laboratory, and the Polish Academy of Sciences, January 2001.

// EnergyPlus v1.2 contains DELight2 (wintel platform), a simulation engine for daylighting and electric
// lighting system analysis developed at Ernest Orlando Lawrence Berkeley National Laboratory.

// Portions of the EnergyPlus v1.2 air distribution system calculations were written by George Walton of
// the National Institute for Standards and Technology (NIST), 100 Bureau Drive, Gaithersburg, MD 20899,
// (301) 975-6478.  The EnergyPlus AirflowNetwork model also includes portions of an early version of COMIS
// (Conjunction Of Multizone Infiltration Specialists) developed by a multinational, multi-institutional
// effort under the auspices of the International Energy Agency's Buildings and Community Systems Agreement
// working group focusing on multizone air flow modeling (Annex 23) and now administered by the Swiss Federal
// Laboratories for Materials Testing and Research (EMPA), Division 175, Uberlandstrasse 129, CH-8600 Dubendorf,
// Switzerland.

// The EnergyPlus v1.2 model for displacement ventilation and cross-ventilation was developed
// by Guilherme Carrilho da Graca and Paul Linden of the Department of Mechanical and Aerospace
// Engineering, University of California, San Diego.

// The EnergyPlus models for UFAD served zones were developed by Anna Liu and Paul Linden at the Department
// of Mechanical and Aerospace Engineering, University of California, San Diego.

// ASHRAE research project 1254-RP supported the development of the following features first added in
// EnergyPlus v1.2.2:
//    DXSystem:AirLoop enhancements (valid as OA system equipment, new humidity control options);
//    New set point managers: SET POINT MANAGER:SINGLE ZONE HEATING, SET POINT MANAGER:SINGLE ZONE COOLING,
//            and SET POINT MANAGER:OUTSIDE AIR PRETREAT;
//    New 2-stage DX coil with enhanced dehumidification option (COIL:DX:MultiMode:CoolingEmpirical);
//    Additional DESICCANT DEHUMIDIFIER:SOLID setpoint control option;
// American Society of Heating Refrigerating and Air-Conditioning Engineers, Inc,,
// 1791 Tullie Circle, N.E., Atlanta, GA 30329. www.ashrae.org
// Work performed by GARD Analytics, Inc., 1028 Busse Highway, Park Ridge, Illinois 60068-1802, USA.
// www.gard.com, November 2004.

// EnergyPlus v1.2.2 and later versions (wintel platform) contains links to SPARK, a simulation engine for
// detailed system modeling developed at Ernest Orlando Lawrence Berkeley National Laboratory in
// conjunction with Ayres Sowell Associates, Inc.  SPARK was removed in V3.1 - April 2009 release.

// The Ecoroof (Green Roof) model, first introduced in EnergyPlus v2.0, was developed at Portland State University,
// by David Sailor and his students. It is based on the FASST vegetation models developed by Frankenstein and
// Koenig for the US Army Corps of Engineers.

// The HAMT (Heat And Moisture Transfer) model, first introduced in EnergyPlus v3.0.0 was developed by Phillip Biddulph,
// Complex Built Environment Systems, The Bartlett School of Graduate Studies, University College London, Gower Street,
// London WC1E 6BT, United Kingdom. http://www.cbes.ucl.ac.uk/.

// The SQLite output module, first introduced in EnergyPlus v3.0.0, was developed by Gregory B. Stark, P.E.,
// Building Synergies, LLC, 1860 Washington Street, Suite 208, Denver, Colorado 80203, United States.
// http://www.buildingsynergies.com/

// Refrigeration compressor performance data and refrigeration practices were provided by CDH Energy, Cazenovia, NY 12035.

// Other Acknowledgments

// This work was supported by the Assistant Secretary for Energy Efficiency and Renewable Energy, Office
// of Building Technologies Program of the US Department of Energy.

// Additional support was provided by the Gas Technology Institute and the California Energy Commission.

// The ice thermal storage module development was supported by the U.S. Department of Energy Office of
// Electricity Delivery and Energy Reliability.

// The HAMT (Heat And Moisture Transfer) model was supported by the Engineering and Physical Sciences Research Council (EPSRC),
// the UK government agency for funding research and training in engineering and the physical sciences.

// The SQLite output module was funded by Building Synergies, LLC and was made possible by inclusion of software code
// from the SQLite project (http://www.sqlite.org/).

#ifdef _WIN32
#include <Windows.h>
#endif

// C++ Headers
#include <exception>
#include <fstream>
#include <iostream>
#ifndef NDEBUG
#ifdef __unix__
#include <cfenv>
#endif
#endif

// ObjexxFCL Headers
#include <ObjexxFCL/Array1D.hh>
#include <ObjexxFCL/environment.hh>
#include <ObjexxFCL/gio.hh>
#include <ObjexxFCL/string.functions.hh>
#include <ObjexxFCL/time.hh>

// EnergyPlus Headers
#include <CommandLineInterface.hh>
#include <DataEnvironment.hh>
#include <DataGlobals.hh>
#include <DataIPShortCuts.hh>
#include <DataPrecisionGlobals.hh>
#include <DataStringGlobals.hh>
#include <DataSystemVariables.hh>
#include <DataTimings.hh>
#include <DisplayRoutines.hh>
#include <EnergyPlusPgm.hh>
#include <FileSystem.hh>
#include <FluidProperties.hh>
#include <InputProcessing/DataStorage.hh>
#include <InputProcessing/IdfParser.hh>
#include <InputProcessing/InputProcessor.hh>
#include <InputProcessing/InputValidation.hh>
#include <OutputProcessor.hh>
#include <Psychrometrics.hh>
#include <ScheduleManager.hh>
#include <SimulationManager.hh>
#include <UtilityRoutines.hh>

#ifdef _WIN32
#include <direct.h>
#include <stdlib.h>
#else // Mac or Linux
#include <unistd.h>
#endif

void EnergyPlusPgm(std::string const &filepath)
{
<<<<<<< HEAD
    // Using/Aliasing
    using namespace EnergyPlus;

    // PROGRAM INFORMATION:
    //       AUTHOR         Linda K. Lawrie, et al
    //       DATE WRITTEN   January 1997.....
    //       MODIFIED       na
    //       RE-ENGINEERED  na

    // PURPOSE OF THIS PROGRAM:
    // This program implements the calls for EnergyPlus (originally configured
    // as the merger of BLAST/IBLAST and DOE-2 energy analysis programs).

    // METHODOLOGY EMPLOYED:
    // The method used in EnergyPlus is to simplify the main program as much
    // as possible and contain all "simulation" code in other modules and files.

    // REFERENCES:
    // na

    // USE STATEMENTS:
    // data only modules
    using namespace DataPrecisionGlobals;
    using namespace DataStringGlobals;
    using namespace DataGlobals;
    using namespace DataSystemVariables;
    using namespace DataTimings;
    using DataEnvironment::IgnoreBeamRadiation;
    using DataEnvironment::IgnoreDiffuseRadiation;
    using DataEnvironment::IgnoreSolarRadiation;
    // routine modules
    using namespace FileSystem;
    using namespace OutputProcessor;
    using namespace SimulationManager;
    using FluidProperties::ReportOrphanFluids;
    using Psychrometrics::ShowPsychrometricSummary;
    using ScheduleManager::ReportOrphanSchedules;

    // Disable C++ i/o synching with C methods for speed
    std::ios_base::sync_with_stdio(false);
    std::cin.tie(0); // Untie cin and cout: Could cause odd behavior for interactive prompts
=======
	int status( EnergyPlusPgmReturnCodes(filepath) );
	if (status != EXIT_SUCCESS)
	{
		std::exit( status );
	}
	std::exit( EXIT_SUCCESS );
}

int
EnergyPlusPgmReturnCodes( std::string const & filepath )
{
	// Using/Aliasing
	using namespace EnergyPlus;

	// PROGRAM INFORMATION:
	//       AUTHOR         Linda K. Lawrie, et al
	//       DATE WRITTEN   January 1997.....
	//       MODIFIED       na
	//       RE-ENGINEERED  na

	// PURPOSE OF THIS PROGRAM:
	// This program implements the calls for EnergyPlus (originally configured
	// as the merger of BLAST/IBLAST and DOE-2 energy analysis programs).

	// METHODOLOGY EMPLOYED:
	// The method used in EnergyPlus is to simplify the main program as much
	// as possible and contain all "simulation" code in other modules and files.

	// REFERENCES:
	// na

	// USE STATEMENTS:
	// data only modules
	using namespace DataPrecisionGlobals;
	using namespace DataStringGlobals;
	using namespace DataGlobals;
	using namespace DataSystemVariables;
	using namespace DataTimings;
	using DataEnvironment::IgnoreSolarRadiation;
	using DataEnvironment::IgnoreBeamRadiation;
	using DataEnvironment::IgnoreDiffuseRadiation;
	// routine modules
	using namespace FileSystem;
	using namespace OutputProcessor;
	using namespace SimulationManager;
	using ScheduleManager::ReportOrphanSchedules;
	using FluidProperties::ReportOrphanFluids;
	using Psychrometrics::ShowPsychrometricSummary;

	// Disable C++ i/o synching with C methods for speed
	std::ios_base::sync_with_stdio( false );
	std::cin.tie( 0 ); // Untie cin and cout: Could cause odd behavior for interactive prompts
>>>>>>> 6b34d90f

// Enable floating point exceptions
#ifndef NDEBUG
#ifdef __unix__
    feenableexcept(FE_DIVBYZERO | FE_INVALID | FE_OVERFLOW);
#endif
#endif

#ifdef _MSC_VER
#ifndef _DEBUG
    // If _MSC_VER and not debug then prevent dialogs on error
    SetErrorMode(SEM_NOGPFAULTERRORBOX);
    _CrtSetReportMode(_CRT_ASSERT, _CRTDBG_MODE_DEBUG);
    _CrtSetReportMode(_CRT_ERROR, _CRTDBG_MODE_DEBUG);
#endif
#endif

    // Locals
    // PROGRAM PARAMETER DEFINITIONS:
    // Note: General Parameters for the entire EnergyPlus program are contained
    // in "DataGlobals.cc"

    // INTERFACE BLOCK SPECIFICATIONS
    // na

    // DERIVED TYPE DEFINITIONS
    // na

    // PROGRAM LOCAL VARIABLE DECLARATIONS:
    static std::string cEnvValue;

    //                           INITIALIZE VARIABLES
    Time_Start = epElapsedTime();
#ifdef EP_Detailed_Timings
    epStartTime("EntireRun=");
#endif

    CreateCurrentDateTimeString(CurrentDateTime);
    VerString += "," + CurrentDateTime;

    get_environment_variable(DDOnlyEnvVar, cEnvValue);
    DDOnly = env_var_on(cEnvValue); // Yes or True
    if (DDOnlySimulation) DDOnly = true;

    get_environment_variable(ReverseDDEnvVar, cEnvValue);
    ReverseDD = env_var_on(cEnvValue); // Yes or True

    get_environment_variable(DisableGLHECachingEnvVar, cEnvValue);
    DisableGLHECaching = env_var_on(cEnvValue); // Yes or True

    get_environment_variable(FullAnnualSimulation, cEnvValue);
    FullAnnualRun = env_var_on(cEnvValue); // Yes or True
    if (AnnualSimulation) FullAnnualRun = true;

    get_environment_variable(cDisplayAllWarnings, cEnvValue);
    DisplayAllWarnings = env_var_on(cEnvValue); // Yes or True
    if (DisplayAllWarnings) {
        DisplayAllWarnings = true;
        DisplayExtraWarnings = true;
        DisplayUnusedSchedules = true;
        DisplayUnusedObjects = true;
    }

    get_environment_variable(cDisplayExtraWarnings, cEnvValue);
    if (!cEnvValue.empty()) DisplayExtraWarnings = env_var_on(cEnvValue); // Yes or True

    get_environment_variable(cDisplayUnusedObjects, cEnvValue);
    if (!cEnvValue.empty()) DisplayUnusedObjects = env_var_on(cEnvValue); // Yes or True

    get_environment_variable(cDisplayUnusedSchedules, cEnvValue);
    if (!cEnvValue.empty()) DisplayUnusedSchedules = env_var_on(cEnvValue); // Yes or True

    get_environment_variable(cDisplayZoneAirHeatBalanceOffBalance, cEnvValue);
    if (!cEnvValue.empty()) DisplayZoneAirHeatBalanceOffBalance = env_var_on(cEnvValue); // Yes or True

    get_environment_variable(cDisplayAdvancedReportVariables, cEnvValue);
    if (!cEnvValue.empty()) DisplayAdvancedReportVariables = env_var_on(cEnvValue); // Yes or True

    get_environment_variable(cReportDuringWarmup, cEnvValue);
    if (!cEnvValue.empty()) ReportDuringWarmup = env_var_on(cEnvValue); // Yes or True
    if (ReverseDD) ReportDuringWarmup = false;                          // force to false for ReverseDD runs

    get_environment_variable(cReportDuringWarmup, cEnvValue);
    if (!cEnvValue.empty()) ReportDuringWarmup = env_var_on(cEnvValue); // Yes or True
    if (DisableGLHECaching) ReportDuringWarmup = true;                  // force to true for standard runs runs

    get_environment_variable(cReportDuringHVACSizingSimulation, cEnvValue);
    if (!cEnvValue.empty()) ReportDuringHVACSizingSimulation = env_var_on(cEnvValue); // Yes or True

    get_environment_variable(cIgnoreSolarRadiation, cEnvValue);
    if (!cEnvValue.empty()) IgnoreSolarRadiation = env_var_on(cEnvValue); // Yes or True

    get_environment_variable(cMinimalSurfaceVariables, cEnvValue);
    if (!cEnvValue.empty()) CreateMinimalSurfaceVariables = env_var_on(cEnvValue); // Yes or True

    get_environment_variable(cSortIDD, cEnvValue);
    if (!cEnvValue.empty()) SortedIDD = env_var_on(cEnvValue); // Yes or True

    get_environment_variable(MinReportFrequencyEnvVar, cEnvValue);
    if (!cEnvValue.empty()) MinReportFrequency = cEnvValue; // turned into value later

    get_environment_variable(cDeveloperFlag, cEnvValue);
    if (!cEnvValue.empty()) DeveloperFlag = env_var_on(cEnvValue); // Yes or True

    get_environment_variable(cIgnoreBeamRadiation, cEnvValue);
    if (!cEnvValue.empty()) IgnoreBeamRadiation = env_var_on(cEnvValue); // Yes or True

    get_environment_variable(cIgnoreDiffuseRadiation, cEnvValue);
    if (!cEnvValue.empty()) IgnoreDiffuseRadiation = env_var_on(cEnvValue); // Yes or True

    get_environment_variable(cSutherlandHodgman, cEnvValue);
    if (!cEnvValue.empty()) SutherlandHodgman = env_var_on(cEnvValue); // Yes or True

    get_environment_variable(cMinimalShadowing, cEnvValue);
    if (!cEnvValue.empty()) lMinimalShadowing = env_var_on(cEnvValue); // Yes or True

    get_environment_variable(cTimingFlag, cEnvValue);
    if (!cEnvValue.empty()) TimingFlag = env_var_on(cEnvValue); // Yes or True

    // Initialize env flags for air loop simulation debugging
    get_environment_variable(TrackAirLoopEnvVar, cEnvValue);
    if (!cEnvValue.empty()) TrackAirLoopEnvFlag = env_var_on(cEnvValue); // Yes or True

    get_environment_variable(TraceAirLoopEnvVar, cEnvValue);
    if (!cEnvValue.empty()) TraceAirLoopEnvFlag = env_var_on(cEnvValue); // Yes or True

    get_environment_variable(TraceHVACControllerEnvVar, cEnvValue);
    if (!cEnvValue.empty()) TraceHVACControllerEnvFlag = env_var_on(cEnvValue); // Yes or True

    get_environment_variable(cDisplayInputInAuditEnvVar, cEnvValue);
    if (!cEnvValue.empty()) DisplayInputInAudit = env_var_on(cEnvValue); // Yes or True

    if (!filepath.empty()) {
        // if filepath is not empty, then we are using E+ as a library API call
        // change the directory to the specified folder, and pass in dummy args to command line parser
        // this will initialize the paths throughout E+ to the defaults
        DisplayString("EnergyPlus Library: Changing directory to: " + filepath);
#ifdef _WIN32
        int status = _chdir(filepath.c_str());
#else
        int status = chdir(filepath.c_str());
#endif
<<<<<<< HEAD
        if (status == 0) {
            DisplayString("Directory change successful.");
        } else {
            DisplayString("Couldn't change directory; aborting EnergyPlus");
            exit(EXIT_FAILURE);
        }
        ProgramPath = filepath + pathChar;
        int dummy_argc = 1;
        const char *dummy_argv[1] = {"energyplus"};
        CommandLineInterface::ProcessArgs(dummy_argc, dummy_argv);
    }

    OutputStandardError = GetNewUnitNumber();
    {
        IOFlags flags;
        flags.ACTION("write");
        flags.STATUS("UNKNOWN");
        gio::open(OutputStandardError, outputErrFileName, flags);
        int write_stat = flags.ios();
        if (write_stat == 600) {
            DisplayString("ERROR: Could not open file " + outputErrFileName + " for output (write). Write permission denied in output directory.");
            std::exit(EXIT_FAILURE);
        } else if (write_stat != 0) {
            DisplayString("ERROR: Could not open file " + outputErrFileName + " for output (write).");
            std::exit(EXIT_FAILURE);
        }
    }
    err_stream = gio::out_stream(OutputStandardError);

    TestAllPaths = true;

    DisplayString("EnergyPlus Starting");
    DisplayString(VerString);

    try {
        EnergyPlus::inputProcessor = InputProcessor::factory();
        EnergyPlus::inputProcessor->processInput();

        ManageSimulation();

        ShowMessage("Simulation Error Summary *************");

        GenOutputVariablesAuditReport();

        ShowPsychrometricSummary();

        EnergyPlus::inputProcessor->reportOrphanRecordObjects();
        ReportOrphanFluids();
        ReportOrphanSchedules();

        if (runReadVars) {
            std::string readVarsPath = exeDirectory + "ReadVarsESO" + exeExtension;
            bool FileExists;
            {
                IOFlags flags;
                gio::inquire(readVarsPath, flags);
                FileExists = flags.exists();
            }
            if (!FileExists) {
                readVarsPath = exeDirectory + "PostProcess" + pathChar + "ReadVarsESO" + exeExtension;
                {
                    IOFlags flags;
                    gio::inquire(readVarsPath, flags);
                    FileExists = flags.exists();
                }
                if (!FileExists) {
                    DisplayString("ERROR: Could not find ReadVarsESO executable: " + getAbsolutePath(readVarsPath) + ".");
                    exit(EXIT_FAILURE);
                }
            }

            std::string const RVIfile = inputDirPathName + inputFileNameOnly + ".rvi";
            std::string const MVIfile = inputDirPathName + inputFileNameOnly + ".mvi";

            int fileUnitNumber;
            int iostatus;
            bool rviFileExists;
            bool mviFileExists;

            gio::Fmt readvarsFmt("(A)");

            {
                IOFlags flags;
                gio::inquire(RVIfile, flags);
                rviFileExists = flags.exists();
            }
            if (!rviFileExists) {
                fileUnitNumber = GetNewUnitNumber();
                {
                    IOFlags flags;
                    flags.ACTION("write");
                    gio::open(fileUnitNumber, RVIfile, flags);
                    iostatus = flags.ios();
                }
                if (iostatus != 0) {
                    ShowFatalError("EnergyPlus: Could not open file \"" + RVIfile + "\" for output (write).");
                }
                gio::write(fileUnitNumber, readvarsFmt) << outputEsoFileName;
                gio::write(fileUnitNumber, readvarsFmt) << outputCsvFileName;
                gio::close(fileUnitNumber);
            }

            {
                IOFlags flags;
                gio::inquire(MVIfile, flags);
                mviFileExists = flags.exists();
            }
            if (!mviFileExists) {
                fileUnitNumber = GetNewUnitNumber();
                {
                    IOFlags flags;
                    flags.ACTION("write");
                    gio::open(fileUnitNumber, MVIfile, flags);
                    iostatus = flags.ios();
                }
                if (iostatus != 0) {
                    ShowFatalError("EnergyPlus: Could not open file \"" + MVIfile + "\" for output (write).");
                }
                gio::write(fileUnitNumber, readvarsFmt) << outputMtrFileName;
                gio::write(fileUnitNumber, readvarsFmt) << outputMtrCsvFileName;
                gio::close(fileUnitNumber);
            }

            std::string const readVarsRviCommand = "\"" + readVarsPath + "\"" + " " + RVIfile + " unlimited";
            std::string const readVarsMviCommand = "\"" + readVarsPath + "\"" + " " + MVIfile + " unlimited";

            systemCall(readVarsRviCommand);
            systemCall(readVarsMviCommand);

            if (!rviFileExists) removeFile(RVIfile.c_str());

            if (!mviFileExists) removeFile(MVIfile.c_str());

            moveFile("readvars.audit", outputRvauditFileName);
        }

    } catch (const std::exception &e) {
        AbortEnergyPlus();
    }

    EndEnergyPlus();
=======
		if ( status == 0 ) {
			DisplayString( "Directory change successful." );
		} else {
			DisplayString( "Couldn't change directory; aborting EnergyPlus" );
			exit(EXIT_FAILURE);
		}
		ProgramPath = filepath + pathChar;
		int dummy_argc = 1;
		const char * dummy_argv[1] = { "energyplus" };
		CommandLineInterface::ProcessArgs( dummy_argc, dummy_argv );
	}

	OutputStandardError = GetNewUnitNumber();
	{
		IOFlags flags;
		flags.ACTION( "write" );
		flags.STATUS( "UNKNOWN" );
		gio::open( OutputStandardError, outputErrFileName, flags );
		int write_stat = flags.ios();
		if ( write_stat == 600 ) {
			DisplayString( "ERROR: Could not open file " + outputErrFileName + " for output (write). Write permission denied in output directory." );
			std::exit( EXIT_FAILURE );
		}
		else if ( write_stat != 0 ) {
			DisplayString( "ERROR: Could not open file " + outputErrFileName + " for output (write)." );
			std::exit( EXIT_FAILURE );
		}
	}
	err_stream = gio::out_stream( OutputStandardError );

	TestAllPaths = true;

	DisplayString( "EnergyPlus Starting" );
	DisplayString( VerString );

	try {
		EnergyPlus::inputProcessor = InputProcessor::factory();
		EnergyPlus::inputProcessor->processInput();

		ManageSimulation();

		ShowMessage( "Simulation Error Summary *************" );

		GenOutputVariablesAuditReport();

		ShowPsychrometricSummary();

		EnergyPlus::inputProcessor->reportOrphanRecordObjects();
		ReportOrphanFluids();
		ReportOrphanSchedules();

		if (runReadVars) {
			std::string readVarsPath = exeDirectory + "ReadVarsESO" + exeExtension;
			bool FileExists;
			{ IOFlags flags; gio::inquire( readVarsPath, flags ); FileExists = flags.exists(); }
			if (!FileExists) {
				readVarsPath = exeDirectory + "PostProcess" + pathChar + "ReadVarsESO" + exeExtension;
				{ IOFlags flags; gio::inquire( readVarsPath, flags ); FileExists = flags.exists(); }
				if (!FileExists) {
					DisplayString("ERROR: Could not find ReadVarsESO executable: " + getAbsolutePath(readVarsPath) + "." );
					exit(EXIT_FAILURE);
				}
			}

			std::string const RVIfile = inputDirPathName + inputFileNameOnly + ".rvi";
			std::string const MVIfile = inputDirPathName + inputFileNameOnly + ".mvi";

			int fileUnitNumber;
			int iostatus;
			bool rviFileExists;
			bool mviFileExists;

			gio::Fmt readvarsFmt( "(A)" );

			{ IOFlags flags; gio::inquire( RVIfile, flags ); rviFileExists = flags.exists(); }
			if (!rviFileExists) {
				fileUnitNumber = GetNewUnitNumber();
				{ IOFlags flags; flags.ACTION( "write" ); gio::open( fileUnitNumber, RVIfile, flags ); iostatus = flags.ios(); }
				if ( iostatus != 0 ) {
					ShowFatalError( "EnergyPlus: Could not open file \"" + RVIfile + "\" for output (write)." );
				}
				gio::write( fileUnitNumber, readvarsFmt ) << outputEsoFileName;
				gio::write( fileUnitNumber, readvarsFmt ) << outputCsvFileName;
				gio::close( fileUnitNumber );
			}

			{ IOFlags flags; gio::inquire( MVIfile, flags ); mviFileExists = flags.exists(); }
			if (!mviFileExists) {
				fileUnitNumber = GetNewUnitNumber();
				{ IOFlags flags; flags.ACTION( "write" ); gio::open( fileUnitNumber, MVIfile, flags ); iostatus = flags.ios(); }
				if ( iostatus != 0 ) {
					ShowFatalError( "EnergyPlus: Could not open file \"" + MVIfile + "\" for output (write)." );
				}
				gio::write( fileUnitNumber, readvarsFmt ) << outputMtrFileName;
				gio::write( fileUnitNumber, readvarsFmt ) << outputMtrCsvFileName;
				gio::close( fileUnitNumber );
			}

			std::string const readVarsRviCommand = "\"" + readVarsPath + "\"" + " " + RVIfile + " unlimited";
			std::string const readVarsMviCommand = "\"" + readVarsPath + "\"" + " " + MVIfile + " unlimited";

			systemCall(readVarsRviCommand);
			systemCall(readVarsMviCommand);

			if (!rviFileExists)
				removeFile(RVIfile.c_str());

			if (!mviFileExists)
				removeFile(MVIfile.c_str());

			moveFile("readvars.audit", outputRvauditFileName);
		}

	}
	catch( const std::exception& e ) {
		AbortEnergyPlus();
		return EXIT_FAILURE;
	}

	EndEnergyPlus();
	return EXIT_SUCCESS;
>>>>>>> 6b34d90f
}

void StoreProgressCallback(void (*f)(int const))
{
    using namespace EnergyPlus::DataGlobals;
    fProgressPtr = f;
}
void StoreMessageCallback(void (*f)(std::string const &))
{
    using namespace EnergyPlus::DataGlobals;
    fMessagePtr = f;
}

void CreateCurrentDateTimeString(std::string &CurrentDateTimeString)
{

    // SUBROUTINE INFORMATION:
    //       AUTHOR         Linda Lawrie
    //       DATE WRITTEN   October 2010
    //       MODIFIED       na
    //       RE-ENGINEERED  na

    // PURPOSE OF THIS SUBROUTINE:
    // Be able to supply a current date/time string from intrinsic calls so
    // that one is always available.

    // METHODOLOGY EMPLOYED:
    // na

    // REFERENCES:
    // na

    // USE STATEMENTS:
    // na

    // Locals
    // SUBROUTINE ARGUMENT DEFINITIONS:

    // SUBROUTINE PARAMETER DEFINITIONS:
    gio::Fmt fmtDate("(1X,'YMD=',I4,'.',I2.2,'.',I2.2,1X,I2.2,':',I2.2)");

    // INTERFACE BLOCK SPECIFICATIONS:
    // na

    // DERIVED TYPE DEFINITIONS:
    // na

    // SUBROUTINE LOCAL VARIABLE DECLARATIONS:
    Array1D_int value(8);
    // value(1)   Current year
    // value(2)   Current month
    // value(3)   Current day
    // value(4)   Time difference with respect to UTC in minutes (0-59)
    // value(5)   Hour of the day (0-23)
    // value(6)   Minutes (0-59)
    // value(7)   Seconds (0-59)
    // value(8)   Milliseconds (0-999)
    std::string datestring; // supposedly returns blank when no date available.

    date_and_time(datestring, _, _, value);
    if (!datestring.empty()) {
        gio::write(CurrentDateTimeString, fmtDate) << value(1) << value(2) << value(3) << value(5) << value(6);
    } else {
        CurrentDateTimeString = " unknown date/time";
    }
}<|MERGE_RESOLUTION|>--- conflicted
+++ resolved
@@ -225,7 +225,15 @@
 
 void EnergyPlusPgm(std::string const &filepath)
 {
-<<<<<<< HEAD
+    int status(EnergyPlusPgmReturnCodes(filepath));
+    if (status != EXIT_SUCCESS) {
+        std::exit(status);
+    }
+    std::exit(EXIT_SUCCESS);
+}
+
+int EnergyPlusPgmReturnCodes(std::string const & filepath)
+{
     // Using/Aliasing
     using namespace EnergyPlus;
 
@@ -267,60 +275,6 @@
     // Disable C++ i/o synching with C methods for speed
     std::ios_base::sync_with_stdio(false);
     std::cin.tie(0); // Untie cin and cout: Could cause odd behavior for interactive prompts
-=======
-	int status( EnergyPlusPgmReturnCodes(filepath) );
-	if (status != EXIT_SUCCESS)
-	{
-		std::exit( status );
-	}
-	std::exit( EXIT_SUCCESS );
-}
-
-int
-EnergyPlusPgmReturnCodes( std::string const & filepath )
-{
-	// Using/Aliasing
-	using namespace EnergyPlus;
-
-	// PROGRAM INFORMATION:
-	//       AUTHOR         Linda K. Lawrie, et al
-	//       DATE WRITTEN   January 1997.....
-	//       MODIFIED       na
-	//       RE-ENGINEERED  na
-
-	// PURPOSE OF THIS PROGRAM:
-	// This program implements the calls for EnergyPlus (originally configured
-	// as the merger of BLAST/IBLAST and DOE-2 energy analysis programs).
-
-	// METHODOLOGY EMPLOYED:
-	// The method used in EnergyPlus is to simplify the main program as much
-	// as possible and contain all "simulation" code in other modules and files.
-
-	// REFERENCES:
-	// na
-
-	// USE STATEMENTS:
-	// data only modules
-	using namespace DataPrecisionGlobals;
-	using namespace DataStringGlobals;
-	using namespace DataGlobals;
-	using namespace DataSystemVariables;
-	using namespace DataTimings;
-	using DataEnvironment::IgnoreSolarRadiation;
-	using DataEnvironment::IgnoreBeamRadiation;
-	using DataEnvironment::IgnoreDiffuseRadiation;
-	// routine modules
-	using namespace FileSystem;
-	using namespace OutputProcessor;
-	using namespace SimulationManager;
-	using ScheduleManager::ReportOrphanSchedules;
-	using FluidProperties::ReportOrphanFluids;
-	using Psychrometrics::ShowPsychrometricSummary;
-
-	// Disable C++ i/o synching with C methods for speed
-	std::ios_base::sync_with_stdio( false );
-	std::cin.tie( 0 ); // Untie cin and cout: Could cause odd behavior for interactive prompts
->>>>>>> 6b34d90f
 
 // Enable floating point exceptions
 #ifndef NDEBUG
@@ -463,7 +417,6 @@
 #else
         int status = chdir(filepath.c_str());
 #endif
-<<<<<<< HEAD
         if (status == 0) {
             DisplayString("Directory change successful.");
         } else {
@@ -602,132 +555,11 @@
 
     } catch (const std::exception &e) {
         AbortEnergyPlus();
+        return EXIT_FAILURE;
     }
 
     EndEnergyPlus();
-=======
-		if ( status == 0 ) {
-			DisplayString( "Directory change successful." );
-		} else {
-			DisplayString( "Couldn't change directory; aborting EnergyPlus" );
-			exit(EXIT_FAILURE);
-		}
-		ProgramPath = filepath + pathChar;
-		int dummy_argc = 1;
-		const char * dummy_argv[1] = { "energyplus" };
-		CommandLineInterface::ProcessArgs( dummy_argc, dummy_argv );
-	}
-
-	OutputStandardError = GetNewUnitNumber();
-	{
-		IOFlags flags;
-		flags.ACTION( "write" );
-		flags.STATUS( "UNKNOWN" );
-		gio::open( OutputStandardError, outputErrFileName, flags );
-		int write_stat = flags.ios();
-		if ( write_stat == 600 ) {
-			DisplayString( "ERROR: Could not open file " + outputErrFileName + " for output (write). Write permission denied in output directory." );
-			std::exit( EXIT_FAILURE );
-		}
-		else if ( write_stat != 0 ) {
-			DisplayString( "ERROR: Could not open file " + outputErrFileName + " for output (write)." );
-			std::exit( EXIT_FAILURE );
-		}
-	}
-	err_stream = gio::out_stream( OutputStandardError );
-
-	TestAllPaths = true;
-
-	DisplayString( "EnergyPlus Starting" );
-	DisplayString( VerString );
-
-	try {
-		EnergyPlus::inputProcessor = InputProcessor::factory();
-		EnergyPlus::inputProcessor->processInput();
-
-		ManageSimulation();
-
-		ShowMessage( "Simulation Error Summary *************" );
-
-		GenOutputVariablesAuditReport();
-
-		ShowPsychrometricSummary();
-
-		EnergyPlus::inputProcessor->reportOrphanRecordObjects();
-		ReportOrphanFluids();
-		ReportOrphanSchedules();
-
-		if (runReadVars) {
-			std::string readVarsPath = exeDirectory + "ReadVarsESO" + exeExtension;
-			bool FileExists;
-			{ IOFlags flags; gio::inquire( readVarsPath, flags ); FileExists = flags.exists(); }
-			if (!FileExists) {
-				readVarsPath = exeDirectory + "PostProcess" + pathChar + "ReadVarsESO" + exeExtension;
-				{ IOFlags flags; gio::inquire( readVarsPath, flags ); FileExists = flags.exists(); }
-				if (!FileExists) {
-					DisplayString("ERROR: Could not find ReadVarsESO executable: " + getAbsolutePath(readVarsPath) + "." );
-					exit(EXIT_FAILURE);
-				}
-			}
-
-			std::string const RVIfile = inputDirPathName + inputFileNameOnly + ".rvi";
-			std::string const MVIfile = inputDirPathName + inputFileNameOnly + ".mvi";
-
-			int fileUnitNumber;
-			int iostatus;
-			bool rviFileExists;
-			bool mviFileExists;
-
-			gio::Fmt readvarsFmt( "(A)" );
-
-			{ IOFlags flags; gio::inquire( RVIfile, flags ); rviFileExists = flags.exists(); }
-			if (!rviFileExists) {
-				fileUnitNumber = GetNewUnitNumber();
-				{ IOFlags flags; flags.ACTION( "write" ); gio::open( fileUnitNumber, RVIfile, flags ); iostatus = flags.ios(); }
-				if ( iostatus != 0 ) {
-					ShowFatalError( "EnergyPlus: Could not open file \"" + RVIfile + "\" for output (write)." );
-				}
-				gio::write( fileUnitNumber, readvarsFmt ) << outputEsoFileName;
-				gio::write( fileUnitNumber, readvarsFmt ) << outputCsvFileName;
-				gio::close( fileUnitNumber );
-			}
-
-			{ IOFlags flags; gio::inquire( MVIfile, flags ); mviFileExists = flags.exists(); }
-			if (!mviFileExists) {
-				fileUnitNumber = GetNewUnitNumber();
-				{ IOFlags flags; flags.ACTION( "write" ); gio::open( fileUnitNumber, MVIfile, flags ); iostatus = flags.ios(); }
-				if ( iostatus != 0 ) {
-					ShowFatalError( "EnergyPlus: Could not open file \"" + MVIfile + "\" for output (write)." );
-				}
-				gio::write( fileUnitNumber, readvarsFmt ) << outputMtrFileName;
-				gio::write( fileUnitNumber, readvarsFmt ) << outputMtrCsvFileName;
-				gio::close( fileUnitNumber );
-			}
-
-			std::string const readVarsRviCommand = "\"" + readVarsPath + "\"" + " " + RVIfile + " unlimited";
-			std::string const readVarsMviCommand = "\"" + readVarsPath + "\"" + " " + MVIfile + " unlimited";
-
-			systemCall(readVarsRviCommand);
-			systemCall(readVarsMviCommand);
-
-			if (!rviFileExists)
-				removeFile(RVIfile.c_str());
-
-			if (!mviFileExists)
-				removeFile(MVIfile.c_str());
-
-			moveFile("readvars.audit", outputRvauditFileName);
-		}
-
-	}
-	catch( const std::exception& e ) {
-		AbortEnergyPlus();
-		return EXIT_FAILURE;
-	}
-
-	EndEnergyPlus();
-	return EXIT_SUCCESS;
->>>>>>> 6b34d90f
+    return EXIT_SUCCESS;
 }
 
 void StoreProgressCallback(void (*f)(int const))
