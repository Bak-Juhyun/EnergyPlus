// EnergyPlus, Copyright (c) 1996-2020, The Board of Trustees of the University of Illinois,
// The Regents of the University of California, through Lawrence Berkeley National Laboratory
// (subject to receipt of any required approvals from the U.S. Dept. of Energy), Oak Ridge
// National Laboratory, managed by UT-Battelle, Alliance for Sustainable Energy, LLC, and other
// contributors. All rights reserved.
//
// NOTICE: This Software was developed under funding from the U.S. Department of Energy and the
// U.S. Government consequently retains certain rights. As such, the U.S. Government has been
// granted for itself and others acting on its behalf a paid-up, nonexclusive, irrevocable,
// worldwide license in the Software to reproduce, distribute copies to the public, prepare
// derivative works, and perform publicly and display publicly, and to permit others to do so.
//
// Redistribution and use in source and binary forms, with or without modification, are permitted
// provided that the following conditions are met:
//
// (1) Redistributions of source code must retain the above copyright notice, this list of
//     conditions and the following disclaimer.
//
// (2) Redistributions in binary form must reproduce the above copyright notice, this list of
//     conditions and the following disclaimer in the documentation and/or other materials
//     provided with the distribution.
//
// (3) Neither the name of the University of California, Lawrence Berkeley National Laboratory,
//     the University of Illinois, U.S. Dept. of Energy nor the names of its contributors may be
//     used to endorse or promote products derived from this software without specific prior
//     written permission.
//
// (4) Use of EnergyPlus(TM) Name. If Licensee (i) distributes the software in stand-alone form
//     without changes from the version obtained under this License, or (ii) Licensee makes a
//     reference solely to the software portion of its product, Licensee must refer to the
//     software as "EnergyPlus version X" software, where "X" is the version number Licensee
//     obtained under this License and may not use a different name for the software. Except as
//     specifically required in this Section (4), Licensee shall not use in a company name, a
//     product name, in advertising, publicity, or other promotional activities any name, trade
//     name, trademark, logo, or other designation of "EnergyPlus", "E+", "e+" or confusingly
//     similar designation, without the U.S. Department of Energy's prior written consent.
//
// THIS SOFTWARE IS PROVIDED BY THE COPYRIGHT HOLDERS AND CONTRIBUTORS "AS IS" AND ANY EXPRESS OR
// IMPLIED WARRANTIES, INCLUDING, BUT NOT LIMITED TO, THE IMPLIED WARRANTIES OF MERCHANTABILITY
// AND FITNESS FOR A PARTICULAR PURPOSE ARE DISCLAIMED. IN NO EVENT SHALL THE COPYRIGHT OWNER OR
// CONTRIBUTORS BE LIABLE FOR ANY DIRECT, INDIRECT, INCIDENTAL, SPECIAL, EXEMPLARY, OR
// CONSEQUENTIAL DAMAGES (INCLUDING, BUT NOT LIMITED TO, PROCUREMENT OF SUBSTITUTE GOODS OR
// SERVICES; LOSS OF USE, DATA, OR PROFITS; OR BUSINESS INTERRUPTION) HOWEVER CAUSED AND ON ANY
// THEORY OF LIABILITY, WHETHER IN CONTRACT, STRICT LIABILITY, OR TORT (INCLUDING NEGLIGENCE OR
// OTHERWISE) ARISING IN ANY WAY OUT OF THE USE OF THIS SOFTWARE, EVEN IF ADVISED OF THE
// POSSIBILITY OF SUCH DAMAGE.

#ifndef UtilityRoutines_hh_INCLUDED
#define UtilityRoutines_hh_INCLUDED

// ObjexxFCL Headers
#include <ObjexxFCL/Array1D.hh>
#include <ObjexxFCL/Array1S.fwd.hh>
#include <ObjexxFCL/MArray1.fwd.hh>
#include <ObjexxFCL/Optional.hh>
#include <ObjexxFCL/string.functions.hh>

// EnergyPlus Headers
#include <EnergyPlus/EnergyPlus.hh>
#include <EnergyPlus/Data/EnergyPlusData.hh>

namespace EnergyPlus {

<<<<<<< HEAD
int AbortEnergyPlus(EnergyPlusData &state);
=======

int AbortEnergyPlus();
>>>>>>> 63cebc91

void CloseMiscOpenFiles();

void CloseOutOpenFiles();

int EndEnergyPlus();

int GetNewUnitNumber();

int FindUnitNumber(std::string const &FileName); // File name to be searched.

void ConvertCaseToUpper(std::string const &InputString, // Input string
                        std::string &OutputString       // Output string (in UpperCase)
);

void ConvertCaseToLower(std::string const &InputString, // Input string
                        std::string &OutputString       // Output string (in LowerCase)
);

std::string::size_type FindNonSpace(std::string const &String); // String to be scanned

template <typename T> inline T pow2(T const &x)
{
    return x * x;
}

template <typename T> inline T pow3(T const &x)
{
    return x * x * x;
}

template <typename T> inline T pow4(T const &x)
{
    T y(x * x);
    return y * y;
}

template <typename T> inline T pow5(T const &x)
{
    T y(x * x);
    y *= y;
    return y * x;
}

template <typename T> inline T pow6(T const &x)
{
    T y(x * x);
    y *= y;
    return y * y;
}

template <typename T> inline T pow7(T const &x)
{
    T y(x * x);
    y *= y;
    y *= y;
    return y * x;
}

bool env_var_on(std::string const &env_var_str);

class FatalError : public std::runtime_error
{
public:
    FatalError(std::string const& msg):
    runtime_error(msg)
    {}
};

void ShowFatalError(std::string const &ErrorMessage, Optional_int OutUnit1 = _, Optional_int OutUnit2 = _);

void ShowSevereError(std::string const &ErrorMessage, Optional_int OutUnit1 = _, Optional_int OutUnit2 = _);

void ShowSevereMessage(std::string const &ErrorMessage, Optional_int OutUnit1 = _, Optional_int OutUnit2 = _);

void ShowContinueError(std::string const &Message, Optional_int OutUnit1 = _, Optional_int OutUnit2 = _);

void ShowContinueErrorTimeStamp(std::string const &Message, Optional_int OutUnit1 = _, Optional_int OutUnit2 = _);

void ShowMessage(std::string const &Message, Optional_int OutUnit1 = _, Optional_int OutUnit2 = _);

void ShowWarningError(std::string const &ErrorMessage, Optional_int OutUnit1 = _, Optional_int OutUnit2 = _);

void ShowWarningMessage(std::string const &ErrorMessage, Optional_int OutUnit1 = _, Optional_int OutUnit2 = _);

void ShowRecurringSevereErrorAtEnd(std::string const &Message,             // Message automatically written to "error file" at end of simulation
                                   int &MsgIndex,                          // Recurring message index, if zero, next available index is assigned
                                   Optional<Real64 const> ReportMaxOf = _, // Track and report the max of the values passed to this argument
                                   Optional<Real64 const> ReportMinOf = _, // Track and report the min of the values passed to this argument
                                   Optional<Real64 const> ReportSumOf = _, // Track and report the sum of the values passed to this argument
                                   std::string const &ReportMaxUnits = "", // optional char string (<=15 length) of units for max value
                                   std::string const &ReportMinUnits = "", // optional char string (<=15 length) of units for min value
                                   std::string const &ReportSumUnits = ""  // optional char string (<=15 length) of units for sum value
);

void ShowRecurringWarningErrorAtEnd(std::string const &Message,             // Message automatically written to "error file" at end of simulation
                                    int &MsgIndex,                          // Recurring message index, if zero, next available index is assigned
                                    Optional<Real64 const> ReportMaxOf = _, // Track and report the max of the values passed to this argument
                                    Optional<Real64 const> ReportMinOf = _, // Track and report the min of the values passed to this argument
                                    Optional<Real64 const> ReportSumOf = _, // Track and report the sum of the values passed to this argument
                                    std::string const &ReportMaxUnits = "", // optional char string (<=15 length) of units for max value
                                    std::string const &ReportMinUnits = "", // optional char string (<=15 length) of units for min value
                                    std::string const &ReportSumUnits = ""  // optional char string (<=15 length) of units for sum value
);

void ShowRecurringContinueErrorAtEnd(std::string const &Message,             // Message automatically written to "error file" at end of simulation
                                     int &MsgIndex,                          // Recurring message index, if zero, next available index is assigned
                                     Optional<Real64 const> ReportMaxOf = _, // Track and report the max of the values passed to this argument
                                     Optional<Real64 const> ReportMinOf = _, // Track and report the min of the values passed to this argument
                                     Optional<Real64 const> ReportSumOf = _, // Track and report the sum of the values passed to this argument
                                     std::string const &ReportMaxUnits = "", // optional char string (<=15 length) of units for max value
                                     std::string const &ReportMinUnits = "", // optional char string (<=15 length) of units for min value
                                     std::string const &ReportSumUnits = ""  // optional char string (<=15 length) of units for sum value
);

void StoreRecurringErrorMessage(std::string const &ErrorMessage,             // Message automatically written to "error file" at end of simulation
                                int &ErrorMsgIndex,                          // Recurring message index, if zero, next available index is assigned
                                Optional<Real64 const> ErrorReportMaxOf = _, // Track and report the max of the values passed to this argument
                                Optional<Real64 const> ErrorReportMinOf = _, // Track and report the min of the values passed to this argument
                                Optional<Real64 const> ErrorReportSumOf = _, // Track and report the sum of the values passed to this argument
                                std::string const &ErrorReportMaxUnits = "", // Units for "max" reporting
                                std::string const &ErrorReportMinUnits = "", // Units for "min" reporting
                                std::string const &ErrorReportSumUnits = ""  // Units for "sum" reporting
);

void ShowErrorMessage(std::string const &ErrorMessage, Optional_int OutUnit1 = _, Optional_int OutUnit2 = _);

void SummarizeErrors();

void ShowRecurringErrors();

namespace UtilityRoutines {
    extern bool outputErrorHeader;

    void clear_state();

    template <class T> struct is_shared_ptr : std::false_type
    {
    };
    template <class T> struct is_shared_ptr<std::shared_ptr<T>> : std::true_type
    {
    };

    Real64 ProcessNumber(std::string const &String, bool &ErrorFlag);

    int FindItemInList(std::string const &String, Array1_string const &ListOfItems, int const NumItems);

    inline int FindItemInList(std::string const &String, Array1_string const &ListOfItems)
    {
        return UtilityRoutines::FindItemInList(String, ListOfItems, ListOfItems.isize());
    }

    int FindItemInList(std::string const &String, Array1S_string const ListOfItems, int const NumItems);

    inline int FindItemInList(std::string const &String, Array1S_string const ListOfItems)
    {
        return UtilityRoutines::FindItemInList(String, ListOfItems, ListOfItems.isize());
    }

    template <typename A> inline int FindItemInList(std::string const &String, MArray1<A, std::string> const &ListOfItems, int const NumItems)
    {
        for (int Count = 1; Count <= NumItems; ++Count) {
            if (String == ListOfItems(Count)) return Count;
        }
        return 0; // Not found
    }

    template <typename A> inline int FindItemInList(std::string const &String, MArray1<A, std::string> const &ListOfItems)
    {
        return UtilityRoutines::FindItemInList(String, ListOfItems, ListOfItems.isize());
    }

    template <typename Container, class = typename std::enable_if<!std::is_same<typename Container::value_type, std::string>::value>::type>
    // Container needs and operator[i] and elements need Name
    inline int FindItemInList(std::string const &String, Container const &ListOfItems, int const NumItems)
    {
        for (typename Container::size_type i = 0, e = NumItems; i < e; ++i) {
            if (String == ListOfItems[i].Name) return int(i + 1); // 1-based return index
        }
        return 0; // Not found
    }

    template <typename Container, class = typename std::enable_if<!std::is_same<typename Container::value_type, std::string>::value>::type>
    // Container needs isize() and operator[i] and elements need Name
    inline int FindItemInList(std::string const &String, Container const &ListOfItems)
    {
        return UtilityRoutines::FindItemInList(String, ListOfItems, ListOfItems.isize());
    }

    template <typename Container, class = typename std::enable_if<!std::is_same<typename Container::value_type, std::string>::value>::type>
    // Container needs operator[i] and value_type
    inline int FindItemInList(std::string const &String, Container const &ListOfItems, std::string Container::value_type::*name_p, int const NumItems)
    {
        for (typename Container::size_type i = 0, e = NumItems; i < e; ++i) {
            if (String == ListOfItems[i].*name_p) return int(i + 1); // 1-based return index
        }
        return 0; // Not found
    }

    template <typename Container, class = typename std::enable_if<!std::is_same<typename Container::value_type, std::string>::value>::type>
    // Container needs isize() and operator[i] and value_type
    inline int FindItemInList(std::string const &String, Container const &ListOfItems, std::string Container::value_type::*name_p)
    {
        return UtilityRoutines::FindItemInList(String, ListOfItems, name_p, ListOfItems.isize());
    }

    int FindItemInSortedList(std::string const &String, Array1S_string const ListOfItems, int const NumItems);

    inline int FindItemInSortedList(std::string const &String, Array1S_string const ListOfItems)
    {
        return FindItemInSortedList(String, ListOfItems, ListOfItems.isize());
    }

    template <typename A> inline int FindItemInSortedList(std::string const &String, MArray1<A, std::string> const &ListOfItems, int const NumItems)
    {
        int Probe(0);
        int LBnd(0);
        int UBnd(NumItems + 1);
        bool Found(false);
        while ((!Found) || (Probe != 0)) {
            Probe = (UBnd - LBnd) / 2;
            if (Probe == 0) break;
            Probe += LBnd;
            if (equali(String, ListOfItems(Probe))) {
                Found = true;
                break;
            } else if (lessthani(String, ListOfItems(Probe))) {
                UBnd = Probe;
            } else {
                LBnd = Probe;
            }
        }
        return Probe;
    }

    template <typename A> inline int FindItemInSortedList(std::string const &String, MArray1<A, std::string> const &ListOfItems)
    {
        return FindItemInSortedList(String, ListOfItems, ListOfItems.isize());
    }

    template <typename InputIterator> inline int FindItem(InputIterator first, InputIterator last, std::string const &str, std::false_type)
    {
        using valueType = typename std::iterator_traits<InputIterator>::value_type;
        // static_assert( std::is_convertible< decltype( std::declval< valueType >() ), Named >::value, "Iterator value must inherit from class Named"
        // );

        auto const it = std::find_if(first, last, [&str](const valueType &s) { return s.name == str; });
        if (it != last) return it - first + 1; // 1-based return index

        auto const it2 = std::find_if(first, last, [&str](const valueType &s) { return equali(s.name, str); });
        if (it2 != last) return it2 - first + 1; // 1-based return index

        return 0; // Not found
    }

    template <typename InputIterator> inline int FindItem(InputIterator first, InputIterator last, std::string const &str, std::true_type)
    {
        using valueType = typename std::iterator_traits<InputIterator>::value_type;
        // static_assert( std::is_convertible< decltype( *std::declval< valueType >() ), Named >::value, "Iterator value must inherit from class
        // Named" );

        auto const it = std::find_if(first, last, [&str](const valueType &s) { return s->name == str; });
        if (it != last) return it - first + 1; // 1-based return index

        auto const it2 = std::find_if(first, last, [&str](const valueType &s) { return equali(s->name, str); });
        if (it2 != last) return it2 - first + 1; // 1-based return index

        return 0; // Not found
    }

    template <typename InputIterator> inline int FindItem(InputIterator first, InputIterator last, std::string const &str)
    {
        return FindItem(first, last, str, is_shared_ptr<typename std::iterator_traits<InputIterator>::value_type>{});
    }

    int FindItem(std::string const &String, Array1D_string const &ListOfItems, int const NumItems);

    inline int FindItem(std::string const &String, Array1D_string const &ListOfItems)
    {
        return FindItem(String, ListOfItems, ListOfItems.isize());
    }

    int FindItem(std::string const &String, Array1S_string const ListOfItems, int const NumItems);

    inline int FindItem(std::string const &String, Array1S_string const ListOfItems)
    {
        return FindItem(String, ListOfItems, ListOfItems.isize());
    }

    template <typename A> inline int FindItem(std::string const &String, MArray1<A, std::string> const &ListOfItems, int const NumItems)
    {
        int const item_number(UtilityRoutines::FindItemInList(String, ListOfItems, NumItems));
        if (item_number != 0) return item_number;
        for (int Count = 1; Count <= NumItems; ++Count) {
            if (equali(String, ListOfItems(Count))) return Count;
        }
        return 0; // Not found
    }

    template <typename A> inline int FindItem(std::string const &String, MArray1<A, std::string> const &ListOfItems)
    {
        return FindItem(String, ListOfItems, ListOfItems.isize());
    }

    template <typename Container, class = typename std::enable_if<!std::is_same<typename Container::value_type, std::string>::value>::type>
    // Container needs size() and operator[i] and elements need Name
    inline int FindItem(std::string const &String, Container const &ListOfItems, int const NumItems)
    {
        int const item_number(UtilityRoutines::FindItemInList(String, ListOfItems, NumItems));
        if (item_number != 0) return item_number;
        for (typename Container::size_type i = 0, e = NumItems; i < e; ++i) {
            if (equali(String, ListOfItems[i].Name)) return i + 1; // 1-based return index
        }
        return 0; // Not found
    }

    template <typename Container, class = typename std::enable_if<!std::is_same<typename Container::value_type, std::string>::value>::type>
    // Container needs size() and operator[i] and elements need Name
    inline int FindItem(std::string const &String, Container const &ListOfItems)
    {
        return FindItem(String, ListOfItems, ListOfItems.isize());
    }

    template <typename Container, class = typename std::enable_if<!std::is_same<typename Container::value_type, std::string>::value>::type>
    // Container needs size() and operator[i] and value_type
    inline int FindItem(std::string const &String, Container const &ListOfItems, std::string Container::value_type::*name_p, int const NumItems)
    {
        int const item_number(UtilityRoutines::FindItemInList(String, ListOfItems, name_p, NumItems));
        if (item_number != 0) return item_number;
        for (typename Container::size_type i = 0, e = NumItems; i < e; ++i) {
            if (equali(String, ListOfItems[i].*name_p)) return i + 1; // 1-based return index
        }
        return 0; // Not found
    }

    template <typename Container, class = typename std::enable_if<!std::is_same<typename Container::value_type, std::string>::value>::type>
    // Container needs size() and operator[i] and value_type
    inline int FindItem(std::string const &String, Container const &ListOfItems, std::string Container::value_type::*name_p)
    {
        return FindItem(String, ListOfItems, name_p, ListOfItems.isize());
    }

    std::string MakeUPPERCase(std::string const &InputString); // Input String

    inline bool SameString(std::string const &s, std::string const &t)
    {
        // case insensitive comparison
        return equali(s, t);
    }

    typedef char const *c_cstring;

    inline bool SameString(std::string const &s, c_cstring const &t)
    {
        // case insensitive comparison
        return equali(s, t);
    }

    inline bool SameString(c_cstring const &s, std::string const &t)
    {
        // case insensitive comparison
        return equali(s, t);
    }

    inline bool SameString(c_cstring const &s, c_cstring const &t)
    {
        // case insensitive comparison
        return equali(s, t);
    }

    template <typename InputIterator>
    inline void VerifyName(
        InputIterator first, InputIterator last, std::string const &NameToVerify, bool &ErrorFound, bool &IsBlank, std::string const &StringToDisplay)
    {
        IsBlank = false;
        ErrorFound = false;
        if (NameToVerify.empty()) {
            ShowSevereError(StringToDisplay + ", cannot be blank");
            ErrorFound = true;
            IsBlank = true;
            return;
        }
        int Found = FindItem(first, last, NameToVerify);
        if (Found != 0) {
            ShowSevereError(StringToDisplay + ", duplicate name=" + NameToVerify);
            ErrorFound = true;
        }
    }

    void VerifyName(std::string const &NameToVerify,
                    Array1D_string const &NamesList,
                    int const NumOfNames,
                    bool &ErrorFound,
                    bool &IsBlank,
                    std::string const &StringToDisplay);

    void VerifyName(std::string const &NameToVerify,
                    Array1S_string const NamesList,
                    int const NumOfNames,
                    bool &ErrorFound,
                    bool &IsBlank,
                    std::string const &StringToDisplay);

    template <typename A>
    inline void VerifyName(std::string const &NameToVerify,
                           MArray1<A, std::string> const &NamesList,
                           int const NumOfNames,
                           bool &ErrorFound,
                           bool &IsBlank,
                           std::string const &StringToDisplay)
    { // Overload for member arrays: Implemented here to avoid copy to Array_string to forward to other VerifyName
        ErrorFound = false;
        if (NumOfNames > 0) {
            int const Found = FindItem(NameToVerify, NamesList,
                                       NumOfNames); // Calls FindItem overload that accepts member arrays
            if (Found != 0) {
                ShowSevereError(StringToDisplay + ", duplicate name=" + NameToVerify);
                ErrorFound = true;
            }
        }

        if (NameToVerify.empty()) {
            ShowSevereError(StringToDisplay + ", cannot be blank");
            ErrorFound = true;
            IsBlank = true;
        } else {
            IsBlank = false;
        }
    }

    template <typename Container, class = typename std::enable_if<!std::is_same<typename Container::value_type, std::string>::value>::type>
    // Container needs size() and operator[i] and elements need Name
    inline void VerifyName(std::string const &NameToVerify,
                           Container const &NamesList,
                           int const NumOfNames,
                           bool &ErrorFound,
                           bool &IsBlank,
                           std::string const &StringToDisplay)
    {
        ErrorFound = false;
        if (NumOfNames > 0) {
            int const Found = FindItem(NameToVerify, NamesList,
                                       NumOfNames); // Calls FindItem overload that accepts member arrays
            if (Found != 0) {
                ShowSevereError(StringToDisplay + ", duplicate name=" + NameToVerify);
                ErrorFound = true;
            }
        }

        if (NameToVerify.empty()) {
            ShowSevereError(StringToDisplay + ", cannot be blank");
            ErrorFound = true;
            IsBlank = true;
        } else {
            IsBlank = false;
        }
    }

    template <typename Container, class = typename std::enable_if<!std::is_same<typename Container::value_type, std::string>::value>::type>
    // Container needs size() and operator[i] and value_type
    inline void VerifyName(std::string const &NameToVerify,
                           Container const &NamesList,
                           std::string Container::value_type::*name_p,
                           int const NumOfNames,
                           bool &ErrorFound,
                           bool &IsBlank,
                           std::string const &StringToDisplay)
    {
        ErrorFound = false;
        if (NumOfNames > 0) {
            int const Found = FindItem(NameToVerify, NamesList, name_p, NumOfNames);
            if (Found != 0) {
                ShowSevereError(StringToDisplay + ", duplicate name=" + NameToVerify);
                ErrorFound = true;
            }
        }

        if (NameToVerify.empty()) {
            ShowSevereError(StringToDisplay + ", cannot be blank");
            ErrorFound = true;
            IsBlank = true;
        } else {
            IsBlank = false;
        }
    }

    bool IsNameEmpty(std::string &NameToVerify, std::string const &StringToDisplay, bool &ErrorFound);

    std::string IPTrimSigDigits(int const IntegerValue);



    // Two structs for case insensitive containers.
    // Eg: for unordered_map, we need to have a case insenstive hasher and a case insensitive comparator
    // (The default allocator for unordered_map is fine)
    // For map, you'd only need the comparator
    struct case_insensitive_hasher
    {
        size_t operator()(const std::string& key) const noexcept;
    };

    struct case_insensitive_comparator
    {
        bool operator()(const std::string& a, const std::string& b) const noexcept;
    };

    void appendPerfLog(std::string const &colHeader, std::string const &colValue, bool finalColumn=false);

    inline bool exists(const std::string& filename);

} // namespace UtilityRoutines

} // namespace EnergyPlus

#endif<|MERGE_RESOLUTION|>--- conflicted
+++ resolved
@@ -61,12 +61,7 @@
 
 namespace EnergyPlus {
 
-<<<<<<< HEAD
 int AbortEnergyPlus(EnergyPlusData &state);
-=======
-
-int AbortEnergyPlus();
->>>>>>> 63cebc91
 
 void CloseMiscOpenFiles();
 
