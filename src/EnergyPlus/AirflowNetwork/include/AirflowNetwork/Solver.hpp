--- conflicted
+++ resolved
@@ -50,10 +50,7 @@
 
 // C++ Headers
 #include <unordered_map>
-<<<<<<< HEAD
-=======
-
->>>>>>> 4b7fa19a
+
 // ObjexxFCL Headers
 #include <ObjexxFCL/Array2D.hh>
 
