// EnergyPlus, Copyright (c) 1996-2020, The Board of Trustees of the University of Illinois,
// The Regents of the University of California, through Lawrence Berkeley National Laboratory
// (subject to receipt of any required approvals from the U.S. Dept. of Energy), Oak Ridge
// National Laboratory, managed by UT-Battelle, Alliance for Sustainable Energy, LLC, and other
// contributors. All rights reserved.
//
// NOTICE: This Software was developed under funding from the U.S. Department of Energy and the
// U.S. Government consequently retains certain rights. As such, the U.S. Government has been
// granted for itself and others acting on its behalf a paid-up, nonexclusive, irrevocable,
// worldwide license in the Software to reproduce, distribute copies to the public, prepare
// derivative works, and perform publicly and display publicly, and to permit others to do so.
//
// Redistribution and use in source and binary forms, with or without modification, are permitted
// provided that the following conditions are met:
//
// (1) Redistributions of source code must retain the above copyright notice, this list of
//     conditions and the following disclaimer.
//
// (2) Redistributions in binary form must reproduce the above copyright notice, this list of
//     conditions and the following disclaimer in the documentation and/or other materials
//     provided with the distribution.
//
// (3) Neither the name of the University of California, Lawrence Berkeley National Laboratory,
//     the University of Illinois, U.S. Dept. of Energy nor the names of its contributors may be
//     used to endorse or promote products derived from this software without specific prior
//     written permission.
//
// (4) Use of EnergyPlus(TM) Name. If Licensee (i) distributes the software in stand-alone form
//     without changes from the version obtained under this License, or (ii) Licensee makes a
//     reference solely to the software portion of its product, Licensee must refer to the
//     software as "EnergyPlus version X" software, where "X" is the version number Licensee
//     obtained under this License and may not use a different name for the software. Except as
//     specifically required in this Section (4), Licensee shall not use in a company name, a
//     product name, in advertising, publicity, or other promotional activities any name, trade
//     name, trademark, logo, or other designation of "EnergyPlus", "E+", "e+" or confusingly
//     similar designation, without the U.S. Department of Energy's prior written consent.
//
// THIS SOFTWARE IS PROVIDED BY THE COPYRIGHT HOLDERS AND CONTRIBUTORS "AS IS" AND ANY EXPRESS OR
// IMPLIED WARRANTIES, INCLUDING, BUT NOT LIMITED TO, THE IMPLIED WARRANTIES OF MERCHANTABILITY
// AND FITNESS FOR A PARTICULAR PURPOSE ARE DISCLAIMED. IN NO EVENT SHALL THE COPYRIGHT OWNER OR
// CONTRIBUTORS BE LIABLE FOR ANY DIRECT, INDIRECT, INCIDENTAL, SPECIAL, EXEMPLARY, OR
// CONSEQUENTIAL DAMAGES (INCLUDING, BUT NOT LIMITED TO, PROCUREMENT OF SUBSTITUTE GOODS OR
// SERVICES; LOSS OF USE, DATA, OR PROFITS; OR BUSINESS INTERRUPTION) HOWEVER CAUSED AND ON ANY
// THEORY OF LIABILITY, WHETHER IN CONTRACT, STRICT LIABILITY, OR TORT (INCLUDING NEGLIGENCE OR
// OTHERWISE) ARISING IN ANY WAY OUT OF THE USE OF THIS SOFTWARE, EVEN IF ADVISED OF THE
// POSSIBILITY OF SUCH DAMAGE.

#ifndef ZoneContaminantPredictorCorrector_hh_INCLUDED
#define ZoneContaminantPredictorCorrector_hh_INCLUDED

// EnergyPlus Headers
#include <EnergyPlus/DataContaminantBalance.hh>
#include <EnergyPlus/EnergyPlus.hh>

namespace EnergyPlus {

    // Forward Declarations
    struct EnergyPlusData;
    struct ZoneContaminantPredictorCorrectorData;

namespace ZoneContaminantPredictorCorrector {

<<<<<<< HEAD
    void ManageZoneContaminanUpdates(ZoneContaminantPredictorCorrectorData &dataZoneContaminantPredictorCorrector, int const UpdateType, // Can be iGetZoneSetPoints, iPredictStep, iCorrectStep
=======
    void ManageZoneContaminanUpdates(ZonePlenumData &dataZonePlenum, int const UpdateType, // Can be iGetZoneSetPoints, iPredictStep, iCorrectStep
>>>>>>> e203f3f7
                                     bool const ShortenTimeStepSys,
                                     bool const UseZoneTimeStepHistory, // if true then use zone timestep history, if false use system time step
                                     Real64 const PriorTimeStep // the old value for timestep length is passed for possible use in interpolating
    );

    void GetZoneContaminanInputs(ZoneContaminantPredictorCorrectorData &dataZoneContaminantPredictorCorrector);

    void GetZoneContaminanSetPoints();

    void InitZoneContSetPoints(ZoneContaminantPredictorCorrectorData &dataZoneContaminantPredictorCorrector);

    void PredictZoneContaminants(bool const ShortenTimeStepSys,
                                 bool const UseZoneTimeStepHistory, // if true then use zone timestep history, if false use system time step
                                 Real64 const PriorTimeStep         // the old value for timestep length is passed for possible use in interpolating
    );

    void PushZoneTimestepHistories();

    void PushSystemTimestepHistories();

    void RevertZoneTimestepHistories();

    void InverseModelCO2(int const ZoneNum,           // Zone number
                         Real64 &CO2Gain,             // Zone total CO2 gain
                         Real64 &CO2GainExceptPeople, // ZOne total CO2 gain from sources except for people
                         Real64 &ZoneMassFlowRate,    // Zone air mass flow rate
                         Real64 &CO2MassFlowRate,     // Zone air CO2 mass flow rate
                         Real64 &RhoAir               // Air density
    );

    void CorrectZoneContaminants(ZonePlenumData &dataZonePlenum, bool const ShortenTimeStepSys,
                                 bool const UseZoneTimeStepHistory, // if true then use zone timestep history, if false use system time step history
                                 Real64 const PriorTimeStep         // the old value for timestep length is passed for possible use in interpolating
    );

} // namespace ZoneContaminantPredictorCorrector

    struct ZoneContaminantPredictorCorrectorData : BaseGlobalStruct {

        bool GetZoneAirContamInputFlag; // True when need to get input
        int TotGCGenConstant;           // Number of constant generic contaminant sources and sinks
        int TotGCGenPDriven;            // Number of pressure driven generic contaminant sources and sinks
        int TotGCGenCutoff;             // Number of cutoff model generic contaminant sources and sinks
        int TotGCGenDecay;              // Number of decay model generic contaminant sources and sinks
        int TotGCBLDiff;                // Number of boudary layer diffusion generic contaminant model
        int TotGCDVS;                   // Number of deposition velocity sink generic contaminant model
        int TotGCDRS;                   // Number of deposition rate sink generic contaminant model

        void clear_state() override {
            GetZoneAirContamInputFlag = true;
            TotGCGenConstant = 0;
            TotGCGenPDriven = 0;
            TotGCGenCutoff = 0;
            TotGCGenDecay = 0;
            TotGCBLDiff = 0;
            TotGCDVS = 0;
            TotGCDRS = 0;
            DataContaminantBalance::Contaminant.CO2Simulation = false;
            DataContaminantBalance::Contaminant.GenericContamSimulation = false;
        }

        // Default Constructor
        ZoneContaminantPredictorCorrectorData() : GetZoneAirContamInputFlag(true), TotGCGenConstant(0), TotGCGenPDriven(0),
                                                  TotGCGenCutoff(0), TotGCGenDecay(0), TotGCBLDiff(0), TotGCDVS(0), TotGCDRS(0) {}
    };

} // namespace EnergyPlus

#endif<|MERGE_RESOLUTION|>--- conflicted
+++ resolved
@@ -57,14 +57,11 @@
     // Forward Declarations
     struct EnergyPlusData;
     struct ZoneContaminantPredictorCorrectorData;
+    struct ZonePlenumData;
 
 namespace ZoneContaminantPredictorCorrector {
 
-<<<<<<< HEAD
-    void ManageZoneContaminanUpdates(ZoneContaminantPredictorCorrectorData &dataZoneContaminantPredictorCorrector, int const UpdateType, // Can be iGetZoneSetPoints, iPredictStep, iCorrectStep
-=======
-    void ManageZoneContaminanUpdates(ZonePlenumData &dataZonePlenum, int const UpdateType, // Can be iGetZoneSetPoints, iPredictStep, iCorrectStep
->>>>>>> e203f3f7
+    void ManageZoneContaminanUpdates(EnergyPlusData &state, int const UpdateType, // Can be iGetZoneSetPoints, iPredictStep, iCorrectStep
                                      bool const ShortenTimeStepSys,
                                      bool const UseZoneTimeStepHistory, // if true then use zone timestep history, if false use system time step
                                      Real64 const PriorTimeStep // the old value for timestep length is passed for possible use in interpolating
