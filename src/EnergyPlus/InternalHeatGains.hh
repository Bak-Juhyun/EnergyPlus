--- conflicted
+++ resolved
@@ -56,13 +56,8 @@
 #include <EnergyPlus/EnergyPlus.hh>
 
 namespace EnergyPlus {
-<<<<<<< HEAD
-  class IOFiles;
-=======
-    // Forward declarations
+    class IOFiles;
     struct EnergyPlusData;
-    class OutputFiles;
->>>>>>> 4f18c328
 
 namespace InternalHeatGains {
 
