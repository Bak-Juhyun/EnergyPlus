--- conflicted
+++ resolved
@@ -341,20 +341,11 @@
                 if (is_blank(SELECT_CASE_var)) { // If blank, then the default is Natural Gas
                     MTGenerator(GeneratorNum).FuelType = "Gas";
 
-<<<<<<< HEAD
                 } else if (SELECT_CASE_var == "NATURALGAS") {
-                    FuelType = "Gas";
+                    MTGenerator(GeneratorNum).FuelType = "Gas";
 
                 } else if (SELECT_CASE_var == "PROPANE") {
-                    FuelType = "Propane";
-=======
-                } else if ((SELECT_CASE_var == "GAS") || (SELECT_CASE_var == "NATURALGAS") || (SELECT_CASE_var == "NATURAL GAS")) {
-                    MTGenerator(GeneratorNum).FuelType = "Gas";
-
-                } else if ((SELECT_CASE_var == "PROPANE") || (SELECT_CASE_var == "LPG") || (SELECT_CASE_var == "PROPANEGAS") ||
-                           (SELECT_CASE_var == "PROPANE GAS")) {
                     MTGenerator(GeneratorNum).FuelType = "Propane";
->>>>>>> af3229f7
 
                 } else {
                     ShowSevereError(DataIPShortCuts::cCurrentModuleObject + " \"" + MTGenerator(GeneratorNum).Name + "\"");
