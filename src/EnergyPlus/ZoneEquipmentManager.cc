--- conflicted
+++ resolved
@@ -190,11 +190,7 @@
         InitZoneEquipment(state.dataZoneEquipmentManager, FirstHVACIteration);
 
         if (ZoneSizingCalc) {
-<<<<<<< HEAD
-            SizeZoneEquipment(state.files);
-=======
-            SizeZoneEquipment(state, state.outputFiles);
->>>>>>> 4f18c328
+            SizeZoneEquipment(state);
         } else {
             SimZoneEquipment(state, FirstHVACIteration, SimAir);
             ZoneEquipSimulatedOnce = true;
@@ -431,11 +427,7 @@
         }
     }
 
-<<<<<<< HEAD
-    void SizeZoneEquipment(IOFiles &ioFiles)
-=======
-    void SizeZoneEquipment(EnergyPlusData &state, OutputFiles &outputFiles)
->>>>>>> 4f18c328
+    void SizeZoneEquipment(EnergyPlusData &state)
     {
 
         // SUBROUTINE INFORMATION:
@@ -496,15 +488,9 @@
         Real64 HR90H;                         // humidity ratio at DOAS high setpoint temperature and 90% relative humidity [kg Water / kg Dry Air]
         Real64 HR90L;                         // humidity ratio at DOAS low setpoint temperature and 90% relative humidity [kg Water / kg Dry Air]
 
-<<<<<<< HEAD
-        if (SizeZoneEquipmentOneTimeFlag) {
-            SetUpZoneSizingArrays(ioFiles);
-            SizeZoneEquipmentOneTimeFlag = false;
-=======
         if (state.dataZoneEquipmentManager.SizeZoneEquipmentOneTimeFlag) {
-            SetUpZoneSizingArrays(state, outputFiles);
+            SetUpZoneSizingArrays(state);
             state.dataZoneEquipmentManager.SizeZoneEquipmentOneTimeFlag = false;
->>>>>>> 4f18c328
         }
 
         for (ControlledZoneNum = 1; ControlledZoneNum <= NumOfZones; ++ControlledZoneNum) {
@@ -784,11 +770,7 @@
         }
     }
 
-<<<<<<< HEAD
-    void SetUpZoneSizingArrays(IOFiles &ioFiles)
-=======
-    void SetUpZoneSizingArrays(EnergyPlusData &state, OutputFiles &outputFiles)
->>>>>>> 4f18c328
+    void SetUpZoneSizingArrays(EnergyPlusData &state)
     {
 
         // SUBROUTINE INFORMATION:
@@ -870,11 +852,7 @@
         }
 
         // Put Auto Sizing of Sizing:Zone inputs here!
-<<<<<<< HEAD
-        AutoCalcDOASControlStrategy(ioFiles);
-=======
-        AutoCalcDOASControlStrategy(state.dataZoneEquipmentManager, outputFiles);
->>>>>>> 4f18c328
+        AutoCalcDOASControlStrategy(state.dataZoneEquipmentManager, state.files);
 
         ZoneSizing.allocate(TotDesDays + TotRunDesPersDays, NumOfZones);
         FinalZoneSizing.allocate(NumOfZones);
@@ -1390,27 +1368,27 @@
             }
         }
         // Formats
-        print(ioFiles.eio, "! <Load Timesteps in Zone Design Calculation Averaging Window>, Value\n");
+        print(state.files.eio, "! <Load Timesteps in Zone Design Calculation Averaging Window>, Value\n");
         static constexpr auto Format_891(" Load Timesteps in Zone Design Calculation Averaging Window, {:4}\n");
-        print(ioFiles.eio, Format_891, NumTimeStepsInAvg);
-        print(ioFiles.eio, "! <Heating Sizing Factor Information>, Sizing Factor ID, Value\n");
+        print(state.files.eio, Format_891, NumTimeStepsInAvg);
+        print(state.files.eio, "! <Heating Sizing Factor Information>, Sizing Factor ID, Value\n");
         static constexpr auto Format_991(" Heating Sizing Factor Information, Global, {:12.5N}\n");
-        print(ioFiles.eio, Format_991, GlobalHeatSizingFactor);
+        print(state.files.eio, Format_991, GlobalHeatSizingFactor);
         for (CtrlZoneNum = 1; CtrlZoneNum <= NumOfZones; ++CtrlZoneNum) {
             if (!ZoneEquipConfig(CtrlZoneNum).IsControlled) continue;
             if (FinalZoneSizing(CtrlZoneNum).HeatSizingFactor != 1.0) {
                 static constexpr auto Format_992(" Heating Sizing Factor Information, Zone {}, {:12.5N}\n");
-                print(ioFiles.eio, Format_992, FinalZoneSizing(CtrlZoneNum).ZoneName, FinalZoneSizing(CtrlZoneNum).HeatSizingFactor);
-            }
-        }
-        print(ioFiles.eio, "! <Cooling Sizing Factor Information>, Sizing Factor ID, Value\n");
+                print(state.files.eio, Format_992, FinalZoneSizing(CtrlZoneNum).ZoneName, FinalZoneSizing(CtrlZoneNum).HeatSizingFactor);
+            }
+        }
+        print(state.files.eio, "! <Cooling Sizing Factor Information>, Sizing Factor ID, Value\n");
         static constexpr auto Format_994(" Cooling Sizing Factor Information, Global, {:12.5N}\n");
-        print(ioFiles.eio, Format_994, GlobalCoolSizingFactor);
+        print(state.files.eio, Format_994, GlobalCoolSizingFactor);
         for (CtrlZoneNum = 1; CtrlZoneNum <= NumOfZones; ++CtrlZoneNum) {
             if (!ZoneEquipConfig(CtrlZoneNum).IsControlled) continue;
             if (FinalZoneSizing(CtrlZoneNum).CoolSizingFactor != 1.0) {
                 static constexpr auto Format_995(" Cooling Sizing Factor Information, Zone {}, {:12.5N}\n");
-                print(ioFiles.eio, Format_995, FinalZoneSizing(CtrlZoneNum).ZoneName, FinalZoneSizing(CtrlZoneNum).CoolSizingFactor);
+                print(state.files.eio, Format_995, FinalZoneSizing(CtrlZoneNum).ZoneName, FinalZoneSizing(CtrlZoneNum).CoolSizingFactor);
             }
         }
     }
@@ -5731,11 +5709,7 @@
         MassConservation(ZoneNum).MixingSourceMassFlowRate = ZoneSourceMassFlowRate;
     }
 
-<<<<<<< HEAD
-    void AutoCalcDOASControlStrategy(IOFiles &ioFiles)
-=======
-    void AutoCalcDOASControlStrategy(ZoneEquipmentManagerData &dataZoneEquipmentManager, OutputFiles &outputFiles)
->>>>>>> 4f18c328
+    void AutoCalcDOASControlStrategy(ZoneEquipmentManagerData &dataZoneEquipmentManager, IOFiles &ioFiles)
     {
         // SUBROUTINE INFORMATION:
         //       AUTHOR         Fred Buhl
@@ -5765,11 +5739,8 @@
                     } else if (ZoneSizingInput(ZoneSizIndex).DOASLowSetpoint > 0.0 && ZoneSizingInput(ZoneSizIndex).DOASHighSetpoint == AutoSize) {
                         ZoneSizingInput(ZoneSizIndex).DOASHighSetpoint = ZoneSizingInput(ZoneSizIndex).DOASLowSetpoint + 2.8;
                     }
-<<<<<<< HEAD
-                    ReportZoneSizingDOASInputs(ioFiles,
-=======
-                    ReportZoneSizingDOASInputs(dataZoneEquipmentManager, outputFiles,
->>>>>>> 4f18c328
+                    ReportZoneSizingDOASInputs(dataZoneEquipmentManager,
+                                               ioFiles,
                                                ZoneSizingInput(ZoneSizIndex).ZoneName,
                                                "NeutralSupplyAir",
                                                ZoneSizingInput(ZoneSizIndex).DOASLowSetpoint,
@@ -5783,11 +5754,8 @@
                     } else if (ZoneSizingInput(ZoneSizIndex).DOASLowSetpoint > 0.0 && ZoneSizingInput(ZoneSizIndex).DOASHighSetpoint == AutoSize) {
                         ZoneSizingInput(ZoneSizIndex).DOASHighSetpoint = 22.2;
                     }
-<<<<<<< HEAD
-                    ReportZoneSizingDOASInputs(ioFiles,
-=======
-                    ReportZoneSizingDOASInputs(dataZoneEquipmentManager, outputFiles,
->>>>>>> 4f18c328
+                    ReportZoneSizingDOASInputs(dataZoneEquipmentManager,
+                                               ioFiles,
                                                ZoneSizingInput(ZoneSizIndex).ZoneName,
                                                "NeutralDehumidifiedSupplyAir",
                                                ZoneSizingInput(ZoneSizIndex).DOASLowSetpoint,
@@ -5801,11 +5769,8 @@
                     } else if (ZoneSizingInput(ZoneSizIndex).DOASLowSetpoint > 0.0 && ZoneSizingInput(ZoneSizIndex).DOASHighSetpoint == AutoSize) {
                         ZoneSizingInput(ZoneSizIndex).DOASHighSetpoint = ZoneSizingInput(ZoneSizIndex).DOASLowSetpoint + 2.2;
                     }
-<<<<<<< HEAD
-                    ReportZoneSizingDOASInputs(ioFiles,
-=======
-                    ReportZoneSizingDOASInputs(dataZoneEquipmentManager, outputFiles,
->>>>>>> 4f18c328
+                    ReportZoneSizingDOASInputs(dataZoneEquipmentManager,
+                                               ioFiles,
                                                ZoneSizingInput(ZoneSizIndex).ZoneName,
                                                "ColdSupplyAir",
                                                ZoneSizingInput(ZoneSizIndex).DOASLowSetpoint,
@@ -5823,11 +5788,8 @@
         }
     }
 
-<<<<<<< HEAD
-    void ReportZoneSizingDOASInputs(IOFiles &ioFiles,
-=======
-    void ReportZoneSizingDOASInputs(ZoneEquipmentManagerData &dataZoneEquipmentManager, OutputFiles &outputFiles,
->>>>>>> 4f18c328
+    void ReportZoneSizingDOASInputs(ZoneEquipmentManagerData &dataZoneEquipmentManager,
+                                    IOFiles &ioFiles,
                                     std::string const &ZoneName,         // the name of the zone
                                     std::string const &DOASCtrlStrategy, // DOAS control strategy
                                     Real64 const DOASLowTemp,            // DOAS design low setpoint temperature [C]
@@ -5855,15 +5817,9 @@
             "{C}, DOAS Design High Setpoint Temperature {C} ");
 
 
-<<<<<<< HEAD
-        if (reportDOASZoneSizingHeader) {
+        if (dataZoneEquipmentManager.reportDOASZoneSizingHeader) {
             print(ioFiles.eio, "{}\n", Format_990);
-            reportDOASZoneSizingHeader = false;
-=======
-        if (dataZoneEquipmentManager.reportDOASZoneSizingHeader) {
-            print(outputFiles.eio, "{}\n", Format_990);
             dataZoneEquipmentManager.reportDOASZoneSizingHeader = false;
->>>>>>> 4f18c328
         }
 
         static constexpr auto Format_991(" Zone Sizing DOAS Inputs, {}, {}, {:.3R}, {:.3R}\n");
