// EnergyPlus, Copyright (c) 1996-2020, The Board of Trustees of the University of Illinois,
// The Regents of the University of California, through Lawrence Berkeley National Laboratory
// (subject to receipt of any required approvals from the U.S. Dept. of Energy), Oak Ridge
// National Laboratory, managed by UT-Battelle, Alliance for Sustainable Energy, LLC, and other
// contributors. All rights reserved.
//
// NOTICE: This Software was developed under funding from the U.S. Department of Energy and the
// U.S. Government consequently retains certain rights. As such, the U.S. Government has been
// granted for itself and others acting on its behalf a paid-up, nonexclusive, irrevocable,
// worldwide license in the Software to reproduce, distribute copies to the public, prepare
// derivative works, and perform publicly and display publicly, and to permit others to do so.
//
// Redistribution and use in source and binary forms, with or without modification, are permitted
// provided that the following conditions are met:
//
// (1) Redistributions of source code must retain the above copyright notice, this list of
//     conditions and the following disclaimer.
//
// (2) Redistributions in binary form must reproduce the above copyright notice, this list of
//     conditions and the following disclaimer in the documentation and/or other materials
//     provided with the distribution.
//
// (3) Neither the name of the University of California, Lawrence Berkeley National Laboratory,
//     the University of Illinois, U.S. Dept. of Energy nor the names of its contributors may be
//     used to endorse or promote products derived from this software without specific prior
//     written permission.
//
// (4) Use of EnergyPlus(TM) Name. If Licensee (i) distributes the software in stand-alone form
//     without changes from the version obtained under this License, or (ii) Licensee makes a
//     reference solely to the software portion of its product, Licensee must refer to the
//     software as "EnergyPlus version X" software, where "X" is the version number Licensee
//     obtained under this License and may not use a different name for the software. Except as
//     specifically required in this Section (4), Licensee shall not use in a company name, a
//     product name, in advertising, publicity, or other promotional activities any name, trade
//     name, trademark, logo, or other designation of "EnergyPlus", "E+", "e+" or confusingly
//     similar designation, without the U.S. Department of Energy's prior written consent.
//
// THIS SOFTWARE IS PROVIDED BY THE COPYRIGHT HOLDERS AND CONTRIBUTORS "AS IS" AND ANY EXPRESS OR
// IMPLIED WARRANTIES, INCLUDING, BUT NOT LIMITED TO, THE IMPLIED WARRANTIES OF MERCHANTABILITY
// AND FITNESS FOR A PARTICULAR PURPOSE ARE DISCLAIMED. IN NO EVENT SHALL THE COPYRIGHT OWNER OR
// CONTRIBUTORS BE LIABLE FOR ANY DIRECT, INDIRECT, INCIDENTAL, SPECIAL, EXEMPLARY, OR
// CONSEQUENTIAL DAMAGES (INCLUDING, BUT NOT LIMITED TO, PROCUREMENT OF SUBSTITUTE GOODS OR
// SERVICES; LOSS OF USE, DATA, OR PROFITS; OR BUSINESS INTERRUPTION) HOWEVER CAUSED AND ON ANY
// THEORY OF LIABILITY, WHETHER IN CONTRACT, STRICT LIABILITY, OR TORT (INCLUDING NEGLIGENCE OR
// OTHERWISE) ARISING IN ANY WAY OUT OF THE USE OF THIS SOFTWARE, EVEN IF ADVISED OF THE
// POSSIBILITY OF SUCH DAMAGE.

#ifndef Fans_hh_INCLUDED
#define Fans_hh_INCLUDED

// ObjexxFCL Headers
#include <ObjexxFCL/Array1D.hh>
#include <ObjexxFCL/Optional.hh>

// EnergyPlus Headers
#include <EnergyPlus/Data/BaseData.hh>
#include <EnergyPlus/DataGlobals.hh>
#include <EnergyPlus/DataHVACGlobals.hh>
#include <EnergyPlus/EnergyPlus.hh>

namespace EnergyPlus {

    struct EnergyPlusData;
    struct FansData;

namespace Fans {

    // Using/Aliasing
    using DataHVACGlobals::MinFrac;
    using DataHVACGlobals::SystemAirflowSizing;

    struct FanEquipConditions
    {
        // Members
        std::string FanName;         // Name of the fan
        std::string FanType;         // Type of Fan ie. Simple, Vane axial, Centrifugal, etc.
        std::string AvailSchedName;  // Fan Operation Schedule
        int FanType_Num;             // DataHVACGlobals fan type
        int AvailSchedPtrNum;        // Pointer to the availability schedule
        Real64 InletAirMassFlowRate; // MassFlow through the Fan being Simulated [kg/Sec]
        Real64 OutletAirMassFlowRate;
        Real64 MaxAirFlowRate;                 // Max Specified Volume Flow Rate of Fan [m3/sec]
        bool MaxAirFlowRateIsAutosizable;      // if true, then this type of fan could be autosize
        bool MaxAirFlowRateEMSOverrideOn;      // if true, EMS wants to override fan size for Max Volume Flow Rate
        Real64 MaxAirFlowRateEMSOverrideValue; // EMS value to use for override of  Max Volume Flow Rate
        Real64 MinAirFlowRate;                 // Min Specified Volume Flow Rate of Fan [m3/sec]
        Real64 MaxAirMassFlowRate;             // Max flow rate of fan in kg/sec
        Real64 MinAirMassFlowRate;             // Min flow rate of fan in kg/sec
        int FanMinAirFracMethod;               // parameter for what method is used for min flow fraction
        Real64 FanMinFrac;                     // Minimum fan air flow fraction
        Real64 FanFixedMin;                    // Absolute minimum fan air flow [m3/s]
        bool EMSMaxMassFlowOverrideOn;         // if true, then EMS is calling to override mass flow
        Real64 EMSAirMassFlowValue;            // value EMS is directing to use [kg/s]
        Real64 InletAirTemp;
        Real64 OutletAirTemp;
        Real64 InletAirHumRat;
        Real64 OutletAirHumRat;
        Real64 InletAirEnthalpy;
        Real64 OutletAirEnthalpy;
        Real64 FanPower;               // Power of the Fan being Simulated [kW]
        Real64 FanEnergy;              // Fan energy in [kJ]
        Real64 FanRuntimeFraction;     // Fraction of the timestep that the fan operates
        Real64 DeltaTemp;              // Temp Rise across the Fan [C]
        Real64 DeltaPress;             // Delta Pressure Across the Fan [N/m2]
        Real64 PowerLossToAir;         // Fan heat gain to air stream [W]
        bool EMSFanPressureOverrideOn; // if true, then EMS is calling to override
        Real64 EMSFanPressureValue;    // EMS value for Delta Pressure Across the Fan [Pa]
        // cpw22Aug2010 Clarify meaning of "fan efficiency"
        //  REAL(r64)    :: FanEff                   =0.0d0  !Fan total efficiency; motor and mechanical
        Real64 FanEff;            // Fan total system efficiency (fan*belt*motor*VFD)
        bool EMSFanEffOverrideOn; // if true, then EMS is calling to override
        Real64 EMSFanEffValue;    // EMS value for total efficiency of the Fan, fraction on 0..1
        bool FaultyFilterFlag;    // Indicate whether there is a fouling air filter corresponding to the fan
        int FaultyFilterIndex;    // Index of the fouling air filter corresponding to the fan
        Real64 MotEff;            // Fan motor efficiency
        Real64 MotInAirFrac;      // Fraction of motor heat entering air stream
        Array1D<Real64> FanCoeff; // Fan Part Load Coefficients to match fan type
        // Mass Flow Rate Control Variables
        Real64 MassFlowRateMaxAvail;
        Real64 MassFlowRateMinAvail;
        Real64 RhoAirStdInit;
        int InletNodeNum;
        int OutletNodeNum;
        int NVPerfNum;
        int FanPowerRatAtSpeedRatCurveIndex;
        int FanEffRatioCurveIndex;
        std::string EndUseSubcategoryName;
        bool OneTimePowerRatioCheck; // one time flag used for error message
        bool OneTimeEffRatioCheck;   // one time flag used for error message
        // cpw22Aug2010 Following added to support Fan Component Model input
        Real64 FanWheelDia;          // Fan wheel outer diameter [m]
        Real64 FanOutletArea;        // Fan outlet area [m2]
        Real64 FanMaxEff;            // Fan maximum static efficiency [-]
        Real64 EuMaxEff;             // Euler number at fan maximum static efficiency [-]
        Real64 FanMaxDimFlow;        // Fan maximum dimensionless airflow [-]
        Real64 FanShaftPwrMax;       // Fan shaft maximum input power [W]
        Real64 FanSizingFactor;      // Fan sizing factor [-] cpw31Aug2010
        Real64 PulleyDiaRatio;       // Motor/fan pulley diameter ratio [-]
        Real64 BeltMaxTorque;        // Belt maximum torque [N-m]
        Real64 BeltSizingFactor;     // Belt sizing factor [-]
        Real64 BeltTorqueTrans;      // Belt fractional torque transition Region 1-2 [-]
        Real64 MotorMaxSpd;          // Motor maximum speed [rpm]
        Real64 MotorMaxOutPwr;       // Motor maximum output power [W]
        Real64 MotorSizingFactor;    // Motor sizing factor [-]
        std::string VFDEffType;      // VFD efficiency type [Speed or Power]
        Real64 VFDMaxOutPwr;         // VFD maximum output power [W]
        Real64 VFDSizingFactor;      // VFD sizing factor [-] cpw31Aug2010
        int PressRiseCurveIndex;     // Fan pressure rise curve index
        int PressResetCurveIndex;    // Duct static pressure reset curve index
        int PLFanEffNormCurveIndex;  // Fan part-load efficiency (normal) curve index
        int PLFanEffStallCurveIndex; // Fan part-load efficiency (stall) curve index
        int DimFlowNormCurveIndex;   // Fan dimensionless airflow (normal) curve index
        int DimFlowStallCurveIndex;  // Fan dimensionless airflow (stall) curve index
        int BeltMaxEffCurveIndex;    // Belt maximum efficiency curve index
        int PLBeltEffReg1CurveIndex; // Belt part-load efficiency (Region 1) curve index
        int PLBeltEffReg2CurveIndex; // Belt part-load efficiency (Region 2) curve index
        int PLBeltEffReg3CurveIndex; // Belt part-load efficiency (Region 3) curve index
        int MotorMaxEffCurveIndex;   // Motor maximum efficiency curve index
        int PLMotorEffCurveIndex;    // Motor part-load efficiency curve index
        int VFDEffCurveIndex;        // VFD efficiency curve index
        // cpw22Aug2010 Following added to support Fan Component Model calculated values
        Real64 DeltaPressTot;          // Total pressure rise across fan [N/m2]
        Real64 FanAirPower;            // Air power for fan being Simulated [W]
        Real64 FanSpd;                 // Fan shaft rotational speed [rpm]
        Real64 FanTrq;                 // Fan shaft torque [N-m]
        Real64 FanWheelEff;            // Fan efficiency (mechanical)
        Real64 FanShaftPower;          // Shaft input power for fan being Simulated [W]
        Real64 BeltMaxEff;             // Belt maximum efficiency (mechanical) cpw31Aug2010
        Real64 BeltEff;                // Belt efficiency (mechanical)
        Real64 BeltInputPower;         // Belt input power for fan being Simulated [W]
        Real64 MotorMaxEff;            // Motor maximum efficiency (electrical) cpw31Aug2010
        Real64 MotorInputPower;        // Motor input power for fan being Simulated [W]
        Real64 VFDEff;                 // VFD efficiency (electrical)
        Real64 VFDInputPower;          // VFD input power for fan being Simulated [W]
        Real64 MaxFanPowerEncountered; // Maximum VFD input power encountered [W]
        // zone exhaust fan
        int FlowFractSchedNum;     // schedule index flow rate modifier schedule
        int AvailManagerMode;      // mode for how exhaust fan should react to availability managers
        int MinTempLimitSchedNum;  // schedule index minimum temperature limit
        int BalancedFractSchedNum; // schedule index portion recirculated
        Real64 UnbalancedOutletMassFlowRate;
        Real64 BalancedOutletMassFlowRate;
        int AirLoopNum; // Airloop number
        Real64 DesignPointFEI; // Fan Energy Index for the fan at the design operating point

        // Default Constructor
        FanEquipConditions()
            : FanType_Num(0), AvailSchedPtrNum(0), InletAirMassFlowRate(0.0), OutletAirMassFlowRate(0.0), MaxAirFlowRate(0.0),
              MaxAirFlowRateIsAutosizable(false), MaxAirFlowRateEMSOverrideOn(false), MaxAirFlowRateEMSOverrideValue(0.0), MinAirFlowRate(0.0),
              MaxAirMassFlowRate(0.0), MinAirMassFlowRate(0.0), FanMinAirFracMethod(MinFrac), FanMinFrac(0.0), FanFixedMin(0.0),
              EMSMaxMassFlowOverrideOn(false), EMSAirMassFlowValue(0.0), InletAirTemp(0.0), OutletAirTemp(0.0), InletAirHumRat(0.0),
              OutletAirHumRat(0.0), InletAirEnthalpy(0.0), OutletAirEnthalpy(0.0), FanPower(0.0), FanEnergy(0.0), FanRuntimeFraction(0.0),
              DeltaTemp(0.0), DeltaPress(0.0), PowerLossToAir(0.0), EMSFanPressureOverrideOn(false), EMSFanPressureValue(0.0), FanEff(0.0),
              EMSFanEffOverrideOn(false), EMSFanEffValue(0.0), FaultyFilterFlag(false), FaultyFilterIndex(0), MotEff(0.0), MotInAirFrac(0.0),
              FanCoeff(5, 0.0), MassFlowRateMaxAvail(0.0), MassFlowRateMinAvail(0.0), RhoAirStdInit(0.0), InletNodeNum(0), OutletNodeNum(0),
              NVPerfNum(0), FanPowerRatAtSpeedRatCurveIndex(0), FanEffRatioCurveIndex(0), OneTimePowerRatioCheck(true), OneTimeEffRatioCheck(true),
              FanWheelDia(0.0), FanOutletArea(0.0), FanMaxEff(0.0), EuMaxEff(0.0), FanMaxDimFlow(0.0), FanShaftPwrMax(0.0), FanSizingFactor(0.0),
              PulleyDiaRatio(0.0), BeltMaxTorque(0.0), BeltSizingFactor(0.0), BeltTorqueTrans(0.0), MotorMaxSpd(0.0), MotorMaxOutPwr(0.0),
              MotorSizingFactor(0.0), VFDMaxOutPwr(0.0), VFDSizingFactor(0.0), PressRiseCurveIndex(0), PressResetCurveIndex(0),
              PLFanEffNormCurveIndex(0), PLFanEffStallCurveIndex(0), DimFlowNormCurveIndex(0), DimFlowStallCurveIndex(0), BeltMaxEffCurveIndex(0),
              PLBeltEffReg1CurveIndex(0), PLBeltEffReg2CurveIndex(0), PLBeltEffReg3CurveIndex(0), MotorMaxEffCurveIndex(0), PLMotorEffCurveIndex(0),
              VFDEffCurveIndex(0), DeltaPressTot(0.0), FanAirPower(0.0), FanSpd(0.0), FanTrq(0.0), FanWheelEff(0.0), FanShaftPower(0.0),
              BeltMaxEff(0.0), BeltEff(0.0), BeltInputPower(0.0), MotorMaxEff(0.0), MotorInputPower(0.0), VFDEff(0.0), VFDInputPower(0.0),
              MaxFanPowerEncountered(0.0), FlowFractSchedNum(0), AvailManagerMode(0), MinTempLimitSchedNum(0), BalancedFractSchedNum(0),
              UnbalancedOutletMassFlowRate(0.0), BalancedOutletMassFlowRate(0.0), AirLoopNum(0), DesignPointFEI(0.0)
        {
        }
    };

    struct NightVentPerfData
    {
        // Members
        std::string FanName;       // Name of the fan that will use this data
        Real64 FanEff;             // Fan total efficiency; motor and mechanical
        Real64 DeltaPress;         // Delta Pressure Across the Fan [N/m2]
        Real64 MaxAirFlowRate;     // Max Specified Volume Flow Rate of Fan [m3/s]
        Real64 MaxAirMassFlowRate; // Max flow rate of fan in kg/sec
        Real64 MotEff;             // Fan motor efficiency
        Real64 MotInAirFrac;       // Fraction of motor heat entering air stream

        // Default Constructor
        NightVentPerfData() : FanEff(0.0), DeltaPress(0.0), MaxAirFlowRate(0.0), MaxAirMassFlowRate(0.0), MotEff(0.0), MotInAirFrac(0.0)
        {
        }
    };

    struct FanNumericFieldData
    {
        // Members
        Array1D_string FieldNames;

        // Default Constructor
        FanNumericFieldData()
        {
        }
    };

    // Object Data
    extern Array1D<FanEquipConditions> Fan;
    extern Array1D<NightVentPerfData> NightVentPerf;
    extern Array1D<FanNumericFieldData> FanNumericFields;

    // Functions
    void clear_state();

    void SimulateFanComponents(EnergyPlusData &state, std::string const &CompName,
                               bool const FirstHVACIteration,
                               int &CompIndex,
                               Optional<Real64 const> SpeedRatio = _,
                               Optional_bool_const ZoneCompTurnFansOn = _,  // Turn fans ON signal from ZoneHVAC component
                               Optional_bool_const ZoneCompTurnFansOff = _, // Turn Fans OFF signal from ZoneHVAC component
                               Optional<Real64 const> PressureRise = _      // Pressure difference to use for DeltaPress
    );

    // Get Input Section of the Module
    //******************************************************************************

<<<<<<< HEAD
    void GetFanInput(FansData &fans, IOFiles &ioFiles);
=======
    void GetFanInput(EnergyPlusData &state, FansData &fans);
>>>>>>> e7001b2e

    // End of Get Input subroutines for the HB Module
    //******************************************************************************

    // Beginning Initialization Section of the Module
    //******************************************************************************

    void InitFan(EnergyPlusData &state, int const FanNum,
                 bool const FirstHVACIteration // unused1208
    );

    void SizeFan(EnergyPlusData &state, int const FanNum);

    // End Initialization Section of the Module
    //******************************************************************************

    // Begin Algorithm Section of the Module
    //******************************************************************************

    void SimSimpleFan(FansData &fans, int const FanNum);

    void SimVariableVolumeFan(FansData &fans, int const FanNum, Optional<Real64 const> PressureRise = _);

    void SimOnOffFan(FansData &fans, int const FanNum, Optional<Real64 const> SpeedRatio = _);

    void SimZoneExhaustFan(FansData &fans, int const FanNum);

    // cpw22Aug2010 Added Component Model fan algorithm

    void SimComponentModelFan(FansData &fans, int const FanNum);

    // End Algorithm Section of the Module
    // *****************************************************************************

    // Beginning of Update subroutines for the Fan Module
    // *****************************************************************************

    void UpdateFan(int const FanNum);

    //        End of Update subroutines for the Fan Module
    // *****************************************************************************

    // Beginning of Reporting subroutines for the Fan Module
    // *****************************************************************************

    void ReportFan(int const FanNum);

    //        End of Reporting subroutines for the Fan Module
    // *****************************************************************************

    // Beginning of Utility subroutines for the Fan Module
    // *****************************************************************************

<<<<<<< HEAD
    void GetFanIndex(
        FansData &fans, IOFiles &ioFiles, std::string const &FanName, int &FanIndex, bool &ErrorsFound, Optional_string_const ThisObjectType = _);
=======
    void GetFanIndex(EnergyPlusData &state, FansData &fans, std::string const &FanName, int &FanIndex, bool &ErrorsFound, Optional_string_const ThisObjectType = _);
>>>>>>> e7001b2e

    void GetFanVolFlow(int const FanIndex, Real64 &FanVolFlow);

    Real64 GetFanPower(int const FanIndex);

<<<<<<< HEAD
    void GetFanType(FansData &fans,
                    IOFiles &ioFiles,
                    std::string const &FanName,               // Fan name
=======
    void GetFanType(EnergyPlusData &state, FansData &fans, std::string const &FanName,               // Fan name
>>>>>>> e7001b2e
                    int &FanType,                             // returned fantype number
                    bool &ErrorsFound,                        // error indicator
                    Optional_string_const ThisObjectType = _, // parent object type (for error message)
                    Optional_string_const ThisObjectName = _  // parent object name (for error message)
    );

<<<<<<< HEAD
    Real64 GetFanDesignVolumeFlowRate(FansData &fans,
                                      IOFiles &ioFiles,
                                      std::string const &FanType,     // must match fan types in this module
=======
    Real64 GetFanDesignVolumeFlowRate(EnergyPlusData &state, FansData &fans, std::string const &FanType,     // must match fan types in this module
>>>>>>> e7001b2e
                                      std::string const &FanName,     // must match fan names for the fan type
                                      bool &ErrorsFound,              // set to true if problem
                                      Optional_int_const FanIndex = _ // index to fan
    );

<<<<<<< HEAD
    int GetFanInletNode(FansData &fans,
                        IOFiles &ioFiles,
                        std::string const &FanType, // must match fan types in this module
=======
    int GetFanInletNode(EnergyPlusData &state, FansData &fans, std::string const &FanType, // must match fan types in this module
>>>>>>> e7001b2e
                        std::string const &FanName, // must match fan names for the fan type
                        bool &ErrorsFound           // set to true if problem
    );

<<<<<<< HEAD
    int getFanInNodeIndex(FansData &fans,
                          IOFiles &ioFiles,
                          int const &FanIndex, // fan index
                          bool &ErrorsFound    // set to true if problem
    );

    int GetFanOutletNode(FansData &fans,
                         IOFiles &ioFiles,
                         std::string const &FanType, // must match fan types in this module
=======
    int getFanInNodeIndex(EnergyPlusData &state, FansData &fans, int const &FanIndex, // fan index
                          bool &ErrorsFound    // set to true if problem
    );

    int GetFanOutletNode(EnergyPlusData &state, FansData &fans, std::string const &FanType, // must match fan types in this module
>>>>>>> e7001b2e
                         std::string const &FanName, // must match fan names for the fan type
                         bool &ErrorsFound           // set to true if problem
    );

<<<<<<< HEAD
    int GetFanAvailSchPtr(FansData &fans,
                          IOFiles &ioFiles,
                          std::string const &FanType, // must match fan types in this module
=======
    int GetFanAvailSchPtr(EnergyPlusData &state, FansData &fans, std::string const &FanType, // must match fan types in this module
>>>>>>> e7001b2e
                          std::string const &FanName, // must match fan names for the fan type
                          bool &ErrorsFound           // set to true if problem
    );

<<<<<<< HEAD
    int GetFanSpeedRatioCurveIndex(FansData &fans,
                                   IOFiles &ioFiles,
                                   std::string &FanType,    // must match fan types in this module (set if nonzero index passed)
=======
    int GetFanSpeedRatioCurveIndex(EnergyPlusData &state, FansData &fans, std::string &FanType,    // must match fan types in this module (set if nonzero index passed)
>>>>>>> e7001b2e
                                   std::string &FanName,    // must match fan names for the fan type (set if nonzero index passed)
                                   Optional_int IndexIn = _ // optional fan index if fan type and name are unknown or index needs setting
    );

<<<<<<< HEAD
    void SetFanData(FansData &fans,
                    IOFiles &ioFiles,
                    int const FanNum,                         // Index of fan
=======
    void SetFanData(EnergyPlusData &state, FansData &fans, int const FanNum,                         // Index of fan
>>>>>>> e7001b2e
                    bool &ErrorsFound,                        // Set to true if certain errors found
                    std::string const &FanName,               // Name of fan
                    Optional<Real64 const> MaxAirVolFlow = _, // Fan air volumetric flow rate    [m3/s]
                    Optional<Real64 const> MinAirVolFlow = _  // Fan air volumetric flow rate    [m3/s]
    );

    Real64 FanDesDT(int const FanNum,       // index of fan in Fan array
                    Real64 const FanVolFlow // fan volumetric flow rate [m3/s]
    );

    Real64 CalFaultyFanAirFlowReduction(std::string const &FanName,          // Name of the Fan
                                        Real64 const FanDesignAirFlowRate,   // Fan Design Volume Flow Rate [m3/s]
                                        Real64 const FanDesignDeltaPress,    // Fan Design Delta Pressure [Pa]
                                        Real64 const FanFaultyDeltaPressInc, // Increase of Fan Delta Pressure in the Faulty Case [Pa]
                                        int const FanCurvePtr                // Fan Curve Pointer
    );

    Real64 FanDesHeatGain(EnergyPlusData &state, int const FanNum,       // index of fan in Fan array
                          Real64 const FanVolFlow // fan volumetric flow rate [m3/s]
    );

    void SetFanAirLoopNumber(int const FanIndex, int const AirLoopNum);

    // Clears the global data in Fans.
    // Needed for unit tests, should not be normally called.
    void clear_state();

    // End of Utility subroutines for the Fan Module
    // *****************************************************************************

} // namespace Fans

    struct FansData : BaseGlobalStruct {
        // constants
        static constexpr int ExhaustFanCoupledToAvailManagers = 150;
        static constexpr int ExhaustFanDecoupledFromAvailManagers = 151;

        // members
        int NumFans;
        int NumNightVentPerf;      // number of FAN:NIGHT VENT PERFORMANCE objects found in the input
        bool GetFanInputFlag;      // Flag set to make sure you get input once
        bool LocalTurnFansOn;      // If True, overrides fan schedule and cycles ZoneHVAC component fans on
        bool LocalTurnFansOff;     // If True, overrides fan schedule and LocalTurnFansOn and cycles ZoneHVAC component fans off

        FansData() : NumFans(0), NumNightVentPerf(0), GetFanInputFlag(true), LocalTurnFansOn(false),
                     LocalTurnFansOff(false) {}

        void clear_state() override {
            NumFans = 0;
            NumNightVentPerf = 0;
            GetFanInputFlag = true;
            LocalTurnFansOn = false;
            LocalTurnFansOff = false;
        }
    };

} // namespace EnergyPlus

#endif<|MERGE_RESOLUTION|>--- conflicted
+++ resolved
@@ -255,11 +255,7 @@
     // Get Input Section of the Module
     //******************************************************************************
 
-<<<<<<< HEAD
-    void GetFanInput(FansData &fans, IOFiles &ioFiles);
-=======
-    void GetFanInput(EnergyPlusData &state, FansData &fans);
->>>>>>> e7001b2e
+    void GetFanInput(EnergyPlusData &state);
 
     // End of Get Input subroutines for the HB Module
     //******************************************************************************
@@ -313,103 +309,58 @@
     // Beginning of Utility subroutines for the Fan Module
     // *****************************************************************************
 
-<<<<<<< HEAD
-    void GetFanIndex(
-        FansData &fans, IOFiles &ioFiles, std::string const &FanName, int &FanIndex, bool &ErrorsFound, Optional_string_const ThisObjectType = _);
-=======
-    void GetFanIndex(EnergyPlusData &state, FansData &fans, std::string const &FanName, int &FanIndex, bool &ErrorsFound, Optional_string_const ThisObjectType = _);
->>>>>>> e7001b2e
+    void GetFanIndex(EnergyPlusData &state, std::string const &FanName, int &FanIndex, bool &ErrorsFound, Optional_string_const ThisObjectType = _);
 
     void GetFanVolFlow(int const FanIndex, Real64 &FanVolFlow);
 
     Real64 GetFanPower(int const FanIndex);
 
-<<<<<<< HEAD
-    void GetFanType(FansData &fans,
-                    IOFiles &ioFiles,
+    void GetFanType(EnergyPlusData &state,
                     std::string const &FanName,               // Fan name
-=======
-    void GetFanType(EnergyPlusData &state, FansData &fans, std::string const &FanName,               // Fan name
->>>>>>> e7001b2e
                     int &FanType,                             // returned fantype number
                     bool &ErrorsFound,                        // error indicator
                     Optional_string_const ThisObjectType = _, // parent object type (for error message)
                     Optional_string_const ThisObjectName = _  // parent object name (for error message)
     );
 
-<<<<<<< HEAD
-    Real64 GetFanDesignVolumeFlowRate(FansData &fans,
-                                      IOFiles &ioFiles,
+    Real64 GetFanDesignVolumeFlowRate(EnergyPlusData &state,
                                       std::string const &FanType,     // must match fan types in this module
-=======
-    Real64 GetFanDesignVolumeFlowRate(EnergyPlusData &state, FansData &fans, std::string const &FanType,     // must match fan types in this module
->>>>>>> e7001b2e
                                       std::string const &FanName,     // must match fan names for the fan type
                                       bool &ErrorsFound,              // set to true if problem
                                       Optional_int_const FanIndex = _ // index to fan
     );
 
-<<<<<<< HEAD
-    int GetFanInletNode(FansData &fans,
-                        IOFiles &ioFiles,
+    int GetFanInletNode(EnergyPlusData &state,
                         std::string const &FanType, // must match fan types in this module
-=======
-    int GetFanInletNode(EnergyPlusData &state, FansData &fans, std::string const &FanType, // must match fan types in this module
->>>>>>> e7001b2e
                         std::string const &FanName, // must match fan names for the fan type
                         bool &ErrorsFound           // set to true if problem
     );
 
-<<<<<<< HEAD
-    int getFanInNodeIndex(FansData &fans,
-                          IOFiles &ioFiles,
+    int getFanInNodeIndex(EnergyPlusData &state,
                           int const &FanIndex, // fan index
                           bool &ErrorsFound    // set to true if problem
     );
 
-    int GetFanOutletNode(FansData &fans,
-                         IOFiles &ioFiles,
+    int GetFanOutletNode(EnergyPlusData &state,
                          std::string const &FanType, // must match fan types in this module
-=======
-    int getFanInNodeIndex(EnergyPlusData &state, FansData &fans, int const &FanIndex, // fan index
-                          bool &ErrorsFound    // set to true if problem
-    );
-
-    int GetFanOutletNode(EnergyPlusData &state, FansData &fans, std::string const &FanType, // must match fan types in this module
->>>>>>> e7001b2e
                          std::string const &FanName, // must match fan names for the fan type
                          bool &ErrorsFound           // set to true if problem
     );
 
-<<<<<<< HEAD
-    int GetFanAvailSchPtr(FansData &fans,
-                          IOFiles &ioFiles,
+    int GetFanAvailSchPtr(EnergyPlusData &state,
                           std::string const &FanType, // must match fan types in this module
-=======
-    int GetFanAvailSchPtr(EnergyPlusData &state, FansData &fans, std::string const &FanType, // must match fan types in this module
->>>>>>> e7001b2e
                           std::string const &FanName, // must match fan names for the fan type
                           bool &ErrorsFound           // set to true if problem
     );
 
-<<<<<<< HEAD
-    int GetFanSpeedRatioCurveIndex(FansData &fans,
-                                   IOFiles &ioFiles,
+    int GetFanSpeedRatioCurveIndex(EnergyPlusData &state,
                                    std::string &FanType,    // must match fan types in this module (set if nonzero index passed)
-=======
-    int GetFanSpeedRatioCurveIndex(EnergyPlusData &state, FansData &fans, std::string &FanType,    // must match fan types in this module (set if nonzero index passed)
->>>>>>> e7001b2e
                                    std::string &FanName,    // must match fan names for the fan type (set if nonzero index passed)
                                    Optional_int IndexIn = _ // optional fan index if fan type and name are unknown or index needs setting
     );
 
-<<<<<<< HEAD
-    void SetFanData(FansData &fans,
-                    IOFiles &ioFiles,
+    void SetFanData(EnergyPlusData &state,
                     int const FanNum,                         // Index of fan
-=======
-    void SetFanData(EnergyPlusData &state, FansData &fans, int const FanNum,                         // Index of fan
->>>>>>> e7001b2e
                     bool &ErrorsFound,                        // Set to true if certain errors found
                     std::string const &FanName,               // Name of fan
                     Optional<Real64 const> MaxAirVolFlow = _, // Fan air volumetric flow rate    [m3/s]
