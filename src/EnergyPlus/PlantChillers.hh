--- conflicted
+++ resolved
@@ -461,9 +461,7 @@
         // Default Constructor
         ConstCOPChillerSpecs() : ActualCOP(0.0) {}
 
-<<<<<<< HEAD
         static void getInput();
-=======
 
         void initialize(         bool RunFlag, // TRUE when chiller operating
                                  Real64 MyLoad);
@@ -479,7 +477,6 @@
         void update(Real64 MyLoad, // unused1208
                                           bool RunFlag  // unused1208
                                           );
->>>>>>> 2f096502
 
     };
 
