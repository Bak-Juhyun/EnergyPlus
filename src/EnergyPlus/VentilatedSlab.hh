--- conflicted
+++ resolved
@@ -377,12 +377,9 @@
                                       Real64 &LatOutputProvided // latent capacity supplied (kg/s)
     );
 
-<<<<<<< HEAD
     void CalcVentilatedSlabRadComps(ConvectionCoefficientsData &dataConvectionCoefficients,
+                                    ZoneTempPredictorCorrectorData &dataZoneTempPredictorCorrector,
                                     int const Item,               // System index in ventilated slab array
-=======
-    void CalcVentilatedSlabRadComps(ZoneTempPredictorCorrectorData &dataZoneTempPredictorCorrector, int const Item,               // System index in ventilated slab array
->>>>>>> 4f18c328
                                     bool const FirstHVACIteration // flag for 1st HVAV iteration in the time step !unused1208
     );
 
