--- conflicted
+++ resolved
@@ -804,20 +804,12 @@
               ShadowSurfRecSurfNum(0), MaterialMovInsulExt(0), MaterialMovInsulInt(0), SchedMovInsulExt(0), SchedMovInsulInt(0),
               MovInsulIntPresent(false), MovInsulIntPresentPrevTS(false), Centroid(0.0, 0.0, 0.0), lcsx(0.0, 0.0, 0.0), lcsy(0.0, 0.0, 0.0),
               lcsz(0.0, 0.0, 0.0), NewellAreaVector(0.0, 0.0, 0.0), NewellSurfaceNormalVector(0.0, 0.0, 0.0), OutNormVec(3, 0.0), SinAzim(0.0),
-<<<<<<< HEAD
-              CosAzim(0.0), SinTilt(0.0), CosTilt(0.0), IsConvex(true), IsDegenerate(false), shapeCat(ShapeCat::Unknown), plane(0.0, 0.0, 0.0, 0.0),
-              activeWindowShadingControl(0), HasShadeControl(false), ShadedConstruction(0), StormWinConstruction(0), StormWinShadedConstruction(0),
-              FrameDivider(0), Multiplier(1.0), Shelf(0), TAirRef(ZoneMeanAirTemp), OutDryBulbTemp(0.0), OutDryBulbTempEMSOverrideOn(false),
-              OutDryBulbTempEMSOverrideValue(0.0), OutWetBulbTemp(0.0), OutWetBulbTempEMSOverrideOn(false), OutWetBulbTempEMSOverrideValue(0.0),
-              WindSpeed(0.0), WindSpeedEMSOverrideOn(false), WindSpeedEMSOverrideValue(0.0),
-=======
               CosAzim(0.0), SinTilt(0.0), CosTilt(0.0), IsConvex(true), IsDegenerate(false), VerticesProcessed(false), XShift(0.0), YShift(0.0),
-              shapeCat(ShapeCat::Unknown), plane(0.0, 0.0, 0.0, 0.0), WindowShadingControlPtr(0), HasShadeControl(false), ShadedConstruction(0),
+              shapeCat(ShapeCat::Unknown), plane(0.0, 0.0, 0.0, 0.0), activeWindowShadingControl(0), HasShadeControl(false), ShadedConstruction(0),
               StormWinConstruction(0), StormWinShadedConstruction(0), FrameDivider(0), Multiplier(1.0), Shelf(0), TAirRef(ZoneMeanAirTemp),
               OutDryBulbTemp(0.0), OutDryBulbTempEMSOverrideOn(false), OutDryBulbTempEMSOverrideValue(0.0), OutWetBulbTemp(0.0),
               OutWetBulbTempEMSOverrideOn(false), OutWetBulbTempEMSOverrideValue(0.0), WindSpeed(0.0), WindSpeedEMSOverrideOn(false),
               WindSpeedEMSOverrideValue(0.0),
->>>>>>> 2b65de01
 
               WindDir(0.0), WindDirEMSOverrideOn(false), WindDirEMSOverrideValue(0.0),
 
