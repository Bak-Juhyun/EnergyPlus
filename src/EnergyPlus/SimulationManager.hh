--- conflicted
+++ resolved
@@ -52,13 +52,9 @@
 #include <EnergyPlus/EnergyPlus.hh>
 
 namespace EnergyPlus {
-<<<<<<< HEAD
-    struct EnergyPlusData;
-=======
     // Forward declarations
     struct EnergyPlusData;
     struct ZoneTempPredictorCorrectorData;
->>>>>>> 4b7fa19a
     class OutputFiles;
 
 namespace SimulationManager {
