// EnergyPlus, Copyright (c) 1996-2020, The Board of Trustees of the University of Illinois,
// The Regents of the University of California, through Lawrence Berkeley National Laboratory
// (subject to receipt of any required approvals from the U.S. Dept. of Energy), Oak Ridge
// National Laboratory, managed by UT-Battelle, Alliance for Sustainable Energy, LLC, and other
// contributors. All rights reserved.
//
// NOTICE: This Software was developed under funding from the U.S. Department of Energy and the
// U.S. Government consequently retains certain rights. As such, the U.S. Government has been
// granted for itself and others acting on its behalf a paid-up, nonexclusive, irrevocable,
// worldwide license in the Software to reproduce, distribute copies to the public, prepare
// derivative works, and perform publicly and display publicly, and to permit others to do so.
//
// Redistribution and use in source and binary forms, with or without modification, are permitted
// provided that the following conditions are met:
//
// (1) Redistributions of source code must retain the above copyright notice, this list of
//     conditions and the following disclaimer.
//
// (2) Redistributions in binary form must reproduce the above copyright notice, this list of
//     conditions and the following disclaimer in the documentation and/or other materials
//     provided with the distribution.
//
// (3) Neither the name of the University of California, Lawrence Berkeley National Laboratory,
//     the University of Illinois, U.S. Dept. of Energy nor the names of its contributors may be
//     used to endorse or promote products derived from this software without specific prior
//     written permission.
//
// (4) Use of EnergyPlus(TM) Name. If Licensee (i) distributes the software in stand-alone form
//     without changes from the version obtained under this License, or (ii) Licensee makes a
//     reference solely to the software portion of its product, Licensee must refer to the
//     software as "EnergyPlus version X" software, where "X" is the version number Licensee
//     obtained under this License and may not use a different name for the software. Except as
//     specifically required in this Section (4), Licensee shall not use in a company name, a
//     product name, in advertising, publicity, or other promotional activities any name, trade
//     name, trademark, logo, or other designation of "EnergyPlus", "E+", "e+" or confusingly
//     similar designation, without the U.S. Department of Energy's prior written consent.
//
// THIS SOFTWARE IS PROVIDED BY THE COPYRIGHT HOLDERS AND CONTRIBUTORS "AS IS" AND ANY EXPRESS OR
// IMPLIED WARRANTIES, INCLUDING, BUT NOT LIMITED TO, THE IMPLIED WARRANTIES OF MERCHANTABILITY
// AND FITNESS FOR A PARTICULAR PURPOSE ARE DISCLAIMED. IN NO EVENT SHALL THE COPYRIGHT OWNER OR
// CONTRIBUTORS BE LIABLE FOR ANY DIRECT, INDIRECT, INCIDENTAL, SPECIAL, EXEMPLARY, OR
// CONSEQUENTIAL DAMAGES (INCLUDING, BUT NOT LIMITED TO, PROCUREMENT OF SUBSTITUTE GOODS OR
// SERVICES; LOSS OF USE, DATA, OR PROFITS; OR BUSINESS INTERRUPTION) HOWEVER CAUSED AND ON ANY
// THEORY OF LIABILITY, WHETHER IN CONTRACT, STRICT LIABILITY, OR TORT (INCLUDING NEGLIGENCE OR
// OTHERWISE) ARISING IN ANY WAY OUT OF THE USE OF THIS SOFTWARE, EVEN IF ADVISED OF THE
// POSSIBILITY OF SUCH DAMAGE.

#ifndef SingleDuct_hh_INCLUDED
#define SingleDuct_hh_INCLUDED

// ObjexxFCL Headers
#include <ObjexxFCL/Array1D.hh>
#include <ObjexxFCL/Optional.hh>

// EnergyPlus Headers
#include <EnergyPlus/DataGlobals.hh>
#include <EnergyPlus/EnergyPlus.hh>
#include <EnergyPlus/Data/EnergyPlusData.hh>

namespace EnergyPlus {

namespace SingleDuct {

    // Using/Aliasing

    // Data
    // MODULE PARAMETER DEFINITIONS
    extern int const Normal;
    extern int const ReverseAction;
    extern int const ReverseActionWithLimits;
    extern int const HeatingActionNotUsed;

    // SysTypes represented here
    extern int const SingleDuctVAVReheat;
    extern int const SingleDuctConstVolReheat;
    extern int const SingleDuctConstVolNoReheat;
    extern int const SingleDuctVAVNoReheat;
    extern int const SingleDuctVAVReheatVSFan;
    extern int const SingleDuctCBVAVReheat;
    extern int const SingleDuctCBVAVNoReheat;
    // Reheat Coil Types used here
    extern int const HCoilType_None;
    extern int const HCoilType_Gas;
    extern int const HCoilType_Electric;
    extern int const HCoilType_SimpleHeating;
    extern int const HCoilType_SteamAirHeating;

    // Minimum Flow Fraction Input Method
    extern int const ConstantMinFrac;
    extern int const ScheduledMinFrac;
    extern int const FixedMin;
    extern int const MinFracNotUsed;
    extern int NumATMixers;

    // DERIVED TYPE DEFINITIONS

    // MODULE VARIABLE DECLARATIONS:
    extern bool GetInputFlag;   // Flag set to make sure you get input once
    extern bool GetATMixerFlag; // Flag set to make sure you get input once
    extern int NumConstVolSys;
    extern Array1D_bool CheckEquipName;

    // INTERFACE BLOCK SPECIFICATIONS

    extern int NumSDAirTerminal; // The Number of single duct air terminals found in the Input

    // Subroutine Specifications for the Module
    // Driver/Manager Routines

    // Get Input routines for module

    // Initialization routines for module

    // Algorithms for the module

    // Update routine to check convergence and update nodes

    // Reporting routines for module

    // Types

    struct SingleDuctAirTerminalFlowConditions
    {
        // Members
        Real64 AirMassFlowRate;         // MassFlow through the Sys being Simulated [kg/Sec]
        Real64 AirMassFlowRateMaxAvail; // MassFlow through the Sys being Simulated [kg/Sec]
        Real64 AirMassFlowRateMinAvail; // MassFlow through the Sys being Simulated [kg/Sec]
        Real64 AirTemp;                 // (C)
        Real64 AirHumRat;               // (Kg/Kg)
        Real64 AirEnthalpy;             // (J/Kg)
        Real64 AirPressure;

        // Default Constructor
        SingleDuctAirTerminalFlowConditions()
            : AirMassFlowRate(0.0), AirMassFlowRateMaxAvail(0.0), AirMassFlowRateMinAvail(0.0), AirTemp(0.0), AirHumRat(0.0), AirEnthalpy(0.0),
            AirPressure(0.0)
        {
        }
    };

    struct SingleDuctAirTerminal
    {
        // Members
        int SysNum;               // index to single duct air terminal unit
        std::string SysName;      // Name of the Sys
        std::string SysType;      // Type of Sys ie. VAV, Mixing, Inducing, etc.
        int SysType_Num;          // Numeric Equivalent for System type
        std::string Schedule;     // Sys Operation Schedule
        int SchedPtr;             // Pointer to the correct schedule
        std::string ReheatComp;   // Type of the Reheat Coil Object
        int ReheatComp_Num;       // Numeric Equivalent in this module for Coil type
        int ReheatComp_Index;     // Returned Index number from other routines
        std::string ReheatName;   // name of reheat coil
        int ReheatComp_PlantType; // typeOf_ number for plant type of heating coil
        std::string FanType;      // Type of the Fan Object
        int Fan_Num;              // Numeric Equivalent in this module for fan type
        int Fan_Index;            // Returned Index number from other routines
        int ControlCompTypeNum;
        int CompErrIndex;
        std::string FanName;              // name of fan
        Real64 MaxAirVolFlowRate;         // Max Specified Volume Flow Rate of Sys (cooling max) [m3/sec]
        Real64 AirMassFlowRateMax;        // Max Specified Mass Flow Rate of Sys (cooling max) [kg/sec]
        Real64 MaxHeatAirVolFlowRate;     // Max specified volume flow rate of unit at max heating [m3/s]
        Real64 HeatAirMassFlowRateMax;    // Max Specified Mass Flow Rate of unit at max heating [kg/sec]
        int ZoneMinAirFracMethod;         // parameter for what method is used for min flow fraction
        Real64 ZoneMinAirFracDes;         // Fraction of supply air used as design minimum flow
        Real64 ZoneMinAirFrac;            // Fraction of supply air used as current minimum flow
        Real64 ZoneMinAirFracReport;      // Fraction of supply air used as minimum flow for reporting (zero if terminal unit flow is zero)
        Real64 ZoneFixedMinAir;           // Absolute minimum supply air flow
        int ZoneMinAirFracSchPtr;         // pointer to the schedule for min flow fraction
        bool ConstantMinAirFracSetByUser; // record if user left field blank for constant min fraction.
        bool FixedMinAirSetByUser;        // record if user left field blank for constant min fraction.
        Real64 DesignMinAirFrac;          // store user entered constant min flow fract for design
        Real64 DesignFixedMinAir;         // store user entered constant min flow for design
        int InletNodeNum;                 // terminal unit inlet node number; damper inlet node number
        int OutletNodeNum;                // damper outlet node number for VAV; unused by CV; coil air inlet node for VAV
        // fan outlet node, coil inlet node for VAV VS Fan
        int ReheatControlNode;        // hot water inlet node for heating coil
        int ReheatCoilOutletNode;     // outlet node for heating coil
        Real64 ReheatCoilMaxCapacity; // heating coil capacity, W
        int ReheatAirOutletNode;      // terminal unit outlet node; heating coil air outlet node
        Real64 MaxReheatWaterVolFlow; // m3/s
        Real64 MaxReheatSteamVolFlow; // m3/s
        Real64 MaxReheatWaterFlow;    // kg/s
        Real64 MaxReheatSteamFlow;    // kg/s
        Real64 MinReheatWaterVolFlow; // m3/s
        Real64 MinReheatSteamVolFlow; // m3/s
        Real64 MinReheatWaterFlow;    // kg/s
        Real64 MinReheatSteamFlow;    // kg/s
        Real64 ControllerOffset;
        Real64 MaxReheatTemp; // C
        bool MaxReheatTempSetByUser;
        int DamperHeatingAction; // ! 1=NORMAL;  2=REVERSE ACTION;  3=REVERSE ACTION WITH LIMITS
        Real64 DamperPosition;
        int ADUNum;                           // index of corresponding air distribution unit
        int FluidIndex;                       // Refrigerant index
        int ErrCount1;                        // iteration limit exceeded in Hot Water Flow Calc
        int ErrCount1c;                       // iteration limit exceeded in Hot Water Flow Calc - continue
        int ErrCount2;                        // bad iterations limits in hot water flow calc
        Real64 ZoneFloorArea;                 // Zone floor area
        int CtrlZoneNum;                      // Pointer to CtrlZone data structure
        int CtrlZoneInNodeIndex;              // which controlled zone inlet node number corresponds with this unit
        int ActualZoneNum;                    // Pointer to Zone data Structure
        Real64 MaxAirVolFlowRateDuringReheat; // Maximum vol flow during reheat
        Real64 MaxAirVolFractionDuringReheat; // Maximum vol flow fraction during reheat
        Real64 AirMassFlowDuringReheatMax;    // Maximum mass flow during reheat
        int ZoneOutdoorAirMethod;             // Outdoor air method
        Real64 OutdoorAirFlowRate;            // report variable for TU outdoor air flow rate
        bool NoOAFlowInputFromUser;           // avoids OA calculation if no input specified by user
        int OARequirementsPtr;                // - Index to DesignSpecification:OutdoorAir object
        int AirLoopNum;
        int HWLoopNum;                // plant topology, loop number
        int HWLoopSide;               // plant topology, loop side number
        int HWBranchIndex;            // plant topology, Branch number
        int HWCompIndex;              // plant topology, Component number
        std::string ZoneHVACUnitType; // type of Zone HVAC unit for air terminal mixer units
        std::string ZoneHVACUnitName; // name of Zone HVAC unit for air terminal mixer units
        int SecInNode;                // zone or zone unit air node number
        // warning variables
        int IterationLimit;          // Used for RegulaFalsi error -1
        int IterationFailed;         // Used for RegulaFalsi error -2
        int OAPerPersonMode;         // mode for how per person rates are determined, DCV or design.
        bool EMSOverrideAirFlow;     // if true, EMS is calling to override flow rate
        Real64 EMSMassFlowRateValue; // value EMS is directing to use for flow rate [kg/s]
        Real64 HeatRate;             // zone air terminal sensible heating rate
        Real64 CoolRate;             // zone air terminal sensible cooling rate
        Real64 HeatEnergy;           // zone air terminal sensible heating energy
        Real64 CoolEnergy;           // zone air terminal sensible cooling energy
        int ZoneTurndownMinAirFracSchPtr;    // pointer to the schedule for turndown minimum airflow fraction
        Real64 ZoneTurndownMinAirFrac;       // turndown minimum airflow fraction value, multiplier of zone design minimum air flow 
        bool ZoneTurndownMinAirFracSchExist; // if true, if zone turndown min air frac schedule exist
        bool MyEnvrnFlag;
        bool MySizeFlag;
        bool GetGasElecHeatCoilCap;          // Gets autosized value of coil capacity
        bool PlantLoopScanFlag;              // plant loop scan flag, false if scanned
        Real64 MassFlow1; // previous value of the terminal unit mass flow rate
        Real64 MassFlow2; // previous value of the previous value of the mass flow rate
        Real64 MassFlow3;
        Real64 MassFlowDiff;
        SingleDuctAirTerminalFlowConditions sd_airterminalInlet;
        SingleDuctAirTerminalFlowConditions sd_airterminalOutlet;

        // Default Constructor
        SingleDuctAirTerminal()
            : SysNum(-1), SysType_Num(0), SchedPtr(0), ReheatComp_Num(0), ReheatComp_Index(0), ReheatComp_PlantType(0), Fan_Num(0), Fan_Index(0),
              ControlCompTypeNum(0), CompErrIndex(0), MaxAirVolFlowRate(0.0), AirMassFlowRateMax(0.0), MaxHeatAirVolFlowRate(0.0),
              HeatAirMassFlowRateMax(0.0), ZoneMinAirFracMethod(ConstantMinFrac), ZoneMinAirFracDes(0.0), ZoneMinAirFrac(0.0), ZoneMinAirFracReport(0.0),
              ZoneFixedMinAir(0.0), ZoneMinAirFracSchPtr(0), ConstantMinAirFracSetByUser(false), FixedMinAirSetByUser(false), DesignMinAirFrac(0.0),
              DesignFixedMinAir(0.0), InletNodeNum(0), OutletNodeNum(0), ReheatControlNode(0), ReheatCoilOutletNode(0), ReheatCoilMaxCapacity(0.0),
              ReheatAirOutletNode(0), MaxReheatWaterVolFlow(0.0), MaxReheatSteamVolFlow(0.0), MaxReheatWaterFlow(0.0), MaxReheatSteamFlow(0.0),
              MinReheatWaterVolFlow(0.0), MinReheatSteamVolFlow(0.0), MinReheatWaterFlow(0.0), MinReheatSteamFlow(0.0), ControllerOffset(0.0),
              MaxReheatTemp(0.0), MaxReheatTempSetByUser(false), DamperHeatingAction(0), DamperPosition(0.0), ADUNum(0), FluidIndex(0), ErrCount1(0),
              ErrCount1c(0), ErrCount2(0), ZoneFloorArea(0.0), CtrlZoneNum(0), CtrlZoneInNodeIndex(0), ActualZoneNum(0),
              MaxAirVolFlowRateDuringReheat(0.0), MaxAirVolFractionDuringReheat(0.0), AirMassFlowDuringReheatMax(0.0), ZoneOutdoorAirMethod(0),
              OutdoorAirFlowRate(0.0), NoOAFlowInputFromUser(true), OARequirementsPtr(0), AirLoopNum(0), HWLoopNum(0), HWLoopSide(0),
              HWBranchIndex(0), HWCompIndex(0), SecInNode(0), IterationLimit(0), IterationFailed(0), OAPerPersonMode(0), EMSOverrideAirFlow(false),
              EMSMassFlowRateValue(0.0), HeatRate(0.0), CoolRate(0.0), HeatEnergy(0.0), CoolEnergy(0.0), ZoneTurndownMinAirFracSchPtr(0), 
              ZoneTurndownMinAirFrac(1.0), ZoneTurndownMinAirFracSchExist(false), MyEnvrnFlag(true), MySizeFlag(true), GetGasElecHeatCoilCap(true),
              PlantLoopScanFlag(true), MassFlow1(0.0), MassFlow2(0.0), MassFlow3(0.0), MassFlowDiff(0.0)
        {
        }

        void InitSys(EnergyPlusData &state, bool const FirstHVACIteration);

        void SizeSys();

        void SimVAV(EnergyPlusData &state, bool const FirstHVACIteration, int const ZoneNum, int const ZoneNodeNum);

        void CalcOAMassFlow(Real64 &SAMassFlow, Real64 &AirLoopOAFrac);

        void SimCBVAV(EnergyPlusData &state, bool const FirstHVACIteration, int const ZoneNum, int const ZoneNodeNum);

        void SimVAVVS(EnergyPlusData &state, bool const FirstHVACIteration, int const ZoneNum, int const ZoneNodeNum);

        void SimConstVol(EnergyPlusData &state, bool const FirstHVACIteration, int const ZoneNum, int const ZoneNodeNum);

        void CalcVAVVS(EnergyPlusData &state, bool const FirstHVACIteration, int const ZoneNode, int const HCoilType, Real64 const HWFlow, Real64 const HCoilReq, int const FanType, Real64 const AirFlow, int const FanOn, Real64 &LoadMet);

<<<<<<< HEAD
        static Real64 VAVVSCoolingResidual(EnergyPlusData &state, Real64 const SupplyAirMassFlow, Array1<Real64> const &Par);

        static Real64 VAVVSHWNoFanResidual(EnergyPlusData &state, Real64 const HWMassFlow, Array1<Real64> const &Par);

        static Real64 VAVVSHWFanOnResidual(EnergyPlusData &state, Real64 const SupplyAirMassFlow, Array1<Real64> const &Par);

        static Real64 VAVVSHCFanOnResidual(EnergyPlusData &state, Real64 const HeatingFrac, Array1<Real64> const &Par);
=======
        static Real64 VAVVSCoolingResidual(Real64 const SupplyAirMassFlow, Array1D<Real64> const &Par);

        static Real64 VAVVSHWNoFanResidual(Real64 const HWMassFlow, Array1D<Real64> const &Par);

        static Real64 VAVVSHWFanOnResidual(Real64 const SupplyAirMassFlow, Array1D<Real64> const &Par);

        static Real64 VAVVSHCFanOnResidual(Real64 const HeatingFrac, Array1D<Real64> const &Par);
>>>>>>> 63cebc91

        void SimConstVolNoReheat(int const ZoneNodeNum);

        void UpdateSys();

        void ReportSys();

    };

    struct AirTerminalMixerData
    {
        // Members
        // Input data
        std::string Name;             // name of unit
        int MixerType;                // type of inlet mixer, 1 = inlet side, 2 = supply side
        int ZoneHVACUnitType;         // type of Zone HVAC unit. ZoneHVAC:WaterToAirHeatPump =1, ZoneHVAC:FourPipeFanCoil = 2
        std::string ZoneHVACUnitName; // name of Zone HVAC unit
        int SecInNode;                // secondary air inlet node number
        int PriInNode;                // primary air inlet node number
        int MixedAirOutNode;          // mixed air outlet node number
        int ZoneInletNode;            // zone inlet node that ultimately receives air from this mixer
        Real64 ZoneAirTemp;           // zone air in temp
        Real64 ZoneAirHumRat;         // zone air in hum rat
        Real64 ZoneAirEnthalpy;       // zone air in enthalpy
        Real64 ZoneAirPressure;       // zone air in pressure
        Real64 ZoneAirMassFlowRate;   // zone air in mass flow rate
        Real64 DOASTemp;              // DOAS air in temp
        Real64 DOASHumRat;            // DOAS air in hum rat
        Real64 DOASEnthalpy;          // DOAS air in enthalpy
        Real64 DOASPressure;          // DOAS air in pressure
        Real64 DOASMassFlowRate;      // DOAS air in mass flow rate
        Real64 MixedAirTemp;          // mixed air in temp
        Real64 MixedAirHumRat;        // mixed air in hum rat
        Real64 MixedAirEnthalpy;      // mixed air in enthalpy
        Real64 MixedAirPressure;      // mixed air in pressure
        Real64 MixedAirMassFlowRate;  // mixed air in mass flow rate
        Real64 MassFlowRateMaxAvail;  // maximum air mass flow rate allowed through component
        int ADUNum;                   // index of Air Distribution Unit
        int TermUnitSizingIndex;      // Pointer to TermUnitSizing and TermUnitFinalZoneSizing data for this terminal unit
        bool OneTimeInitFlag;         // true if one-time inits should be done
        bool OneTimeInitFlag2;        // true if more one-time inits should be done
        int ZoneEqNum;
        int CtrlZoneInNodeIndex; // which controlled zone inlet node number corresponds with this unit
        int ZoneNum;
        bool NoOAFlowInputFromUser;     // avoids OA calculation if no input specified by user
        int OARequirementsPtr;          // - Index to DesignSpecification:OutdoorAir object
        int AirLoopNum;                 // System sizing adjustments
        Real64 DesignPrimaryAirVolRate; // System sizing adjustments, filled from design OA spec using sizing mode flags.
        int OAPerPersonMode;            // mode for how per person rates are determined, DCV or design.
        bool printWarning;              // flag to print warnings only once
        // Default Constructor
        AirTerminalMixerData()
            : MixerType(0), ZoneHVACUnitType(0), SecInNode(0), PriInNode(0), MixedAirOutNode(0), ZoneInletNode(0), ZoneAirTemp(0.0),
              ZoneAirHumRat(0.0), ZoneAirEnthalpy(0.0), ZoneAirPressure(0.0), ZoneAirMassFlowRate(0.0), DOASTemp(0.0), DOASHumRat(0.0),
              DOASEnthalpy(0.0), DOASPressure(0.0), DOASMassFlowRate(0.0), MixedAirTemp(0.0), MixedAirHumRat(0.0), MixedAirEnthalpy(0.0),
              MixedAirPressure(0.0), MixedAirMassFlowRate(0.0), MassFlowRateMaxAvail(0.0), ADUNum(0), TermUnitSizingIndex(0), OneTimeInitFlag(true),
              OneTimeInitFlag2(true), ZoneEqNum(0), CtrlZoneInNodeIndex(0), ZoneNum(0), NoOAFlowInputFromUser(true), OARequirementsPtr(0),
              AirLoopNum(0), DesignPrimaryAirVolRate(0.0), OAPerPersonMode(0), printWarning(true)
        {
        }

        void InitATMixer(bool const FirstHVACIteration);
    };

    // Object Data
    extern Array1D<SingleDuctAirTerminal> sd_airterminal;
    extern Array1D<AirTerminalMixerData> SysATMixer;

    // Functions
    void clear_state();

    void SimulateSingleDuct(EnergyPlusData &state, std::string const &CompName, bool const FirstHVACIteration, int const ZoneNum, int const ZoneNodeNum, int &CompIndex);

    // Get Input Section of the Module
    //******************************************************************************

    void GetSysInput(EnergyPlusData &state);

    // End of Get Input subroutines for the Module
    //******************************************************************************

    void GetHVACSingleDuctSysIndex(EnergyPlusData &state, std::string const &SDSName,
                                   int &SDSIndex,
                                   bool &ErrorsFound,
                                   Optional_string_const ThisObjectType = _,
                                   Optional_int DamperInletNode = _, // Damper inlet node number
                                   Optional_int DamperOutletNode = _ // Damper outlet node number
    );

    void SimATMixer(std::string const &SysName, bool const FirstHVACIteration, int &SysIndex);

    void GetATMixers();

    void CalcATMixer(int const SysNum);

    void UpdateATMixer(int const SysNum);

    void GetATMixer(std::string const &ZoneEquipName, // zone unit name name
                    std::string &ATMixerName,         // air terminal mixer name
                    int &ATMixerNum,                  // air terminal mixer index
                    int &ATMixerType,                 // air teminal mixer type
                    int &ATMixerPriNode,              // air terminal mixer primary air node number
                    int &ATMixerSecNode,              // air terminal mixer secondary air node number
                    int &ATMixerOutNode,              // air terminal mixer outlet air node number
                    int const &ZoneEquipOutletNode    // zone equipment outlet node (used with inlet side mixers)
    );

    void SetATMixerPriFlow(int const ATMixerNum,                         // Air terminal mixer index
                           Optional<Real64 const> PriAirMassFlowRate = _ // Air terminal mixer primary air mass flow rate [kg/s]
    );

    void setATMixerSizingProperties(int const &inletATMixerIndex, // index to ATMixer at inlet of zone equipment
                                    int const &controlledZoneNum, // controlled zone number
                                    int const &curZoneEqNum       // current zone equipment being simulated
    );

    //        End of Reporting subroutines for the Sys Module
    // *****************************************************************************

} // namespace SingleDuct

} // namespace EnergyPlus

#endif<|MERGE_RESOLUTION|>--- conflicted
+++ resolved
@@ -276,23 +276,13 @@
 
         void CalcVAVVS(EnergyPlusData &state, bool const FirstHVACIteration, int const ZoneNode, int const HCoilType, Real64 const HWFlow, Real64 const HCoilReq, int const FanType, Real64 const AirFlow, int const FanOn, Real64 &LoadMet);
 
-<<<<<<< HEAD
-        static Real64 VAVVSCoolingResidual(EnergyPlusData &state, Real64 const SupplyAirMassFlow, Array1<Real64> const &Par);
-
-        static Real64 VAVVSHWNoFanResidual(EnergyPlusData &state, Real64 const HWMassFlow, Array1<Real64> const &Par);
-
-        static Real64 VAVVSHWFanOnResidual(EnergyPlusData &state, Real64 const SupplyAirMassFlow, Array1<Real64> const &Par);
-
-        static Real64 VAVVSHCFanOnResidual(EnergyPlusData &state, Real64 const HeatingFrac, Array1<Real64> const &Par);
-=======
-        static Real64 VAVVSCoolingResidual(Real64 const SupplyAirMassFlow, Array1D<Real64> const &Par);
-
-        static Real64 VAVVSHWNoFanResidual(Real64 const HWMassFlow, Array1D<Real64> const &Par);
-
-        static Real64 VAVVSHWFanOnResidual(Real64 const SupplyAirMassFlow, Array1D<Real64> const &Par);
-
-        static Real64 VAVVSHCFanOnResidual(Real64 const HeatingFrac, Array1D<Real64> const &Par);
->>>>>>> 63cebc91
+        static Real64 VAVVSCoolingResidual(EnergyPlusData &state, Real64 const SupplyAirMassFlow, Array1D<Real64> const &Par);
+
+        static Real64 VAVVSHWNoFanResidual(EnergyPlusData &state, Real64 const HWMassFlow, Array1D<Real64> const &Par);
+
+        static Real64 VAVVSHWFanOnResidual(EnergyPlusData &state, Real64 const SupplyAirMassFlow, Array1D<Real64> const &Par);
+
+        static Real64 VAVVSHCFanOnResidual(EnergyPlusData &state, Real64 const HeatingFrac, Array1D<Real64> const &Par);
 
         void SimConstVolNoReheat(int const ZoneNodeNum);
 
