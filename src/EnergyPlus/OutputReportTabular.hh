--- conflicted
+++ resolved
@@ -847,11 +847,7 @@
 
     void GatherComponentLoadsHVAC();
 
-<<<<<<< HEAD
-    void WriteLoadComponentSummaryTables(WeatherManagerData &dataWeatherManager);
-=======
-    void WriteLoadComponentSummaryTables(CostEstimateManagerData &dataCostEstimateManager);
->>>>>>> 7c738bf6
+    void WriteLoadComponentSummaryTables(CostEstimateManagerData &dataCostEstimateManager, WeatherManagerData &dataWeatherManager);
 
     void GetDelaySequences(int const &desDaySelected,
                            bool const &isCooling,
