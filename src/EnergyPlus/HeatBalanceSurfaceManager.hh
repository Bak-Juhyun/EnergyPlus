// EnergyPlus, Copyright (c) 1996-2020, The Board of Trustees of the University of Illinois,
// The Regents of the University of California, through Lawrence Berkeley National Laboratory
// (subject to receipt of any required approvals from the U.S. Dept. of Energy), Oak Ridge
// National Laboratory, managed by UT-Battelle, Alliance for Sustainable Energy, LLC, and other
// contributors. All rights reserved.
//
// NOTICE: This Software was developed under funding from the U.S. Department of Energy and the
// U.S. Government consequently retains certain rights. As such, the U.S. Government has been
// granted for itself and others acting on its behalf a paid-up, nonexclusive, irrevocable,
// worldwide license in the Software to reproduce, distribute copies to the public, prepare
// derivative works, and perform publicly and display publicly, and to permit others to do so.
//
// Redistribution and use in source and binary forms, with or without modification, are permitted
// provided that the following conditions are met:
//
// (1) Redistributions of source code must retain the above copyright notice, this list of
//     conditions and the following disclaimer.
//
// (2) Redistributions in binary form must reproduce the above copyright notice, this list of
//     conditions and the following disclaimer in the documentation and/or other materials
//     provided with the distribution.
//
// (3) Neither the name of the University of California, Lawrence Berkeley National Laboratory,
//     the University of Illinois, U.S. Dept. of Energy nor the names of its contributors may be
//     used to endorse or promote products derived from this software without specific prior
//     written permission.
//
// (4) Use of EnergyPlus(TM) Name. If Licensee (i) distributes the software in stand-alone form
//     without changes from the version obtained under this License, or (ii) Licensee makes a
//     reference solely to the software portion of its product, Licensee must refer to the
//     software as "EnergyPlus version X" software, where "X" is the version number Licensee
//     obtained under this License and may not use a different name for the software. Except as
//     specifically required in this Section (4), Licensee shall not use in a company name, a
//     product name, in advertising, publicity, or other promotional activities any name, trade
//     name, trademark, logo, or other designation of "EnergyPlus", "E+", "e+" or confusingly
//     similar designation, without the U.S. Department of Energy's prior written consent.
//
// THIS SOFTWARE IS PROVIDED BY THE COPYRIGHT HOLDERS AND CONTRIBUTORS "AS IS" AND ANY EXPRESS OR
// IMPLIED WARRANTIES, INCLUDING, BUT NOT LIMITED TO, THE IMPLIED WARRANTIES OF MERCHANTABILITY
// AND FITNESS FOR A PARTICULAR PURPOSE ARE DISCLAIMED. IN NO EVENT SHALL THE COPYRIGHT OWNER OR
// CONTRIBUTORS BE LIABLE FOR ANY DIRECT, INDIRECT, INCIDENTAL, SPECIAL, EXEMPLARY, OR
// CONSEQUENTIAL DAMAGES (INCLUDING, BUT NOT LIMITED TO, PROCUREMENT OF SUBSTITUTE GOODS OR
// SERVICES; LOSS OF USE, DATA, OR PROFITS; OR BUSINESS INTERRUPTION) HOWEVER CAUSED AND ON ANY
// THEORY OF LIABILITY, WHETHER IN CONTRACT, STRICT LIABILITY, OR TORT (INCLUDING NEGLIGENCE OR
// OTHERWISE) ARISING IN ANY WAY OUT OF THE USE OF THIS SOFTWARE, EVEN IF ADVISED OF THE
// POSSIBILITY OF SUCH DAMAGE.

#ifndef HeatBalanceSurfaceManager_hh_INCLUDED
#define HeatBalanceSurfaceManager_hh_INCLUDED

// ObjexxFCL Headers
#include <ObjexxFCL/Optional.hh>

// EnergyPlus Headers
#include <EnergyPlus/ConvectionCoefficients.hh>
#include <EnergyPlus/EnergyPlus.hh>

namespace EnergyPlus {

    // Forward declarations
    struct ChilledCeilingPanelSimpleData;
    struct EnergyPlusData;
    struct WindowComplexManagerData;
    struct WindowEquivalentLayerData; 
    struct WindowManagerData;
    struct ZoneTempPredictorCorrectorData;

namespace DataSurfaces {
    struct SurfaceData;
}
namespace DataHeatBalance {
    struct ZoneData;
}

namespace HeatBalanceSurfaceManager {

    // Initialization routines for module

    // Algorithms for the module
    // These old external subroutines have been moved into the namespace and are no longer externals
    // CalcHeatBalanceOutsideSurf  ! The heat balance routines are now public because the
    //  CalcHeatBalanceInsideSurf   ! radiant systems need access to them in order to simulate

    // Record Keeping/Utility Routines for Module

    // Reporting routines for module

    // Functions
    void clear_state();

    void ManageSurfaceHeatBalance(EnergyPlusData &state);

    // Beginning Initialization Section of the Module
    //******************************************************************************

    void InitSurfaceHeatBalance(EnergyPlusData &state);

    void GatherForPredefinedReport(WindowManagerData &dataWindowManager);

    void AllocateSurfaceHeatBalArrays();

    void InitThermalAndFluxHistories();

    void InitSolarHeatGains(WindowComplexManagerData &dataWindowComplexManager, WindowEquivalentLayerData &dataWindowEquivalentLayer, WindowManagerData &dataWindowManager);

    void InitIntSolarDistribution();

    void ComputeIntThermalAbsorpFactors();

    void ComputeIntSWAbsorpFactors();

    void ComputeDifSolExcZonesWIZWindows(int NumberOfEnclosures); // Number of solar enclosures

    void InitEMSControlledSurfaceProperties();

    void InitEMSControlledConstructions();

    // End Initialization Section of the Module
    //******************************************************************************

    // Begin Algorithm Section of the Module
    //******************************************************************************

    // Beginning of Record Keeping subroutines for the HB Module
    // *****************************************************************************

    void UpdateFinalSurfaceHeatBalance(EnergyPlusData &state);

    void UpdateThermalHistories();

    void CalculateZoneMRT(Optional_int_const ZoneToResimulate = _); // if passed in, then only calculate surfaces that have this zone

    // End of Record Keeping subroutines for the HB Module
    // *****************************************************************************

    // Beginning of Reporting subroutines for the HB Module
    // *****************************************************************************

    void ReportSurfaceHeatBalance();

    void ReportIntMovInsInsideSurfTemp();

    // End of Reporting subroutines for the HB Module

    // Formerly EXTERNAL SUBROUTINES (heavily related to HeatBalanceSurfaceManager) but now moved into namespace HeatBalanceSurfaceManager

    void CalcHeatBalanceOutsideSurf(ConvectionCoefficientsData &dataConvectionCoefficients, Optional_int_const ZoneToResimulate = _); // if passed in, then only calculate surfaces that have this zone

    Real64 GetQdotConvOutRepPerArea(int SurfNum);

    void CalcHeatBalanceInsideSurf(EnergyPlusData& state,
                                   Optional_int_const ZoneToResimulate = _); // if passed in, then only calculate surfaces that have this zone

<<<<<<< HEAD
    void CalcHeatBalanceInsideSurf2(WindowComplexManagerData &dataWindowComplexManager, WindowEquivalentLayerData &dataWindowEquivalentLayer, WindowManagerData &dataWindowManager,
=======
    void CalcHeatBalanceInsideSurf2(EnergyPlusData& state,
>>>>>>> e41f6571
                                    const std::vector<int> &HTSurfs,          // Heat transfer surfaces to simulate (opaque and windows)
                                    const std::vector<int> &IZSurfs,          // Interzone heat transfer surfaces to simulate
                                    const std::vector<int> &HTNonWindowSurfs, // Non-window heat transfer surfaces to simulate
                                    const std::vector<int> &HTWindowSurfs,    // Window heat transfer surfaces to simulate
                                    Optional_int_const ZoneToResimulate = _);

<<<<<<< HEAD
    void CalcHeatBalanceInsideSurf2CTFOnly(WindowComplexManagerData &dataWindowComplexManager, WindowEquivalentLayerData &dataWindowEquivalentLayer, WindowManagerData &dataWindowManager,
                                           const int FirstZone,             // First zone to simulate
                                           const int LastZone,              // Last zone to simulate
=======
    void CalcHeatBalanceInsideSurf2CTFOnly(EnergyPlusData &state,
                                           int FirstZone,             // First zone to simulate
                                           int LastZone,              // Last zone to simulate
>>>>>>> e41f6571
                                           const std::vector<int> &IZSurfs, // Last zone to simulate
                                           Optional_int_const ZoneToResimulate = _);

    void TestSurfTempCalcHeatBalanceInsideSurf(Real64 TH12, DataSurfaces::SurfaceData &surface, DataHeatBalance::ZoneData &zone, int WarmupSurfTemp);

    void CalcOutsideSurfTemp(int SurfNum,      // Surface number DO loop counter
                             int ZoneNum,      // Zone number the current surface is attached to
                             int ConstrNum,    // Construction index for the current surface
                             Real64 HMovInsul, // "Convection" coefficient of movable insulation
                             Real64 TempExt,   // Exterior temperature boundary condition
                             bool &ErrorFlag         // Error flag for movable insulation problem
    );

    void CalcExteriorVentedCavity(ConvectionCoefficientsData &dataConvectionCoefficients, int SurfNum); // index of surface

    void GatherComponentLoadsSurfAbsFact();

} // namespace HeatBalanceSurfaceManager

} // namespace EnergyPlus

#endif<|MERGE_RESOLUTION|>--- conflicted
+++ resolved
@@ -151,26 +151,16 @@
     void CalcHeatBalanceInsideSurf(EnergyPlusData& state,
                                    Optional_int_const ZoneToResimulate = _); // if passed in, then only calculate surfaces that have this zone
 
-<<<<<<< HEAD
     void CalcHeatBalanceInsideSurf2(WindowComplexManagerData &dataWindowComplexManager, WindowEquivalentLayerData &dataWindowEquivalentLayer, WindowManagerData &dataWindowManager,
-=======
-    void CalcHeatBalanceInsideSurf2(EnergyPlusData& state,
->>>>>>> e41f6571
                                     const std::vector<int> &HTSurfs,          // Heat transfer surfaces to simulate (opaque and windows)
                                     const std::vector<int> &IZSurfs,          // Interzone heat transfer surfaces to simulate
                                     const std::vector<int> &HTNonWindowSurfs, // Non-window heat transfer surfaces to simulate
                                     const std::vector<int> &HTWindowSurfs,    // Window heat transfer surfaces to simulate
                                     Optional_int_const ZoneToResimulate = _);
 
-<<<<<<< HEAD
     void CalcHeatBalanceInsideSurf2CTFOnly(WindowComplexManagerData &dataWindowComplexManager, WindowEquivalentLayerData &dataWindowEquivalentLayer, WindowManagerData &dataWindowManager,
                                            const int FirstZone,             // First zone to simulate
                                            const int LastZone,              // Last zone to simulate
-=======
-    void CalcHeatBalanceInsideSurf2CTFOnly(EnergyPlusData &state,
-                                           int FirstZone,             // First zone to simulate
-                                           int LastZone,              // Last zone to simulate
->>>>>>> e41f6571
                                            const std::vector<int> &IZSurfs, // Last zone to simulate
                                            Optional_int_const ZoneToResimulate = _);
 
