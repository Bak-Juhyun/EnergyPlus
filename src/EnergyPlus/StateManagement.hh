// EnergyPlus, Copyright (c) 1996-2020, The Board of Trustees of the University of Illinois,
// The Regents of the University of California, through Lawrence Berkeley National Laboratory
// (subject to receipt of any required approvals from the U.S. Dept. of Energy), Oak Ridge
// National Laboratory, managed by UT-Battelle, Alliance for Sustainable Energy, LLC, and other
// contributors. All rights reserved.
//
// NOTICE: This Software was developed under funding from the U.S. Department of Energy and the
// U.S. Government consequently retains certain rights. As such, the U.S. Government has been
// granted for itself and others acting on its behalf a paid-up, nonexclusive, irrevocable,
// worldwide license in the Software to reproduce, distribute copies to the public, prepare
// derivative works, and perform publicly and display publicly, and to permit others to do so.
//
// Redistribution and use in source and binary forms, with or without modification, are permitted
// provided that the following conditions are met:
//
// (1) Redistributions of source code must retain the above copyright notice, this list of
//     conditions and the following disclaimer.
//
// (2) Redistributions in binary form must reproduce the above copyright notice, this list of
//     conditions and the following disclaimer in the documentation and/or other materials
//     provided with the distribution.
//
// (3) Neither the name of the University of California, Lawrence Berkeley National Laboratory,
//     the University of Illinois, U.S. Dept. of Energy nor the names of its contributors may be
//     used to endorse or promote products derived from this software without specific prior
//     written permission.
//
// (4) Use of EnergyPlus(TM) Name. If Licensee (i) distributes the software in stand-alone form
//     without changes from the version obtained under this License, or (ii) Licensee makes a
//     reference solely to the software portion of its product, Licensee must refer to the
//     software as "EnergyPlus version X" software, where "X" is the version number Licensee
//     obtained under this License and may not use a different name for the software. Except as
//     specifically required in this Section (4), Licensee shall not use in a company name, a
//     product name, in advertising, publicity, or other promotional activities any name, trade
//     name, trademark, logo, or other designation of "EnergyPlus", "E+", "e+" or confusingly
//     similar designation, without the U.S. Department of Energy's prior written consent.
//
// THIS SOFTWARE IS PROVIDED BY THE COPYRIGHT HOLDERS AND CONTRIBUTORS "AS IS" AND ANY EXPRESS OR
// IMPLIED WARRANTIES, INCLUDING, BUT NOT LIMITED TO, THE IMPLIED WARRANTIES OF MERCHANTABILITY
// AND FITNESS FOR A PARTICULAR PURPOSE ARE DISCLAIMED. IN NO EVENT SHALL THE COPYRIGHT OWNER OR
// CONTRIBUTORS BE LIABLE FOR ANY DIRECT, INDIRECT, INCIDENTAL, SPECIAL, EXEMPLARY, OR
// CONSEQUENTIAL DAMAGES (INCLUDING, BUT NOT LIMITED TO, PROCUREMENT OF SUBSTITUTE GOODS OR
// SERVICES; LOSS OF USE, DATA, OR PROFITS; OR BUSINESS INTERRUPTION) HOWEVER CAUSED AND ON ANY
// THEORY OF LIABILITY, WHETHER IN CONTRACT, STRICT LIABILITY, OR TORT (INCLUDING NEGLIGENCE OR
// OTHERWISE) ARISING IN ANY WAY OUT OF THE USE OF THIS SOFTWARE, EVEN IF ADVISED OF THE
// POSSIBILITY OF SUCH DAMAGE.

#include <EnergyPlus/EnergyPlus.hh>
#include <EnergyPlus/Data/EnergyPlusData.hh>

namespace EnergyPlus {
<<<<<<< HEAD
    void clearThisState(EnergyPlusData &state);
    void clearAllStates(IOFiles &ioFiles);
=======
    void clearAllStates(EnergyPlusData &state);
>>>>>>> e7001b2e
}<|MERGE_RESOLUTION|>--- conflicted
+++ resolved
@@ -49,10 +49,5 @@
 #include <EnergyPlus/Data/EnergyPlusData.hh>
 
 namespace EnergyPlus {
-<<<<<<< HEAD
-    void clearThisState(EnergyPlusData &state);
-    void clearAllStates(IOFiles &ioFiles);
-=======
     void clearAllStates(EnergyPlusData &state);
->>>>>>> e7001b2e
 }