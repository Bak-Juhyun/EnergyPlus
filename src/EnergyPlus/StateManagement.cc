// EnergyPlus, Copyright (c) 1996-2020, The Board of Trustees of the University of Illinois,
// The Regents of the University of California, through Lawrence Berkeley National Laboratory
// (subject to receipt of any required approvals from the U.S. Dept. of Energy), Oak Ridge
// National Laboratory, managed by UT-Battelle, Alliance for Sustainable Energy, LLC, and other
// contributors. All rights reserved.
//
// NOTICE: This Software was developed under funding from the U.S. Department of Energy and the
// U.S. Government consequently retains certain rights. As such, the U.S. Government has been
// granted for itself and others acting on its behalf a paid-up, nonexclusive, irrevocable,
// worldwide license in the Software to reproduce, distribute copies to the public, prepare
// derivative works, and perform publicly and display publicly, and to permit others to do so.
//
// Redistribution and use in source and binary forms, with or without modification, are permitted
// provided that the following conditions are met:
//
// (1) Redistributions of source code must retain the above copyright notice, this list of
//     conditions and the following disclaimer.
//
// (2) Redistributions in binary form must reproduce the above copyright notice, this list of
//     conditions and the following disclaimer in the documentation and/or other materials
//     provided with the distribution.
//
// (3) Neither the name of the University of California, Lawrence Berkeley National Laboratory,
//     the University of Illinois, U.S. Dept. of Energy nor the names of its contributors may be
//     used to endorse or promote products derived from this software without specific prior
//     written permission.
//
// (4) Use of EnergyPlus(TM) Name. If Licensee (i) distributes the software in stand-alone form
//     without changes from the version obtained under this License, or (ii) Licensee makes a
//     reference solely to the software portion of its product, Licensee must refer to the
//     software as "EnergyPlus version X" software, where "X" is the version number Licensee
//     obtained under this License and may not use a different name for the software. Except as
//     specifically required in this Section (4), Licensee shall not use in a company name, a
//     product name, in advertising, publicity, or other promotional activities any name, trade
//     name, trademark, logo, or other designation of "EnergyPlus", "E+", "e+" or confusingly
//     similar designation, without the U.S. Department of Energy's prior written consent.
//
// THIS SOFTWARE IS PROVIDED BY THE COPYRIGHT HOLDERS AND CONTRIBUTORS "AS IS" AND ANY EXPRESS OR
// IMPLIED WARRANTIES, INCLUDING, BUT NOT LIMITED TO, THE IMPLIED WARRANTIES OF MERCHANTABILITY
// AND FITNESS FOR A PARTICULAR PURPOSE ARE DISCLAIMED. IN NO EVENT SHALL THE COPYRIGHT OWNER OR
// CONTRIBUTORS BE LIABLE FOR ANY DIRECT, INDIRECT, INCIDENTAL, SPECIAL, EXEMPLARY, OR
// CONSEQUENTIAL DAMAGES (INCLUDING, BUT NOT LIMITED TO, PROCUREMENT OF SUBSTITUTE GOODS OR
// SERVICES; LOSS OF USE, DATA, OR PROFITS; OR BUSINESS INTERRUPTION) HOWEVER CAUSED AND ON ANY
// THEORY OF LIABILITY, WHETHER IN CONTRACT, STRICT LIABILITY, OR TORT (INCLUDING NEGLIGENCE OR
// OTHERWISE) ARISING IN ANY WAY OUT OF THE USE OF THIS SOFTWARE, EVEN IF ADVISED OF THE
// POSSIBILITY OF SUCH DAMAGE.

#include <EnergyPlus/StateManagement.hh>

#include <AirflowNetwork/Elements.hpp>
#include <EnergyPlus/AirflowNetworkBalanceManager.hh>
#include <EnergyPlus/Coils/CoilCoolingDX.hh>
#include <EnergyPlus/CoolTower.hh>
#include <EnergyPlus/CrossVentMgr.hh>
#include <EnergyPlus/CTElectricGenerator.hh>
#include <EnergyPlus/CurveManager.hh>
#include <EnergyPlus/DElightManagerF.hh>
#include <EnergyPlus/DXCoils.hh>
#include <EnergyPlus/Data/EnergyPlusData.hh>
#include <EnergyPlus/DataAirLoop.hh>
#include <EnergyPlus/DataAirSystems.hh>
#include <EnergyPlus/DataBranchAirLoopPlant.hh>
#include <EnergyPlus/DataBranchNodeConnections.hh>
#include <EnergyPlus/DataContaminantBalance.hh>
#include <EnergyPlus/DataConvergParams.hh>
#include <EnergyPlus/DataDefineEquip.hh>
#include <EnergyPlus/DataEnvironment.hh>
#include <EnergyPlus/DataErrorTracking.hh>
#include <EnergyPlus/DataGenerators.hh>
#include <EnergyPlus/DataGlobals.hh>
#include <EnergyPlus/DataHVACGlobals.hh>
#include <EnergyPlus/DataHeatBalFanSys.hh>
#include <EnergyPlus/DataHeatBalSurface.hh>
#include <EnergyPlus/DataHeatBalance.hh>
#include <EnergyPlus/DataIPShortCuts.hh>
#include <EnergyPlus/DataLoopNode.hh>
#include <EnergyPlus/DataMoistureBalance.hh>
#include <EnergyPlus/DataMoistureBalanceEMPD.hh>
#include <EnergyPlus/DataOutputs.hh>
#include <EnergyPlus/DataPhotovoltaics.hh>
#include <EnergyPlus/DataRoomAirModel.hh>
#include <EnergyPlus/DataRuntimeLanguage.hh>
#include <EnergyPlus/DataSizing.hh>
#include <EnergyPlus/DataStringGlobals.hh>
#include <EnergyPlus/DataSurfaceLists.hh>
#include <EnergyPlus/DataSurfaces.hh>
#include <EnergyPlus/DataSystemVariables.hh>
#include <EnergyPlus/DataUCSDSharedData.hh>
#include <EnergyPlus/DataViewFactorInformation.hh>
#include <EnergyPlus/DataWater.hh>
#include <EnergyPlus/DataZoneControls.hh>
#include <EnergyPlus/DataZoneEnergyDemands.hh>
#include <EnergyPlus/DataZoneEquipment.hh>
#include <EnergyPlus/DaylightingManager.hh>
#include <EnergyPlus/DemandManager.hh>
#include <EnergyPlus/DesiccantDehumidifiers.hh>
#include <EnergyPlus/DualDuct.hh>
#include <EnergyPlus/EMSManager.hh>
#include <EnergyPlus/EarthTube.hh>
#include <EnergyPlus/EconomicLifeCycleCost.hh>
#include <EnergyPlus/EconomicTariff.hh>
#include <EnergyPlus/ElectricPowerServiceManager.hh>
#include <EnergyPlus/EvaporativeCoolers.hh>
#include <EnergyPlus/EvaporativeFluidCoolers.hh>
#include <EnergyPlus/ExteriorEnergyUse.hh>
#include <EnergyPlus/FanCoilUnits.hh>
#include <EnergyPlus/Fans.hh>
#include <EnergyPlus/FaultsManager.hh>
#include <EnergyPlus/FluidCoolers.hh>
#include <EnergyPlus/FluidProperties.hh>
#include <EnergyPlus/Furnaces.hh>
#include <EnergyPlus/GlobalNames.hh>
#include <EnergyPlus/GroundHeatExchangers.hh>
#include <EnergyPlus/GroundTemperatureModeling/GroundTemperatureModelManager.hh>
#include <EnergyPlus/HeatPumpWaterToWaterCOOLING.hh>
#include <EnergyPlus/HeatPumpWaterToWaterHEATING.hh>
#include <EnergyPlus/HVACControllers.hh>
#include <EnergyPlus/HVACDXHeatPumpSystem.hh>
#include <EnergyPlus/HVACDXSystem.hh>
#include <EnergyPlus/HVACFan.hh>
#include <EnergyPlus/HVACHXAssistedCoolingCoil.hh>
#include <EnergyPlus/HVACManager.hh>
#include <EnergyPlus/HVACSingleDuctInduc.hh>
#include <EnergyPlus/HVACStandAloneERV.hh>
#include <EnergyPlus/HVACUnitaryBypassVAV.hh>
#include <EnergyPlus/HVACVariableRefrigerantFlow.hh>
#include <EnergyPlus/HeatBalFiniteDiffManager.hh>
#include <EnergyPlus/HeatBalanceAirManager.hh>
#include <EnergyPlus/HeatBalanceIntRadExchange.hh>
#include <EnergyPlus/HeatBalanceManager.hh>
#include <EnergyPlus/HeatBalanceSurfaceManager.hh>
#include <EnergyPlus/HeatPumpWaterToWaterSimple.hh>
#include <EnergyPlus/HeatRecovery.hh>
#include <EnergyPlus/HeatingCoils.hh>
#include <EnergyPlus/HighTempRadiantSystem.hh>
#include <EnergyPlus/Humidifiers.hh>
#include <EnergyPlus/HybridModel.hh>
#include <EnergyPlus/HybridUnitaryAirConditioners.hh>
#include <EnergyPlus/IceThermalStorage.hh>
#include <EnergyPlus/InputProcessing/IdfParser.hh>
#include <EnergyPlus/InputProcessing/InputProcessor.hh>
#include <EnergyPlus/InputProcessing/InputValidation.hh>
#include <EnergyPlus/IntegratedHeatPump.hh>
#include <EnergyPlus/InternalHeatGains.hh>
#include <EnergyPlus/LowTempRadiantSystem.hh>
#include <EnergyPlus/MicroCHPElectricGenerator.hh>
#include <EnergyPlus/MixedAir.hh>
#include <EnergyPlus/MixerComponent.hh>
#include <EnergyPlus/MoistureBalanceEMPDManager.hh>
#include <EnergyPlus/NodeInputManager.hh>
#include <EnergyPlus/OutAirNodeManager.hh>
#include <EnergyPlus/OutdoorAirUnit.hh>
#include <EnergyPlus/OutputProcessor.hh>
#include <EnergyPlus/OutputReportPredefined.hh>
#include <EnergyPlus/OutputReportTabular.hh>
#include <EnergyPlus/OutputReportTabularAnnual.hh>
#include <EnergyPlus/OutsideEnergySources.hh>
#include <EnergyPlus/PVWatts.hh>
#include <EnergyPlus/PackagedTerminalHeatPump.hh>
#include <EnergyPlus/PhaseChangeModeling/HysteresisModel.hh>
#include <EnergyPlus/PhotovoltaicThermalCollectors.hh>
#include <EnergyPlus/PipeHeatTransfer.hh>
#include <EnergyPlus/Pipes.hh>
#include <EnergyPlus/Plant/DataPlant.hh>
#include <EnergyPlus/Plant/PlantManager.hh>
#include <EnergyPlus/PlantCentralGSHP.hh>
#include <EnergyPlus/PlantCondLoopOperation.hh>
#include <EnergyPlus/PlantHeatExchangerFluidToFluid.hh>
#include <EnergyPlus/PlantLoopHeatPumpEIR.hh>
#include <EnergyPlus/PlantLoadProfile.hh>
#include <EnergyPlus/PlantPipingSystemsManager.hh>
#include <EnergyPlus/PlantPressureSystem.hh>
#include <EnergyPlus/PlantUtilities.hh>
#include <EnergyPlus/PlantValves.hh>
#include <EnergyPlus/PluginManager.hh>
#include <EnergyPlus/PollutionModule.hh>
#include <EnergyPlus/PoweredInductionUnits.hh>
#include <EnergyPlus/Psychrometrics.hh>
#include <EnergyPlus/Pumps.hh>
#include <EnergyPlus/PurchasedAirManager.hh>
#include <EnergyPlus/RefrigeratedCase.hh>
#include <EnergyPlus/ReportCoilSelection.hh>
#include <EnergyPlus/ResultsSchema.hh>
#include <EnergyPlus/ReturnAirPathManager.hh>
#include <EnergyPlus/RoomAirModelAirflowNetwork.hh>
#include <EnergyPlus/RoomAirModelManager.hh>
#include <EnergyPlus/RuntimeLanguageProcessor.hh>
#include <EnergyPlus/ScheduleManager.hh>
#include <EnergyPlus/SetPointManager.hh>
#include <EnergyPlus/SimAirServingZones.hh>
#include <EnergyPlus/SimulationManager.hh>
#include <EnergyPlus/SingleDuct.hh>
#include <EnergyPlus/SizingManager.hh>
#include <EnergyPlus/SolarCollectors.hh>
#include <EnergyPlus/SolarShading.hh>
#include <EnergyPlus/SplitterComponent.hh>
#include <EnergyPlus/SteamCoils.hh>
#include <EnergyPlus/SurfaceGeometry.hh>
#include <EnergyPlus/SwimmingPool.hh>
#include <EnergyPlus/SystemAvailabilityManager.hh>
#include <EnergyPlus/ThermalChimney.hh>
#include <EnergyPlus/ThermalComfort.hh>
#include <EnergyPlus/UnitHeater.hh>
#include <EnergyPlus/UnitVentilator.hh>
#include <EnergyPlus/UnitarySystem.hh>
#include <EnergyPlus/UserDefinedComponents.hh>
#include <EnergyPlus/VariableSpeedCoils.hh>
#include <EnergyPlus/VentilatedSlab.hh>
#include <EnergyPlus/WaterCoils.hh>
#include <EnergyPlus/WaterManager.hh>
#include <EnergyPlus/WaterThermalTanks.hh>
#include <EnergyPlus/WaterToAirHeatPumpSimple.hh>
#include <EnergyPlus/WaterUse.hh>
#include <EnergyPlus/WeatherManager.hh>
#include <EnergyPlus/WindowAC.hh>
#include <EnergyPlus/WindowComplexManager.hh>
#include <EnergyPlus/WindowEquivalentLayer.hh>
#include <EnergyPlus/WindowManager.hh>
#include <EnergyPlus/ZoneAirLoopEquipmentManager.hh>
#include <EnergyPlus/ZoneContaminantPredictorCorrector.hh>
#include <EnergyPlus/ZoneDehumidifier.hh>
#include <EnergyPlus/ZoneEquipmentManager.hh>
#include <EnergyPlus/ZonePlenum.hh>
#include <EnergyPlus/ZoneTempPredictorCorrector.hh>

void EnergyPlus::clearThisState(EnergyPlusData &state)
{
    state.clear_state();
}
void EnergyPlus::clearAllStates(OutputFiles &outputFiles)
{
    using namespace EnergyPlus;
    // A to Z order
    CoilCoolingDX::clear_state();
    CoolTower::clear_state();
    CrossVentMgr::clear_state();
    CTElectricGenerator::clear_state();
    CurveManager::clear_state();
    AirflowNetwork::clear_state();
    dataAirflowNetworkBalanceManager.clear_state();
    DataAirLoop::clear_state();
    DataBranchAirLoopPlant::clear_state();
    DataAirSystems::clear_state();
    DataBranchNodeConnections::clear_state();
    DataContaminantBalance::clear_state();
    DataConvergParams::clear_state();
    DataDefineEquip::clear_state();
    DataEnvironment::clear_state();
    DataErrorTracking::clear_state();
    DataGenerators::clear_state();
    DataGlobals::clear_state(outputFiles);
    DataHeatBalance::clear_state();
    DataHeatBalFanSys::clear_state();
    DataHeatBalSurface::clear_state();
    DataHVACGlobals::clear_state();
    DataIPShortCuts::clear_state();
    DataLoopNode::clear_state();
    DataMoistureBalance::clear_state();
    DataMoistureBalanceEMPD::clear_state();
    DataOutputs::clear_state();
    DataPhotovoltaics::clear_state();
    DataPlant::clear_state();
    DataRoomAirModel::clear_state();
    DataRuntimeLanguage::clear_state();
    DataSizing::clear_state();
    DataStringGlobals::clear_state();
    DataSurfaceLists::clear_state();
    DataSurfaces::clear_state();
    DataSystemVariables::clear_state();
    DataUCSDSharedData::clear_state();
    DataViewFactorInformation::clear_state();
    DataWater::clear_state();
    DataZoneControls::clear_state();
    DataZoneEnergyDemands::clear_state();
    DataZoneEquipment::clear_state();
    DaylightingManager::clear_state();
    DemandManager::clear_state();
    DesiccantDehumidifiers::clear_state();
    DualDuct::clear_state();
    DXCoils::clear_state();
    clearFacilityElectricPowerServiceObject();
    EarthTube::clear_state();
    EconomicLifeCycleCost::clear_state();
    EconomicTariff::clear_state();
    EMSManager::clear_state();
    EvaporativeCoolers::clear_state();
    EvaporativeFluidCoolers::clear_state();
    FanCoilUnits::clear_state();
    Fans::clear_state();
    FaultsManager::clear_state();
    FluidCoolers::clear_state();
    FluidProperties::clear_state();
    Furnaces::clear_state();
    GlobalNames::clear_state();
    GroundHeatExchangers::clear_state();
    GroundTemperatureManager::clear_state();
    HeatBalanceAirManager::clear_state();
    HeatBalanceIntRadExchange::clear_state();
    HeatBalanceManager::clear_state();
    HeatBalanceSurfaceManager::clear_state();
    HeatBalFiniteDiffManager::clear_state();
    HeatPumpWaterToWaterSimple::GshpSpecs::clear_state();
    HeatPumpWaterToWaterCOOLING::clear_state();
    HeatPumpWaterToWaterHEATING::clear_state();
    HeatRecovery::clear_state();
    HeatingCoils::clear_state();
    HighTempRadiantSystem::clear_state();
    Humidifiers::clear_state();
    HVACControllers::clear_state();
    HVACDXHeatPumpSystem::clear_state();
    HVACDXSystem::clear_state();
    HVACHXAssistedCoolingCoil::clear_state();
    HVACFan::clearHVACFanObjects();
    HVACManager::clear_state();
    HVACSingleDuctInduc::clear_state();
    HVACStandAloneERV::clear_state();
    HVACUnitaryBypassVAV::clear_state();
    HVACVariableRefrigerantFlow::clear_state();
    HybridModel::clear_state();
    HybridUnitaryAirConditioners::clear_state();
    HysteresisPhaseChange::clear_state();
    EnergyPlus::inputProcessor->clear_state();
    IceThermalStorage::clear_state();
    IntegratedHeatPump::clear_state();
    InternalHeatGains::clear_state();
    LowTempRadiantSystem::clear_state();
    MicroCHPElectricGenerator::clear_state();
    MixedAir::clear_state();
    MixerComponent::clear_state();
    MoistureBalanceEMPDManager::clear_state();
    NodeInputManager::clear_state();
    OutAirNodeManager::clear_state();
    OutdoorAirUnit::clear_state();
    OutputProcessor::clear_state();
    OutputReportPredefined::clear_state();
    OutputReportTabular::clear_state();
    OutputReportTabularAnnual::clear_state();
    OutsideEnergySources::clear_state();
    PackagedTerminalHeatPump::clear_state();
    PhotovoltaicThermalCollectors::clear_state();
    Pipes::clear_state();
    PipeHeatTransfer::clear_state();
    PlantCentralGSHP::clear_state();
    PlantCondLoopOperation::clear_state();
    PlantHeatExchangerFluidToFluid::clear_state();
    PlantLoadProfile::clear_state();
    PlantManager::clear_state();
    PlantPipingSystemsManager::clear_state();
    PlantPressureSystem::clear_state();
    PlantUtilities::clear_state();
    PlantPipingSystemsManager::clear_state();
    PlantValves::clear_state();
    PluginManagement::clear_state();
    PollutionModule::clear_state();
    PoweredInductionUnits::clear_state();
    Psychrometrics::clear_state();
    Pumps::clear_state();
    PurchasedAirManager::clear_state();
    PVWatts::clear_state();
    clearCoilSelectionReportObj(); // ReportCoilSelection
    RefrigeratedCase::clear_state();
    ReturnAirPathManager::clear_state();
    RoomAirModelAirflowNetwork::clear_state();
    RoomAirModelManager::clear_state();
    RuntimeLanguageProcessor::clear_state();
    ScheduleManager::clear_state();
    SetPointManager::clear_state();
    SimAirServingZones::clear_state();
    SimulationManager::clear_state();
    SingleDuct::clear_state();
    SizingManager::clear_state();
    SolarCollectors::clear_state();
    SolarShading::clear_state();
    SplitterComponent::clear_state();
    SteamCoils::clear_state();
    SurfaceGeometry::clear_state();
    SystemAvailabilityManager::clear_state();
    SwimmingPool::clear_state();
    ThermalChimney::clear_state();
    ThermalComfort::clear_state();
    UnitarySystems::clear_state();
    UnitHeater::clear_state();
    UnitVentilator::clear_state();
    UserDefinedComponents::clear_state();
    UtilityRoutines::clear_state();
    VariableSpeedCoils::clear_state();
    VentilatedSlab::clear_state();
    WaterCoils::clear_state();
    WaterManager::clear_state();
    WaterThermalTanks::clear_state();
    WaterToAirHeatPumpSimple::clear_state();
    EIRPlantLoopHeatPumps::EIRPlantLoopHeatPump::clear_state();
    WaterUse::clear_state();
    WeatherManager::clear_state();
    WindowAC::clear_state();
    WindowComplexManager::clear_state();
    WindowEquivalentLayer::clear_state();
<<<<<<< HEAD
=======
    WindowManager::clear_state();
    ZoneAirLoopEquipmentManager::clear_state();
>>>>>>> 413141d8
    ResultsFramework::clear_state();
}<|MERGE_RESOLUTION|>--- conflicted
+++ resolved
@@ -395,10 +395,5 @@
     WindowAC::clear_state();
     WindowComplexManager::clear_state();
     WindowEquivalentLayer::clear_state();
-<<<<<<< HEAD
-=======
-    WindowManager::clear_state();
-    ZoneAirLoopEquipmentManager::clear_state();
->>>>>>> 413141d8
     ResultsFramework::clear_state();
 }