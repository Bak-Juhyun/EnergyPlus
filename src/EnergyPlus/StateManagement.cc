// EnergyPlus, Copyright (c) 1996-2020, The Board of Trustees of the University of Illinois,
// The Regents of the University of California, through Lawrence Berkeley National Laboratory
// (subject to receipt of any required approvals from the U.S. Dept. of Energy), Oak Ridge
// National Laboratory, managed by UT-Battelle, Alliance for Sustainable Energy, LLC, and other
// contributors. All rights reserved.
//
// NOTICE: This Software was developed under funding from the U.S. Department of Energy and the
// U.S. Government consequently retains certain rights. As such, the U.S. Government has been
// granted for itself and others acting on its behalf a paid-up, nonexclusive, irrevocable,
// worldwide license in the Software to reproduce, distribute copies to the public, prepare
// derivative works, and perform publicly and display publicly, and to permit others to do so.
//
// Redistribution and use in source and binary forms, with or without modification, are permitted
// provided that the following conditions are met:
//
// (1) Redistributions of source code must retain the above copyright notice, this list of
//     conditions and the following disclaimer.
//
// (2) Redistributions in binary form must reproduce the above copyright notice, this list of
//     conditions and the following disclaimer in the documentation and/or other materials
//     provided with the distribution.
//
// (3) Neither the name of the University of California, Lawrence Berkeley National Laboratory,
//     the University of Illinois, U.S. Dept. of Energy nor the names of its contributors may be
//     used to endorse or promote products derived from this software without specific prior
//     written permission.
//
// (4) Use of EnergyPlus(TM) Name. If Licensee (i) distributes the software in stand-alone form
//     without changes from the version obtained under this License, or (ii) Licensee makes a
//     reference solely to the software portion of its product, Licensee must refer to the
//     software as "EnergyPlus version X" software, where "X" is the version number Licensee
//     obtained under this License and may not use a different name for the software. Except as
//     specifically required in this Section (4), Licensee shall not use in a company name, a
//     product name, in advertising, publicity, or other promotional activities any name, trade
//     name, trademark, logo, or other designation of "EnergyPlus", "E+", "e+" or confusingly
//     similar designation, without the U.S. Department of Energy's prior written consent.
//
// THIS SOFTWARE IS PROVIDED BY THE COPYRIGHT HOLDERS AND CONTRIBUTORS "AS IS" AND ANY EXPRESS OR
// IMPLIED WARRANTIES, INCLUDING, BUT NOT LIMITED TO, THE IMPLIED WARRANTIES OF MERCHANTABILITY
// AND FITNESS FOR A PARTICULAR PURPOSE ARE DISCLAIMED. IN NO EVENT SHALL THE COPYRIGHT OWNER OR
// CONTRIBUTORS BE LIABLE FOR ANY DIRECT, INDIRECT, INCIDENTAL, SPECIAL, EXEMPLARY, OR
// CONSEQUENTIAL DAMAGES (INCLUDING, BUT NOT LIMITED TO, PROCUREMENT OF SUBSTITUTE GOODS OR
// SERVICES; LOSS OF USE, DATA, OR PROFITS; OR BUSINESS INTERRUPTION) HOWEVER CAUSED AND ON ANY
// THEORY OF LIABILITY, WHETHER IN CONTRACT, STRICT LIABILITY, OR TORT (INCLUDING NEGLIGENCE OR
// OTHERWISE) ARISING IN ANY WAY OUT OF THE USE OF THIS SOFTWARE, EVEN IF ADVISED OF THE
// POSSIBILITY OF SUCH DAMAGE.

#include <EnergyPlus/StateManagement.hh>

#include <AirflowNetwork/Elements.hpp>
#include <EnergyPlus/AirflowNetworkBalanceManager.hh>
#include <EnergyPlus/Coils/CoilCoolingDX.hh>
#include <EnergyPlus/CoolTower.hh>
#include <EnergyPlus/CrossVentMgr.hh>
#include <EnergyPlus/CTElectricGenerator.hh>
#include <EnergyPlus/CurveManager.hh>
#include <EnergyPlus/DElightManagerF.hh>
#include <EnergyPlus/DXCoils.hh>
#include <EnergyPlus/Data/EnergyPlusData.hh>
#include <EnergyPlus/DataAirLoop.hh>
#include <EnergyPlus/DataAirSystems.hh>
#include <EnergyPlus/DataBranchAirLoopPlant.hh>
#include <EnergyPlus/DataBranchNodeConnections.hh>
#include <EnergyPlus/DataContaminantBalance.hh>
#include <EnergyPlus/DataConvergParams.hh>
#include <EnergyPlus/DataDefineEquip.hh>
#include <EnergyPlus/DataEnvironment.hh>
#include <EnergyPlus/DataErrorTracking.hh>
#include <EnergyPlus/DataGenerators.hh>
#include <EnergyPlus/DataGlobals.hh>
#include <EnergyPlus/DataHVACGlobals.hh>
#include <EnergyPlus/DataHeatBalFanSys.hh>
#include <EnergyPlus/DataHeatBalSurface.hh>
#include <EnergyPlus/DataHeatBalance.hh>
#include <EnergyPlus/DataIPShortCuts.hh>
#include <EnergyPlus/DataLoopNode.hh>
#include <EnergyPlus/DataMoistureBalance.hh>
#include <EnergyPlus/DataMoistureBalanceEMPD.hh>
#include <EnergyPlus/DataOutputs.hh>
#include <EnergyPlus/DataPhotovoltaics.hh>
#include <EnergyPlus/DataRoomAirModel.hh>
#include <EnergyPlus/DataRuntimeLanguage.hh>
#include <EnergyPlus/DataSizing.hh>
#include <EnergyPlus/DataStringGlobals.hh>
#include <EnergyPlus/DataSurfaceLists.hh>
#include <EnergyPlus/DataSurfaces.hh>
#include <EnergyPlus/DataSystemVariables.hh>
#include <EnergyPlus/DataUCSDSharedData.hh>
#include <EnergyPlus/DataViewFactorInformation.hh>
#include <EnergyPlus/DataWater.hh>
#include <EnergyPlus/DataZoneControls.hh>
#include <EnergyPlus/DataZoneEnergyDemands.hh>
#include <EnergyPlus/DataZoneEquipment.hh>
#include <EnergyPlus/DaylightingManager.hh>
#include <EnergyPlus/DemandManager.hh>
#include <EnergyPlus/DesiccantDehumidifiers.hh>
#include <EnergyPlus/DualDuct.hh>
#include <EnergyPlus/EMSManager.hh>
#include <EnergyPlus/EarthTube.hh>
#include <EnergyPlus/EconomicLifeCycleCost.hh>
#include <EnergyPlus/EconomicTariff.hh>
#include <EnergyPlus/ElectricPowerServiceManager.hh>
#include <EnergyPlus/EvaporativeCoolers.hh>
#include <EnergyPlus/EvaporativeFluidCoolers.hh>
#include <EnergyPlus/ExteriorEnergyUse.hh>
#include <EnergyPlus/FanCoilUnits.hh>
#include <EnergyPlus/Fans.hh>
#include <EnergyPlus/FaultsManager.hh>
#include <EnergyPlus/FluidCoolers.hh>
#include <EnergyPlus/FluidProperties.hh>
#include <EnergyPlus/Furnaces.hh>
#include <EnergyPlus/GlobalNames.hh>
#include <EnergyPlus/GroundHeatExchangers.hh>
#include <EnergyPlus/GroundTemperatureModeling/GroundTemperatureModelManager.hh>
#include <EnergyPlus/HeatPumpWaterToWaterCOOLING.hh>
#include <EnergyPlus/HeatPumpWaterToWaterHEATING.hh>
#include <EnergyPlus/HVACControllers.hh>
#include <EnergyPlus/HVACDXHeatPumpSystem.hh>
#include <EnergyPlus/HVACDXSystem.hh>
#include <EnergyPlus/HVACFan.hh>
#include <EnergyPlus/HVACHXAssistedCoolingCoil.hh>
#include <EnergyPlus/HVACManager.hh>
#include <EnergyPlus/HVACSingleDuctInduc.hh>
#include <EnergyPlus/HVACStandAloneERV.hh>
#include <EnergyPlus/HVACUnitaryBypassVAV.hh>
#include <EnergyPlus/HVACVariableRefrigerantFlow.hh>
#include <EnergyPlus/HeatBalFiniteDiffManager.hh>
#include <EnergyPlus/HeatBalanceAirManager.hh>
#include <EnergyPlus/HeatBalanceIntRadExchange.hh>
#include <EnergyPlus/HeatBalanceManager.hh>
#include <EnergyPlus/HeatBalanceSurfaceManager.hh>
#include <EnergyPlus/HeatPumpWaterToWaterSimple.hh>
#include <EnergyPlus/HeatRecovery.hh>
#include <EnergyPlus/HeatingCoils.hh>
#include <EnergyPlus/HighTempRadiantSystem.hh>
#include <EnergyPlus/Humidifiers.hh>
#include <EnergyPlus/HybridModel.hh>
#include <EnergyPlus/HybridUnitaryAirConditioners.hh>
#include <EnergyPlus/IceThermalStorage.hh>
#include <EnergyPlus/InputProcessing/IdfParser.hh>
#include <EnergyPlus/InputProcessing/InputProcessor.hh>
#include <EnergyPlus/InputProcessing/InputValidation.hh>
#include <EnergyPlus/IntegratedHeatPump.hh>
#include <EnergyPlus/InternalHeatGains.hh>
#include <EnergyPlus/LowTempRadiantSystem.hh>
#include <EnergyPlus/MicroCHPElectricGenerator.hh>
#include <EnergyPlus/MixedAir.hh>
#include <EnergyPlus/MixerComponent.hh>
#include <EnergyPlus/MoistureBalanceEMPDManager.hh>
#include <EnergyPlus/NodeInputManager.hh>
#include <EnergyPlus/OutAirNodeManager.hh>
#include <EnergyPlus/OutdoorAirUnit.hh>
#include <EnergyPlus/OutputProcessor.hh>
#include <EnergyPlus/OutputReportPredefined.hh>
#include <EnergyPlus/OutputReportTabular.hh>
#include <EnergyPlus/OutputReportTabularAnnual.hh>
#include <EnergyPlus/OutsideEnergySources.hh>
#include <EnergyPlus/PVWatts.hh>
#include <EnergyPlus/PackagedTerminalHeatPump.hh>
#include <EnergyPlus/PhaseChangeModeling/HysteresisModel.hh>
#include <EnergyPlus/PhotovoltaicThermalCollectors.hh>
#include <EnergyPlus/PipeHeatTransfer.hh>
#include <EnergyPlus/Pipes.hh>
#include <EnergyPlus/Plant/DataPlant.hh>
#include <EnergyPlus/Plant/PlantManager.hh>
#include <EnergyPlus/PlantCentralGSHP.hh>
#include <EnergyPlus/PlantCondLoopOperation.hh>
#include <EnergyPlus/PlantHeatExchangerFluidToFluid.hh>
#include <EnergyPlus/PlantLoopHeatPumpEIR.hh>
#include <EnergyPlus/PlantLoadProfile.hh>
#include <EnergyPlus/PlantPipingSystemsManager.hh>
#include <EnergyPlus/PlantPressureSystem.hh>
#include <EnergyPlus/PlantUtilities.hh>
#include <EnergyPlus/PlantValves.hh>
#include <EnergyPlus/PluginManager.hh>
#include <EnergyPlus/PollutionModule.hh>
#include <EnergyPlus/PoweredInductionUnits.hh>
#include <EnergyPlus/Psychrometrics.hh>
#include <EnergyPlus/Pumps.hh>
#include <EnergyPlus/PurchasedAirManager.hh>
#include <EnergyPlus/RefrigeratedCase.hh>
#include <EnergyPlus/ReportCoilSelection.hh>
#include <EnergyPlus/ResultsSchema.hh>
#include <EnergyPlus/ReturnAirPathManager.hh>
#include <EnergyPlus/RoomAirModelAirflowNetwork.hh>
#include <EnergyPlus/RoomAirModelManager.hh>
#include <EnergyPlus/RuntimeLanguageProcessor.hh>
#include <EnergyPlus/ScheduleManager.hh>
#include <EnergyPlus/SetPointManager.hh>
#include <EnergyPlus/SimAirServingZones.hh>
#include <EnergyPlus/SimulationManager.hh>
#include <EnergyPlus/SingleDuct.hh>
#include <EnergyPlus/SizingManager.hh>
#include <EnergyPlus/SolarCollectors.hh>
#include <EnergyPlus/SolarShading.hh>
#include <EnergyPlus/SplitterComponent.hh>
#include <EnergyPlus/SteamCoils.hh>
#include <EnergyPlus/SurfaceGeometry.hh>
#include <EnergyPlus/SwimmingPool.hh>
#include <EnergyPlus/SystemAvailabilityManager.hh>
#include <EnergyPlus/ThermalChimney.hh>
#include <EnergyPlus/ThermalComfort.hh>
#include <EnergyPlus/UnitHeater.hh>
#include <EnergyPlus/UnitVentilator.hh>
#include <EnergyPlus/UnitarySystem.hh>
#include <EnergyPlus/UserDefinedComponents.hh>
#include <EnergyPlus/VariableSpeedCoils.hh>
#include <EnergyPlus/VentilatedSlab.hh>
#include <EnergyPlus/WaterCoils.hh>
#include <EnergyPlus/WaterManager.hh>
#include <EnergyPlus/WaterThermalTanks.hh>
#include <EnergyPlus/WaterToAirHeatPumpSimple.hh>
#include <EnergyPlus/WaterUse.hh>
#include <EnergyPlus/WeatherManager.hh>
#include <EnergyPlus/WindowAC.hh>
#include <EnergyPlus/WindowComplexManager.hh>
#include <EnergyPlus/WindowEquivalentLayer.hh>
#include <EnergyPlus/WindowManager.hh>
#include <EnergyPlus/ZoneAirLoopEquipmentManager.hh>
#include <EnergyPlus/ZoneContaminantPredictorCorrector.hh>
#include <EnergyPlus/ZoneDehumidifier.hh>
#include <EnergyPlus/ZoneEquipmentManager.hh>
#include <EnergyPlus/ZonePlenum.hh>
#include <EnergyPlus/ZoneTempPredictorCorrector.hh>

void EnergyPlus::clearThisState(EnergyPlusData &state)
{
    state.clear_state();
}
void EnergyPlus::clearAllStates(OutputFiles &outputFiles)
{
    using namespace EnergyPlus;
    // A to Z order
    CoilCoolingDX::clear_state();
    CoolTower::clear_state();
    CrossVentMgr::clear_state();
    CTElectricGenerator::clear_state();
    CurveManager::clear_state();
    AirflowNetwork::clear_state();
    dataAirflowNetworkBalanceManager.clear_state();
    DataAirLoop::clear_state();
    DataBranchAirLoopPlant::clear_state();
    DataAirSystems::clear_state();
    DataBranchNodeConnections::clear_state();
    DataContaminantBalance::clear_state();
    DataConvergParams::clear_state();
    DataDefineEquip::clear_state();
    DataEnvironment::clear_state();
    DataErrorTracking::clear_state();
    DataGenerators::clear_state();
    DataGlobals::clear_state(outputFiles);
    DataHeatBalance::clear_state();
    DataHeatBalFanSys::clear_state();
    DataHeatBalSurface::clear_state();
    DataHVACGlobals::clear_state();
    DataIPShortCuts::clear_state();
    DataLoopNode::clear_state();
    DataMoistureBalance::clear_state();
    DataMoistureBalanceEMPD::clear_state();
    DataOutputs::clear_state();
    DataPhotovoltaics::clear_state();
    DataPlant::clear_state();
    DataRoomAirModel::clear_state();
    DataRuntimeLanguage::clear_state();
    DataSizing::clear_state();
    DataStringGlobals::clear_state();
    DataSurfaceLists::clear_state();
    DataSurfaces::clear_state();
    DataSystemVariables::clear_state();
    DataUCSDSharedData::clear_state();
    DataViewFactorInformation::clear_state();
    DataWater::clear_state();
    DataZoneControls::clear_state();
    DataZoneEnergyDemands::clear_state();
    DataZoneEquipment::clear_state();
    DaylightingManager::clear_state();
    DemandManager::clear_state();
    DesiccantDehumidifiers::clear_state();
    DualDuct::clear_state();
    DXCoils::clear_state();
    clearFacilityElectricPowerServiceObject();
    EarthTube::clear_state();
    EconomicLifeCycleCost::clear_state();
    EconomicTariff::clear_state();
    EMSManager::clear_state();
    EvaporativeCoolers::clear_state();
    EvaporativeFluidCoolers::clear_state();
    FanCoilUnits::clear_state();
    Fans::clear_state();
    FaultsManager::clear_state();
    FluidCoolers::clear_state();
    FluidProperties::clear_state();
    Furnaces::clear_state();
    GlobalNames::clear_state();
    GroundHeatExchangers::clear_state();
    GroundTemperatureManager::clear_state();
    HeatBalanceAirManager::clear_state();
    HeatBalanceIntRadExchange::clear_state();
    HeatBalanceManager::clear_state();
    HeatBalanceSurfaceManager::clear_state();
    HeatBalFiniteDiffManager::clear_state();
    HeatPumpWaterToWaterSimple::GshpSpecs::clear_state();
    HeatPumpWaterToWaterCOOLING::clear_state();
    HeatPumpWaterToWaterHEATING::clear_state();
    HeatRecovery::clear_state();
    HeatingCoils::clear_state();
    HighTempRadiantSystem::clear_state();
    Humidifiers::clear_state();
    HVACControllers::clear_state();
    HVACDXHeatPumpSystem::clear_state();
    HVACDXSystem::clear_state();
    HVACHXAssistedCoolingCoil::clear_state();
    HVACFan::clearHVACFanObjects();
    HVACManager::clear_state();
    HVACSingleDuctInduc::clear_state();
    HVACStandAloneERV::clear_state();
    HVACUnitaryBypassVAV::clear_state();
    HVACVariableRefrigerantFlow::clear_state();
    HybridModel::clear_state();
    HybridUnitaryAirConditioners::clear_state();
    HysteresisPhaseChange::clear_state();
    EnergyPlus::inputProcessor->clear_state();
    IceThermalStorage::clear_state();
    IntegratedHeatPump::clear_state();
    InternalHeatGains::clear_state();
    LowTempRadiantSystem::clear_state();
    MicroCHPElectricGenerator::clear_state();
    MixedAir::clear_state();
    MixerComponent::clear_state();
    MoistureBalanceEMPDManager::clear_state();
    NodeInputManager::clear_state();
    OutAirNodeManager::clear_state();
    OutdoorAirUnit::clear_state();
    OutputProcessor::clear_state();
    OutputReportPredefined::clear_state();
    OutputReportTabular::clear_state();
    OutputReportTabularAnnual::clear_state();
    OutsideEnergySources::clear_state();
    PackagedTerminalHeatPump::clear_state();
    PhotovoltaicThermalCollectors::clear_state();
    Pipes::clear_state();
    PipeHeatTransfer::clear_state();
    PlantCentralGSHP::clear_state();
    PlantCondLoopOperation::clear_state();
    PlantHeatExchangerFluidToFluid::clear_state();
    PlantLoadProfile::clear_state();
    PlantManager::clear_state();
    PlantPipingSystemsManager::clear_state();
    PlantPressureSystem::clear_state();
    PlantUtilities::clear_state();
    PlantPipingSystemsManager::clear_state();
    PlantValves::clear_state();
    PluginManagement::clear_state();
    PollutionModule::clear_state();
    PoweredInductionUnits::clear_state();
    Psychrometrics::clear_state();
    Pumps::clear_state();
    PurchasedAirManager::clear_state();
    PVWatts::clear_state();
    clearCoilSelectionReportObj(); // ReportCoilSelection
    RefrigeratedCase::clear_state();
    ReturnAirPathManager::clear_state();
    RoomAirModelAirflowNetwork::clear_state();
    RoomAirModelManager::clear_state();
    RuntimeLanguageProcessor::clear_state();
    ScheduleManager::clear_state();
    SetPointManager::clear_state();
    SimAirServingZones::clear_state();
    SimulationManager::clear_state();
    SingleDuct::clear_state();
    SizingManager::clear_state();
    SolarCollectors::clear_state();
    SolarShading::clear_state();
    SplitterComponent::clear_state();
    SteamCoils::clear_state();
    SurfaceGeometry::clear_state();
    SystemAvailabilityManager::clear_state();
    SwimmingPool::clear_state();
    ThermalChimney::clear_state();
    ThermalComfort::clear_state();
    UnitarySystems::clear_state();
    UnitHeater::clear_state();
    UnitVentilator::clear_state();
    UserDefinedComponents::clear_state();
    UtilityRoutines::clear_state();
    VariableSpeedCoils::clear_state();
    VentilatedSlab::clear_state();
    WaterCoils::clear_state();
    WaterManager::clear_state();
    WaterThermalTanks::clear_state();
    WaterToAirHeatPumpSimple::clear_state();
    EIRPlantLoopHeatPumps::EIRPlantLoopHeatPump::clear_state();
    WaterUse::clear_state();
    WeatherManager::clear_state();
    WindowAC::clear_state();
    WindowComplexManager::clear_state();
    WindowEquivalentLayer::clear_state();
    WindowManager::clear_state();
    ZoneAirLoopEquipmentManager::clear_state();
<<<<<<< HEAD
=======
    ZoneContaminantPredictorCorrector::clear_state();
>>>>>>> 2393ee6c
    ResultsFramework::clear_state();
}<|MERGE_RESOLUTION|>--- conflicted
+++ resolved
@@ -397,9 +397,5 @@
     WindowEquivalentLayer::clear_state();
     WindowManager::clear_state();
     ZoneAirLoopEquipmentManager::clear_state();
-<<<<<<< HEAD
-=======
-    ZoneContaminantPredictorCorrector::clear_state();
->>>>>>> 2393ee6c
     ResultsFramework::clear_state();
 }