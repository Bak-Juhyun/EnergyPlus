--- conflicted
+++ resolved
@@ -528,12 +528,8 @@
                                     Real64 &PartLoadRatio          // coil part-load ratio
     );
 
-<<<<<<< HEAD
-    void SetMinOATCompressor(IOFiles &ioFiles,
+    void SetMinOATCompressor(EnergyPlusData &state,
                              int const FurnaceNum,                    // index to furnace
-=======
-    void SetMinOATCompressor(EnergyPlusData &state, int const FurnaceNum,                    // index to furnace
->>>>>>> e7001b2e
                              std::string const &FurnaceName,          // name of furnace
                              std::string const &cCurrentModuleObject, // type of furnace
                              int const CoolingCoilIndex,              // index of cooling coil
