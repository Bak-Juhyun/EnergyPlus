--- conflicted
+++ resolved
@@ -127,15 +127,6 @@
                           std::string const &ComponentName,
                           bool &IsParent,                    // true or false
                           int &NumInlets,
-<<<<<<< HEAD
-                          Array1D<std::string> &InletNodeNames,
-                          Array1D<int> &InletNodeNums,
-                          Array1D<int> &InletFluidStreams,
-                          int &NumOutlets,
-                          Array1D<std::string> &OutletNodeNames,
-                          Array1D<int> &OutletNodeNums,
-                          Array1D<int> &OutletFluidStreams,
-=======
                           EPVector<std::string> &InletNodeNames,
                           EPVector<int> &InletNodeNums,
                           EPVector<int> &InletFluidStreams,
@@ -143,28 +134,18 @@
                           EPVector<std::string> &OutletNodeNames,
                           EPVector<int> &OutletNodeNums,
                           EPVector<int> &OutletFluidStreams,
->>>>>>> 001ea4bb
                           bool &ErrorsFound                  // set to true if errors found, unchanged otherwise
     );
 
     void GetChildrenData(std::string const &ComponentType,
                          std::string const &ComponentName,
                          int &NumChildren,
-<<<<<<< HEAD
                          Array1D<std::string> &ChildrenCType,
                          Array1D<std::string> &ChildrenCName,
                          Array1D<std::string> &InletNodeName,
-                         Array1D<int> &InletNodeNum,
+                         EPVector<int> &InletNodeNum,
                          Array1D<std::string> &OutletNodeName,
-                         Array1D<int> &OutletNodeNum,
-=======
-                         Array1D_string &ChildrenCType,
-                         Array1D_string &ChildrenCName,
-                         Array1D_string &InletNodeName,
-                         EPVector<int> &InletNodeNum,
-                         Array1D_string &OutletNodeName,
                          EPVector<int> &OutletNodeNum,
->>>>>>> 001ea4bb
                          bool &ErrorsFound);
 
     void GetChildrenData(std::string const &ComponentType,
@@ -204,11 +185,7 @@
                                   EPVector<DataBranchNodeConnections::NodeConnectionDef> const &NodeConnections,
                                   int const NumItems,
                                   int &CountOfItems,            // Number of items found
-<<<<<<< HEAD
-                                  Array1D<int> &AllNumbersInList // Index array to all numbers found
-=======
                                   EPVector<int> &AllNumbersInList // Index array to all numbers found
->>>>>>> 001ea4bb
     );
 
 } // namespace BranchNodeConnections
