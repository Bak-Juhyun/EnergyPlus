// EnergyPlus, Copyright (c) 1996-2018, The Board of Trustees of the University of Illinois,
// The Regents of the University of California, through Lawrence Berkeley National Laboratory
// (subject to receipt of any required approvals from the U.S. Dept. of Energy), Oak Ridge
// National Laboratory, managed by UT-Battelle, Alliance for Sustainable Energy, LLC, and other
// contributors. All rights reserved.
//
// NOTICE: This Software was developed under funding from the U.S. Department of Energy and the
// U.S. Government consequently retains certain rights. As such, the U.S. Government has been
// granted for itself and others acting on its behalf a paid-up, nonexclusive, irrevocable,
// worldwide license in the Software to reproduce, distribute copies to the public, prepare
// derivative works, and perform publicly and display publicly, and to permit others to do so.
//
// Redistribution and use in source and binary forms, with or without modification, are permitted
// provided that the following conditions are met:
//
// (1) Redistributions of source code must retain the above copyright notice, this list of
//     conditions and the following disclaimer.
//
// (2) Redistributions in binary form must reproduce the above copyright notice, this list of
//     conditions and the following disclaimer in the documentation and/or other materials
//     provided with the distribution.
//
// (3) Neither the name of the University of California, Lawrence Berkeley National Laboratory,
//     the University of Illinois, U.S. Dept. of Energy nor the names of its contributors may be
//     used to endorse or promote products derived from this software without specific prior
//     written permission.
//
// (4) Use of EnergyPlus(TM) Name. If Licensee (i) distributes the software in stand-alone form
//     without changes from the version obtained under this License, or (ii) Licensee makes a
//     reference solely to the software portion of its product, Licensee must refer to the
//     software as "EnergyPlus version X" software, where "X" is the version number Licensee
//     obtained under this License and may not use a different name for the software. Except as
//     specifically required in this Section (4), Licensee shall not use in a company name, a
//     product name, in advertising, publicity, or other promotional activities any name, trade
//     name, trademark, logo, or other designation of "EnergyPlus", "E+", "e+" or confusingly
//     similar designation, without the U.S. Department of Energy's prior written consent.
//
// THIS SOFTWARE IS PROVIDED BY THE COPYRIGHT HOLDERS AND CONTRIBUTORS "AS IS" AND ANY EXPRESS OR
// IMPLIED WARRANTIES, INCLUDING, BUT NOT LIMITED TO, THE IMPLIED WARRANTIES OF MERCHANTABILITY
// AND FITNESS FOR A PARTICULAR PURPOSE ARE DISCLAIMED. IN NO EVENT SHALL THE COPYRIGHT OWNER OR
// CONTRIBUTORS BE LIABLE FOR ANY DIRECT, INDIRECT, INCIDENTAL, SPECIAL, EXEMPLARY, OR
// CONSEQUENTIAL DAMAGES (INCLUDING, BUT NOT LIMITED TO, PROCUREMENT OF SUBSTITUTE GOODS OR
// SERVICES; LOSS OF USE, DATA, OR PROFITS; OR BUSINESS INTERRUPTION) HOWEVER CAUSED AND ON ANY
// THEORY OF LIABILITY, WHETHER IN CONTRACT, STRICT LIABILITY, OR TORT (INCLUDING NEGLIGENCE OR
// OTHERWISE) ARISING IN ANY WAY OUT OF THE USE OF THIS SOFTWARE, EVEN IF ADVISED OF THE
// POSSIBILITY OF SUCH DAMAGE.

#include <CommandLineInterface.hh>
#include <EnergyPlusPgm.hh>
using EnergyPlus::CommandLineInterface::ProcessArgs;

int main(int argc, const char *argv[])
{
<<<<<<< HEAD
	// the following line is only needed when debugging issues related to NaN in Visual Studio. See https://github.com/NREL/EnergyPlus/wiki/Debugging-Tips
	unsigned int fp_control_state = _controlfp( _EM_INEXACT, _MCW_EM );
	ProcessArgs( argc, argv );
	EnergyPlusPgm();
=======
    // the following line is only needed when debugging issues related to NaN in Visual Studio. See
    // https://github.com/NREL/EnergyPlus/wiki/Debugging-Tips unsigned int fp_control_state = _controlfp( _EM_INEXACT, _MCW_EM );
    ProcessArgs(argc, argv);
    EnergyPlusPgm();
>>>>>>> 61b09a18
}<|MERGE_RESOLUTION|>--- conflicted
+++ resolved
@@ -51,15 +51,8 @@
 
 int main(int argc, const char *argv[])
 {
-<<<<<<< HEAD
 	// the following line is only needed when debugging issues related to NaN in Visual Studio. See https://github.com/NREL/EnergyPlus/wiki/Debugging-Tips
 	unsigned int fp_control_state = _controlfp( _EM_INEXACT, _MCW_EM );
 	ProcessArgs( argc, argv );
 	EnergyPlusPgm();
-=======
-    // the following line is only needed when debugging issues related to NaN in Visual Studio. See
-    // https://github.com/NREL/EnergyPlus/wiki/Debugging-Tips unsigned int fp_control_state = _controlfp( _EM_INEXACT, _MCW_EM );
-    ProcessArgs(argc, argv);
-    EnergyPlusPgm();
->>>>>>> 61b09a18
 }