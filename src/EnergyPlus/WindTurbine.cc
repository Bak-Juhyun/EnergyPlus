// EnergyPlus, Copyright (c) 1996-2020, The Board of Trustees of the University of Illinois,
// The Regents of the University of California, through Lawrence Berkeley National Laboratory
// (subject to receipt of any required approvals from the U.S. Dept. of Energy), Oak Ridge
// National Laboratory, managed by UT-Battelle, Alliance for Sustainable Energy, LLC, and other
// contributors. All rights reserved.
//
// NOTICE: This Software was developed under funding from the U.S. Department of Energy and the
// U.S. Government consequently retains certain rights. As such, the U.S. Government has been
// granted for itself and others acting on its behalf a paid-up, nonexclusive, irrevocable,
// worldwide license in the Software to reproduce, distribute copies to the public, prepare
// derivative works, and perform publicly and display publicly, and to permit others to do so.
//
// Redistribution and use in source and binary forms, with or without modification, are permitted
// provided that the following conditions are met:
//
// (1) Redistributions of source code must retain the above copyright notice, this list of
//     conditions and the following disclaimer.
//
// (2) Redistributions in binary form must reproduce the above copyright notice, this list of
//     conditions and the following disclaimer in the documentation and/or other materials
//     provided with the distribution.
//
// (3) Neither the name of the University of California, Lawrence Berkeley National Laboratory,
//     the University of Illinois, U.S. Dept. of Energy nor the names of its contributors may be
//     used to endorse or promote products derived from this software without specific prior
//     written permission.
//
// (4) Use of EnergyPlus(TM) Name. If Licensee (i) distributes the software in stand-alone form
//     without changes from the version obtained under this License, or (ii) Licensee makes a
//     reference solely to the software portion of its product, Licensee must refer to the
//     software as "EnergyPlus version X" software, where "X" is the version number Licensee
//     obtained under this License and may not use a different name for the software. Except as
//     specifically required in this Section (4), Licensee shall not use in a company name, a
//     product name, in advertising, publicity, or other promotional activities any name, trade
//     name, trademark, logo, or other designation of "EnergyPlus", "E+", "e+" or confusingly
//     similar designation, without the U.S. Department of Energy's prior written consent.
//
// THIS SOFTWARE IS PROVIDED BY THE COPYRIGHT HOLDERS AND CONTRIBUTORS "AS IS" AND ANY EXPRESS OR
// IMPLIED WARRANTIES, INCLUDING, BUT NOT LIMITED TO, THE IMPLIED WARRANTIES OF MERCHANTABILITY
// AND FITNESS FOR A PARTICULAR PURPOSE ARE DISCLAIMED. IN NO EVENT SHALL THE COPYRIGHT OWNER OR
// CONTRIBUTORS BE LIABLE FOR ANY DIRECT, INDIRECT, INCIDENTAL, SPECIAL, EXEMPLARY, OR
// CONSEQUENTIAL DAMAGES (INCLUDING, BUT NOT LIMITED TO, PROCUREMENT OF SUBSTITUTE GOODS OR
// SERVICES; LOSS OF USE, DATA, OR PROFITS; OR BUSINESS INTERRUPTION) HOWEVER CAUSED AND ON ANY
// THEORY OF LIABILITY, WHETHER IN CONTRACT, STRICT LIABILITY, OR TORT (INCLUDING NEGLIGENCE OR
// OTHERWISE) ARISING IN ANY WAY OUT OF THE USE OF THIS SOFTWARE, EVEN IF ADVISED OF THE
// POSSIBILITY OF SUCH DAMAGE.

// C++ Headers
#include <cassert>
#include <cmath>

// ObjexxFCL Headers
#include <ObjexxFCL/Array.functions.hh>
#include <ObjexxFCL/Fmath.hh>
#include <ObjexxFCL/gio.hh>
#include <ObjexxFCL/string.functions.hh>

// EnergyPlus Headers
#include <EnergyPlus/CommandLineInterface.hh>
#include <EnergyPlus/Data/EnergyPlusData.hh>
#include <EnergyPlus/DataEnvironment.hh>
#include <EnergyPlus/DataHVACGlobals.hh>
#include <EnergyPlus/FileSystem.hh>
#include <EnergyPlus/General.hh>
#include <EnergyPlus/InputProcessing/InputProcessor.hh>
#include <EnergyPlus/OutputProcessor.hh>
#include <EnergyPlus/Psychrometrics.hh>
#include <EnergyPlus/ScheduleManager.hh>
#include <EnergyPlus/UtilityRoutines.hh>
#include <EnergyPlus/WindTurbine.hh>

namespace EnergyPlus {

// (ref: Object: Generator:WindTurbine)

namespace WindTurbine {
    // Module containing the data for wind turbine system

    // MODULE INFORMATION:
    //       AUTHOR         Daeho Kang
    //       DATE WRITTEN   October 2009
    //       MODIFIED       na
    //       RE-ENGINEERED  na

    // PURPOSE OF THIS MODULE:
    // This module is to calculate the electrical power output that wind turbine systems produce.
    // Both horizontal and vertical axis wind turbine systems are modeled.

    // REFERENCES:
    // Sathyajith Mathew. 2006. Wind Energy: Fundamental, Resource Analysis and Economics. Springer,
    //     Chap. 2, pp. 11-15
    // Mazharul Islam, David S.K. Ting, and Amir Fartaj. 2008. Aerodynamic Models for Darrieus-type sSraight-bladed
    //     Vertical Axis Wind Turbines. Renewable & Sustainable Energy Reviews, Volume 12, pp.1087-1109

<<<<<<< HEAD
    // OTHER NOTES: none

    // Using/Aliasing
=======
    using namespace DataPrecisionGlobals;
    using namespace DataGenerators;
>>>>>>> e7001b2e
    using DataGlobals::BeginEnvrnFlag;
    using DataGlobals::DegToRadians;
    using DataGlobals::Pi;
    using DataGlobals::ScheduleAlwaysOn;
    using DataGlobals::SecInHour;

    static std::string const BlankString;

    // Functions

<<<<<<< HEAD
    void SimWindTurbine(IOFiles &ioFiles,
                        int const EP_UNUSED(GeneratorType), // Type of Generator
=======
    void SimWindTurbine(WindTurbineData &dataWindTurbine, int const EP_UNUSED(GeneratorType), // Type of Generator
>>>>>>> e7001b2e
                        std::string const &GeneratorName,   // User specified name of Generator
                        int &GeneratorIndex,                // Generator index
                        bool const RunFlag,                 // ON or OFF
                        Real64 const EP_UNUSED(WTLoad)      // Electrical load on WT (not used)
    )
    {

        // SUBROUTINE INFORMATION:
        //       AUTHOR         Daeho Kang
        //       DATE WRITTEN   October 2009
        //       MODIFIED       na
        //       RE-ENGINEERED  na

        // PURPOSE OF THIS SUBROUTINE:
        // This subroutine manages the simulation of wind turbine component.
        // This drivers manages the calls to all of the other drivers and simulation algorithms.

        // Using/Aliasing
        using General::TrimSigDigits;

        // SUBROUTINE LOCAL VARIABLE DECLARATIONS:
        static bool GetInputFlag(true);
        int WindTurbineNum;
        // Obtains and allocates heat balance related parameters from input

        if (GetInputFlag) {
            GetWindTurbineInput(dataWindTurbine);
            GetInputFlag = false;
        }

        if (GeneratorIndex == 0) {
            WindTurbineNum = UtilityRoutines::FindItemInList(GeneratorName, dataWindTurbine.WindTurbineSys);
            if (WindTurbineNum == 0) {
                ShowFatalError("SimWindTurbine: Specified Generator not one of Valid Wind Turbine Generators " + GeneratorName);
            }
            GeneratorIndex = WindTurbineNum;
        } else {
            WindTurbineNum = GeneratorIndex;
            if (WindTurbineNum > dataWindTurbine.NumWindTurbines || WindTurbineNum < 1) {
                ShowFatalError("SimWindTurbine: Invalid GeneratorIndex passed=" + TrimSigDigits(WindTurbineNum) +
                               ", Number of Wind Turbine Generators=" + TrimSigDigits(dataWindTurbine.NumWindTurbines) + ", Generator name=" + GeneratorName);
            }
            if (GeneratorName != dataWindTurbine.WindTurbineSys(WindTurbineNum).Name) {
                ShowFatalError("SimMWindTurbine: Invalid GeneratorIndex passed=" + TrimSigDigits(WindTurbineNum) +
                               ", Generator name=" + GeneratorName + ", stored Generator Name for that index=" + dataWindTurbine.WindTurbineSys(WindTurbineNum).Name);
            }
        }

<<<<<<< HEAD
        InitWindTurbine(ioFiles, WindTurbineNum);
=======
        InitWindTurbine(dataWindTurbine, WindTurbineNum);
>>>>>>> e7001b2e

        CalcWindTurbine(dataWindTurbine, WindTurbineNum, RunFlag);

        ReportWindTurbine(dataWindTurbine, WindTurbineNum);
    }

    void GetWTGeneratorResults(WindTurbineData &dataWindTurbine, int const EP_UNUSED(GeneratorType), // Type of Generator
                               int const GeneratorIndex,           // Generator number
                               Real64 &GeneratorPower,             // Electrical power
                               Real64 &GeneratorEnergy,            // Electrical energy
                               Real64 &ThermalPower,
                               Real64 &ThermalEnergy)
    {

        // SUBROUTINE INFORMATION:
        //       AUTHOR         B. Griffith
        //       DATE WRITTEN   Aug. 2008
        //       MODIFIED       D Kang, October 2009 for Wind Turbine
        //       RE-ENGINEERED  na

        // PURPOSE OF THIS SUBROUTINE:
        // This subroutine provides a "get" method to collect results for individual electic load centers.

        GeneratorPower = dataWindTurbine.WindTurbineSys(GeneratorIndex).Power;
        GeneratorEnergy = dataWindTurbine.WindTurbineSys(GeneratorIndex).Energy;

        // Thermal energy is ignored
        ThermalPower = 0.0;
        ThermalEnergy = 0.0;
    }

    void GetWindTurbineInput(WindTurbineData &dataWindTurbine)
    {

        // SUBROUTINE INFORMATION:
        //       AUTHOR         Daeho Kang
        //       DATE WRITTEN   October 2009
        //       MODIFIED       na
        //       RE-ENGINEERED  na

        // PURPOSE OF THIS SUBROUTINE:
        // This subroutine gets input data for wind turbine components
        // and stores it in the wind turbine data structure.

        // Using/Aliasing
        using General::RoundSigDigits;
        using ScheduleManager::GetScheduleIndex;

        // SUBROUTINE PARAMETER DEFINITIONS:
        static std::string const CurrentModuleObject("Generator:WindTurbine");
        Real64 const SysEffDefault(0.835); // Default value of overall system efficiency
        Real64 const MaxTSR(12.0);         // Maximum tip speed ratio
        Real64 const DefaultPC(0.25);      // Default power coefficient
        Real64 const MaxPowerCoeff(0.59);  // Maximum power coefficient
        Real64 const DefaultH(50.0);       // Default of height for local wind speed

        // SUBROUTINE LOCAL VARIABLE DECLARATIONS:
        static bool ErrorsFound(false); // If errors detected in input
        int WindTurbineNum;             // Wind turbine number
        int NumAlphas;                  // Number of Alphas for each GetobjectItem call
        int NumNumbers;                 // Number of Numbers for each GetobjectItem call
        int NumArgs;
        int IOStat;
        Array1D_string cAlphaArgs;     // Alpha input items for object
        Array1D_string cAlphaFields;   // Alpha field names
        Array1D_string cNumericFields; // Numeric field names
        Array1D<Real64> rNumericArgs;  // Numeric input items for object
        Array1D_bool lAlphaBlanks;     // Logical array, alpha field input BLANK = .TRUE.
        Array1D_bool lNumericBlanks;   // Logical array, numeric field input BLANK = .TRUE.

        // Initializations and allocations
        inputProcessor->getObjectDefMaxArgs(CurrentModuleObject, NumArgs, NumAlphas, NumNumbers);
        cAlphaArgs.allocate(NumAlphas);
        cAlphaFields.allocate(NumAlphas);
        cNumericFields.allocate(NumNumbers);
        rNumericArgs.dimension(NumNumbers, 0.0);
        lAlphaBlanks.dimension(NumAlphas, true);
        lNumericBlanks.dimension(NumNumbers, true);

        dataWindTurbine.NumWindTurbines = inputProcessor->getNumObjectsFound(CurrentModuleObject);

        dataWindTurbine.WindTurbineSys.allocate(dataWindTurbine.NumWindTurbines);

        // Flow
        for (WindTurbineNum = 1; WindTurbineNum <= dataWindTurbine.NumWindTurbines; ++WindTurbineNum) {

            inputProcessor->getObjectItem(CurrentModuleObject,
                                          WindTurbineNum,
                                          cAlphaArgs,
                                          NumAlphas,
                                          rNumericArgs,
                                          NumNumbers,
                                          IOStat,
                                          lNumericBlanks,
                                          lAlphaBlanks,
                                          cAlphaFields,
                                          cNumericFields);
            UtilityRoutines::IsNameEmpty(cAlphaArgs(1), CurrentModuleObject, ErrorsFound);

            dataWindTurbine.WindTurbineSys(WindTurbineNum).Name = cAlphaArgs(1); // Name of wind turbine

            dataWindTurbine.WindTurbineSys(WindTurbineNum).Schedule = cAlphaArgs(2); // Get schedule
            if (lAlphaBlanks(2)) {
                dataWindTurbine.WindTurbineSys(WindTurbineNum).SchedPtr = ScheduleAlwaysOn;
            } else {
                dataWindTurbine.WindTurbineSys(WindTurbineNum).SchedPtr = GetScheduleIndex(cAlphaArgs(2));
                if (dataWindTurbine.WindTurbineSys(WindTurbineNum).SchedPtr == 0) {
                    ShowSevereError(CurrentModuleObject + "=\"" + cAlphaArgs(1) + "\" invalid " + cAlphaFields(2) + "=\"" + cAlphaArgs(2) +
                                    "\" not found.");
                    ErrorsFound = true;
                }
            }
            // Select rotor type
            {
                auto const SELECT_CASE_var(cAlphaArgs(3));
                if ((SELECT_CASE_var == "HORIZONTALAXISWINDTURBINE") || (SELECT_CASE_var == "")) {
                    dataWindTurbine.WindTurbineSys(WindTurbineNum).rotorType = RotorType::HAWT;
                } else if (SELECT_CASE_var == "VERTICALAXISWINDTURBINE") {
                    dataWindTurbine.WindTurbineSys(WindTurbineNum).rotorType = RotorType::VAWT;
                } else {
                    ShowSevereError(CurrentModuleObject + "=\"" + cAlphaArgs(1) + "\" invalid " + cAlphaFields(3) + "=\"" + cAlphaArgs(3) + "\".");
                    ErrorsFound = true;
                }
            }

            // Select control type
            {
                auto const SELECT_CASE_var(cAlphaArgs(4));
                if (SELECT_CASE_var == "FIXEDSPEEDFIXEDPITCH") {
                    dataWindTurbine.WindTurbineSys(WindTurbineNum).controlType = ControlType::FSFP;
                } else if (SELECT_CASE_var == "FIXEDSPEEDVARIABLEPITCH") {
                    dataWindTurbine.WindTurbineSys(WindTurbineNum).controlType = ControlType::FSVP;
                } else if (SELECT_CASE_var == "VARIABLESPEEDFIXEDPITCH") {
                    dataWindTurbine.WindTurbineSys(WindTurbineNum).controlType = ControlType::VSFP;
                } else if ((SELECT_CASE_var == "VARIABLESPEEDVARIABLEPITCH") || (SELECT_CASE_var == "")) {
                    dataWindTurbine.WindTurbineSys(WindTurbineNum).controlType = ControlType::VSVP;
                } else {
                    ShowSevereError(CurrentModuleObject + "=\"" + cAlphaArgs(1) + "\" invalid " + cAlphaFields(4) + "=\"" + cAlphaArgs(4) + "\".");
                    ErrorsFound = true;
                }
            }

            dataWindTurbine.WindTurbineSys(WindTurbineNum).RatedRotorSpeed = rNumericArgs(1); // Maximum rotor speed in rpm
            if (dataWindTurbine.WindTurbineSys(WindTurbineNum).RatedRotorSpeed <= 0.0) {
                if (lNumericBlanks(1)) {
                    ShowSevereError(CurrentModuleObject + "=\"" + cAlphaArgs(1) + "\" invalid " + cNumericFields(1) +
                                    " is required but input is blank.");
                } else {
                    ShowSevereError(CurrentModuleObject + "=\"" + cAlphaArgs(1) + "\" invalid " + cNumericFields(1) + "=[" +
                                    RoundSigDigits(rNumericArgs(1), 2) + "] must be greater than zero.");
                }
                ErrorsFound = true;
            }

            dataWindTurbine.WindTurbineSys(WindTurbineNum).RotorDiameter = rNumericArgs(2); // Rotor diameter in m
            if (dataWindTurbine.WindTurbineSys(WindTurbineNum).RotorDiameter <= 0.0) {
                if (lNumericBlanks(2)) {
                    ShowSevereError(CurrentModuleObject + "=\"" + cAlphaArgs(1) + "\" invalid " + cNumericFields(2) +
                                    " is required but input is blank.");
                } else {
                    ShowSevereError(CurrentModuleObject + "=\"" + cAlphaArgs(1) + "\" invalid " + cNumericFields(2) + "=[" +
                                    RoundSigDigits(rNumericArgs(2), 1) + "] must be greater than zero.");
                }
                ErrorsFound = true;
            }

            dataWindTurbine.WindTurbineSys(WindTurbineNum).RotorHeight = rNumericArgs(3); // Overall height of the rotor
            if (dataWindTurbine.WindTurbineSys(WindTurbineNum).RotorHeight <= 0.0) {
                if (lNumericBlanks(3)) {
                    ShowSevereError(CurrentModuleObject + "=\"" + cAlphaArgs(1) + "\" invalid " + cNumericFields(3) +
                                    " is required but input is blank.");
                } else {
                    ShowSevereError(CurrentModuleObject + "=\"" + cAlphaArgs(1) + "\" invalid " + cNumericFields(3) + "=[" +
                                    RoundSigDigits(rNumericArgs(3), 1) + "] must be greater than zero.");
                }
                ErrorsFound = true;
            }

            dataWindTurbine.WindTurbineSys(WindTurbineNum).NumOfBlade = rNumericArgs(4); // Total number of blade
            if (dataWindTurbine.WindTurbineSys(WindTurbineNum).NumOfBlade == 0) {
                ShowSevereError(CurrentModuleObject + "=\"" + cAlphaArgs(1) + "\" invalid " + cNumericFields(4) + "=[" +
                                RoundSigDigits(rNumericArgs(4), 0) + "] must be greater than zero.");
                ErrorsFound = true;
            }

            dataWindTurbine.WindTurbineSys(WindTurbineNum).RatedPower = rNumericArgs(5); // Rated average power
            if (dataWindTurbine.WindTurbineSys(WindTurbineNum).RatedPower == 0.0) {
                if (lNumericBlanks(5)) {
                    ShowSevereError(CurrentModuleObject + "=\"" + cAlphaArgs(1) + "\" invalid " + cNumericFields(5) +
                                    " is required but input is blank.");
                } else {
                    ShowSevereError(CurrentModuleObject + "=\"" + cAlphaArgs(1) + "\" invalid " + cNumericFields(5) + "=[" +
                                    RoundSigDigits(rNumericArgs(5), 2) + "] must be greater than zero.");
                }
                ErrorsFound = true;
            }

            dataWindTurbine.WindTurbineSys(WindTurbineNum).RatedWindSpeed = rNumericArgs(6); // Rated wind speed
            if (dataWindTurbine.WindTurbineSys(WindTurbineNum).RatedWindSpeed == 0.0) {
                if (lNumericBlanks(6)) {
                    ShowSevereError(CurrentModuleObject + "=\"" + cAlphaArgs(1) + "\" invalid " + cNumericFields(6) +
                                    " is required but input is blank.");
                } else {
                    ShowSevereError(CurrentModuleObject + "=\"" + cAlphaArgs(1) + "\" invalid " + cNumericFields(6) + "=[" +
                                    RoundSigDigits(rNumericArgs(6), 2) + "] must be greater than zero.");
                }
                ErrorsFound = true;
            }

            dataWindTurbine.WindTurbineSys(WindTurbineNum).CutInSpeed = rNumericArgs(7); // Minimum wind speed for system operation
            if (dataWindTurbine.WindTurbineSys(WindTurbineNum).CutInSpeed == 0.0) {
                if (lNumericBlanks(7)) {
                    ShowSevereError(CurrentModuleObject + "=\"" + cAlphaArgs(1) + "\" invalid " + cNumericFields(7) +
                                    " is required but input is blank.");
                } else {
                    ShowSevereError(CurrentModuleObject + "=\"" + cAlphaArgs(1) + "\" invalid " + cNumericFields(7) + "=[" +
                                    RoundSigDigits(rNumericArgs(7), 2) + "] must be greater than zero.");
                }
                ErrorsFound = true;
            }

            dataWindTurbine.WindTurbineSys(WindTurbineNum).CutOutSpeed = rNumericArgs(8); // Minimum wind speed for system operation
            if (dataWindTurbine.WindTurbineSys(WindTurbineNum).CutOutSpeed == 0.0) {
                if (lNumericBlanks(8)) {
                    ShowSevereError(CurrentModuleObject + "=\"" + cAlphaArgs(1) + "\" invalid " + cNumericFields(8) +
                                    " is required but input is blank.");
                } else if (dataWindTurbine.WindTurbineSys(WindTurbineNum).CutOutSpeed <= dataWindTurbine.WindTurbineSys(WindTurbineNum).RatedWindSpeed) {
                    ShowSevereError(CurrentModuleObject + "=\"" + cAlphaArgs(1) + "\" invalid " + cNumericFields(8) + "=[" +
                                    RoundSigDigits(rNumericArgs(8), 2) + "] must be greater than " + cNumericFields(6) + "=[" +
                                    RoundSigDigits(rNumericArgs(6), 2) + "].");
                } else {
                    ShowSevereError(CurrentModuleObject + "=\"" + cAlphaArgs(1) + "\" invalid " + cNumericFields(8) + "=[" +
                                    RoundSigDigits(rNumericArgs(8), 2) + "] must be greater than zero");
                }
                ErrorsFound = true;
            }

            dataWindTurbine.WindTurbineSys(WindTurbineNum).SysEfficiency = rNumericArgs(9); // Overall wind turbine system efficiency
            if (lNumericBlanks(9) || dataWindTurbine.WindTurbineSys(WindTurbineNum).SysEfficiency == 0.0 || dataWindTurbine.WindTurbineSys(WindTurbineNum).SysEfficiency > 1.0) {
                dataWindTurbine.WindTurbineSys(WindTurbineNum).SysEfficiency = SysEffDefault;
                ShowWarningError(CurrentModuleObject + "=\"" + cAlphaArgs(1) + "\" invalid " + cNumericFields(9) + "=[" +
                                 RoundSigDigits(rNumericArgs(9), 2) + "].");
                ShowContinueError("...The default value of " + RoundSigDigits(SysEffDefault, 3) + " for " + cNumericFields(9) + " was assumed.");
            }

            dataWindTurbine.WindTurbineSys(WindTurbineNum).MaxTipSpeedRatio = rNumericArgs(10); // Maximum tip speed ratio
            if (dataWindTurbine.WindTurbineSys(WindTurbineNum).MaxTipSpeedRatio == 0.0) {
                if (lNumericBlanks(10)) {
                    ShowSevereError(CurrentModuleObject + "=\"" + cAlphaArgs(1) + "\" invalid " + cNumericFields(10) +
                                    " is required but input is blank.");
                } else {
                    ShowSevereError(CurrentModuleObject + "=\"" + cAlphaArgs(1) + "\" invalid " + cNumericFields(10) + "=[" +
                                    RoundSigDigits(rNumericArgs(10), 2) + "] must be greater than zero.");
                }
                ErrorsFound = true;
            }
            if (dataWindTurbine.WindTurbineSys(WindTurbineNum).SysEfficiency > MaxTSR) {
                dataWindTurbine.WindTurbineSys(WindTurbineNum).SysEfficiency = MaxTSR;
                ShowWarningError(CurrentModuleObject + "=\"" + cAlphaArgs(1) + "\" invalid " + cNumericFields(10) + "=[" +
                                 RoundSigDigits(rNumericArgs(10), 2) + "].");
                ShowContinueError("...The default value of " + RoundSigDigits(MaxTSR, 1) + " for " + cNumericFields(10) + " was assumed.");
            }

            dataWindTurbine.WindTurbineSys(WindTurbineNum).MaxPowerCoeff = rNumericArgs(11); // Maximum power coefficient
            if (dataWindTurbine.WindTurbineSys(WindTurbineNum).rotorType == RotorType::HAWT && dataWindTurbine.WindTurbineSys(WindTurbineNum).MaxPowerCoeff == 0.0) {
                if (lNumericBlanks(11)) {
                    ShowSevereError(CurrentModuleObject + "=\"" + cAlphaArgs(1) + "\" invalid " + cNumericFields(11) +
                                    " is required but input is blank.");
                } else {
                    ShowSevereError(CurrentModuleObject + "=\"" + cAlphaArgs(1) + "\" invalid " + cNumericFields(11) + "=[" +
                                    RoundSigDigits(rNumericArgs(11), 2) + "] must be greater than zero.");
                }
                ErrorsFound = true;
            }
            if (dataWindTurbine.WindTurbineSys(WindTurbineNum).MaxPowerCoeff > MaxPowerCoeff) {
                dataWindTurbine.WindTurbineSys(WindTurbineNum).MaxPowerCoeff = DefaultPC;
                ShowWarningError(CurrentModuleObject + "=\"" + cAlphaArgs(1) + "\" invalid " + cNumericFields(11) + "=[" +
                                 RoundSigDigits(rNumericArgs(11), 2) + "].");
                ShowContinueError("...The default value of " + RoundSigDigits(DefaultPC, 2) + " for " + cNumericFields(11) + " will be used.");
            }

            dataWindTurbine.WindTurbineSys(WindTurbineNum).LocalAnnualAvgWS = rNumericArgs(12); // Local wind speed annually averaged
            if (dataWindTurbine.WindTurbineSys(WindTurbineNum).LocalAnnualAvgWS == 0.0) {
                if (lNumericBlanks(12)) {
                    ShowWarningError(CurrentModuleObject + "=\"" + cAlphaArgs(1) + "\" invalid " + cNumericFields(12) +
                                     " is necessary for accurate prediction but input is blank.");
                } else {
                    ShowSevereError(CurrentModuleObject + "=\"" + cAlphaArgs(1) + "\" invalid " + cNumericFields(12) + "=[" +
                                    RoundSigDigits(rNumericArgs(12), 2) + "] must be greater than zero.");
                    ErrorsFound = true;
                }
            }

            dataWindTurbine.WindTurbineSys(WindTurbineNum).HeightForLocalWS = rNumericArgs(13); // Height of local meteorological station
            if (dataWindTurbine.WindTurbineSys(WindTurbineNum).HeightForLocalWS == 0.0) {
                if (dataWindTurbine.WindTurbineSys(WindTurbineNum).LocalAnnualAvgWS == 0.0) {
                    dataWindTurbine.WindTurbineSys(WindTurbineNum).HeightForLocalWS = 0.0;
                } else {
                    dataWindTurbine.WindTurbineSys(WindTurbineNum).HeightForLocalWS = DefaultH;
                    if (lNumericBlanks(13)) {
                        ShowWarningError(CurrentModuleObject + "=\"" + cAlphaArgs(1) + "\" invalid " + cNumericFields(13) +
                                         " is necessary for accurate prediction but input is blank.");
                        ShowContinueError("...The default value of " + RoundSigDigits(DefaultH, 2) + " for " + cNumericFields(13) + " will be used.");
                    } else {
                        ShowSevereError(CurrentModuleObject + "=\"" + cAlphaArgs(1) + "\" invalid " + cNumericFields(13) + "=[" +
                                        RoundSigDigits(rNumericArgs(13), 2) + "] must be greater than zero.");
                        ErrorsFound = true;
                    }
                }
            }

            dataWindTurbine.WindTurbineSys(WindTurbineNum).ChordArea = rNumericArgs(14); // Chord area of a single blade for VAWTs
            if (dataWindTurbine.WindTurbineSys(WindTurbineNum).rotorType == RotorType::VAWT && dataWindTurbine.WindTurbineSys(WindTurbineNum).ChordArea == 0.0) {
                if (lNumericBlanks(14)) {
                    ShowSevereError(CurrentModuleObject + "=\"" + cAlphaArgs(1) + "\" invalid " + cNumericFields(14) +
                                    " is required but input is blank.");
                } else {
                    ShowSevereError(CurrentModuleObject + "=\"" + cAlphaArgs(1) + "\" invalid " + cNumericFields(14) + "=[" +
                                    RoundSigDigits(rNumericArgs(14), 2) + "] must be greater than zero.");
                }
                ErrorsFound = true;
            }

            dataWindTurbine.WindTurbineSys(WindTurbineNum).DragCoeff = rNumericArgs(15); // Blade drag coefficient
            if (dataWindTurbine.WindTurbineSys(WindTurbineNum).rotorType == RotorType::VAWT && dataWindTurbine.WindTurbineSys(WindTurbineNum).DragCoeff == 0.0) {
                if (lNumericBlanks(15)) {
                    ShowSevereError(CurrentModuleObject + "=\"" + cAlphaArgs(1) + "\" invalid " + cNumericFields(15) +
                                    " is required but input is blank.");
                } else {
                    ShowSevereError(CurrentModuleObject + "=\"" + cAlphaArgs(1) + "\" invalid " + cNumericFields(15) + "=[" +
                                    RoundSigDigits(rNumericArgs(15), 2) + "] must be greater than zero.");
                }
                ErrorsFound = true;
            }

            dataWindTurbine.WindTurbineSys(WindTurbineNum).LiftCoeff = rNumericArgs(16); // Blade lift coefficient
            if (dataWindTurbine.WindTurbineSys(WindTurbineNum).rotorType == RotorType::VAWT && dataWindTurbine.WindTurbineSys(WindTurbineNum).LiftCoeff == 0.0) {
                if (lNumericBlanks(16)) {
                    ShowSevereError(CurrentModuleObject + "=\"" + cAlphaArgs(1) + "\" invalid " + cNumericFields(16) +
                                    " is required but input is blank.");
                } else {
                    ShowSevereError(CurrentModuleObject + "=\"" + cAlphaArgs(1) + "\" invalid " + cNumericFields(16) + "=[" +
                                    RoundSigDigits(rNumericArgs(16), 2) + "] must be greater than zero.");
                }
                ErrorsFound = true;
            }

            dataWindTurbine.WindTurbineSys(WindTurbineNum).PowerCoeffC1 = rNumericArgs(17); // Empirical power coefficient C1
            if (lNumericBlanks(17)) {
                dataWindTurbine.WindTurbineSys(WindTurbineNum).PowerCoeffC1 = 0.0;
            }
            dataWindTurbine.WindTurbineSys(WindTurbineNum).PowerCoeffC2 = rNumericArgs(18); // Empirical power coefficient C2
            if (lNumericBlanks(18)) {
                dataWindTurbine.WindTurbineSys(WindTurbineNum).PowerCoeffC2 = 0.0;
            }
            dataWindTurbine.WindTurbineSys(WindTurbineNum).PowerCoeffC3 = rNumericArgs(19); // Empirical power coefficient C3
            if (lNumericBlanks(19)) {
                dataWindTurbine.WindTurbineSys(WindTurbineNum).PowerCoeffC3 = 0.0;
            }
            dataWindTurbine.WindTurbineSys(WindTurbineNum).PowerCoeffC4 = rNumericArgs(20); // Empirical power coefficient C4
            if (lNumericBlanks(20)) {
                dataWindTurbine.WindTurbineSys(WindTurbineNum).PowerCoeffC4 = 0.0;
            }
            dataWindTurbine.WindTurbineSys(WindTurbineNum).PowerCoeffC5 = rNumericArgs(21); // Empirical power coefficient C5
            if (lNumericBlanks(21)) {
                dataWindTurbine.WindTurbineSys(WindTurbineNum).PowerCoeffC5 = 0.0;
            }
            dataWindTurbine.WindTurbineSys(WindTurbineNum).PowerCoeffC6 = rNumericArgs(22); // Empirical power coefficient C6
            if (lNumericBlanks(22)) {
                dataWindTurbine.WindTurbineSys(WindTurbineNum).PowerCoeffC6 = 0.0;
            }
        }

        cAlphaArgs.deallocate();
        cAlphaFields.deallocate();
        cNumericFields.deallocate();
        rNumericArgs.deallocate();
        lAlphaBlanks.deallocate();
        lNumericBlanks.deallocate();

        if (ErrorsFound) ShowFatalError(CurrentModuleObject + " errors occurred in input.  Program terminates.");

        for (WindTurbineNum = 1; WindTurbineNum <= dataWindTurbine.NumWindTurbines; ++WindTurbineNum) {
            SetupOutputVariable("Generator Produced Electric Power",
                                OutputProcessor::Unit::W,
                                dataWindTurbine.WindTurbineSys(WindTurbineNum).Power,
                                "System",
                                "Average",
                                dataWindTurbine.WindTurbineSys(WindTurbineNum).Name);
            SetupOutputVariable("Generator Produced Electric Energy",
                                OutputProcessor::Unit::J,
                                dataWindTurbine.WindTurbineSys(WindTurbineNum).Energy,
                                "System",
                                "Sum",
                                dataWindTurbine.WindTurbineSys(WindTurbineNum).Name,
                                _,
                                "ElectricityProduced",
                                "WINDTURBINE",
                                _,
                                "Plant");
            SetupOutputVariable("Generator Turbine Local Wind Speed",
                                OutputProcessor::Unit::m_s,
                                dataWindTurbine.WindTurbineSys(WindTurbineNum).LocalWindSpeed,
                                "System",
                                "Average",
                                dataWindTurbine.WindTurbineSys(WindTurbineNum).Name);
            SetupOutputVariable("Generator Turbine Local Air Density",
                                OutputProcessor::Unit::kg_m3,
                                dataWindTurbine.WindTurbineSys(WindTurbineNum).LocalAirDensity,
                                "System",
                                "Average",
                                dataWindTurbine.WindTurbineSys(WindTurbineNum).Name);
            SetupOutputVariable("Generator Turbine Tip Speed Ratio",
                                OutputProcessor::Unit::None,
                                dataWindTurbine.WindTurbineSys(WindTurbineNum).TipSpeedRatio,
                                "System",
                                "Average",
                                dataWindTurbine.WindTurbineSys(WindTurbineNum).Name);
            {
                auto const SELECT_CASE_var(dataWindTurbine.WindTurbineSys(WindTurbineNum).rotorType);
                if (SELECT_CASE_var == RotorType::HAWT) {
                    SetupOutputVariable("Generator Turbine Power Coefficient",
                                        OutputProcessor::Unit::None,
                                        dataWindTurbine.WindTurbineSys(WindTurbineNum).PowerCoeff,
                                        "System",
                                        "Average",
                                        dataWindTurbine.WindTurbineSys(WindTurbineNum).Name);
                } else if (SELECT_CASE_var == RotorType::VAWT) {
                    SetupOutputVariable("Generator Turbine Chordal Component Velocity",
                                        OutputProcessor::Unit::m_s,
                                        dataWindTurbine.WindTurbineSys(WindTurbineNum).ChordalVel,
                                        "System",
                                        "Average",
                                        dataWindTurbine.WindTurbineSys(WindTurbineNum).Name);
                    SetupOutputVariable("Generator Turbine Normal Component Velocity",
                                        OutputProcessor::Unit::m_s,
                                        dataWindTurbine.WindTurbineSys(WindTurbineNum).NormalVel,
                                        "System",
                                        "Average",
                                        dataWindTurbine.WindTurbineSys(WindTurbineNum).Name);
                    SetupOutputVariable("Generator Turbine Relative Flow Velocity",
                                        OutputProcessor::Unit::m_s,
                                        dataWindTurbine.WindTurbineSys(WindTurbineNum).RelFlowVel,
                                        "System",
                                        "Average",
                                        dataWindTurbine.WindTurbineSys(WindTurbineNum).Name);
                    SetupOutputVariable("Generator Turbine Attack Angle",
                                        OutputProcessor::Unit::deg,
                                        dataWindTurbine.WindTurbineSys(WindTurbineNum).AngOfAttack,
                                        "System",
                                        "Average",
                                        dataWindTurbine.WindTurbineSys(WindTurbineNum).Name);
                }
            }
        }
    }

<<<<<<< HEAD
    void InitWindTurbine(IOFiles &ioFiles, int const WindTurbineNum)
=======
    void InitWindTurbine(WindTurbineData &dataWindTurbine, int const WindTurbineNum)
>>>>>>> e7001b2e
    {

        // SUBROUTINE INFORMATION:
        //       AUTHOR         Daeho Kang
        //       DATE WRITTEN   Oct 2009
        //       MODIFIED       Linda K. Lawrie, December 2009 for reading stat file
        //       RE-ENGINEERED  na

        // PURPOSE OF THIS SUBROUTINE:
        // This subroutine reads monthly average wind speed from stat file and then
        // determines annual average wind speed. Differences between this TMY wind speed
        // and local wind speed that the user inputs are then factored.
        // IF the user has no local wind data and does not enter the local wind speed to be factored,
        // then the factor of 1 is assigned, so that wind speed estimated
        // at the particular rotor height is used with no factorization.
        // It also initializes module variables at each time step.

        using DataEnvironment::SiteWindBLHeight;
        using DataEnvironment::SiteWindExp;
        using DataEnvironment::WeatherFileWindModCoeff;

        static char const TabChr('\t'); // Tab character

        static bool MyOneTimeFlag(true);
        int mon;                      // loop counter
        bool wsStatFound;             // logical noting that wind stats were found
        bool warningShown;            // true if the <365 warning has already been shown
        Array1D<Real64> MonthWS(12);
        static Real64 AnnualTMYWS(0.0); // Annual average wind speed in stat file
        Real64 LocalTMYWS;              // Annual average wind speed at the rotor height

        // Estimate average annual wind speed once
        if (MyOneTimeFlag) {
            wsStatFound = false;

            if (FileSystem::fileExists(ioFiles.inStatFileName.fileName)) {
                auto statFile = ioFiles.inStatFileName.open("InitWindTurbine");
                while (statFile.good()) { // end of file
                    auto lineIn = statFile.readLine();
                    // reconcile line with different versions of stat file
                    auto lnPtr = index(lineIn.data, "Wind Speed");
                    if (lnPtr == std::string::npos) continue;
                    // have hit correct section.
                    while (statFile.good()) { // find daily avg line
                        lineIn = statFile.readLine();
                        lnPtr = index(lineIn.data, "Daily Avg");
                        if (lnPtr == std::string::npos) continue;
                        // tab delimited file
                        lineIn.data.erase(0, lnPtr + 10);
                        MonthWS = 0.0;
                        wsStatFound = true;
                        warningShown = false;
                        for (mon = 1; mon <= 12; ++mon) {
                            lnPtr = index(lineIn.data, TabChr);
                            if (lnPtr != 1) {
                                if ((lnPtr == std::string::npos) || (!stripped(lineIn.data.substr(0, lnPtr)).empty())) {
                                    if (lnPtr != std::string::npos) {
                                        ObjexxFCL::gio::read(lineIn.data.substr(0, lnPtr), "*") >> MonthWS(mon);
                                        lineIn.data.erase(0, lnPtr + 1);
                                    }
                                } else { // blank field
                                    if (!warningShown) {
                                        ShowWarningError("InitWindTurbine: read from " + ioFiles.inStatFileName.fileName +
                                                         " file shows <365 days in weather file. Annual average wind speed used will be inaccurate.");
                                        lineIn.data.erase(0, lnPtr + 1);
                                        warningShown = true;
                                    }
                                }
                            } else { // two tabs in succession
                                if (!warningShown) {
                                    ShowWarningError("InitWindTurbine: read from " + ioFiles.inStatFileName.fileName +
                                                     " file shows <365 days in weather file. Annual average wind speed used will be inaccurate.");
                                    lineIn.data.erase(0, lnPtr + 1);
                                    warningShown = true;
                                }
                            }
                        }
                        break;
                    }
                    if (wsStatFound) break;
                }
                if (wsStatFound) {
                    AnnualTMYWS = sum(MonthWS) / 12.0;
                } else {
                    ShowWarningError(
                        "InitWindTurbine: stat file did not include Wind Speed statistics. TMY Wind Speed adjusted at the height is used.");
                }
            } else { // No stat file
                ShowWarningError("InitWindTurbine: stat file missing. TMY Wind Speed adjusted at the height is used.");
            }

            MyOneTimeFlag = false;
        }

        dataWindTurbine.WindTurbineSys(WindTurbineNum).AnnualTMYWS = AnnualTMYWS;

        // Factor differences between TMY wind data and local wind data once
        if (AnnualTMYWS > 0.0 && dataWindTurbine.WindTurbineSys(WindTurbineNum).WSFactor == 0.0 && dataWindTurbine.WindTurbineSys(WindTurbineNum).LocalAnnualAvgWS > 0) {
            // Convert the annual wind speed to the local wind speed at the height of the local station, then factor
            LocalTMYWS =
                AnnualTMYWS * WeatherFileWindModCoeff * std::pow(dataWindTurbine.WindTurbineSys(WindTurbineNum).HeightForLocalWS / SiteWindBLHeight, SiteWindExp);
            dataWindTurbine.WindTurbineSys(WindTurbineNum).WSFactor = LocalTMYWS / dataWindTurbine.WindTurbineSys(WindTurbineNum).LocalAnnualAvgWS;
        }
        // Assign factor of 1.0 if no stat file or no input of local average wind speed
        if (dataWindTurbine.WindTurbineSys(WindTurbineNum).WSFactor == 0.0) dataWindTurbine.WindTurbineSys(WindTurbineNum).WSFactor = 1.0;

        // Do every time step initialization
        dataWindTurbine.WindTurbineSys(WindTurbineNum).Power = 0.0;
        dataWindTurbine.WindTurbineSys(WindTurbineNum).TotPower = 0.0;
        dataWindTurbine.WindTurbineSys(WindTurbineNum).PowerCoeff = 0.0;
        dataWindTurbine.WindTurbineSys(WindTurbineNum).TipSpeedRatio = 0.0;
        dataWindTurbine.WindTurbineSys(WindTurbineNum).ChordalVel = 0.0;
        dataWindTurbine.WindTurbineSys(WindTurbineNum).NormalVel = 0.0;
        dataWindTurbine.WindTurbineSys(WindTurbineNum).RelFlowVel = 0.0;
        dataWindTurbine.WindTurbineSys(WindTurbineNum).AngOfAttack = 0.0;
        dataWindTurbine.WindTurbineSys(WindTurbineNum).TanForce = 0.0;
        dataWindTurbine.WindTurbineSys(WindTurbineNum).NorForce = 0.0;
        dataWindTurbine.WindTurbineSys(WindTurbineNum).TotTorque = 0.0;
    }

    void CalcWindTurbine(WindTurbineData &dataWindTurbine, int const WindTurbineNum,     // System is on
                         bool const EP_UNUSED(RunFlag) // System is on
    )
    {

        // SUBROUTINE INFORMATION:
        //       AUTHOR         Daeho Kang
        //       DATE WRITTEN   Octorber 2009
        //       MODIFIED       na
        //       RE-ENGINEERED  na

        // REFERENCES:
        // Sathyajith Mathew. 2006. Wind Energy: Fundamental, Resource Analysis and Economics. Springer,
        //     Chap. 2, pp. 11-15
        // Mazharul Islam, David S.K. Ting, and Amir Fartaj. 2008. Aerodynamic Models for Darrieus-type sSraight-bladed
        //     Vertical Axis Wind Turbines. Renewable & Sustainable Energy Reviews, Volume 12, pp.1087-1109

        using DataEnvironment::OutBaroPressAt;
        using DataEnvironment::OutDryBulbTempAt;
        using DataEnvironment::OutWetBulbTempAt;
        using DataEnvironment::WindSpeedAt;
        using Psychrometrics::PsyRhoAirFnPbTdbW;
        using Psychrometrics::PsyWFnTdbTwbPb;
        using ScheduleManager::GetCurrentScheduleValue;

        Real64 const MaxTheta(90.0);   // Maximum of theta
        Real64 const MaxDegree(360.0); // Maximum limit of outdoor air wind speed in m/s
        Real64 const SecInMin(60.0);

        Real64 LocalWindSpeed;   // Ambient wind speed at the specific height in m/s
        Real64 RotorH;           // Height of the rotor in m
        Real64 RotorD;           // Diameter of the rotor in m
        Real64 LocalHumRat;      // Local humidity ratio of the air at the specific height
        Real64 LocalAirDensity;  // Local density at the specific height in m
        Real64 PowerCoeff;       // Power coefficient
        Real64 SweptArea;        // Swept area of the rotor in m2
        Real64 WTPower(0.0);     // Total Power generated by the turbine in the quasi-steady state in Watts
        Real64 Power;            // Actual power of the turbine in Watts
        Real64 TipSpeedRatio;    // Tip speed ratio (TSR)
        Real64 TipSpeedRatioAtI; // Tip speed ratio at the ith time step
        Real64 AzimuthAng;       // Azimuth angle of blades in degree
        Real64 ChordalVel;       // Chordal velocity component in m/s
        Real64 NormalVel;        // Normal velocity component in m/s
        Real64 AngOfAttack;      // Angle of attack of a single blade in degree
        Real64 RelFlowVel;       // Relative flow velocity component in m/s
        Real64 TanForce;         // Tangential force in N.m
        Real64 NorForce;         // Normal force in N.m
        Real64 RotorVel;         // Rotor velocity in m/s
        Real64 AvgTanForce;      // Average tangential force in N.m
        Real64 Constant;         // Constants within integrand of tangential force
        Real64 IntRelFlowVel;    // Integration of relative flow velocity
        Real64 TotTorque;        // Total torque for the number of blades
        Real64 Omega;            // Angular velocity of rotor in rad/s
        Real64 TanForceCoeff;    // Tnagential force coefficient
        Real64 NorForceCoeff;    // Normal force coefficient
        Real64 Period;           // Period of sine and cosine functions
        Real64 C1;               // Empirical power coefficient C1
        Real64 C2;               // Empirical power coefficient C2
        Real64 C3;               // Empirical power coefficient C3
        Real64 C4;               // Empirical power coefficient C4
        Real64 C5;               // Empirical power coefficient C5
        Real64 C6;               // Empirical power coefficient C6
        Real64 LocalTemp;        // Ambient air temperature at the height in degree C
        Real64 LocalPress;       // Local atmospheric pressure at the particular height in Pa
        Real64 InducedVel;       // Induced velocity on the rotor in m/s
        // unused REAL(r64) :: SysEfficiency     ! Overall wind turbine system efficiency including generator and inverter
        Real64 MaxPowerCoeff; // Maximum power coefficient
        Real64 RotorSpeed;    // Speed of rotors

        // Estimate local velocity and density
        RotorH = dataWindTurbine.WindTurbineSys(WindTurbineNum).RotorHeight;
        RotorD = dataWindTurbine.WindTurbineSys(WindTurbineNum).RotorDiameter;
        RotorSpeed = dataWindTurbine.WindTurbineSys(WindTurbineNum).RatedRotorSpeed;
        LocalTemp = OutDryBulbTempAt(RotorH);
        LocalPress = OutBaroPressAt(RotorH);
        LocalHumRat = PsyWFnTdbTwbPb(LocalTemp, OutWetBulbTempAt(RotorH), LocalPress);
        LocalAirDensity = PsyRhoAirFnPbTdbW(LocalPress, LocalTemp, LocalHumRat);
        LocalWindSpeed = WindSpeedAt(RotorH);
        LocalWindSpeed /= dataWindTurbine.WindTurbineSys(WindTurbineNum).WSFactor;

        // Flow
        // Check wind conditions for system operation
        if (GetCurrentScheduleValue(dataWindTurbine.WindTurbineSys(WindTurbineNum).SchedPtr) > 0 && LocalWindSpeed > dataWindTurbine.WindTurbineSys(WindTurbineNum).CutInSpeed &&
            LocalWindSpeed < dataWindTurbine.WindTurbineSys(WindTurbineNum).CutOutSpeed) {

            // System is on
            Period = 2.0 * Pi;
            Omega = (RotorSpeed * Period) / SecInMin;
            SweptArea = (Pi * pow_2(RotorD)) / 4;
            TipSpeedRatio = (Omega * (RotorD / 2.0)) / LocalWindSpeed;

            // Limit maximum tip speed ratio
            if (TipSpeedRatio > dataWindTurbine.WindTurbineSys(WindTurbineNum).MaxTipSpeedRatio) {
                TipSpeedRatio = dataWindTurbine.WindTurbineSys(WindTurbineNum).MaxTipSpeedRatio;
            }

            {
                auto const SELECT_CASE_var(dataWindTurbine.WindTurbineSys(WindTurbineNum).rotorType);
                if (SELECT_CASE_var == RotorType::HAWT) { // Horizontal axis wind turbine

                    MaxPowerCoeff = dataWindTurbine.WindTurbineSys(WindTurbineNum).MaxPowerCoeff;
                    // Check if empirical constants are available
                    C1 = dataWindTurbine.WindTurbineSys(WindTurbineNum).PowerCoeffC1;
                    C2 = dataWindTurbine.WindTurbineSys(WindTurbineNum).PowerCoeffC2;
                    C3 = dataWindTurbine.WindTurbineSys(WindTurbineNum).PowerCoeffC3;
                    C4 = dataWindTurbine.WindTurbineSys(WindTurbineNum).PowerCoeffC4;
                    C5 = dataWindTurbine.WindTurbineSys(WindTurbineNum).PowerCoeffC5;
                    C6 = dataWindTurbine.WindTurbineSys(WindTurbineNum).PowerCoeffC6;

                    Real64 const LocalWindSpeed_3(pow_3(LocalWindSpeed));
                    if (C1 > 0.0 && C2 > 0.0 && C3 > 0.0 && C4 >= 0.0 && C5 > 0.0 && C6 > 0.0) {
                        // Analytical approximation
                        // Maximum power, i.e., rotor speed is at maximum, and pitch angle is zero
                        // TipSpeedRatioAtI = 1.0 / ( ( 1.0 / ( TipSpeedRatio + 0.08 * PitchAngle ) ) - ( 0.035 / ( pow_3( PitchAngle ) + 1.0 ) ) );
                        // //Tuned PitchAngle is zero
                        TipSpeedRatioAtI = TipSpeedRatio / (1.0 - (TipSpeedRatio * 0.035));
                        // PowerCoeff = C1 * ( ( C2 / TipSpeedRatioAtI ) - ( C3 * PitchAngle ) - ( C4 * std::pow( PitchAngle, 1.5 ) ) - C5 ) * (
                        // std::exp( -( C6 / TipSpeedRatioAtI ) ) ); //Tuned PitchAngle is zero
                        PowerCoeff = C1 * ((C2 / TipSpeedRatioAtI) - C5) * std::exp(-(C6 / TipSpeedRatioAtI));
                        if (PowerCoeff > MaxPowerCoeff) {
                            PowerCoeff = MaxPowerCoeff;
                        }
                        WTPower = 0.5 * LocalAirDensity * PowerCoeff * SweptArea * LocalWindSpeed_3;
                    } else { // Simple approximation
                        WTPower = 0.5 * LocalAirDensity * SweptArea * LocalWindSpeed_3 * MaxPowerCoeff;
                        PowerCoeff = MaxPowerCoeff;
                    }
                    // Maximum of rated power
                    if (LocalWindSpeed >= dataWindTurbine.WindTurbineSys(WindTurbineNum).RatedWindSpeed || WTPower > dataWindTurbine.WindTurbineSys(WindTurbineNum).RatedPower) {
                        WTPower = dataWindTurbine.WindTurbineSys(WindTurbineNum).RatedPower;
                        PowerCoeff = WTPower / (0.5 * LocalAirDensity * SweptArea * LocalWindSpeed_3);
                    }
                    // Recalculated Cp at the rated power
                    dataWindTurbine.WindTurbineSys(WindTurbineNum).PowerCoeff = PowerCoeff;

                } else if (SELECT_CASE_var == RotorType::VAWT) { // Vertical axis wind turbine
                    RotorVel = Omega * (RotorD / 2.0);
                    // Recalculated omega, if TSR is greater than the maximum
                    if (TipSpeedRatio >= dataWindTurbine.WindTurbineSys(WindTurbineNum).MaxTipSpeedRatio) {
                        RotorVel = LocalWindSpeed * dataWindTurbine.WindTurbineSys(WindTurbineNum).MaxTipSpeedRatio;
                        Omega = RotorVel / (RotorD / 2.0);
                    }

                    AzimuthAng = MaxDegree / dataWindTurbine.WindTurbineSys(WindTurbineNum).NumOfBlade;
                    // Azimuth angle between zero and 90 degree
                    if (AzimuthAng > MaxTheta) { // Number of blades is 2 or 3
                        AzimuthAng -= MaxTheta;
                        if (AzimuthAng == MaxTheta) { // 2 blades
                            AzimuthAng = 0.0;
                        }
                    } else if (AzimuthAng == MaxTheta) { // 4 blades
                        AzimuthAng = 0.0;
                    }

                    InducedVel = LocalWindSpeed * 2.0 / 3.0;
                    // Velocity components
                    Real64 const sin_AzimuthAng(std::sin(AzimuthAng * DegToRadians));
                    Real64 const cos_AzimuthAng(std::cos(AzimuthAng * DegToRadians));
                    ChordalVel = RotorVel + InducedVel * cos_AzimuthAng;
                    NormalVel = InducedVel * sin_AzimuthAng;
                    RelFlowVel = std::sqrt(pow_2(ChordalVel) + pow_2(NormalVel));

                    // Angle of attack
                    AngOfAttack = std::atan((sin_AzimuthAng / ((RotorVel / LocalWindSpeed) / (InducedVel / LocalWindSpeed) + cos_AzimuthAng)));

                    // Force coefficients
                    Real64 const sin_AngOfAttack(std::sin(AngOfAttack * DegToRadians));
                    Real64 const cos_AngOfAttack(std::cos(AngOfAttack * DegToRadians));
                    TanForceCoeff = std::abs(dataWindTurbine.WindTurbineSys(WindTurbineNum).LiftCoeff * sin_AngOfAttack -
                                             dataWindTurbine.WindTurbineSys(WindTurbineNum).DragCoeff * cos_AngOfAttack);
                    NorForceCoeff =
                        dataWindTurbine.WindTurbineSys(WindTurbineNum).LiftCoeff * cos_AngOfAttack + dataWindTurbine.WindTurbineSys(WindTurbineNum).DragCoeff * sin_AngOfAttack;

                    // Net tangential and normal forces
                    Real64 const RelFlowVel_2(pow_2(RelFlowVel));
                    Real64 const density_fac(0.5 * LocalAirDensity * dataWindTurbine.WindTurbineSys(WindTurbineNum).ChordArea * RelFlowVel_2);
                    TanForce = TanForceCoeff * density_fac;
                    NorForce = NorForceCoeff * density_fac;
                    Constant = (1.0 / Period) * (TanForce / RelFlowVel_2);

                    // Relative flow velocity is the only function of theta in net tangential force
                    // Integral of cos(theta) on zero to 2pi goes to zero
                    // Integrate constants only
                    IntRelFlowVel = pow_2(RotorVel) * Period + pow_2(InducedVel) * Period;

                    // Average tangential force on a single blade
                    AvgTanForce = Constant * IntRelFlowVel;
                    TotTorque = dataWindTurbine.WindTurbineSys(WindTurbineNum).NumOfBlade * AvgTanForce * (RotorD / 2.0);
                    WTPower = TotTorque * Omega;

                    // Check if power produced is greater than maximum or rated power
                    if (WTPower > dataWindTurbine.WindTurbineSys(WindTurbineNum).RatedPower) {
                        WTPower = dataWindTurbine.WindTurbineSys(WindTurbineNum).RatedPower;
                    }

                    dataWindTurbine.WindTurbineSys(WindTurbineNum).ChordalVel = ChordalVel;
                    dataWindTurbine.WindTurbineSys(WindTurbineNum).NormalVel = NormalVel;
                    dataWindTurbine.WindTurbineSys(WindTurbineNum).RelFlowVel = RelFlowVel;
                    dataWindTurbine.WindTurbineSys(WindTurbineNum).TanForce = TanForce;
                    dataWindTurbine.WindTurbineSys(WindTurbineNum).NorForce = NorForce;
                    dataWindTurbine.WindTurbineSys(WindTurbineNum).TotTorque = TotTorque;

                } else {
                    assert(false);
                }
            }

            if (WTPower > dataWindTurbine.WindTurbineSys(WindTurbineNum).RatedPower) {
                WTPower = dataWindTurbine.WindTurbineSys(WindTurbineNum).RatedPower;
            }

            // Actual power generated by the wind turbine system
            Power = WTPower * dataWindTurbine.WindTurbineSys(WindTurbineNum).SysEfficiency;

            dataWindTurbine.WindTurbineSys(WindTurbineNum).Power = Power;
            dataWindTurbine.WindTurbineSys(WindTurbineNum).TotPower = WTPower;
            dataWindTurbine.WindTurbineSys(WindTurbineNum).LocalWindSpeed = LocalWindSpeed;
            dataWindTurbine.WindTurbineSys(WindTurbineNum).LocalAirDensity = LocalAirDensity;
            dataWindTurbine.WindTurbineSys(WindTurbineNum).TipSpeedRatio = TipSpeedRatio;

        } else { // System is off
            dataWindTurbine.WindTurbineSys(WindTurbineNum).Power = 0.0;
            dataWindTurbine.WindTurbineSys(WindTurbineNum).TotPower = 0.0;
            dataWindTurbine.WindTurbineSys(WindTurbineNum).PowerCoeff = 0.0;
            dataWindTurbine.WindTurbineSys(WindTurbineNum).LocalWindSpeed = LocalWindSpeed;
            dataWindTurbine.WindTurbineSys(WindTurbineNum).LocalAirDensity = LocalAirDensity;
            dataWindTurbine.WindTurbineSys(WindTurbineNum).TipSpeedRatio = 0.0;
            dataWindTurbine.WindTurbineSys(WindTurbineNum).ChordalVel = 0.0;
            dataWindTurbine.WindTurbineSys(WindTurbineNum).NormalVel = 0.0;
            dataWindTurbine.WindTurbineSys(WindTurbineNum).RelFlowVel = 0.0;
            dataWindTurbine.WindTurbineSys(WindTurbineNum).AngOfAttack = 0.0;
            dataWindTurbine.WindTurbineSys(WindTurbineNum).TanForce = 0.0;
            dataWindTurbine.WindTurbineSys(WindTurbineNum).NorForce = 0.0;
            dataWindTurbine.WindTurbineSys(WindTurbineNum).TotTorque = 0.0;
        }
    }

    void ReportWindTurbine(WindTurbineData &dataWindTurbine, int const WindTurbineNum)
    {
        // SUBROUTINE INFORMATION:
        //       AUTHOR         Daeho Kang
        //       DATE WRITTEN   October 2009
        //       MODIFIED       na
        //       RE-ENGINEERED  na

        // PURPOSE OF THIS SUBROUTINE:
        // This subroutine fills remaining report variables.

        using DataHVACGlobals::TimeStepSys;

        dataWindTurbine.WindTurbineSys(WindTurbineNum).Energy = dataWindTurbine.WindTurbineSys(WindTurbineNum).Power * TimeStepSys * SecInHour;
    }

    //*****************************************************************************************

} // namespace WindTurbine

} // namespace EnergyPlus<|MERGE_RESOLUTION|>--- conflicted
+++ resolved
@@ -92,14 +92,8 @@
     // Mazharul Islam, David S.K. Ting, and Amir Fartaj. 2008. Aerodynamic Models for Darrieus-type sSraight-bladed
     //     Vertical Axis Wind Turbines. Renewable & Sustainable Energy Reviews, Volume 12, pp.1087-1109
 
-<<<<<<< HEAD
-    // OTHER NOTES: none
-
-    // Using/Aliasing
-=======
-    using namespace DataPrecisionGlobals;
-    using namespace DataGenerators;
->>>>>>> e7001b2e
+  //  using namespace DataPrecisionGlobals;
+  //  using namespace DataGenerators;
     using DataGlobals::BeginEnvrnFlag;
     using DataGlobals::DegToRadians;
     using DataGlobals::Pi;
@@ -110,12 +104,8 @@
 
     // Functions
 
-<<<<<<< HEAD
-    void SimWindTurbine(IOFiles &ioFiles,
+    void SimWindTurbine(EnergyPlusData &state,
                         int const EP_UNUSED(GeneratorType), // Type of Generator
-=======
-    void SimWindTurbine(WindTurbineData &dataWindTurbine, int const EP_UNUSED(GeneratorType), // Type of Generator
->>>>>>> e7001b2e
                         std::string const &GeneratorName,   // User specified name of Generator
                         int &GeneratorIndex,                // Generator index
                         bool const RunFlag,                 // ON or OFF
@@ -142,37 +132,33 @@
         // Obtains and allocates heat balance related parameters from input
 
         if (GetInputFlag) {
-            GetWindTurbineInput(dataWindTurbine);
+            GetWindTurbineInput(state.dataWindTurbine);
             GetInputFlag = false;
         }
 
         if (GeneratorIndex == 0) {
-            WindTurbineNum = UtilityRoutines::FindItemInList(GeneratorName, dataWindTurbine.WindTurbineSys);
+            WindTurbineNum = UtilityRoutines::FindItemInList(GeneratorName, state.dataWindTurbine.WindTurbineSys);
             if (WindTurbineNum == 0) {
                 ShowFatalError("SimWindTurbine: Specified Generator not one of Valid Wind Turbine Generators " + GeneratorName);
             }
             GeneratorIndex = WindTurbineNum;
         } else {
             WindTurbineNum = GeneratorIndex;
-            if (WindTurbineNum > dataWindTurbine.NumWindTurbines || WindTurbineNum < 1) {
+            if (WindTurbineNum > state.dataWindTurbine.NumWindTurbines || WindTurbineNum < 1) {
                 ShowFatalError("SimWindTurbine: Invalid GeneratorIndex passed=" + TrimSigDigits(WindTurbineNum) +
-                               ", Number of Wind Turbine Generators=" + TrimSigDigits(dataWindTurbine.NumWindTurbines) + ", Generator name=" + GeneratorName);
-            }
-            if (GeneratorName != dataWindTurbine.WindTurbineSys(WindTurbineNum).Name) {
+                               ", Number of Wind Turbine Generators=" + TrimSigDigits(state.dataWindTurbine.NumWindTurbines) + ", Generator name=" + GeneratorName);
+            }
+            if (GeneratorName != state.dataWindTurbine.WindTurbineSys(WindTurbineNum).Name) {
                 ShowFatalError("SimMWindTurbine: Invalid GeneratorIndex passed=" + TrimSigDigits(WindTurbineNum) +
-                               ", Generator name=" + GeneratorName + ", stored Generator Name for that index=" + dataWindTurbine.WindTurbineSys(WindTurbineNum).Name);
+                               ", Generator name=" + GeneratorName + ", stored Generator Name for that index=" + state.dataWindTurbine.WindTurbineSys(WindTurbineNum).Name);
             }
         }
 
-<<<<<<< HEAD
-        InitWindTurbine(ioFiles, WindTurbineNum);
-=======
-        InitWindTurbine(dataWindTurbine, WindTurbineNum);
->>>>>>> e7001b2e
-
-        CalcWindTurbine(dataWindTurbine, WindTurbineNum, RunFlag);
-
-        ReportWindTurbine(dataWindTurbine, WindTurbineNum);
+        InitWindTurbine(state, WindTurbineNum);
+
+        CalcWindTurbine(state.dataWindTurbine, WindTurbineNum, RunFlag);
+
+        ReportWindTurbine(state.dataWindTurbine, WindTurbineNum);
     }
 
     void GetWTGeneratorResults(WindTurbineData &dataWindTurbine, int const EP_UNUSED(GeneratorType), // Type of Generator
@@ -626,11 +612,7 @@
         }
     }
 
-<<<<<<< HEAD
-    void InitWindTurbine(IOFiles &ioFiles, int const WindTurbineNum)
-=======
-    void InitWindTurbine(WindTurbineData &dataWindTurbine, int const WindTurbineNum)
->>>>>>> e7001b2e
+    void InitWindTurbine(EnergyPlusData &state, int const WindTurbineNum)
     {
 
         // SUBROUTINE INFORMATION:
@@ -666,8 +648,8 @@
         if (MyOneTimeFlag) {
             wsStatFound = false;
 
-            if (FileSystem::fileExists(ioFiles.inStatFileName.fileName)) {
-                auto statFile = ioFiles.inStatFileName.open("InitWindTurbine");
+            if (FileSystem::fileExists(state.files.inStatFileName.fileName)) {
+                auto statFile = state.files.inStatFileName.open("InitWindTurbine");
                 while (statFile.good()) { // end of file
                     auto lineIn = statFile.readLine();
                     // reconcile line with different versions of stat file
@@ -693,7 +675,7 @@
                                     }
                                 } else { // blank field
                                     if (!warningShown) {
-                                        ShowWarningError("InitWindTurbine: read from " + ioFiles.inStatFileName.fileName +
+                                        ShowWarningError("InitWindTurbine: read from " + state.files.inStatFileName.fileName +
                                                          " file shows <365 days in weather file. Annual average wind speed used will be inaccurate.");
                                         lineIn.data.erase(0, lnPtr + 1);
                                         warningShown = true;
@@ -701,7 +683,7 @@
                                 }
                             } else { // two tabs in succession
                                 if (!warningShown) {
-                                    ShowWarningError("InitWindTurbine: read from " + ioFiles.inStatFileName.fileName +
+                                    ShowWarningError("InitWindTurbine: read from " + state.files.inStatFileName.fileName +
                                                      " file shows <365 days in weather file. Annual average wind speed used will be inaccurate.");
                                     lineIn.data.erase(0, lnPtr + 1);
                                     warningShown = true;
@@ -725,30 +707,30 @@
             MyOneTimeFlag = false;
         }
 
-        dataWindTurbine.WindTurbineSys(WindTurbineNum).AnnualTMYWS = AnnualTMYWS;
+        state.dataWindTurbine.WindTurbineSys(WindTurbineNum).AnnualTMYWS = AnnualTMYWS;
 
         // Factor differences between TMY wind data and local wind data once
-        if (AnnualTMYWS > 0.0 && dataWindTurbine.WindTurbineSys(WindTurbineNum).WSFactor == 0.0 && dataWindTurbine.WindTurbineSys(WindTurbineNum).LocalAnnualAvgWS > 0) {
+        if (AnnualTMYWS > 0.0 && state.dataWindTurbine.WindTurbineSys(WindTurbineNum).WSFactor == 0.0 && state.dataWindTurbine.WindTurbineSys(WindTurbineNum).LocalAnnualAvgWS > 0) {
             // Convert the annual wind speed to the local wind speed at the height of the local station, then factor
             LocalTMYWS =
-                AnnualTMYWS * WeatherFileWindModCoeff * std::pow(dataWindTurbine.WindTurbineSys(WindTurbineNum).HeightForLocalWS / SiteWindBLHeight, SiteWindExp);
-            dataWindTurbine.WindTurbineSys(WindTurbineNum).WSFactor = LocalTMYWS / dataWindTurbine.WindTurbineSys(WindTurbineNum).LocalAnnualAvgWS;
+                AnnualTMYWS * WeatherFileWindModCoeff * std::pow(state.dataWindTurbine.WindTurbineSys(WindTurbineNum).HeightForLocalWS / SiteWindBLHeight, SiteWindExp);
+            state.dataWindTurbine.WindTurbineSys(WindTurbineNum).WSFactor = LocalTMYWS / state.dataWindTurbine.WindTurbineSys(WindTurbineNum).LocalAnnualAvgWS;
         }
         // Assign factor of 1.0 if no stat file or no input of local average wind speed
-        if (dataWindTurbine.WindTurbineSys(WindTurbineNum).WSFactor == 0.0) dataWindTurbine.WindTurbineSys(WindTurbineNum).WSFactor = 1.0;
+        if (state.dataWindTurbine.WindTurbineSys(WindTurbineNum).WSFactor == 0.0) state.dataWindTurbine.WindTurbineSys(WindTurbineNum).WSFactor = 1.0;
 
         // Do every time step initialization
-        dataWindTurbine.WindTurbineSys(WindTurbineNum).Power = 0.0;
-        dataWindTurbine.WindTurbineSys(WindTurbineNum).TotPower = 0.0;
-        dataWindTurbine.WindTurbineSys(WindTurbineNum).PowerCoeff = 0.0;
-        dataWindTurbine.WindTurbineSys(WindTurbineNum).TipSpeedRatio = 0.0;
-        dataWindTurbine.WindTurbineSys(WindTurbineNum).ChordalVel = 0.0;
-        dataWindTurbine.WindTurbineSys(WindTurbineNum).NormalVel = 0.0;
-        dataWindTurbine.WindTurbineSys(WindTurbineNum).RelFlowVel = 0.0;
-        dataWindTurbine.WindTurbineSys(WindTurbineNum).AngOfAttack = 0.0;
-        dataWindTurbine.WindTurbineSys(WindTurbineNum).TanForce = 0.0;
-        dataWindTurbine.WindTurbineSys(WindTurbineNum).NorForce = 0.0;
-        dataWindTurbine.WindTurbineSys(WindTurbineNum).TotTorque = 0.0;
+        state.dataWindTurbine.WindTurbineSys(WindTurbineNum).Power = 0.0;
+        state.dataWindTurbine.WindTurbineSys(WindTurbineNum).TotPower = 0.0;
+        state.dataWindTurbine.WindTurbineSys(WindTurbineNum).PowerCoeff = 0.0;
+        state.dataWindTurbine.WindTurbineSys(WindTurbineNum).TipSpeedRatio = 0.0;
+        state.dataWindTurbine.WindTurbineSys(WindTurbineNum).ChordalVel = 0.0;
+        state.dataWindTurbine.WindTurbineSys(WindTurbineNum).NormalVel = 0.0;
+        state.dataWindTurbine.WindTurbineSys(WindTurbineNum).RelFlowVel = 0.0;
+        state.dataWindTurbine.WindTurbineSys(WindTurbineNum).AngOfAttack = 0.0;
+        state.dataWindTurbine.WindTurbineSys(WindTurbineNum).TanForce = 0.0;
+        state.dataWindTurbine.WindTurbineSys(WindTurbineNum).NorForce = 0.0;
+        state.dataWindTurbine.WindTurbineSys(WindTurbineNum).TotTorque = 0.0;
     }
 
     void CalcWindTurbine(WindTurbineData &dataWindTurbine, int const WindTurbineNum,     // System is on
