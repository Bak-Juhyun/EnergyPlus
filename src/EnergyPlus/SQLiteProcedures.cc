// ObjexxFCL Headers

// EnergyPlus Headers
#include "SQLiteProcedures.hh"
#include "DataGlobals.hh"
#include "DataStringGlobals.hh"
#include "DataEnvironment.hh"
#include "DataHeatBalance.hh"
#include "DataPrecisionGlobals.hh"
#include "DataRoomAirModel.hh"
#include "InputProcessor.hh"
#include "UtilityRoutines.hh"
#include "General.hh"
#include "ScheduleManager.hh"
#include "DataSystemVariables.hh"

#include <sstream>
#include <stdexcept>

namespace EnergyPlus {

const int SQLite::LocalReportEach     = -1;   // Write out each time UpdatedataandLocalReport is called
const int SQLite::LocalReportTimeStep =  0;   // Write out at 'EndTimeStepFlag'
const int SQLite::LocalReportHourly   =  1;   // Write out at 'EndHourFlag'
const int SQLite::LocalReportDaily    =  2;   // Write out at 'EndDayFlag'
const int SQLite::LocalReportMonthly  =  3;   // Write out at end of month (must be determined)
const int SQLite::LocalReportSim      =  4;   // Write out once per environment 'EndEnvrnFlag'
const std::string SQLite::ReportNameId        = "1";  // These should be integers.  Why is this?
const std::string SQLite::ReportForStringId   = "2";
const std::string SQLite::TableNameId         = "3";
const std::string SQLite::RowNameId           = "4";
const std::string SQLite::ColumnNameId        = "5";
const std::string SQLite::UnitsId             = "6";

std::unique_ptr<SQLite> sqlite;

SQLite::SQLite()
	:
	m_writeOutputToSQLite(false),
	m_writeTabularDataToSQLite(false),
	m_sqlDBTimeIndex(0),
	m_db(nullptr),
	m_dbName("eplusout.sql"),
	m_reportVariableDataInsertStmt(nullptr),
	m_reportVariableExtendedDataInsertStmt(nullptr),
	m_timeIndexInsertStmt(nullptr),
	m_reportVariableDictionaryInsertStmt(nullptr),
	m_zoneInfoInsertStmt(nullptr),
	m_nominalLightingInsertStmt(nullptr),
	m_nominalElectricEquipmentInsertStmt(nullptr),
	m_nominalGasEquipmentInsertStmt(nullptr),
	m_nominalSteamEquipmentInsertStmt(nullptr),
	m_nominalHotWaterEquipmentInsertStmt(nullptr),
	m_nominalOtherEquipmentInsertStmt(nullptr),
	m_nominalBaseboardHeatInsertStmt(nullptr),
	m_surfaceInsertStmt(nullptr),
	m_constructionInsertStmt(nullptr),
	m_constructionLayerInsertStmt(nullptr),
	m_materialInsertStmt(nullptr),
	m_zoneListInsertStmt(nullptr),
	m_zoneGroupInsertStmt(nullptr),
	m_infiltrationInsertStmt(nullptr),
	m_ventilationInsertStmt(nullptr),
	m_nominalPeopleInsertStmt(nullptr),
	m_zoneSizingInsertStmt(nullptr),
	m_systemSizingInsertStmt(nullptr),
	m_componentSizingInsertStmt(nullptr),
	m_roomAirModelInsertStmt(nullptr),
	m_groundTemperatureInsertStmt(nullptr),
	m_weatherFileInsertStmt(nullptr),
	m_meterDictionaryInsertStmt(nullptr),
	m_reportMeterDataInsertStmt(nullptr),
	m_meterExtendedDataInsertStmt(nullptr),
	m_scheduleInsertStmt(nullptr),
	m_daylightMapTitleInsertStmt(nullptr),
	m_daylightMapHorlyTitleInsertStmt(nullptr),
	m_daylightMapHorlyDataInsertStmt(nullptr),
	m_environmentPeriodInsertStmt(nullptr),
	m_simulationsInsertStmt(nullptr),
	m_tabularDataInsertStmt(nullptr),
	m_stringsInsertStmt(nullptr),
	m_stringsLookUpStmt(nullptr),
	m_errorInsertStmt(nullptr),
	m_errorUpdateStmt(nullptr),
	m_simulationUpdateStmt(nullptr)
{
	int numberOfSQLiteObjects = InputProcessor::GetNumObjectsFound("Output:SQLite");

	if ( ( numberOfSQLiteObjects == 1 ) && ( ! DataSystemVariables::DDOnly ) ) {
		FArray1D_string alphas(5);
		int numAlphas;
		FArray1D< Real64 > numbers(2);
		int numNumbers;
		int status;

		InputProcessor::GetObjectItem("Output:SQLite",1,alphas,numAlphas,numbers,numNumbers,status);
		if ( numAlphas > 0 ) {
			std::string option = alphas(1);
			if ( InputProcessor::SameString(option,"SimpleAndTabular" ) ) {
				m_writeTabularDataToSQLite = true;
				m_writeOutputToSQLite = true;
			} else if ( InputProcessor::SameString(option,"Simple" ) ) {
				m_writeOutputToSQLite = true;
			}
		}
	}

	if ( m_writeOutputToSQLite ) {
		int rc = -1;
		bool ok = true;
		m_errorStream.open("sqlite.err", std::ofstream::out | std::ofstream::trunc);

		// Test if we can write to the sqlite error file
		//  Does there need to be a seperate sqlite.err file at all?  Consider using eplusout.err
		if ( m_errorStream.is_open() ) {
			m_errorStream << "SQLite3 message, sqlite.err open for processing!" << std::endl;
		} else {
			ok = false;
		}

		// Test if we can create a new file named m_dbName
		if ( ok ) {
			std::ofstream test(m_dbName, std::ofstream::out | std::ofstream::trunc);
			if ( test.is_open() ) {
				test.close();
			} else {
				ok = false;
			}
		}

		// Test if we can write to the database
		// If we can't then there are probably locks on the database
		if ( ok ) {
			sqlite3_open_v2(m_dbName.c_str(), &m_db, SQLITE_OPEN_READWRITE, nullptr);
			char * zErrMsg = nullptr;
			rc = sqlite3_exec(m_db, "CREATE TABLE Test(x INTEGER PRIMARY KEY)", nullptr, 0, &zErrMsg);
			sqlite3_close(m_db);
			if ( rc ) {
				m_errorStream << "SQLite3 message, can't get exclusive lock on existing database: " << sqlite3_errmsg(m_db) << std::endl;
				ok = false;
			} else {
				// Remmove test db
				rc = remove( m_dbName.c_str() );
				if ( rc ) {
					m_errorStream << "SQLite3 message, can't remove old database: " << sqlite3_errmsg(m_db) << std::endl;
					ok = false;
				}
			}
			sqlite3_free(zErrMsg);
		}

		if ( ok ) {
			// Now open the output db for the duration of the simulation
			rc = sqlite3_open_v2(m_dbName.c_str(), &m_db, SQLITE_OPEN_READWRITE | SQLITE_OPEN_CREATE, nullptr);
			if ( rc ) {
				m_errorStream << "SQLite3 message, can't open new database: " << sqlite3_errmsg(m_db) << std::endl;
				sqlite3_close(m_db);
				ok = false;
			}
		}

		if ( ok ) {
			sqliteExecuteCommand("PRAGMA locking_mode = EXCLUSIVE;");
			sqliteExecuteCommand("PRAGMA journal_mode = OFF;");
			sqliteExecuteCommand("PRAGMA synchronous = OFF;");

			initializeReportVariableDataDictionaryTable();
			initializeReportVariableDataTables();
			initializeReportMeterDataDictionaryTable();
			initializeReportMeterDataTables();
			initializeTimeIndicesTable();
			initializeZoneInfoTable();
			initializeNominalPeopleTable();
			initializeNominalLightingTable();
			initializeNominalElectricEquipmentTable();
			initializeNominalGasEquipmentTable();
			initializeNominalSteamEquipmentTable();
			initializeNominalHotWaterEquipmentTable();
			initializeNominalOtherEquipmentTable();
			initializeNominalBaseboardHeatTable();
			initializeSurfacesTable();
			initializeConstructionsTables();
			initializeMaterialsTable();
			initializeZoneListTable();
			initializeZoneGroupTable();
			initializeNominalInfiltrationTable();
			initializeNominalVentilationTable();
			initializeZoneSizingTable();
			initializeSystemSizingTable();
			initializeComponentSizingTable();
			initializeRoomAirModelTable();
			initializeSchedulesTable();
			initializeDaylightMapTables();
			initializeViews();
			initializeSimulationsTable();
			initializeEnvironmentPeriodsTable();
			initializeErrorsTable();

			if ( m_writeTabularDataToSQLite ) {
				initializeTabularDataTable();
				initializeTabularDataView();
			}
		} else {
			throw std::runtime_error("The SQLite database failed to open.");
		}
	}
}

SQLite::~SQLite()
{
	sqlite3_close(m_db);

	sqlite3_finalize(m_reportVariableDataInsertStmt);
	sqlite3_finalize(m_reportVariableExtendedDataInsertStmt);
	sqlite3_finalize(m_timeIndexInsertStmt);
	sqlite3_finalize(m_reportVariableDictionaryInsertStmt);
	sqlite3_finalize(m_zoneInfoInsertStmt);
	sqlite3_finalize(m_nominalLightingInsertStmt);
	sqlite3_finalize(m_nominalElectricEquipmentInsertStmt);
	sqlite3_finalize(m_nominalGasEquipmentInsertStmt);
	sqlite3_finalize(m_nominalSteamEquipmentInsertStmt);
	sqlite3_finalize(m_nominalHotWaterEquipmentInsertStmt);
	sqlite3_finalize(m_nominalOtherEquipmentInsertStmt);
	sqlite3_finalize(m_nominalBaseboardHeatInsertStmt);
	sqlite3_finalize(m_surfaceInsertStmt);
	sqlite3_finalize(m_constructionInsertStmt);
	sqlite3_finalize(m_constructionLayerInsertStmt);
	sqlite3_finalize(m_materialInsertStmt);
	sqlite3_finalize(m_zoneListInsertStmt);
	sqlite3_finalize(m_zoneGroupInsertStmt);
	sqlite3_finalize(m_infiltrationInsertStmt);
	sqlite3_finalize(m_ventilationInsertStmt);
	sqlite3_finalize(m_nominalPeopleInsertStmt);
	sqlite3_finalize(m_zoneSizingInsertStmt);
	sqlite3_finalize(m_systemSizingInsertStmt);
	sqlite3_finalize(m_componentSizingInsertStmt);
	sqlite3_finalize(m_roomAirModelInsertStmt);
	sqlite3_finalize(m_groundTemperatureInsertStmt);
	sqlite3_finalize(m_weatherFileInsertStmt);
	sqlite3_finalize(m_meterDictionaryInsertStmt);
	sqlite3_finalize(m_reportMeterDataInsertStmt);
	sqlite3_finalize(m_meterExtendedDataInsertStmt);
	sqlite3_finalize(m_scheduleInsertStmt);
	sqlite3_finalize(m_daylightMapTitleInsertStmt);
	sqlite3_finalize(m_daylightMapHorlyTitleInsertStmt);
	sqlite3_finalize(m_daylightMapHorlyDataInsertStmt);
	sqlite3_finalize(m_environmentPeriodInsertStmt);
	sqlite3_finalize(m_simulationsInsertStmt);
	sqlite3_finalize(m_tabularDataInsertStmt);
	sqlite3_finalize(m_stringsInsertStmt);
	sqlite3_finalize(m_stringsLookUpStmt);
	sqlite3_finalize(m_errorInsertStmt);
	sqlite3_finalize(m_errorUpdateStmt);
	sqlite3_finalize(m_simulationUpdateStmt);
}

bool SQLite::writeOutputToSQLite() const
{
	return m_writeOutputToSQLite;
}

bool SQLite::writeTabularDataToSQLite() const
{
	return m_writeTabularDataToSQLite;
}

void SQLite::sqliteBegin()
{
	if ( m_writeOutputToSQLite ) {
		sqliteExecuteCommand("BEGIN;");
	}
}

void SQLite::sqliteCommit()
{
	if ( m_writeOutputToSQLite ) {
		sqliteExecuteCommand("COMMIT;");
	}
}

int SQLite::sqliteExecuteCommand(const std::string & commandBuffer)
{
	char *zErrMsg = 0;
	int rc = -1;

	rc = sqlite3_exec(m_db, commandBuffer.c_str(), NULL, 0, &zErrMsg);
	if ( rc != SQLITE_OK ) {
		m_errorStream << zErrMsg;
	}
	sqlite3_free(zErrMsg);

	return rc;
}

int SQLite::sqlitePrepareStatement(sqlite3_stmt* & stmt, const std::string & stmtBuffer)
{
	int rc = -1;

	rc = sqlite3_prepare_v2(m_db, stmtBuffer.c_str(), -1, &stmt, nullptr);
	if ( rc != SQLITE_OK ) {
		m_errorStream << "SQLite3 message, sqlite3_prepare_v2 message: " << stmtBuffer << std::endl;
	}

	return rc;
}

int SQLite::sqliteBindText(sqlite3_stmt * stmt, const int stmtInsertLocationIndex, const std::string & textBuffer)
{
	int rc = -1;

	rc = sqlite3_bind_text(stmt, stmtInsertLocationIndex, textBuffer.c_str(), -1, SQLITE_TRANSIENT);
	if ( rc != SQLITE_OK ) {
		m_errorStream << "SQLite3 message, sqlite3_bind_text failed: " << textBuffer << std::endl;
	}

	return rc;
}

int SQLite::sqliteBindInteger(sqlite3_stmt * stmt, const int stmtInsertLocationIndex, const int intToInsert)
{
	int rc = -1;

	rc = sqlite3_bind_int(stmt, stmtInsertLocationIndex, intToInsert);
	if ( rc != SQLITE_OK ) {
		m_errorStream << "SQLite3 message, sqlite3_bind_int failed: " << intToInsert << std::endl;
	}

	return rc;
}

int SQLite::sqliteBindDouble(sqlite3_stmt * stmt, const int stmtInsertLocationIndex, const double doubleToInsert)
{
	int rc = -1;

	rc = sqlite3_bind_double(stmt, stmtInsertLocationIndex, doubleToInsert);
	if ( rc != SQLITE_OK ) {
		m_errorStream << "SQLite3 message, sqlite3_bind_double failed: " << doubleToInsert << std::endl;
	}

	return rc;
}

int SQLite::sqliteBindNULL(sqlite3_stmt * stmt, const int stmtInsertLocationIndex)
{
	int rc = -1;

	rc = sqlite3_bind_null(stmt, stmtInsertLocationIndex);
	if ( rc != SQLITE_OK ) {
		m_errorStream << "SQLite3 message, sqlite3_bind_null failed" << std::endl;
	}

	return rc;
}

int SQLite::sqliteBindLogical(sqlite3_stmt * stmt, const int stmtInsertLocationIndex, const bool valueToInsert)
{
	return sqliteBindInteger(stmt,stmtInsertLocationIndex,logicalToInteger(valueToInsert));
}

int SQLite::sqliteStepCommand(sqlite3_stmt * stmt)
{
	int rc = -1;

	rc = sqlite3_step(stmt);
	switch(rc) {
	case SQLITE_DONE:
	case SQLITE_OK:
	case SQLITE_ROW:
		break;

	default:
		m_errorStream << "SQLite3 message, sqlite3_step message: " << sqlite3_errmsg(m_db) << std::endl;
		break;
	}

	return rc;
}

int SQLite::sqliteResetCommand(sqlite3_stmt * stmt)
{
	return sqlite3_reset(stmt);
}

int SQLite::sqliteClearBindings(sqlite3_stmt * stmt)
{
	return sqlite3_clear_bindings(stmt);
}

int SQLite::sqliteFinalizeCommand(sqlite3_stmt * stmt)
{
	return sqlite3_finalize(stmt);
}

void SQLite::sqliteWriteMessage(const std::string & message)
{
	if ( m_writeOutputToSQLite ) {
		m_errorStream << "SQLite3 message, " << message << std::endl;
	}
}

void SQLite::initializeReportVariableDataDictionaryTable()
{
	const std::string newTableSQL =
		"CREATE TABLE ReportVariableDataDictionary("
		"ReportVariableDataDictionaryIndex INTEGER PRIMARY KEY, "
		"VariableType TEXT, "
		"IndexGroup TEXT, "
		"TimestepType TEXT, "
		"KeyValue TEXT, "
		"VariableName TEXT, "
		"ReportingFrequency TEXT, "
		"ScheduleName TEXT, "
		"VariableUnits TEXT);";

	sqliteExecuteCommand(newTableSQL);

	const std::string preparedSQL =
		"INSERT INTO ReportVariableDataDictionary ("
		"ReportVariableDataDictionaryIndex, "
		"VariableType, "
		"IndexGroup, "
		"TimestepType, "
		"KeyValue, "
		"VariableName, "
		"ReportingFrequency, "
		"ScheduleName, "
		"VariableUnits) "
		"VALUES(?,?,?,?,?,?,?,?,?);";

	sqlitePrepareStatement(m_reportVariableDictionaryInsertStmt,preparedSQL);
}

void SQLite::initializeReportVariableDataTables()
{
	const std::string reportVariableDataTableSQL =
		"CREATE TABLE ReportVariableData ("
		"TimeIndex INTEGER, "
		"ReportVariableDataDictionaryIndex INTEGER, "
		"VariableValue REAL, "
		"ReportVariableExtendedDataIndex INTEGER);";

	sqliteExecuteCommand(reportVariableDataTableSQL);

	const std::string reportVariableDataInsertSQL =
		"INSERT INTO ReportVariableData ("
		"TimeIndex, "
		"ReportVariableDataDictionaryIndex, "
		"VariableValue, "
		"ReportVariableExtendedDataIndex) "
		"VALUES(?,?,?,?);";

	sqlitePrepareStatement(m_reportVariableDataInsertStmt,reportVariableDataInsertSQL);

	const std::string reportVariableExtendedDataTableSQL =
		"CREATE TABLE ReportVariableExtendedData ("
		"ReportVariableExtendedDataIndex INTEGER PRIMARY KEY, "
		"MaxValue REAL, "
		"MaxMonth INTEGER, "
		"MaxDay INTEGER, "
		"MaxHour INTEGER, "
		"MaxStartMinute INTEGER, "
		"MaxMinute INTEGER, "
		"MinValue REAL, "
		"MinMonth INTEGER, "
		"MinDay INTEGER, "
		"MinHour INTEGER, "
		"MinStartMinute INTEGER, "
		"MinMinute INTEGER);";

	sqliteExecuteCommand(reportVariableExtendedDataTableSQL);

	const std::string reportVariableExtendedDataInsertSQL =
		"INSERT INTO ReportVariableExtendedData ("
		"ReportVariableExtendedDataIndex, "
		"MaxValue, "
		"MaxMonth, "
		"MaxDay, "
		"MaxHour, "
		"MaxStartMinute, "
		"MaxMinute, "
		"MinValue, "
		"MinMonth, "
		"MinDay, "
		"MinHour, "
		"MinStartMinute, "
		"MinMinute) "
		"VALUES(?,?,?,?,?,?,?,?,?,?,?,?,?);";

	sqlitePrepareStatement(m_reportVariableExtendedDataInsertStmt,reportVariableExtendedDataInsertSQL);
}

void SQLite::initializeReportMeterDataDictionaryTable()
{
	const std::string reportMeterDataDictionaryTableSQL =
		"CREATE TABLE ReportMeterDataDictionary (ReportMeterDataDictionaryIndex INTEGER PRIMARY KEY, "
		"VariableType TEXT, IndexGroup TEXT, TimestepType TEXT, KeyValue TEXT, "
		"VariableName TEXT, ReportingFrequency TEXT, ScheduleName TEXT, VariableUnits TEXT);";

	sqliteExecuteCommand(reportMeterDataDictionaryTableSQL);

	const std::string meterDictionaryInsertSQL =
		"INSERT INTO ReportMeterDataDictionary (ReportMeterDataDictionaryIndex, VariableType, IndexGroup, "
		"timestepType, KeyValue, VariableName, ReportingFrequency, ScheduleName, VariableUnits) "
		"VALUES(?,?,?,?,?,?,?,?,?);";

	sqlitePrepareStatement(m_meterDictionaryInsertStmt,meterDictionaryInsertSQL);
}

void SQLite::initializeReportMeterDataTables()
{
	const std::string reportMeterDataTableSQL =
		"CREATE TABLE ReportMeterData(TimeIndex INTEGER, ReportMeterDataDictionaryIndex INTEGER, VariableValue REAL, "
		"ReportVariableExtendedDataIndex INTEGER);";

	sqliteExecuteCommand(reportMeterDataTableSQL);

	const std::string reportMeterDataInsertSQL =
		"INSERT INTO ReportMeterData VALUES(?,?,?,?);";

	sqlitePrepareStatement(m_reportMeterDataInsertStmt,reportMeterDataInsertSQL);

	const std::string reportMeterExtendedDataTableSQL =
		"CREATE TABLE ReportMeterExtendedData (ReportMeterExtendedDataIndex INTEGER PRIMARY KEY, "
		"MaxValue REAL, MaxMonth INTEGER, MaxDay INTEGER, MaxHour INTEGER, MaxStartMinute INTEGER, "
		"MaxMinute INTEGER, MinValue REAL, MinMonth INTEGER, MinDay INTEGER, MinHour INTEGER, "
		"MinStartMinute INTEGER, MinMinute INTEGER);";

	sqliteExecuteCommand(reportMeterExtendedDataTableSQL);

	const std::string meterExtendedDataInsertSQL =
		"INSERT INTO ReportMeterExtendedData VALUES(?,?,?,?,?,?,?,?,?,?,?,?,?);";

	sqlitePrepareStatement(m_meterExtendedDataInsertStmt,meterExtendedDataInsertSQL);
}

void SQLite::initializeTimeIndicesTable()
{
	const std::string timeTableSQL =
		"CREATE TABLE Time ("
		"TimeIndex INTEGER PRIMARY KEY, "
		"Month INTEGER, "
		"Day INTEGER, "
		"Hour INTEGER, "
		"Minute INTEGER, "
		"Dst INTEGER, "
		"Interval INTEGER, "
		"IntervalType INTEGER, "
		"SimulationDays INTEGER, "
		"DayType TEXT, "
		"EnvironmentPeriodIndex INTEGER, "
		"WarmupFlag INTEGER);";

	sqliteExecuteCommand(timeTableSQL);

	const std::string timeIndexInsertSQL =
		"INSERT INTO Time ("
		"TimeIndex, "
		"Month, "
		"Day, "
		"Hour, "
		"Minute, "
		"DST, "
		"Interval, "
		"IntervalType, "
		"SimulationDays, "
		"DayType, "
		"EnvironmentPeriodIndex, "
		"WarmupFlag) "
		"VALUES(?,?,?,?,?,?,?,?,?,?,?,?);";

	sqlitePrepareStatement(m_timeIndexInsertStmt,timeIndexInsertSQL);
}

void SQLite::initializeZoneInfoTable()
{
	const std::string zonesTableSQL =
		"CREATE TABLE Zones ("
		"ZoneIndex INTEGER PRIMARY KEY, "
		"ZoneName TEXT, "
		"RelNorth REAL, "
		"OriginX REAL, "
		"OriginY REAL, "
		"OriginZ REAL, "
		"CentroidX REAL, "
		"CentroidY REAL, "
		"CentroidZ REAL, "
		"OfType INTEGER, "
		"Multiplier REAL, "
		"ListMultiplier REAL, "
		"MinimumX REAL, "
		"MaximumX REAL, "
		"MinimumY REAL, "
		"MaximumY REAL, "
		"MinimumZ REAL, "
		"MaximumZ REAL, "
		"CeilingHeight REAL, "
		"Volume REAL, "
		"InsideConvectionAlgo INTEGER, "
		"OutsideConvectionAlgo INTEGER, "
		"FloorArea REAL, "
		"ExtGrossWallArea REAL, "
		"ExtNetWallArea REAL, "
		"ExtWindowArea REAL, "
		"IsPartOfTotalArea INTEGER);";

	sqliteExecuteCommand(zonesTableSQL);

	const std::string zoneInfoInsertSQL =
		"INSERT INTO Zones ("
		"ZoneIndex, "
		"ZoneName, "
		"RelNorth, "
		"OriginX, "
		"OriginY, "

		"OriginZ, "
		"CentroidX, "
		"CentroidY, "
		"CentroidZ, "
		"OfType, "

		"Multiplier, "
		"ListMultiplier, "
		"MinimumX, "
		"MaximumX, "
		"MinimumY, "

		"MaximumY, "
		"MinimumZ, "
		"MaximumZ, "
		"CeilingHeight, "
		"Volume, "

		"InsideConvectionAlgo, "
		"OutsideConvectionAlgo, "
		"FloorArea, "
		"ExtGrossWallArea, "
		"ExtNetWallArea, "

		"ExtWindowArea, "
		"IsPartOfTotalArea) "
		"VALUES (?,?,?,?,?, ?,?,?,?,?, ?,?,?,?,?, ?,?,?,?,?, ?,?,?,?,?, ?,?);";

	sqlitePrepareStatement(m_zoneInfoInsertStmt,zoneInfoInsertSQL);
}

void SQLite::initializeNominalPeopleTable()
{
	const std::string nominalPeopleTableSQL =
		"CREATE TABLE NominalPeople (NominalPeopleIndex INTEGER PRIMARY KEY, "
		"ObjectName TEXT, ZoneIndex INTEGER,"
		"NumberOfPeople INTEGER, NumberOfPeopleScheduleIndex INTEGER, ActivityScheduleIndex INTEGER, FractionRadiant REAL, "
		"FractionConvected REAL, WorkEfficiencyScheduleIndex INTEGER, ClothingEfficiencyScheduleIndex INTEGER, "
		"AirVelocityScheduleIndex INTEGER, Fanger INTEGER, Pierce INTEGER, KSU INTEGER, "
		"MRTCalcType INTEGER, SurfaceIndex INTEGER, "
		"AngleFactorListName TEXT, AngleFactorList INTEGER, UserSpecifeidSensibleFraction REAL, Show55Warning INTEGER"
		");";

	sqliteExecuteCommand(nominalPeopleTableSQL);

	const std::string nominalPeopleInsertSQL =
		"INSERT INTO NominalPeople VALUES(?,?,?,?,?,?,?,?,?,?,?,?,?,?,?,?,?,?,?,?);";

	sqlitePrepareStatement(m_nominalPeopleInsertStmt,nominalPeopleInsertSQL);
}

void SQLite::initializeNominalLightingTable()
{
	const std::string nominalLightingTableSQL =
		"CREATE TABLE NominalLighting (NominalLightingIndex INTEGER PRIMARY KEY, "
		"ObjectName TEXT, "
		"ZoneIndex INTEGER, ScheduleIndex INTEGER, DesignLevel REAL, FractionReturnAir REAL, FractionRadiant REAL, "
		"FractionShortWave REAL, FractionReplaceable REAL, FractionConvected REAL, EndUseSubcategory TEXT);";

	sqliteExecuteCommand(nominalLightingTableSQL);

	const std::string nominalLightingInsertSQL =
		"INSERT INTO NominalLighting VALUES(?,?,?,?,?,?,?,?,?,?,?);";

	sqlitePrepareStatement(m_nominalLightingInsertStmt,nominalLightingInsertSQL);
}

void SQLite::initializeNominalElectricEquipmentTable()
{
	const std::string nominalElectricEquipmentTableSQL =
		"CREATE TABLE NominalElectricEquipment ("
		"NominalElectricEquipmentIndex INTEGER PRIMARY KEY, "
		"ObjectName TEXT, "
		"ZoneIndex INTEGER, ScheduleIndex INTEGER, DesignLevel REAL, "
		"FractionLatent REAL, FractionRadiant REAL, FractionLost REAL, "
		"FractionConvected REAL, EndUseSubcategory TEXT);";

	sqliteExecuteCommand(nominalElectricEquipmentTableSQL);

	const std::string nominalElectricEquipmentInsertSQL =
		"INSERT INTO NominalElectricEquipment VALUES(?,?,?,?,?,?,?,?,?,?);";

	sqlitePrepareStatement(m_nominalElectricEquipmentInsertStmt,nominalElectricEquipmentInsertSQL);
}

void SQLite::initializeNominalGasEquipmentTable()
{
	const std::string nominalGasEquipmentTableSQL =
		"CREATE TABLE NominalGasEquipment(NominalGasEquipmentIndex INTEGER PRIMARY KEY, "
		"ObjectName TEXT, "
		"ZoneIndex INTEGER, ScheduleIndex INTEGER, "
		"DesignLevel REAL, FractionLatent REAL, FractionRadiant REAL, FractionLost REAL, "
		"FractionConvected REAL, EndUseSubcategory TEXT);";

	sqliteExecuteCommand(nominalGasEquipmentTableSQL);

	const std::string nominalGasEquipmentInsertSQL =
		"INSERT INTO NominalGasEquipment VALUES(?,?,?,?,?,?,?,?,?,?);";

	sqlitePrepareStatement(m_nominalGasEquipmentInsertStmt,nominalGasEquipmentInsertSQL);
}

void SQLite::initializeNominalSteamEquipmentTable()
{
	const std::string nominalSteamEquipmentTableSQL =
		"CREATE TABLE NominalSteamEquipment(NominalSteamEquipmentIndex INTEGER PRIMARY KEY, "
		"ObjectName TEXT, "
		"ZoneIndex INTEGER, ScheduleIndex INTEGER, DesignLevel REAL, "
		"FractionLatent REAL, FractionRadiant REAL, FractionLost REAL, "
		"FractionConvected REAL, EndUseSubcategory TEXT);";

	sqliteExecuteCommand(nominalSteamEquipmentTableSQL);

	const std::string nominalSteamEquipmentInsertSQL =
		"INSERT INTO NominalSteamEquipment VALUES(?,?,?,?,?,?,?,?,?,?);";

	sqlitePrepareStatement(m_nominalSteamEquipmentInsertStmt,nominalSteamEquipmentInsertSQL);
}

void SQLite::initializeNominalHotWaterEquipmentTable()
{
	const std::string nominalHotWaterEquipmentTableSQL =
		"CREATE TABLE NominalHotWaterEquipment("
		"NominalHotWaterEquipmentIndex INTEGER PRIMARY KEY, "
		"ObjectName TEXT, "
		"ZoneIndex INTEGER, SchedNo INTEGER, DesignLevel REAL, FractionLatent REAL, FractionRadiant REAL, FractionLost REAL, "
		"FractionConvected REAL, EndUseSubcategory TEXT);";

	sqliteExecuteCommand(nominalHotWaterEquipmentTableSQL);

	const std::string nominalHotWaterEquipmentInsertSQL =
		"INSERT INTO NominalHotWaterEquipment VALUES(?,?,?,?,?,?,?,?,?,?);";

	sqlitePrepareStatement(m_nominalHotWaterEquipmentInsertStmt,nominalHotWaterEquipmentInsertSQL);
}

void SQLite::initializeNominalOtherEquipmentTable()
{
	const std::string nominalOtherEquipmentTableSQL =
		"CREATE TABLE NominalOtherEquipment(NominalOtherEquipmentIndex INTEGER PRIMARY KEY, "
		"ObjectName TEXT, "
		"ZoneIndex INTEGER, ScheduleIndex INTEGER, DesignLevel REAL, FractionLatent REAL, "
		"FractionRadiant REAL, FractionLost REAL, "
		"FractionConvected REAL, EndUseSubcategory TEXT);";

	sqliteExecuteCommand(nominalOtherEquipmentTableSQL);

	const std::string nominalOtherEquipmentInsertSQL =
		"INSERT INTO NominalOtherEquipment VALUES(?,?,?,?,?,?,?,?,?,?);";

	sqlitePrepareStatement(m_nominalHotWaterEquipmentInsertStmt,nominalOtherEquipmentInsertSQL);
}

void SQLite::initializeNominalBaseboardHeatTable()
{
	const std::string nominalBaseboardHeatersTableSQL =
		"CREATE TABLE NominalBaseboardHeaters (NominalBaseboardHeaterIndex INTEGER PRIMARY KEY, "
		"ObjectName TEXT, "
		"ZoneIndex INTEGER, ScheduleIndex INTEGER, CapatLowTemperature REAL, LowTemperature REAL, CapatHighTemperature REAL, "
		"HighTemperature REAL, FractionRadiant REAL, FractionConvected REAL, EndUseSubcategory TEXT);";

	sqliteExecuteCommand(nominalBaseboardHeatersTableSQL);

	const std::string nominalBaseboardHeatInsertSQL =
		"INSERT INTO NominalBaseboardHeaters VALUES(?,?,?,?,?,?,?,?,?,?,?);";

	sqlitePrepareStatement(m_nominalBaseboardHeatInsertStmt,nominalBaseboardHeatInsertSQL);
}

void SQLite::initializeSurfacesTable()
{
	const std::string surfacesTableSQL =
		"CREATE TABLE Surfaces (SurfaceIndex INTEGER PRIMARY KEY, "
		"SurfaceName, ConstructionIndex INTEGER, "
		"ClassName TEXT, Area REAL, GrossArea REAL, Perimeter REAL, "
		"Azimuth REAL, Height REAL, Reveal REAL, "
		"Shape INTEGER, Sides INTEGER, Tilt REAL, Width REAL, HeatTransferSurf INTEGER, "
		"BaseSurfaceIndex INTEGER, ZoneIndex INTEGER, ExtBoundCond INTEGER,  "
		"ExtSolar INTEGER, ExtWind INTEGER"
		");";

	sqliteExecuteCommand(surfacesTableSQL);

	const std::string surfaceInsertSQL =
		"INSERT INTO Surfaces VALUES(?,?,?,?,?,?,?,?,?,?,?,?,?,?,?,?,?,?,?,?);";

	sqlitePrepareStatement(m_surfaceInsertStmt,surfaceInsertSQL);
}

void SQLite::initializeConstructionsTables()
{
	const std::string constructionsTableSQL =
		"CREATE TABLE Constructions (ConstructionIndex INTEGER PRIMARY KEY, Name TEXT, TotalLayers INTEGER, "
		"TotalSolidLayers INTEGER, TotalGlassLayers INTEGER, InsideAbsorpVis REAL, OutsideAbsorpVis REAL,"
		" InsideAbsorpSolar REAL, OutsideAbsorpSolar REAL, InsideAbsorpThermal REAL, OutsideAbsorpThermal REAL, "
		"OutsideRoughness INTEGER, TypeIsWindow INTEGER, Uvalue REAL"
		");";

	sqliteExecuteCommand(constructionsTableSQL);

	const std::string constructionInsertSQL =
		"INSERT INTO Constructions VALUES(?,?,?,?,?,?,?,?,?,?,?,?,?,?);";

	sqlitePrepareStatement(m_constructionInsertStmt,constructionInsertSQL);

	const std::string constructionLayersTableSQL =
		"CREATE TABLE ConstructionLayers (ConstructionIndex INTEGER, "
		"LayerIndex INTEGER, MaterialIndex INTEGER);";

	sqliteExecuteCommand(constructionLayersTableSQL);

	const std::string constructionLayerInsertSQL =
		"INSERT INTO ConstructionLayers VALUES(?,?,?);";

	sqlitePrepareStatement(m_constructionLayerInsertStmt,constructionLayerInsertSQL);
}

void SQLite::initializeMaterialsTable()
{
	const std::string materialsTableSQL =
		"CREATE TABLE Materials (MaterialIndex INTEGER PRIMARY KEY, Name TEXT, MaterialType INTEGER, "
		"Roughness INTEGER, "
		"Conductivity REAL, Density REAL, IsoMoistCap REAL, Porosity REAL, Resistance REAL, "
		"ROnly INTEGER, SpecHeat REAL, ThermGradCoef REAL, Thickness REAL, VaporDiffus"
		");";

	sqliteExecuteCommand(materialsTableSQL);

	const std::string materialInsertSQL =
		"INSERT INTO Materials VALUES(?,?,?,?,?,?,?,?,?,?,?,?,?,?);";

	sqlitePrepareStatement(m_materialInsertStmt,materialInsertSQL);
}

void SQLite::initializeZoneListTable()
{
	const std::string zoneListsTableSQL =
		"CREATE TABLE ZoneLists (ZoneListIndex INTEGER PRIMARY KEY, Name TEXT, "
		"ZoneIndex INTEGER);";

	sqliteExecuteCommand(zoneListsTableSQL);

	const std::string zoneListInsertSQL =
		"INSERT INTO ZoneLists VALUES(?,?,?);";

	sqlitePrepareStatement(m_zoneListInsertStmt,zoneListInsertSQL);
}

void SQLite::initializeZoneGroupTable()
{
	const std::string zoneGroupsTableSQL =
		"CREATE TABLE ZoneGroups (ZoneGroupIndex INTEGER PRIMARY KEY, ZoneListName TEXT, ZoneListMultiplier INTEGER);";

	sqliteExecuteCommand(zoneGroupsTableSQL);

	const std::string zoneGroupInsertSQL =
		"INSERT INTO ZoneGroups VALUES(?,?,?);";

	sqlitePrepareStatement(m_zoneGroupInsertStmt,zoneGroupInsertSQL);
}

void SQLite::initializeNominalInfiltrationTable()
{
	const std::string nominalInfiltrationTableSQL =
		"CREATE TABLE NominalInfiltration (NominalInfiltrationIndex INTEGER PRIMARY KEY, "
		"ObjectName TEXT, "
		"ZoneIndex INTEGER, ScheduleIndex INTEGER, DesignLevel REAL);";

	sqliteExecuteCommand(nominalInfiltrationTableSQL);

	const std::string infiltrationInsertSQL =
		"INSERT INTO NominalInfiltration (NominalInfiltrationIndex, ObjectName, ZoneIndex, ScheduleIndex, DesignLevel)"
		"VALUES (?,?,?,?,?);";

	sqlitePrepareStatement(m_infiltrationInsertStmt,infiltrationInsertSQL);
}

void SQLite::initializeNominalVentilationTable()
{
	const std::string nominalVentilationTableSQL =
		"CREATE TABLE NominalVentilation (NominalVentilationIndex INTEGER PRIMARY KEY, "
		"ObjectName TEXT, "
		"ZoneIndex INTEGER, ScheduleIndex INTEGER, DesignLevel REAL);";

	sqliteExecuteCommand(nominalVentilationTableSQL);

	const std::string ventilationInsertSQL =
		"INSERT INTO NominalVentilation VALUES(?,?,?,?,?);";

	sqlitePrepareStatement(m_ventilationInsertStmt,ventilationInsertSQL);
}

void SQLite::initializeZoneSizingTable()
{
	const std::string zoneSizesTableSQL =
		"CREATE TABLE ZoneSizes (ZoneName TEXT, LoadType TEXT, "
		"CalcDesLoad REAL, UserDesLoad REAL, CalcDesFlow REAL, UserDesFlow REAL, DesDayName TEXT, PeakHrMin TEXT, "
		"PeakTemp REAL, PeakHumRat REAL, CalcOutsideAirFlow REAL"
		");";

	sqliteExecuteCommand(zoneSizesTableSQL);

	const std::string zoneSizingInsertSQL =
		"INSERT INTO ZoneSizes VALUES(?,?,?,?,?,?,?,?,?,?,?);";

	sqlitePrepareStatement(m_zoneSizingInsertStmt,zoneSizingInsertSQL);
}

void SQLite::initializeSystemSizingTable()
{
	const std::string systemSizesTableSQL =
		"CREATE TABLE SystemSizes (SystemName TEXT, Description TEXT, Value REAL, Units TEXT);";

	sqliteExecuteCommand(systemSizesTableSQL);

	const std::string systemSizingInsertSQL =
		"INSERT INTO SystemSizes VALUES(?,?,?,?);";

	sqlitePrepareStatement(m_systemSizingInsertStmt,systemSizingInsertSQL);
}

void SQLite::initializeComponentSizingTable()
{
	const std::string componentSizesTableSQL =
		"CREATE TABLE ComponentSizes (CompType TEXT, CompName TEXT, "
		"Description TEXT, Value REAL, Units TEXT);";

	sqliteExecuteCommand(componentSizesTableSQL);

	const std::string componentSizingInsertSQL =
		"INSERT INTO ComponentSizes VALUES (?,?,?,?,?);";

	sqlitePrepareStatement(m_componentSizingInsertStmt,componentSizingInsertSQL);
}

void SQLite::initializeRoomAirModelTable()
{
	const std::string roomAirModelsTableSQL =
		"CREATE TABLE RoomAirModels (ZoneIndex INTEGER PRIMARY KEY, AirModelName TEXT, AirModelType INTEGER, "
		"TempCoupleScheme INTEGER, SimAirModel INTEGER);";

	sqliteExecuteCommand(roomAirModelsTableSQL);

	const std::string roomAirModelInsertSQL =
		"INSERT INTO RoomAirModels VALUES(?,?,?,?,?);";

	sqlitePrepareStatement(m_roomAirModelInsertStmt,roomAirModelInsertSQL);
}

void SQLite::initializeSchedulesTable()
{
	const std::string scheduleTableSQL =
		"CREATE TABLE Schedules (ScheduleIndex INTEGER PRIMARY KEY, ScheduleName TEXT, "
		"ScheduleType TEXT, ScheduleMinimum REAL, ScheduleMaximum REAL);";

	sqliteExecuteCommand(scheduleTableSQL);

	const std::string scheduleInsertSQL =
		"INSERT INTO Schedules VALUES(?,?,?,?,?);";

	sqlitePrepareStatement(m_scheduleInsertStmt,scheduleInsertSQL);
}

void SQLite::initializeDaylightMapTables()
{
	const std::string daylightMapsTableSQL =
		"CREATE TABLE DaylightMaps (MapNumber INTEGER PRIMARY KEY, MapName TEXT, "
		"Environment TEXT, Zone INTEGER, ReferencePt1 TEXT, ReferencePt2 TEXT, Z REAL);";

	sqliteExecuteCommand(daylightMapsTableSQL);

	const std::string daylightMapTitleInsertSQL =
		"INSERT INTO DaylightMaps VALUES(?,?,?,?,?,?,?);";

	sqlitePrepareStatement(m_daylightMapTitleInsertStmt,daylightMapTitleInsertSQL);

	const std::string daylightMapHourlyReportsTableSQL =
		"CREATE TABLE DaylightMapHourlyReports (HourlyReportIndex INTEGER PRIMARY KEY, "
		"MapNumber INTEGER, Month INTEGER, DayOfMonth INTEGER, Hour INTEGER);";

	sqliteExecuteCommand(daylightMapHourlyReportsTableSQL);

	const std::string daylightMapHorlyTitleInsertSQL =
		"INSERT INTO DaylightMapHourlyReports VALUES(?,?,?,?,?);";

	sqlitePrepareStatement(m_daylightMapHorlyTitleInsertStmt,daylightMapHorlyTitleInsertSQL);

	const std::string daylightMapHourlyDataTableSQL =
		"CREATE TABLE DaylightMapHourlyData (HourlyReportIndex INTEGER, "
		"X REAL, Y REAL, Illuminance REAL);";

	sqliteExecuteCommand(daylightMapHourlyDataTableSQL);

	const std::string daylightMapHorlyDataInsertSQL =
		"INSERT INTO DaylightMapHourlyData VALUES(?,?,?,?);";

	sqlitePrepareStatement(m_daylightMapHorlyDataInsertStmt,daylightMapHorlyDataInsertSQL);
}

void SQLite::initializeViews()
{
	const std::string reportVariableWithTimeViewSQL =
		"CREATE VIEW ReportVariableWithTime "
		"AS "
		"SELECT ReportVariableData.*, Time.*, ReportVariableDataDictionary.*, ReportVariableExtendedData.* "
		"FROM "
		"ReportVariableData LEFT OUTER JOIN ReportVariableExtendedData "
		"INNER JOIN Time "
		"INNER JOIN ReportVariableDataDictionary "
		"ON "
		"(ReportVariableData.ReportVariableExtendedDataIndex "
		"= ReportVariableExtendedData.ReportVariableExtendedDataIndex) "
		"AND "
		"(ReportVariableData.TimeIndex = Time.TimeIndex) "
		"AND "
		"(ReportVariableDataDictionary.ReportVariableDataDictionaryIndex "
		"= ReportVariableData.ReportVariableDataDictionaryIndex);";

	sqliteExecuteCommand(reportVariableWithTimeViewSQL);
}

void SQLite::initializeSimulationsTable()
{
	const std::string simulationsTableSQL =
		"CREATE TABLE Simulations (SimulationIndex INTEGER PRIMARY KEY, "
		"EnergyPlusVersion TEXT, TimeStamp TEXT, NumTimestepsPerHour INTEGER, Completed BOOL, "
		"CompletedSuccessfully BOOL);";

	sqliteExecuteCommand(simulationsTableSQL);

	const std::string simulationsInsertSQL =
		"INSERT INTO Simulations "
		"VALUES(?,?,?,?,'FALSE','FALSE');";

	sqlitePrepareStatement(m_simulationsInsertStmt,simulationsInsertSQL);

	const std::string simulationUpdateSQL =
		"UPDATE Simulations SET "
		"Completed = ?, CompletedSuccessfully = ? "
		"WHERE SimulationIndex = (SELECT count(*) FROM Simulations)";

	sqlitePrepareStatement(m_simulationUpdateStmt,simulationUpdateSQL);
}

void SQLite::initializeErrorsTable()
{
	const std::string errorsTableSQL =
		"CREATE TABLE Errors (ErrorIndex INTEGER PRIMARY KEY, SimulationIndex INTEGER, "
		"ErrorType INTEGER, ErrorMessage TEXT, Count INTEGER);";

	sqliteExecuteCommand(errorsTableSQL);

	const std::string errorInsertSQL =
		"INSERT INTO Errors VALUES(?,?,?,?,?);";

	sqlitePrepareStatement(m_errorInsertStmt,errorInsertSQL);

	const std::string errorUpdateSQL =
		"UPDATE Errors SET "
		"ErrorMessage = ErrorMessage || ? WHERE ErrorIndex = (SELECT count(*) FROM Errors)";

	sqlitePrepareStatement(m_errorUpdateStmt,errorUpdateSQL);
}

void SQLite::initializeEnvironmentPeriodsTable()
{
	const std::string environmentPeriodsTableSQL =
		"CREATE TABLE EnvironmentPeriods (EnvironmentPeriodIndex INTEGER PRIMARY KEY, "
		"SimulationIndex INTEGER, EnvironmentName TEXT, EnvironmentType INTEGER);";

	sqliteExecuteCommand(environmentPeriodsTableSQL);

	const std::string environmentPeriodInsertSQL =
		"INSERT INTO EnvironmentPeriods VALUES(?,?,?,?);";

	sqlitePrepareStatement(m_environmentPeriodInsertStmt,environmentPeriodInsertSQL);
}

void SQLite::initializeTabularDataTable()
{
	const std::string sql = "CREATE TABLE TabularData "
							"(ReportNameIndex INTEGER, "
							"ReportForStringIndex INTEGER, "
							"TableNameIndex INTEGER, "
							"SimulationIndex INTEGER, "
							"RowNameIndex INTEGER, "
							"ColumnNameIndex INTEGER, "
							"RowId INTEGER, "
							"ColumnId INTEGER, "
							"Value TEXT, "
							"UnitsIndex INTEGER);";

	sqliteExecuteCommand(sql);

	const std::string sql2 = "INSERT INTO TabularData VALUES(?,?,?,?,?,?,?,?,?,?);";

	sqlitePrepareStatement(m_tabularDataInsertStmt,sql2);

	const std::string sql3 = "CREATE TABLE Strings "
							"(StringIndex INTEGER PRIMARY KEY, "
							"StringTypeIndex  INTEGER, "
							"Value TEXT);";

	sqliteExecuteCommand(sql3);

	const std::string sql4 = "INSERT INTO Strings (StringTypeIndex,Value) VALUES(?,?);";

	sqlitePrepareStatement(m_stringsInsertStmt,sql4);

	const std::string sql5 = "SELECT StringIndex FROM Strings WHERE StringTypeIndex=? AND Value=?;";

	sqlitePrepareStatement(m_stringsLookUpStmt,sql5);

	const std::string sql6 = "CREATE TABLE StringTypes "
							"(StringTypeIndex INTEGER PRIMARY KEY, "
							"Value TEXT);";

	sqliteExecuteCommand(sql6);

	sqliteExecuteCommand("INSERT INTO StringTypes VALUES(" + ReportNameId + ",'ReportName');");
	sqliteExecuteCommand("INSERT INTO StringTypes VALUES(" + ReportForStringId + ",'ReportForString');");
	sqliteExecuteCommand("INSERT INTO StringTypes VALUES(" + TableNameId + ",'TableName');");
	sqliteExecuteCommand("INSERT INTO StringTypes VALUES(" + RowNameId + ",'RowName');");
	sqliteExecuteCommand("INSERT INTO StringTypes VALUES(" + ColumnNameId + ",'ColumnName');");
	sqliteExecuteCommand("INSERT INTO StringTypes VALUES(" + UnitsId + ",'Units');");
}

void SQLite::initializeTabularDataView()
{
	const std::string sql = "CREATE VIEW TabularDataWithStrings AS SELECT "
							"td.Value Value, "
							"reportn.Value ReportName, "
							"fs.Value ReportForString, "
							"tn.Value TableName, "
							"rn.Value RowName, "
							"cn.Value ColumnName, "
							"u.Value Units, "
							"RowId "
							"FROM TabularData td "
							"INNER JOIN Strings reportn ON reportn.StringIndex=td.ReportNameIndex "
							"INNER JOIN Strings fs ON fs.StringIndex=td.ReportForStringIndex "
							"INNER JOIN Strings tn ON tn.StringIndex=td.TableNameIndex "
							"INNER JOIN Strings rn ON rn.StringIndex=td.RowNameIndex "
							"INNER JOIN Strings cn ON cn.StringIndex=td.ColumnNameIndex "
							"INNER JOIN Strings u ON u.StringIndex=td.UnitsIndex "
							"WHERE "
							"reportn.StringTypeIndex=1 AND "
							"fs.StringTypeIndex=2 AND "
							"tn.StringTypeIndex=3 AND "
							"rn.StringTypeIndex=4 AND "
							"cn.StringTypeIndex=5 AND "
							"u.StringTypeIndex=6;";

	sqliteExecuteCommand(sql);
}

void SQLite::initializeIndexes()
{
	if ( m_writeOutputToSQLite ) {
		sqliteExecuteCommand("CREATE INDEX rvdTI ON ReportVariableData (TimeIndex ASC);");
		sqliteExecuteCommand("CREATE INDEX rvdDI ON ReportVariableData (ReportVariableDataDictionaryIndex ASC);");
		sqliteExecuteCommand("CREATE INDEX rmdTI ON ReportMeterData (TimeIndex ASC);");
		sqliteExecuteCommand("CREATE INDEX rmdDI ON ReportMeterData (ReportMeterDataDictionaryIndex ASC);");
		sqliteExecuteCommand("CREATE INDEX tiTI ON Time (TimeIndex ASC);");
		sqliteExecuteCommand("CREATE INDEX dmhdHRI ON DaylightMapHourlyData (HourlyReportIndex ASC);");
	}
}

std::string SQLite::storageType(const int storageTypeIndex)
{
	std::string result;

	switch(storageTypeIndex) {
	case 1:
		result = "Avg";
		break;
	case 2:
		result = "Sum";
		break;
	default:
		result = "Unknown!!!";
	}

	return result;
}

std::string SQLite::timestepTypeName(const int timestepType)
{
	std::string result;

	switch(timestepType) {
	case 1:
		result = "HVAC System";
		break;
	case 2:
		result = "Zone";
		break;
	default:
		result = "Unknown!!!";
	}

	return result;
}

std::string SQLite::reportingFreqName(const int reportingFreqIndex)
{
	std::string result;

	switch(reportingFreqIndex) {
	case LocalReportEach:
		result = "HVAC System Timestep";
		break;
	case LocalReportTimeStep:
		result = "Zone Timestep";
		break;
	case LocalReportHourly:
		result = "Hourly";
		break;
	case LocalReportDaily:
		result = "Daily";
		break;
	case LocalReportMonthly:
		result = "Monthly";
		break;
	case LocalReportSim:
		result = "Run Period";
		break;
	default:
		result = "Unknown!!!";
		break;
	}

	return result;
}

void SQLite::adjustReportingHourAndMinutes(int & hour, int & minutes)
{
	switch(minutes) {
	case 60:
		minutes = 0;
		break;
	default:
		--hour;
	}
}

void SQLite::parseUnitsAndDescription(const std::string & combinedString, std::string & units, std::string & description)
{
	std::size_t leftPos = combinedString.find("[");
	std::size_t rightPos = combinedString.find("]");

	if ( (leftPos < rightPos) && (leftPos != std::string::npos) && (rightPos != std::string::npos) ) {
		units = combinedString.substr(leftPos + 1,rightPos - leftPos - 1);
		description = combinedString.substr(0,leftPos - 1);
	} else {
		units = "";
		description = combinedString;
	}
}

int SQLite::logicalToInteger(const bool value)
{
	return value ? 1 : 0;
}

void SQLite::createSQLiteReportVariableDictionaryRecord(
	int const reportVariableReportID,
	int const storeTypeIndex,
	std::string const & indexGroup,
	std::string const & keyedValueString,
	std::string const & variableName,
	int const indexType,
	std::string const & units,
	int const reportingFreq,
	Optional_string_const scheduleName
)
{
	if ( m_writeOutputToSQLite ) {
		sqliteBindInteger(m_reportVariableDictionaryInsertStmt, 1, reportVariableReportID);
		sqliteBindText(m_reportVariableDictionaryInsertStmt, 2, storageType(storeTypeIndex));
		sqliteBindText(m_reportVariableDictionaryInsertStmt, 3, indexGroup);
		sqliteBindText(m_reportVariableDictionaryInsertStmt, 4, timestepTypeName(indexType));
		sqliteBindText(m_reportVariableDictionaryInsertStmt, 5, keyedValueString);
		sqliteBindText(m_reportVariableDictionaryInsertStmt, 6, variableName);
		sqliteBindText(m_reportVariableDictionaryInsertStmt, 7, reportingFreqName(reportingFreq));

		if ( scheduleName.present() ) {
			sqliteBindText(m_reportVariableDictionaryInsertStmt, 8, scheduleName());
		} else {
			sqliteBindNULL(m_reportVariableDictionaryInsertStmt, 8);
		}

		sqliteBindText(m_reportVariableDictionaryInsertStmt, 9, units);

		sqliteStepCommand(m_reportVariableDictionaryInsertStmt);
		sqliteResetCommand(m_reportVariableDictionaryInsertStmt);
	}
}

void SQLite::createSQLiteReportVariableDataRecord(
	int const recordIndex,
	Real64 const value,
	Optional_int_const reportingInterval,
	Optional< Real64 const > minValue,
	Optional_int_const minValueDate,
	Optional< Real64 const > maxValue,
	Optional_int_const maxValueDate,
	Optional_int_const minutesPerTimeStep
)
{
	if ( m_writeOutputToSQLite ) {
		int result;

		int minMonth;
		int minDay;
		int minHour;
		int minMinute;
		int maxMonth;
		int maxDay;
		int maxHour;
		int maxMinute;

		static int oid = 0;
		static int extendedDataIndex = 0;

		++oid;

		sqliteBindInteger(m_reportVariableDataInsertStmt, 1, m_sqlDBTimeIndex);
		sqliteBindInteger(m_reportVariableDataInsertStmt, 2, recordIndex);
		sqliteBindDouble(m_reportVariableDataInsertStmt, 3, value);
		sqliteBindInteger(m_reportVariableDataInsertStmt, 4, oid);

		if ( reportingInterval.present() ) {
			General::DecodeMonDayHrMin(minValueDate, minMonth, minDay, minHour, minMinute);
			General::DecodeMonDayHrMin(maxValueDate, maxMonth, maxDay, maxHour, maxMinute);

			adjustReportingHourAndMinutes(minHour, minMinute);
			adjustReportingHourAndMinutes(maxHour, maxMinute);

			++extendedDataIndex;

			if ( minutesPerTimeStep.present() ) { // This is for data created by a 'Report Meter' statement
				switch(reportingInterval()) {
				case LocalReportHourly:
				case LocalReportDaily:
				case LocalReportMonthly:
				case LocalReportSim:
					sqliteBindInteger(m_reportVariableExtendedDataInsertStmt, 1, extendedDataIndex);

					sqliteBindDouble(m_reportVariableExtendedDataInsertStmt, 2, maxValue);
					sqliteBindInteger(m_reportVariableExtendedDataInsertStmt, 3, maxMonth);
					sqliteBindInteger(m_reportVariableExtendedDataInsertStmt, 4, maxDay);
					sqliteBindInteger(m_reportVariableExtendedDataInsertStmt, 5, maxHour);
					sqliteBindInteger(m_reportVariableExtendedDataInsertStmt, 6, maxMinute - minutesPerTimeStep + 1);
					sqliteBindInteger(m_reportVariableExtendedDataInsertStmt, 7, maxMinute);

					sqliteBindDouble(m_reportVariableExtendedDataInsertStmt, 8, minValue);
					sqliteBindInteger(m_reportVariableExtendedDataInsertStmt, 9, minMonth);
					sqliteBindInteger(m_reportVariableExtendedDataInsertStmt, 10, minDay);
					sqliteBindInteger(m_reportVariableExtendedDataInsertStmt, 11, minHour);
					sqliteBindInteger(m_reportVariableExtendedDataInsertStmt, 12, minMinute - minutesPerTimeStep + 1);
					sqliteBindInteger(m_reportVariableExtendedDataInsertStmt, 13, minMinute);

					sqliteStepCommand(m_reportVariableExtendedDataInsertStmt);
					sqliteResetCommand(m_reportVariableExtendedDataInsertStmt);
					break;

				case LocalReportTimeStep:
					--extendedDataIndex; // Reset the data index to account for the error
					sqliteBindNULL(m_reportVariableDataInsertStmt, 4);
					break;

				default:
					--extendedDataIndex; // Reset the data index to account for the error
					sqliteBindNULL(m_reportVariableDataInsertStmt, 4);
					std::stringstream ss;
					ss << "Illegal reportingInterval passed to CreateSQLiteMeterRecord: " << reportingInterval;
					sqliteWriteMessage(ss.str());
				}
			} else { // This is for data created by a 'Report Variable' statement
				switch(reportingInterval()) {
				case LocalReportDaily:
				case LocalReportMonthly:
				case LocalReportSim:
					sqliteBindInteger(m_reportVariableExtendedDataInsertStmt, 1, extendedDataIndex);

					sqliteBindDouble(m_reportVariableExtendedDataInsertStmt, 2, maxValue);
					sqliteBindInteger(m_reportVariableExtendedDataInsertStmt, 3, maxMonth);
					sqliteBindInteger(m_reportVariableExtendedDataInsertStmt, 4, maxDay);
					sqliteBindInteger(m_reportVariableExtendedDataInsertStmt, 5, maxHour);
					sqliteBindNULL(m_reportVariableExtendedDataInsertStmt, 6);
					sqliteBindInteger(m_reportVariableExtendedDataInsertStmt, 7, maxMinute);

					sqliteBindDouble(m_reportVariableExtendedDataInsertStmt, 8, minValue);
					sqliteBindInteger(m_reportVariableExtendedDataInsertStmt, 9, minMonth);
					sqliteBindInteger(m_reportVariableExtendedDataInsertStmt, 10, minDay);
					sqliteBindInteger(m_reportVariableExtendedDataInsertStmt, 11, minHour);
					sqliteBindNULL(m_reportVariableExtendedDataInsertStmt, 12);
					sqliteBindInteger(m_reportVariableExtendedDataInsertStmt, 13, minMinute);

					sqliteStepCommand(m_reportVariableExtendedDataInsertStmt);
					sqliteResetCommand(m_reportVariableExtendedDataInsertStmt);
					break;

				default:
					--extendedDataIndex; // Reset the data index to account for the error
					sqliteBindNULL(m_reportVariableDataInsertStmt, 4); // don't report the erroneous data
					std::stringstream ss;
					ss << "Illegal reportingInterval passed to CreateSQLiteMeterRecord: " << reportingInterval;
					sqliteWriteMessage(ss.str());
				}
			}
		} else {
			sqliteBindNULL(m_reportVariableDataInsertStmt, 4);
		}

		sqliteStepCommand(m_reportVariableDataInsertStmt);
		sqliteResetCommand(m_reportVariableDataInsertStmt);
	}
}

void SQLite::createSQLiteTimeIndexRecord(
	int const reportingInterval,
	int const recordIndex,
	int const cumlativeSimulationDays,
	Optional_int_const month,
	Optional_int_const dayOfMonth,
	Optional_int_const hour,
	Optional< Real64 const > endMinute,
	Optional< Real64 const > startMinute,
	Optional_int_const dst,
	Optional_string_const dayType
)
{
	if ( m_writeOutputToSQLite ) {
		int iOut = -1;

		int intEndMinute = 60;
		int intStartMinute = 0;
		int intervalInMinutes = 60;

		const std::vector<int> lastDayOfMonth = {31,28,31,30,31,30,31,31,30,31,30,31};

		switch(reportingInterval) {
		case LocalReportEach:
		case LocalReportTimeStep: {
			++m_sqlDBTimeIndex;

			intEndMinute = static_cast<int>(endMinute() + 0.5);
			intStartMinute = static_cast<int>(startMinute() + 0.5);
			int t_hour = hour();
			intervalInMinutes = intEndMinute - intStartMinute;
			adjustReportingHourAndMinutes(t_hour, intEndMinute);

			sqliteBindInteger(m_timeIndexInsertStmt, 1, m_sqlDBTimeIndex);
			sqliteBindInteger(m_timeIndexInsertStmt, 2, month());
			sqliteBindInteger(m_timeIndexInsertStmt, 3, dayOfMonth());
			sqliteBindInteger(m_timeIndexInsertStmt, 4, t_hour);
			sqliteBindInteger(m_timeIndexInsertStmt, 5, intEndMinute);
			sqliteBindInteger(m_timeIndexInsertStmt, 6, dst());
			sqliteBindInteger(m_timeIndexInsertStmt, 7, intervalInMinutes);
			sqliteBindInteger(m_timeIndexInsertStmt, 8, reportingInterval);
			sqliteBindInteger(m_timeIndexInsertStmt, 9, cumlativeSimulationDays);
			sqliteBindText(m_timeIndexInsertStmt, 10, dayType());
			sqliteBindInteger(m_timeIndexInsertStmt, 11, DataEnvironment::CurEnvirNum);
			if ( DataGlobals::WarmupFlag ) {
				sqliteBindInteger(m_timeIndexInsertStmt, 12, 1);
			} else {
				sqliteBindInteger(m_timeIndexInsertStmt, 12, 0);
			}

			sqliteStepCommand(m_timeIndexInsertStmt);
			sqliteResetCommand(m_timeIndexInsertStmt);

			iOut = m_sqlDBTimeIndex;
			break;
		}
		case LocalReportHourly: {
			++m_sqlDBTimeIndex;

			sqliteBindInteger(m_timeIndexInsertStmt, 1, m_sqlDBTimeIndex);
			sqliteBindInteger(m_timeIndexInsertStmt, 2, month());
			sqliteBindInteger(m_timeIndexInsertStmt, 3, dayOfMonth());
			sqliteBindInteger(m_timeIndexInsertStmt, 4, hour());
			sqliteBindInteger(m_timeIndexInsertStmt, 5, 0);
			sqliteBindInteger(m_timeIndexInsertStmt, 6, dst());
			sqliteBindInteger(m_timeIndexInsertStmt, 7, intervalInMinutes);
			sqliteBindInteger(m_timeIndexInsertStmt, 8, reportingInterval);
			sqliteBindInteger(m_timeIndexInsertStmt, 9, cumlativeSimulationDays);
			sqliteBindText(m_timeIndexInsertStmt, 10, dayType());
			sqliteBindInteger(m_timeIndexInsertStmt, 11, DataEnvironment::CurEnvirNum);

			sqliteStepCommand(m_timeIndexInsertStmt);
			sqliteResetCommand(m_timeIndexInsertStmt);

			iOut = m_sqlDBTimeIndex;
			break;
		}
		case LocalReportDaily: {
			++m_sqlDBTimeIndex;

			intervalInMinutes = 60*24;
			sqliteBindInteger(m_timeIndexInsertStmt, 1, m_sqlDBTimeIndex);
			sqliteBindInteger(m_timeIndexInsertStmt, 2, month());
			sqliteBindInteger(m_timeIndexInsertStmt, 3, dayOfMonth());
			sqliteBindInteger(m_timeIndexInsertStmt, 4, 24);
			sqliteBindInteger(m_timeIndexInsertStmt, 5, 0);
			sqliteBindInteger(m_timeIndexInsertStmt, 6, dst());
			sqliteBindInteger(m_timeIndexInsertStmt, 7, intervalInMinutes);
			sqliteBindInteger(m_timeIndexInsertStmt, 8, reportingInterval);
			sqliteBindInteger(m_timeIndexInsertStmt, 9, cumlativeSimulationDays);
			sqliteBindText(m_timeIndexInsertStmt, 10, dayType());
			sqliteBindInteger(m_timeIndexInsertStmt, 11, DataEnvironment::CurEnvirNum);

			sqliteStepCommand(m_timeIndexInsertStmt);
			sqliteResetCommand(m_timeIndexInsertStmt);

			iOut = m_sqlDBTimeIndex;
			break;
		}
		case LocalReportMonthly: {
			++m_sqlDBTimeIndex;

			intervalInMinutes = 60*24*lastDayOfMonth[month()];
			sqliteBindInteger(m_timeIndexInsertStmt, 1, m_sqlDBTimeIndex);
			sqliteBindInteger(m_timeIndexInsertStmt, 2, month());
			sqliteBindInteger(m_timeIndexInsertStmt, 3, lastDayOfMonth[month()]);
			sqliteBindInteger(m_timeIndexInsertStmt, 4, 24);
			sqliteBindInteger(m_timeIndexInsertStmt, 5, 0);
			sqliteBindNULL(m_timeIndexInsertStmt, 6);
			sqliteBindInteger(m_timeIndexInsertStmt, 7, intervalInMinutes);
			sqliteBindInteger(m_timeIndexInsertStmt, 8, reportingInterval);
			sqliteBindInteger(m_timeIndexInsertStmt, 9, cumlativeSimulationDays);
			sqliteBindNULL(m_timeIndexInsertStmt, 10);
			sqliteBindInteger(m_timeIndexInsertStmt, 11, DataEnvironment::CurEnvirNum);

			sqliteStepCommand(m_timeIndexInsertStmt);
			sqliteResetCommand(m_timeIndexInsertStmt);

			iOut = m_sqlDBTimeIndex;
			break;
		}
		case LocalReportSim: {
			++m_sqlDBTimeIndex;

			intervalInMinutes = 60*24*cumlativeSimulationDays;
			sqliteBindInteger(m_timeIndexInsertStmt, 1, m_sqlDBTimeIndex);
			sqliteBindNULL(m_timeIndexInsertStmt, 2);
			sqliteBindNULL(m_timeIndexInsertStmt, 3);
			sqliteBindNULL(m_timeIndexInsertStmt, 4);
			sqliteBindNULL(m_timeIndexInsertStmt, 5);
			sqliteBindNULL(m_timeIndexInsertStmt, 6);
			sqliteBindInteger(m_timeIndexInsertStmt, 7, intervalInMinutes);
			sqliteBindInteger(m_timeIndexInsertStmt, 8, reportingInterval);
			sqliteBindInteger(m_timeIndexInsertStmt, 9, cumlativeSimulationDays);
			sqliteBindNULL(m_timeIndexInsertStmt, 10);
			sqliteBindInteger(m_timeIndexInsertStmt, 11, DataEnvironment::CurEnvirNum);

			sqliteStepCommand (m_timeIndexInsertStmt);
			sqliteResetCommand (m_timeIndexInsertStmt);

			iOut = m_sqlDBTimeIndex;
			break;
		}
		default: {
			std::stringstream ss;
			ss << "Illegal reportingInterval passed to CreateSQLiteTimeIndexRecord: " << reportingInterval;
			sqliteWriteMessage(ss.str());
			iOut = -1;  // this is an error condition
		}
		}
	}
}

void SQLite::addSQLiteZoneSizingRecord(
	std::string const & zoneName, // the name of the zone
	std::string const & loadType, // the description of the input variable
	Real64 const calcDesLoad, // the value from the sizing calculation [W]
	Real64 const userDesLoad, // the value from the sizing calculation modified by user input [W]
	Real64 const calcDesFlow, // calculated design air flow rate [m3/s]
	Real64 const userDesFlow, // user input or modified design air flow rate [m3/s]
	std::string const & desDayName, // the name of the design day that produced the peak
	std::string const & peakHrMin, // time stamp of the peak
	Real64 const peakTemp, // temperature at peak [C]
	Real64 const peakHumRat, // humidity ratio at peak [kg water/kg dry air]
	Real64 const minOAVolFlow // zone design minimum outside air flow rate [m3/s]
)
{
	if ( m_writeOutputToSQLite ) {
		sqliteBindText(m_zoneSizingInsertStmt, 1, zoneName);
		sqliteBindText(m_zoneSizingInsertStmt, 2, loadType);

		sqliteBindDouble(m_zoneSizingInsertStmt, 3, calcDesLoad);
		sqliteBindDouble(m_zoneSizingInsertStmt, 4, userDesLoad);
		sqliteBindDouble(m_zoneSizingInsertStmt, 5, calcDesFlow);
		sqliteBindDouble(m_zoneSizingInsertStmt, 6, userDesFlow);

		sqliteBindText(m_zoneSizingInsertStmt, 7, desDayName);
		sqliteBindText(m_zoneSizingInsertStmt, 8, peakHrMin);

		sqliteBindDouble(m_zoneSizingInsertStmt, 9, peakTemp);
		sqliteBindDouble(m_zoneSizingInsertStmt, 10, peakHumRat);
		sqliteBindDouble(m_zoneSizingInsertStmt, 11, minOAVolFlow);

		sqliteStepCommand(m_zoneSizingInsertStmt);
		sqliteResetCommand(m_zoneSizingInsertStmt);
	}
}

void SQLite::addSQLiteSystemSizingRecord(
	std::string const & sysName, // the name of the system
	std::string const & varDesc, // the description of the input variable
	Real64 const varValue // the value from the sizing calculation
)
{
	if ( m_writeOutputToSQLite ) {
		std::string description;
		std::string units;

		parseUnitsAndDescription(varDesc,units,description);

		sqliteBindText(m_systemSizingInsertStmt, 1, sysName);
		sqliteBindText(m_systemSizingInsertStmt, 2, description);
		sqliteBindDouble(m_systemSizingInsertStmt, 3, varValue);
		sqliteBindText(m_systemSizingInsertStmt, 4, units);

		sqliteStepCommand(m_systemSizingInsertStmt);
		sqliteResetCommand(m_systemSizingInsertStmt);
	}
}

void SQLite::addSQLiteComponentSizingRecord(
	std::string const & compType, // the type of the component
	std::string const & compName, // the name of the component
	std::string const & varDesc, // the description of the input variable
	Real64 const varValue // the value from the sizing calculation
)
{
	if ( m_writeOutputToSQLite ) {
		std::string description;
		std::string units;

		parseUnitsAndDescription(varDesc,units,description);

		sqliteBindText(m_componentSizingInsertStmt, 1, compType);
		sqliteBindText(m_componentSizingInsertStmt, 2, compName);
		sqliteBindText(m_componentSizingInsertStmt, 3, description);
		sqliteBindDouble(m_componentSizingInsertStmt, 4, varValue);
		sqliteBindText(m_componentSizingInsertStmt, 5, units);

		sqliteStepCommand(m_componentSizingInsertStmt);
		sqliteResetCommand(m_componentSizingInsertStmt);
	}
}

void SQLite::createSQLiteRoomAirModelTable()
{
	if ( m_writeOutputToSQLite ) {
		for ( int zoneNum = 1; zoneNum <= DataGlobals::NumOfZones; ++zoneNum ) {
			sqliteBindInteger(m_roomAirModelInsertStmt, 1, zoneNum);
			sqliteBindText(m_roomAirModelInsertStmt, 2, DataRoomAirModel::AirModel(zoneNum).AirModelName);
			sqliteBindInteger(m_roomAirModelInsertStmt, 3, DataRoomAirModel::AirModel(zoneNum).AirModelType);
			sqliteBindInteger(m_roomAirModelInsertStmt, 4, DataRoomAirModel::AirModel(zoneNum).TempCoupleScheme);
			sqliteBindLogical(m_roomAirModelInsertStmt, 5, DataRoomAirModel::AirModel(zoneNum).SimAirModel);

			sqliteStepCommand(m_roomAirModelInsertStmt);
			sqliteResetCommand(m_roomAirModelInsertStmt);
		}
	}
}

void SQLite::createSQLiteMeterDictionaryRecord(
	int const meterReportID,
	int const storeTypeIndex,
	std::string const & indexGroup,
	std::string const & keyedValueString,
	std::string const & variableName,
	int const indexType,
	std::string const & units,
	int const reportingFreq,
	Optional_string_const scheduleName
)
{
	if ( m_writeOutputToSQLite ) {
		sqliteBindInteger(m_meterDictionaryInsertStmt, 1, meterReportID);
		sqliteBindText(m_meterDictionaryInsertStmt, 2, storageType(storeTypeIndex));
		sqliteBindText(m_meterDictionaryInsertStmt, 3, indexGroup);
		sqliteBindText(m_meterDictionaryInsertStmt, 4, timestepTypeName(indexType));
		sqliteBindText(m_meterDictionaryInsertStmt, 5, keyedValueString);
		sqliteBindText(m_meterDictionaryInsertStmt, 6, variableName);
		sqliteBindText(m_meterDictionaryInsertStmt, 7, reportingFreqName(reportingFreq));

		if ( scheduleName.present() ) {
			sqliteBindText(m_meterDictionaryInsertStmt, 8, scheduleName());
		} else {
			sqliteBindNULL(m_meterDictionaryInsertStmt, 8);
		}

		sqliteBindText(m_meterDictionaryInsertStmt, 9, units);

		sqliteStepCommand(m_meterDictionaryInsertStmt);
		sqliteResetCommand(m_meterDictionaryInsertStmt);
	}
}

void SQLite::createSQLiteMeterRecord(
	int const recordIndex,
	Real64 const value,
	Optional_int_const reportingInterval,
	Optional< Real64 const > minValue,
	Optional_int_const minValueDate,
	Optional< Real64 const > maxValue,
	Optional_int_const maxValueDate,
	Optional_int_const minutesPerTimeStep
)
{
	if ( m_writeOutputToSQLite ) {
		static int extendedDataIndex = 0;
		static int oid = 0;

		++oid;

		sqliteBindInteger(m_reportMeterDataInsertStmt, 1, m_sqlDBTimeIndex);
		sqliteBindInteger(m_reportMeterDataInsertStmt, 2, recordIndex);
		sqliteBindDouble(m_reportMeterDataInsertStmt, 3, value);
		sqliteBindInteger(m_reportMeterDataInsertStmt, 4, oid);

		if ( reportingInterval.present() ) {
			int minMonth;
			int minDay;
			int minHour;
			int minMinute;
			int maxMonth;
			int maxDay;
			int maxHour;
			int maxMinute;

			General::DecodeMonDayHrMin(minValueDate, minMonth, minDay, minHour, minMinute);
			General::DecodeMonDayHrMin(maxValueDate, maxMonth, maxDay, maxHour, maxMinute);

			++extendedDataIndex;

			switch(reportingInterval()) {
			case LocalReportHourly:
			case LocalReportDaily:
			case LocalReportMonthly:
			case LocalReportSim:
				sqliteBindInteger(m_meterExtendedDataInsertStmt, 1, extendedDataIndex);
				sqliteBindDouble(m_meterExtendedDataInsertStmt, 2, maxValue);
				sqliteBindInteger(m_meterExtendedDataInsertStmt, 3, maxMonth);
				sqliteBindInteger(m_meterExtendedDataInsertStmt, 4, maxDay);
				sqliteBindInteger(m_meterExtendedDataInsertStmt, 5, maxHour);
				sqliteBindInteger(m_meterExtendedDataInsertStmt, 6, maxMinute - minutesPerTimeStep + 1);
				sqliteBindInteger(m_meterExtendedDataInsertStmt, 7, maxMinute);

				sqliteBindDouble(m_meterExtendedDataInsertStmt, 8, minValue);
				sqliteBindInteger(m_meterExtendedDataInsertStmt, 9, minMonth);
				sqliteBindInteger(m_meterExtendedDataInsertStmt, 10, minDay);
				sqliteBindInteger(m_meterExtendedDataInsertStmt, 11, minHour);
				sqliteBindInteger(m_meterExtendedDataInsertStmt, 12, minMinute - minutesPerTimeStep + 1);
				sqliteBindInteger(m_meterExtendedDataInsertStmt, 13, minMinute);

				sqliteStepCommand(m_meterExtendedDataInsertStmt);
				sqliteResetCommand(m_meterExtendedDataInsertStmt);
				break;
			case LocalReportTimeStep:
				--extendedDataIndex; // Reset the data index to account for the error
				sqliteBindNULL(m_reportMeterDataInsertStmt, 4);
			default:
				--extendedDataIndex; // Reset the data index to account for the error
				std::stringstream ss;
				ss << "Illegal reportingInterval passed to CreateSQLiteMeterRecord: " << reportingInterval;
				sqliteWriteMessage(ss.str());
			}
		}

		sqliteStepCommand(m_reportMeterDataInsertStmt);
		sqliteResetCommand(m_reportMeterDataInsertStmt);
	}
}

void SQLite::createSQLiteDaylightMapTitle(
	int const mapNum,
	std::string const & mapName,
	std::string const & environmentName,
	int const zone,
	std::string const & refPt1,
	std::string const & refPt2,
	Real64 const zCoord
)
{
	if ( m_writeOutputToSQLite ) {
		sqliteBindInteger(m_daylightMapTitleInsertStmt, 1, mapNum);
		sqliteBindText(m_daylightMapTitleInsertStmt, 2, mapName);
		sqliteBindText(m_daylightMapTitleInsertStmt, 3, environmentName);
		sqliteBindInteger(m_daylightMapTitleInsertStmt, 4, zone);
		sqliteBindText(m_daylightMapTitleInsertStmt, 5, refPt1);
		sqliteBindText(m_daylightMapTitleInsertStmt, 6, refPt2);
		sqliteBindDouble(m_daylightMapTitleInsertStmt, 7, zCoord);

		sqliteStepCommand(m_daylightMapTitleInsertStmt);
		sqliteResetCommand(m_daylightMapTitleInsertStmt);
	}
}

void SQLite::createSQLiteDaylightMap(
	int const mapNum,
	int const month,
	int const dayOfMonth,
	int const hourOfDay,
	int const nX,
	FArray1S< Real64 > const x,
	int const nY,
	FArray1S< Real64 > const y,
	FArray2S< Real64 > const illuminance
)
{
	if ( m_writeOutputToSQLite ) {
		static int hourlyReportIndex = 1;

		sqliteBindInteger(m_daylightMapHorlyTitleInsertStmt, 1, hourlyReportIndex);
		sqliteBindInteger(m_daylightMapHorlyTitleInsertStmt, 2, mapNum);
		sqliteBindInteger(m_daylightMapHorlyTitleInsertStmt, 3, month);
		sqliteBindInteger(m_daylightMapHorlyTitleInsertStmt, 4, dayOfMonth);
		sqliteBindInteger(m_daylightMapHorlyTitleInsertStmt, 5, hourOfDay);

		sqliteStepCommand(m_daylightMapHorlyTitleInsertStmt);
		sqliteResetCommand(m_daylightMapHorlyTitleInsertStmt);

		for ( int yIndex = 1; yIndex <= nY; ++yIndex ) {
			for ( int xIndex = 1; xIndex <= nX; ++xIndex ) {
				sqliteBindInteger(m_daylightMapHorlyDataInsertStmt, 1, hourlyReportIndex);
				sqliteBindDouble(m_daylightMapHorlyDataInsertStmt, 2, x(xIndex));
				sqliteBindDouble(m_daylightMapHorlyDataInsertStmt, 3, y(yIndex));
				sqliteBindDouble(m_daylightMapHorlyDataInsertStmt, 4, illuminance(xIndex, yIndex));

				sqliteStepCommand(m_daylightMapHorlyDataInsertStmt);
				sqliteResetCommand(m_daylightMapHorlyDataInsertStmt);
			}
		}

		++hourlyReportIndex;
	}
}

void SQLite::createSQLiteTabularDataRecords(
	FArray2D_string const & body, // html table row, html table column
	FArray1D_string const & rowLabels,
	FArray1D_string const & columnLabels,
	std::string const & reportName,
	std::string const & reportForString,
	std::string const & tableName
)
{
	if ( m_writeTabularDataToSQLite ) {
		size_t sizeColumnLabels = columnLabels.size();
		size_t sizeRowLabels = rowLabels.size();

<<<<<<< HEAD
		for ( size_t iRow = 0, k = body.index(1,1); iRow < sizeRowLabels; ++iRow ) {
			std::string rowLabel = rowLabels[iRow];
			std::string rowUnits;
			std::string rowDescription;
			parseUnitsAndDescription(rowLabel,rowUnits,rowDescription);

			for ( size_t iCol = 0; iCol < sizeColumnLabels; ++iCol ) {
				std::string colLabel = columnLabels[iCol];
				std::string colUnits;
				std::string colDescription;
				parseUnitsAndDescription(colLabel,colUnits,colDescription);
=======
		for(size_t iCol = 0, k = body.index(1,1); iCol < sizeColumnLabels; ++iCol) {
			std::string colLabel = columnLabels[iCol];
			std::string colUnits;
			std::string colDescription;
			parseUnitsAndDescription(colLabel,colUnits,colDescription);

			for(size_t iRow = 0; iRow < sizeRowLabels; ++iRow) {
				std::string rowLabel = rowLabels[iRow];
				std::string rowUnits;
				std::string rowDescription;
				parseUnitsAndDescription(rowLabel,rowUnits,rowDescription);
>>>>>>> 9e735926

				std::string units;
				if ( colUnits.empty() ) {
					units = rowUnits;
				} else {
					units = colUnits;
				}

				int reportNameIndex = createSQLiteStringTableRecord(reportName,ReportNameId);
				int reportForStringIndex = createSQLiteStringTableRecord(reportForString,ReportForStringId);
				int tableNameIndex = createSQLiteStringTableRecord(tableName,TableNameId);
				int rowLabelIndex = createSQLiteStringTableRecord(rowDescription,RowNameId);
				int columnLabelIndex = createSQLiteStringTableRecord(colDescription,ColumnNameId);
				int unitsIndex = createSQLiteStringTableRecord(units,UnitsId);

				sqliteBindInteger(m_tabularDataInsertStmt,1,reportNameIndex);
				sqliteBindInteger(m_tabularDataInsertStmt,2,reportForStringIndex);
				sqliteBindInteger(m_tabularDataInsertStmt,3,tableNameIndex);
				sqliteBindInteger(m_tabularDataInsertStmt,4,1);
				sqliteBindInteger(m_tabularDataInsertStmt,5,rowLabelIndex);
				sqliteBindInteger(m_tabularDataInsertStmt,6,columnLabelIndex);
				sqliteBindInteger(m_tabularDataInsertStmt,7,iRow);
				sqliteBindInteger(m_tabularDataInsertStmt,8,iCol);
				sqliteBindText(m_tabularDataInsertStmt,9,body[k]);
				sqliteBindInteger(m_tabularDataInsertStmt,10,unitsIndex);

				++k;

				sqliteStepCommand(m_tabularDataInsertStmt);
				sqliteResetCommand(m_tabularDataInsertStmt);
				sqliteClearBindings(m_tabularDataInsertStmt);
			}
		}
	}
}

int SQLite::createSQLiteStringTableRecord(std::string const & stringValue,std::string const & stringType)
{
	int iOut = 0;
	int errcode;

	errcode = sqliteBindText(m_stringsLookUpStmt, 1, stringType);
	errcode = sqliteBindText(m_stringsLookUpStmt, 2, stringValue);
	errcode = sqliteStepCommand(m_stringsLookUpStmt);

	if ( errcode == SQLITE_ROW ) {
		// If the stringKey is already in the database we just return its ID
		iOut = sqlite3_column_int(m_stringsLookUpStmt,0);
	} else {
		// If the stringKey is not already in the database we create a new record
		// using the next available ID

		errcode = sqliteBindText(m_stringsInsertStmt, 1, stringType);
		errcode = sqliteBindText(m_stringsInsertStmt, 2, stringValue);
		errcode = sqliteStepCommand(m_stringsInsertStmt);
		errcode = sqliteResetCommand(m_stringsInsertStmt);
		errcode = sqliteClearBindings(m_stringsInsertStmt);

		errcode = sqliteResetCommand(m_stringsLookUpStmt);
		errcode = sqliteStepCommand(m_stringsLookUpStmt);
		iOut = sqlite3_column_int(m_stringsLookUpStmt,0);
	}

	errcode = sqliteResetCommand(m_stringsLookUpStmt);
	errcode = sqliteClearBindings(m_stringsLookUpStmt);

	return iOut;
}

void SQLite::createSQLiteSimulationsRecord( int const id )
{
	if ( m_writeOutputToSQLite ) {
		sqliteBindInteger(m_simulationsInsertStmt, 1, id);
		sqliteBindText(m_simulationsInsertStmt, 2, DataStringGlobals::VerString);
		sqliteBindText(m_simulationsInsertStmt, 3, DataStringGlobals::CurrentDateTime);
		sqliteBindInteger(m_simulationsInsertStmt, 4, DataGlobals::NumOfTimeStepInHour);

		sqliteStepCommand(m_simulationsInsertStmt);
		sqliteResetCommand(m_simulationsInsertStmt);
	}
}

void SQLite::createSQLiteErrorRecord(
	int const simulationIndex,
	int const errorType,
	std::string const & errorMessage,
	int const cnt
)
{
	if ( m_writeOutputToSQLite ) {
		static int errorIndex = 0;

		++errorIndex;

		sqliteBindInteger(m_errorInsertStmt, 1, errorIndex);
		sqliteBindInteger(m_errorInsertStmt, 2, simulationIndex);
		sqliteBindInteger(m_errorInsertStmt, 3, errorType);
		sqliteBindText(m_errorInsertStmt, 4, errorMessage);
		sqliteBindInteger(m_errorInsertStmt, 5, cnt);

		sqliteStepCommand(m_errorInsertStmt);
		sqliteResetCommand(m_errorInsertStmt);
	}
}

void SQLite::updateSQLiteErrorRecord( std::string const & errorMessage )
{
	if ( m_writeOutputToSQLite ) {
		sqliteBindText(m_errorUpdateStmt, 1, "  " + errorMessage);

		sqliteStepCommand(m_errorUpdateStmt);
		sqliteResetCommand(m_errorUpdateStmt);
	}
}

void SQLite::updateSQLiteSimulationRecord(
	bool const completed,
	bool const completedSuccessfully
)
{
	if ( m_writeOutputToSQLite ) {
		sqliteBindLogical(m_simulationUpdateStmt, 1, completed);
		sqliteBindLogical(m_simulationUpdateStmt, 2, completedSuccessfully);

		sqliteStepCommand(m_simulationUpdateStmt);
		sqliteResetCommand(m_simulationUpdateStmt);
	}
}

void SQLite::createSQLiteZoneTable()
{
	int isPartOfTotalArea;

	for ( int zoneNum = 1; zoneNum <= DataGlobals::NumOfZones; ++zoneNum) {
		if ( DataHeatBalance::Zone(zoneNum).isPartOfTotalArea ) {
			isPartOfTotalArea = 1;
		} else {
			isPartOfTotalArea = 0;
		}

		sqliteBindInteger(m_zoneInfoInsertStmt, 1, zoneNum);
		sqliteBindText(m_zoneInfoInsertStmt, 2, DataHeatBalance::Zone(zoneNum).Name);
		sqliteBindDouble(m_zoneInfoInsertStmt, 3, DataHeatBalance::Zone(zoneNum).RelNorth);
		sqliteBindDouble(m_zoneInfoInsertStmt, 4, DataHeatBalance::Zone(zoneNum).OriginX);
		sqliteBindDouble(m_zoneInfoInsertStmt, 5, DataHeatBalance::Zone(zoneNum).OriginY);
		sqliteBindDouble(m_zoneInfoInsertStmt, 6, DataHeatBalance::Zone(zoneNum).OriginZ);
		sqliteBindDouble(m_zoneInfoInsertStmt, 7, DataHeatBalance::Zone(zoneNum).Centroid.x);
		sqliteBindDouble(m_zoneInfoInsertStmt, 8, DataHeatBalance::Zone(zoneNum).Centroid.y);
		sqliteBindDouble(m_zoneInfoInsertStmt, 9, DataHeatBalance::Zone(zoneNum).Centroid.z);
		sqliteBindInteger(m_zoneInfoInsertStmt, 10, DataHeatBalance::Zone(zoneNum).OfType);
		sqliteBindInteger(m_zoneInfoInsertStmt, 11, DataHeatBalance::Zone(zoneNum).Multiplier);
		sqliteBindInteger(m_zoneInfoInsertStmt, 12, DataHeatBalance::Zone(zoneNum).ListMultiplier);
		sqliteBindDouble(m_zoneInfoInsertStmt, 13, DataHeatBalance::Zone(zoneNum).MinimumX);
		sqliteBindDouble(m_zoneInfoInsertStmt, 14, DataHeatBalance::Zone(zoneNum).MaximumX);
		sqliteBindDouble(m_zoneInfoInsertStmt, 15, DataHeatBalance::Zone(zoneNum).MinimumY);
		sqliteBindDouble(m_zoneInfoInsertStmt, 16, DataHeatBalance::Zone(zoneNum).MaximumY);
		sqliteBindDouble(m_zoneInfoInsertStmt, 17, DataHeatBalance::Zone(zoneNum).MinimumZ);
		sqliteBindDouble(m_zoneInfoInsertStmt, 18, DataHeatBalance::Zone(zoneNum).MaximumZ);
		sqliteBindDouble(m_zoneInfoInsertStmt, 19, DataHeatBalance::Zone(zoneNum).CeilingHeight);
		sqliteBindDouble(m_zoneInfoInsertStmt, 20, DataHeatBalance::Zone(zoneNum).Volume);
		sqliteBindInteger(m_zoneInfoInsertStmt, 21, DataHeatBalance::Zone(zoneNum).InsideConvectionAlgo);
		sqliteBindInteger(m_zoneInfoInsertStmt, 22, DataHeatBalance::Zone(zoneNum).OutsideConvectionAlgo);
		sqliteBindDouble(m_zoneInfoInsertStmt, 23, DataHeatBalance::Zone(zoneNum).FloorArea);
		sqliteBindDouble(m_zoneInfoInsertStmt, 24, DataHeatBalance::Zone(zoneNum).ExtGrossWallArea);
		sqliteBindDouble(m_zoneInfoInsertStmt, 25, DataHeatBalance::Zone(zoneNum).ExtNetWallArea);
		sqliteBindDouble(m_zoneInfoInsertStmt, 26, DataHeatBalance::Zone(zoneNum).ExtWindowArea);
		sqliteBindInteger(m_zoneInfoInsertStmt, 27, isPartOfTotalArea);

		sqliteStepCommand(m_zoneInfoInsertStmt);
		sqliteResetCommand(m_zoneInfoInsertStmt);
	}
}

void SQLite::createSQLiteNominalLightingTable()
{
	for ( int lightNum = 1; lightNum <= DataHeatBalance::TotLights; ++lightNum ) {
		sqliteBindInteger(m_nominalLightingInsertStmt, 1, lightNum);
		sqliteBindText(m_nominalLightingInsertStmt, 2, DataHeatBalance::Lights(lightNum).Name);
		sqliteBindInteger(m_nominalLightingInsertStmt, 3, DataHeatBalance::Lights(lightNum).ZonePtr);
		sqliteBindInteger(m_nominalLightingInsertStmt, 4, DataHeatBalance::Lights(lightNum).SchedPtr);
		sqliteBindDouble(m_nominalLightingInsertStmt, 5, DataHeatBalance::Lights(lightNum).DesignLevel);
		sqliteBindDouble(m_nominalLightingInsertStmt, 6, DataHeatBalance::Lights(lightNum).FractionReturnAir);
		sqliteBindDouble(m_nominalLightingInsertStmt, 7, DataHeatBalance::Lights(lightNum).FractionRadiant);
		sqliteBindDouble(m_nominalLightingInsertStmt, 8, DataHeatBalance::Lights(lightNum).FractionShortWave);
		sqliteBindDouble(m_nominalLightingInsertStmt, 9, DataHeatBalance::Lights(lightNum).FractionReplaceable);
		sqliteBindDouble(m_nominalLightingInsertStmt, 10, DataHeatBalance::Lights(lightNum).FractionConvected);
		sqliteBindText(m_nominalLightingInsertStmt, 11, DataHeatBalance::Lights(lightNum).EndUseSubcategory);

		sqliteStepCommand(m_nominalLightingInsertStmt);
		sqliteResetCommand(m_nominalLightingInsertStmt);
	}
}

void SQLite::createSQLiteNominalPeopleTable()
{
	for ( int peopleNum = 1; peopleNum <= DataHeatBalance::TotPeople; ++peopleNum ) {
		sqliteBindInteger(m_nominalPeopleInsertStmt, 1, peopleNum);
		sqliteBindText(m_nominalPeopleInsertStmt, 2, DataHeatBalance::People(peopleNum).Name);
		sqliteBindInteger(m_nominalPeopleInsertStmt, 3, DataHeatBalance::People(peopleNum).ZonePtr);
		sqliteBindDouble(m_nominalPeopleInsertStmt, 4, DataHeatBalance::People(peopleNum).NumberOfPeople);
		sqliteBindInteger(m_nominalPeopleInsertStmt, 5, DataHeatBalance::People(peopleNum).NumberOfPeoplePtr);
		sqliteBindInteger(m_nominalPeopleInsertStmt, 6, DataHeatBalance::People(peopleNum).ActivityLevelPtr);
		sqliteBindDouble(m_nominalPeopleInsertStmt, 7, DataHeatBalance::People(peopleNum).FractionRadiant);
		sqliteBindDouble(m_nominalPeopleInsertStmt, 8, DataHeatBalance::People(peopleNum).FractionConvected);
		sqliteBindInteger(m_nominalPeopleInsertStmt, 9, DataHeatBalance::People(peopleNum).WorkEffPtr);
		sqliteBindInteger(m_nominalPeopleInsertStmt, 10, DataHeatBalance::People(peopleNum).ClothingPtr);
		sqliteBindInteger(m_nominalPeopleInsertStmt, 11, DataHeatBalance::People(peopleNum).AirVelocityPtr);
		sqliteBindLogical(m_nominalPeopleInsertStmt, 12, DataHeatBalance::People(peopleNum).Fanger);
		sqliteBindLogical(m_nominalPeopleInsertStmt, 13, DataHeatBalance::People(peopleNum).Pierce);
		sqliteBindLogical(m_nominalPeopleInsertStmt, 14, DataHeatBalance::People(peopleNum).KSU);
		sqliteBindInteger(m_nominalPeopleInsertStmt, 15, DataHeatBalance::People(peopleNum).MRTCalcType);
		sqliteBindInteger(m_nominalPeopleInsertStmt, 16, DataHeatBalance::People(peopleNum).SurfacePtr);
		sqliteBindText(m_nominalPeopleInsertStmt, 17, DataHeatBalance::People(peopleNum).AngleFactorListName);
		sqliteBindInteger(m_nominalPeopleInsertStmt, 18, DataHeatBalance::People(peopleNum).AngleFactorListPtr);
		sqliteBindDouble(m_nominalPeopleInsertStmt, 19, DataHeatBalance::People(peopleNum).UserSpecSensFrac);
		sqliteBindLogical(m_nominalPeopleInsertStmt, 20, DataHeatBalance::People(peopleNum).Show55Warning);

		sqliteStepCommand(m_nominalPeopleInsertStmt);
		sqliteResetCommand(m_nominalPeopleInsertStmt);
	}
}

void SQLite::createSQLiteNominalElectricEquipmentTable()
{
	for ( int elecEquipNum = 1; elecEquipNum <= DataHeatBalance::TotElecEquip; ++elecEquipNum ) {
		sqliteBindInteger(m_nominalElectricEquipmentInsertStmt, 1, elecEquipNum);
		sqliteBindText(m_nominalElectricEquipmentInsertStmt, 2, DataHeatBalance::ZoneElectric(elecEquipNum).Name);
		sqliteBindInteger(m_nominalElectricEquipmentInsertStmt, 3, DataHeatBalance::ZoneElectric(elecEquipNum).ZonePtr);
		sqliteBindInteger(m_nominalElectricEquipmentInsertStmt, 4, DataHeatBalance::ZoneElectric(elecEquipNum).SchedPtr);
		sqliteBindDouble(m_nominalElectricEquipmentInsertStmt, 5, DataHeatBalance::ZoneElectric(elecEquipNum).DesignLevel);
		sqliteBindDouble(m_nominalElectricEquipmentInsertStmt, 6, DataHeatBalance::ZoneElectric(elecEquipNum).FractionLatent);
		sqliteBindDouble(m_nominalElectricEquipmentInsertStmt, 7, DataHeatBalance::ZoneElectric(elecEquipNum).FractionRadiant);
		sqliteBindDouble(m_nominalElectricEquipmentInsertStmt, 8, DataHeatBalance::ZoneElectric(elecEquipNum).FractionLost);
		sqliteBindDouble(m_nominalElectricEquipmentInsertStmt, 9, DataHeatBalance::ZoneElectric(elecEquipNum).FractionConvected);
		sqliteBindText(m_nominalElectricEquipmentInsertStmt, 10, DataHeatBalance::ZoneElectric(elecEquipNum).EndUseSubcategory);

		sqliteStepCommand(m_nominalElectricEquipmentInsertStmt);
		sqliteResetCommand(m_nominalElectricEquipmentInsertStmt);
	}
}

void SQLite::createSQLiteNominalGasEquipmentTable()
{
	for ( int gasEquipNum = 1; gasEquipNum <= DataHeatBalance::TotGasEquip; ++gasEquipNum ) {
		sqliteBindInteger(m_nominalGasEquipmentInsertStmt, 1, gasEquipNum);
		sqliteBindText(m_nominalGasEquipmentInsertStmt, 2, DataHeatBalance::ZoneGas(gasEquipNum).Name);
		sqliteBindInteger(m_nominalGasEquipmentInsertStmt, 3, DataHeatBalance::ZoneGas(gasEquipNum).ZonePtr);
		sqliteBindInteger(m_nominalGasEquipmentInsertStmt, 4, DataHeatBalance::ZoneGas(gasEquipNum).SchedPtr);
		sqliteBindDouble(m_nominalGasEquipmentInsertStmt, 5, DataHeatBalance::ZoneGas(gasEquipNum).DesignLevel);
		sqliteBindDouble(m_nominalGasEquipmentInsertStmt, 6, DataHeatBalance::ZoneGas(gasEquipNum).FractionLatent);
		sqliteBindDouble(m_nominalGasEquipmentInsertStmt, 7, DataHeatBalance::ZoneGas(gasEquipNum).FractionRadiant);
		sqliteBindDouble(m_nominalGasEquipmentInsertStmt, 8, DataHeatBalance::ZoneGas(gasEquipNum).FractionLost);
		sqliteBindDouble(m_nominalGasEquipmentInsertStmt, 9, DataHeatBalance::ZoneGas(gasEquipNum).FractionConvected);
		sqliteBindText(m_nominalGasEquipmentInsertStmt, 10, DataHeatBalance::ZoneGas(gasEquipNum).EndUseSubcategory);

		sqliteStepCommand(m_nominalGasEquipmentInsertStmt);
		sqliteResetCommand(m_nominalGasEquipmentInsertStmt);
	}
}

void SQLite::createSQLiteNominalSteamEquipmentTable()
{
	for ( int steamEquipNum = 1; steamEquipNum <= DataHeatBalance::TotStmEquip; ++steamEquipNum ) {
		sqliteBindInteger(m_nominalSteamEquipmentInsertStmt, 1, steamEquipNum);
		sqliteBindText(m_nominalSteamEquipmentInsertStmt, 2, DataHeatBalance::ZoneSteamEq(steamEquipNum).Name);
		sqliteBindInteger(m_nominalSteamEquipmentInsertStmt, 3, DataHeatBalance::ZoneSteamEq(steamEquipNum).ZonePtr);
		sqliteBindInteger(m_nominalSteamEquipmentInsertStmt, 4, DataHeatBalance::ZoneSteamEq(steamEquipNum).SchedPtr);
		sqliteBindDouble(m_nominalSteamEquipmentInsertStmt, 5, DataHeatBalance::ZoneSteamEq(steamEquipNum).DesignLevel);
		sqliteBindDouble(m_nominalSteamEquipmentInsertStmt, 6, DataHeatBalance::ZoneSteamEq(steamEquipNum).FractionLatent);
		sqliteBindDouble(m_nominalSteamEquipmentInsertStmt, 7, DataHeatBalance::ZoneSteamEq(steamEquipNum).FractionRadiant);
		sqliteBindDouble(m_nominalSteamEquipmentInsertStmt, 8, DataHeatBalance::ZoneSteamEq(steamEquipNum).FractionLost);
		sqliteBindDouble(m_nominalSteamEquipmentInsertStmt, 9, DataHeatBalance::ZoneSteamEq(steamEquipNum).FractionConvected);
		sqliteBindText(m_nominalSteamEquipmentInsertStmt, 10, DataHeatBalance::ZoneSteamEq(steamEquipNum).EndUseSubcategory);

		sqliteStepCommand(m_nominalSteamEquipmentInsertStmt);
		sqliteResetCommand(m_nominalSteamEquipmentInsertStmt);
	}
}

void SQLite::createSQLiteNominalHotWaterEquipmentTable()
{
	for ( int hWEquipNum = 1; hWEquipNum <= DataHeatBalance::TotHWEquip; ++hWEquipNum ) {
		sqliteBindInteger(m_nominalHotWaterEquipmentInsertStmt, 1, hWEquipNum);
		sqliteBindText(m_nominalHotWaterEquipmentInsertStmt, 2, DataHeatBalance::ZoneHWEq(hWEquipNum).Name);
		sqliteBindInteger(m_nominalHotWaterEquipmentInsertStmt, 3, DataHeatBalance::ZoneHWEq(hWEquipNum).ZonePtr);
		sqliteBindInteger(m_nominalHotWaterEquipmentInsertStmt, 4, DataHeatBalance::ZoneHWEq(hWEquipNum).SchedPtr);
		sqliteBindDouble(m_nominalHotWaterEquipmentInsertStmt, 5, DataHeatBalance::ZoneHWEq(hWEquipNum).DesignLevel);
		sqliteBindDouble(m_nominalHotWaterEquipmentInsertStmt, 6, DataHeatBalance::ZoneHWEq(hWEquipNum).FractionLatent);
		sqliteBindDouble(m_nominalHotWaterEquipmentInsertStmt, 7, DataHeatBalance::ZoneHWEq(hWEquipNum).FractionRadiant);
		sqliteBindDouble(m_nominalHotWaterEquipmentInsertStmt, 8, DataHeatBalance::ZoneHWEq(hWEquipNum).FractionLost);
		sqliteBindDouble(m_nominalHotWaterEquipmentInsertStmt, 9, DataHeatBalance::ZoneHWEq(hWEquipNum).FractionConvected);
		sqliteBindText(m_nominalHotWaterEquipmentInsertStmt, 10, DataHeatBalance::ZoneHWEq(hWEquipNum).EndUseSubcategory);

		sqliteStepCommand(m_nominalHotWaterEquipmentInsertStmt);
		sqliteResetCommand(m_nominalHotWaterEquipmentInsertStmt);
	}
}

void SQLite::createSQLiteNominalOtherEquipmentTable()
{
	for ( int otherEquipNum = 1; otherEquipNum <= DataHeatBalance::TotOthEquip; ++otherEquipNum ) {
		sqliteBindInteger(m_nominalOtherEquipmentInsertStmt, 1, otherEquipNum);
		sqliteBindText(m_nominalOtherEquipmentInsertStmt, 2, DataHeatBalance::ZoneOtherEq(otherEquipNum).Name);
		sqliteBindInteger(m_nominalOtherEquipmentInsertStmt, 3, DataHeatBalance::ZoneOtherEq(otherEquipNum).ZonePtr);
		sqliteBindInteger(m_nominalOtherEquipmentInsertStmt, 4, DataHeatBalance::ZoneOtherEq(otherEquipNum).SchedPtr);
		sqliteBindDouble(m_nominalOtherEquipmentInsertStmt, 5, DataHeatBalance::ZoneOtherEq(otherEquipNum).DesignLevel);
		sqliteBindDouble(m_nominalOtherEquipmentInsertStmt, 6, DataHeatBalance::ZoneOtherEq(otherEquipNum).FractionLatent);
		sqliteBindDouble(m_nominalOtherEquipmentInsertStmt, 7, DataHeatBalance::ZoneOtherEq(otherEquipNum).FractionRadiant);
		sqliteBindDouble(m_nominalOtherEquipmentInsertStmt, 8, DataHeatBalance::ZoneOtherEq(otherEquipNum).FractionLost);
		sqliteBindDouble(m_nominalOtherEquipmentInsertStmt, 9, DataHeatBalance::ZoneOtherEq(otherEquipNum).FractionConvected);
		sqliteBindText(m_nominalOtherEquipmentInsertStmt, 10, DataHeatBalance::ZoneOtherEq(otherEquipNum).EndUseSubcategory);

		sqliteStepCommand(m_nominalOtherEquipmentInsertStmt);
		sqliteResetCommand(m_nominalOtherEquipmentInsertStmt);
	}
}

void SQLite::createSQLiteNominalBaseboardHeatTable()
{
	for ( int bBHeatNum = 1; bBHeatNum <= DataHeatBalance::TotBBHeat; ++bBHeatNum ) {
		sqliteBindInteger(m_nominalBaseboardHeatInsertStmt, 1, bBHeatNum);
		sqliteBindText(m_nominalBaseboardHeatInsertStmt, 2, DataHeatBalance::ZoneBBHeat(bBHeatNum).Name);
		sqliteBindInteger(m_nominalBaseboardHeatInsertStmt, 3, DataHeatBalance::ZoneBBHeat(bBHeatNum).ZonePtr);
		sqliteBindInteger(m_nominalBaseboardHeatInsertStmt, 4, DataHeatBalance::ZoneBBHeat(bBHeatNum).SchedPtr);
		sqliteBindDouble(m_nominalBaseboardHeatInsertStmt, 5, DataHeatBalance::ZoneBBHeat(bBHeatNum).CapatLowTemperature);
		sqliteBindDouble(m_nominalBaseboardHeatInsertStmt, 6, DataHeatBalance::ZoneBBHeat(bBHeatNum).LowTemperature);
		sqliteBindDouble(m_nominalBaseboardHeatInsertStmt, 7, DataHeatBalance::ZoneBBHeat(bBHeatNum).CapatHighTemperature);
		sqliteBindDouble(m_nominalBaseboardHeatInsertStmt, 8, DataHeatBalance::ZoneBBHeat(bBHeatNum).HighTemperature);
		sqliteBindDouble(m_nominalBaseboardHeatInsertStmt, 9, DataHeatBalance::ZoneBBHeat(bBHeatNum).FractionRadiant);
		sqliteBindDouble(m_nominalBaseboardHeatInsertStmt, 10, DataHeatBalance::ZoneBBHeat(bBHeatNum).FractionConvected);
		sqliteBindText(m_nominalBaseboardHeatInsertStmt, 11, DataHeatBalance::ZoneBBHeat(bBHeatNum).EndUseSubcategory);

		sqliteStepCommand(m_nominalBaseboardHeatInsertStmt);
		sqliteResetCommand(m_nominalBaseboardHeatInsertStmt);
	}
}

void SQLite::createSQLiteInfiltrationTable()
{
	for ( int stmtNum = 1; stmtNum <= DataHeatBalance::TotInfiltration; ++stmtNum ) {
		sqliteBindInteger(m_infiltrationInsertStmt, 1, stmtNum);
		sqliteBindText(m_infiltrationInsertStmt, 2, DataHeatBalance::Infiltration(stmtNum).Name);
		sqliteBindInteger(m_infiltrationInsertStmt, 3, DataHeatBalance::Infiltration(stmtNum).ZonePtr);
		sqliteBindInteger(m_infiltrationInsertStmt, 4, DataHeatBalance::Infiltration(stmtNum).SchedPtr);
		sqliteBindDouble(m_infiltrationInsertStmt, 5, DataHeatBalance::Infiltration(stmtNum).DesignLevel);

		sqliteStepCommand(m_infiltrationInsertStmt);
		sqliteResetCommand(m_infiltrationInsertStmt);
	}
}

void SQLite::createSQLiteVentilationTable()
{
	for ( int stmtNum = 1; stmtNum <= DataHeatBalance::TotVentilation; ++stmtNum ) {
		sqliteBindInteger(m_ventilationInsertStmt, 1, stmtNum);
		sqliteBindText(m_ventilationInsertStmt, 2, DataHeatBalance::Ventilation(stmtNum).Name);
		sqliteBindInteger(m_ventilationInsertStmt, 3, DataHeatBalance::Ventilation(stmtNum).ZonePtr);
		sqliteBindInteger(m_ventilationInsertStmt, 4, DataHeatBalance::Ventilation(stmtNum).SchedPtr);
		sqliteBindDouble(m_ventilationInsertStmt, 5, DataHeatBalance::Ventilation(stmtNum).DesignLevel);

		sqliteStepCommand(m_ventilationInsertStmt);
		sqliteResetCommand(m_ventilationInsertStmt);
	}
}

void SQLite::createSQLiteSurfacesTable()
{
	for ( int surfaceNumber = 1; surfaceNumber <= DataSurfaces::TotSurfaces; ++surfaceNumber ) {
		sqliteBindInteger(m_surfaceInsertStmt, 1, surfaceNumber);
		sqliteBindText(m_surfaceInsertStmt, 2, DataSurfaces::Surface(surfaceNumber).Name);
		sqliteBindInteger(m_surfaceInsertStmt, 3, DataSurfaces::Surface(surfaceNumber).Construction);
		sqliteBindText(m_surfaceInsertStmt, 4, DataSurfaces::cSurfaceClass(DataSurfaces::Surface(surfaceNumber).Class));
		sqliteBindDouble(m_surfaceInsertStmt, 5, DataSurfaces::Surface(surfaceNumber).Area);
		sqliteBindDouble(m_surfaceInsertStmt, 6, DataSurfaces::Surface(surfaceNumber).GrossArea);
		sqliteBindDouble(m_surfaceInsertStmt, 7, DataSurfaces::Surface(surfaceNumber).Perimeter);
		sqliteBindDouble(m_surfaceInsertStmt, 8, DataSurfaces::Surface(surfaceNumber).Azimuth);
		sqliteBindDouble(m_surfaceInsertStmt, 9, DataSurfaces::Surface(surfaceNumber).Height);
		sqliteBindDouble(m_surfaceInsertStmt, 10, DataSurfaces::Surface(surfaceNumber).Reveal);
		sqliteBindInteger(m_surfaceInsertStmt, 11, DataSurfaces::Surface(surfaceNumber).Shape);
		sqliteBindInteger(m_surfaceInsertStmt, 12, DataSurfaces::Surface(surfaceNumber).Sides);
		sqliteBindDouble(m_surfaceInsertStmt, 13, DataSurfaces::Surface(surfaceNumber).Tilt);
		sqliteBindDouble(m_surfaceInsertStmt, 14, DataSurfaces::Surface(surfaceNumber).Width);
		sqliteBindLogical(m_surfaceInsertStmt, 15, DataSurfaces::Surface(surfaceNumber).HeatTransSurf);
		sqliteBindInteger(m_surfaceInsertStmt, 16, DataSurfaces::Surface(surfaceNumber).BaseSurf);
		sqliteBindInteger(m_surfaceInsertStmt, 17, DataSurfaces::Surface(surfaceNumber).Zone);
		sqliteBindInteger(m_surfaceInsertStmt, 18, DataSurfaces::Surface(surfaceNumber).ExtBoundCond);
		sqliteBindLogical(m_surfaceInsertStmt, 19, DataSurfaces::Surface(surfaceNumber).ExtSolar);
		sqliteBindLogical(m_surfaceInsertStmt, 20, DataSurfaces::Surface(surfaceNumber).ExtWind);

		sqliteStepCommand(m_surfaceInsertStmt);
		sqliteResetCommand(m_surfaceInsertStmt);
	}
}

void SQLite::createSQLiteConstructionsTable()
{
	for ( int constructNum = 1; constructNum <= DataHeatBalance::TotConstructs; ++constructNum ) {
		sqliteBindInteger(m_constructionInsertStmt, 1, constructNum);
		sqliteBindText(m_constructionInsertStmt, 2, DataHeatBalance::Construct(constructNum).Name);
		sqliteBindInteger(m_constructionInsertStmt, 3, DataHeatBalance::Construct(constructNum).TotLayers);
		sqliteBindInteger(m_constructionInsertStmt, 4, DataHeatBalance::Construct(constructNum).TotSolidLayers);
		sqliteBindInteger(m_constructionInsertStmt, 5, DataHeatBalance::Construct(constructNum).TotGlassLayers);

		for ( int layerNum = 1; layerNum <= DataHeatBalance::Construct(constructNum).TotLayers; ++layerNum ) {
			sqliteBindInteger(m_constructionLayerInsertStmt, 1, constructNum);
			sqliteBindInteger(m_constructionLayerInsertStmt, 2, layerNum);
			sqliteBindInteger(m_constructionLayerInsertStmt, 3, DataHeatBalance::Construct(constructNum).LayerPoint(layerNum));

			sqliteStepCommand(m_constructionLayerInsertStmt);
			sqliteResetCommand(m_constructionLayerInsertStmt);
		}

		sqliteBindDouble(m_constructionInsertStmt, 6, DataHeatBalance::Construct(constructNum).InsideAbsorpVis);
		sqliteBindDouble(m_constructionInsertStmt, 7, DataHeatBalance::Construct(constructNum).OutsideAbsorpVis);
		sqliteBindDouble(m_constructionInsertStmt, 8, DataHeatBalance::Construct(constructNum).InsideAbsorpSolar);
		sqliteBindDouble(m_constructionInsertStmt, 9, DataHeatBalance::Construct(constructNum).OutsideAbsorpSolar);
		sqliteBindDouble(m_constructionInsertStmt, 10, DataHeatBalance::Construct(constructNum).InsideAbsorpThermal);
		sqliteBindDouble(m_constructionInsertStmt, 11, DataHeatBalance::Construct(constructNum).OutsideAbsorpThermal);
		sqliteBindInteger(m_constructionInsertStmt, 12, DataHeatBalance::Construct(constructNum).OutsideRoughness);
		sqliteBindLogical(m_constructionInsertStmt, 13, DataHeatBalance::Construct(constructNum).TypeIsWindow);

		if ( DataHeatBalance::Construct(constructNum).TotGlassLayers == 0 ) {
			sqliteBindDouble(m_constructionInsertStmt, 14, DataHeatBalance::Construct(constructNum).UValue);
		} else {
			sqliteBindDouble(m_constructionInsertStmt, 14, DataHeatBalance::NominalU(constructNum));
		}

		sqliteStepCommand(m_constructionInsertStmt);
		sqliteResetCommand(m_constructionInsertStmt);
	}
}

void SQLite::createSQLiteMaterialsTable()
{
	for ( int materialNum = 1; materialNum <= DataHeatBalance::TotMaterials; ++materialNum ) {
		sqliteBindInteger(m_materialInsertStmt, 1, materialNum);
		sqliteBindText(m_materialInsertStmt, 2, DataHeatBalance::Material(materialNum).Name);
		sqliteBindInteger(m_materialInsertStmt, 3, DataHeatBalance::Material(materialNum).Group);
		sqliteBindInteger(m_materialInsertStmt, 4, DataHeatBalance::Material(materialNum).Roughness);
		sqliteBindDouble(m_materialInsertStmt, 5, DataHeatBalance::Material(materialNum).Conductivity);
		sqliteBindDouble(m_materialInsertStmt, 6, DataHeatBalance::Material(materialNum).Density);
		sqliteBindDouble(m_materialInsertStmt, 7, DataHeatBalance::Material(materialNum).IsoMoistCap);
		sqliteBindDouble(m_materialInsertStmt, 8, DataHeatBalance::Material(materialNum).Porosity);
		sqliteBindDouble(m_materialInsertStmt, 9, DataHeatBalance::Material(materialNum).Resistance);
		sqliteBindLogical(m_materialInsertStmt, 10, DataHeatBalance::Material(materialNum).ROnly);
		sqliteBindDouble(m_materialInsertStmt, 11, DataHeatBalance::Material(materialNum).SpecHeat);
		sqliteBindDouble(m_materialInsertStmt, 12, DataHeatBalance::Material(materialNum).ThermGradCoef);
		sqliteBindDouble(m_materialInsertStmt, 13, DataHeatBalance::Material(materialNum).Thickness);
		sqliteBindDouble(m_materialInsertStmt, 14, DataHeatBalance::Material(materialNum).VaporDiffus);

		sqliteStepCommand(m_materialInsertStmt);
		sqliteResetCommand(m_materialInsertStmt);
	}
}

void SQLite::createSQLiteZoneListTable()
{
	for ( int listNum = 1; listNum <= DataHeatBalance::NumOfZoneLists; ++listNum ) {
		for ( int zoneNum = 1; zoneNum <= DataHeatBalance::ZoneList(listNum).NumOfZones; ++zoneNum ) {
			sqliteBindInteger(m_zoneListInsertStmt, 1, listNum);
			sqliteBindText(m_zoneListInsertStmt, 2, DataHeatBalance::ZoneList(listNum).Name);
			sqliteBindInteger(m_zoneListInsertStmt, 3, DataHeatBalance::ZoneList(listNum).Zone(zoneNum));

			sqliteStepCommand(m_zoneListInsertStmt);
			sqliteResetCommand(m_zoneListInsertStmt);
		}
	}
}

void SQLite::createSQLiteZoneGroupTable()
{
	for ( int groupNum = 1; groupNum <= DataHeatBalance::NumOfZoneGroups; ++groupNum ) {
		sqliteBindInteger(m_zoneGroupInsertStmt, 1, groupNum);
		sqliteBindText(m_zoneGroupInsertStmt, 2, DataHeatBalance::ZoneGroup(groupNum).Name);
		sqliteBindInteger(m_zoneGroupInsertStmt, 3, DataHeatBalance::ZoneGroup(groupNum).ZoneList);

		sqliteStepCommand(m_zoneGroupInsertStmt);
		sqliteResetCommand(m_zoneGroupInsertStmt);
	}
}

void SQLite::createSQLiteSchedulesTable()
{
	int numberOfSchedules = ScheduleManager::GetNumberOfSchedules();
	for ( int scheduleNumber = 1; scheduleNumber <= numberOfSchedules; ++scheduleNumber ) {
		sqliteBindInteger(m_scheduleInsertStmt, 1, scheduleNumber);
		sqliteBindText(m_scheduleInsertStmt, 2, ScheduleManager::GetScheduleName(scheduleNumber));
		sqliteBindText(m_scheduleInsertStmt, 3, ScheduleManager::GetScheduleType(scheduleNumber));
		sqliteBindDouble(m_scheduleInsertStmt, 4, ScheduleManager::GetScheduleMinValue(scheduleNumber));
		sqliteBindDouble(m_scheduleInsertStmt, 5, ScheduleManager::GetScheduleMaxValue(scheduleNumber));

		sqliteStepCommand(m_scheduleInsertStmt);
		sqliteResetCommand(m_scheduleInsertStmt);
	}
}

void SQLite::createZoneExtendedOutput()
{
	if ( m_writeOutputToSQLite ) {
		createSQLiteZoneTable();
		createSQLiteNominalLightingTable();
		createSQLiteNominalPeopleTable();
		createSQLiteNominalElectricEquipmentTable();
		createSQLiteNominalGasEquipmentTable();
		createSQLiteNominalSteamEquipmentTable();
		createSQLiteNominalHotWaterEquipmentTable();
		createSQLiteNominalOtherEquipmentTable();
		createSQLiteNominalBaseboardHeatTable();
		createSQLiteInfiltrationTable();
		createSQLiteVentilationTable();
		createSQLiteSurfacesTable();
		createSQLiteConstructionsTable();
		createSQLiteMaterialsTable();
		createSQLiteZoneListTable();
		createSQLiteZoneGroupTable();
		createSQLiteRoomAirModelTable();
		createSQLiteSchedulesTable();
	}
}

void SQLite::createSQLiteEnvironmentPeriodRecord()
{
	if ( m_writeOutputToSQLite ) {
		sqliteBindInteger(m_environmentPeriodInsertStmt, 1, DataEnvironment::CurEnvirNum);
		sqliteBindInteger(m_environmentPeriodInsertStmt, 2, 1);
		sqliteBindText(m_environmentPeriodInsertStmt, 3, DataEnvironment::EnvironmentName);
		sqliteBindInteger(m_environmentPeriodInsertStmt, 4, DataGlobals::KindOfSim);

		sqliteStepCommand(m_environmentPeriodInsertStmt);
		sqliteResetCommand(m_environmentPeriodInsertStmt);
	}
}

namespace SQLiteProcedures {

//// Data
//bool WriteOutputToSQLite( false );
//bool WriteTabularDataToSQLite( false );

} // SQLiteProcedures

} // EnergyPlus<|MERGE_RESOLUTION|>--- conflicted
+++ resolved
@@ -1871,19 +1871,6 @@
 		size_t sizeColumnLabels = columnLabels.size();
 		size_t sizeRowLabels = rowLabels.size();
 
-<<<<<<< HEAD
-		for ( size_t iRow = 0, k = body.index(1,1); iRow < sizeRowLabels; ++iRow ) {
-			std::string rowLabel = rowLabels[iRow];
-			std::string rowUnits;
-			std::string rowDescription;
-			parseUnitsAndDescription(rowLabel,rowUnits,rowDescription);
-
-			for ( size_t iCol = 0; iCol < sizeColumnLabels; ++iCol ) {
-				std::string colLabel = columnLabels[iCol];
-				std::string colUnits;
-				std::string colDescription;
-				parseUnitsAndDescription(colLabel,colUnits,colDescription);
-=======
 		for(size_t iCol = 0, k = body.index(1,1); iCol < sizeColumnLabels; ++iCol) {
 			std::string colLabel = columnLabels[iCol];
 			std::string colUnits;
@@ -1895,7 +1882,6 @@
 				std::string rowUnits;
 				std::string rowDescription;
 				parseUnitsAndDescription(rowLabel,rowUnits,rowDescription);
->>>>>>> 9e735926
 
 				std::string units;
 				if ( colUnits.empty() ) {
