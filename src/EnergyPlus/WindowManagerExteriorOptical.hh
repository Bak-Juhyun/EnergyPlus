--- conflicted
+++ resolved
@@ -97,17 +97,10 @@
 
     void InitWCE_SimplifiedOpticalData(WindowManagerData &dataWindowManager, OutputFiles &outputFiles);
 
-<<<<<<< HEAD
-    std::shared_ptr<SingleLayerOptics::CBSDFLayer> getBSDFLayer(WindowManagerData &dataWindowManager, const DataHeatBalance::MaterialProperties & t_Material,
+    std::shared_ptr<SingleLayerOptics::CBSDFLayer> getBSDFLayer(WindowManagerData &dataWindowManager, const Material::MaterialProperties & t_Material,
                                                                  const FenestrationCommon::WavelengthRange t_Range );
 
-    std::shared_ptr<SingleLayerOptics::CScatteringLayer> getScatteringLayer(WindowManagerData &dataWindowManager, const DataHeatBalance::MaterialProperties & t_Material,
-=======
-    std::shared_ptr<SingleLayerOptics::CBSDFLayer> getBSDFLayer( const Material::MaterialProperties & t_Material,
-                                                                 const FenestrationCommon::WavelengthRange t_Range );
-
-    std::shared_ptr<SingleLayerOptics::CScatteringLayer> getScatteringLayer( const Material::MaterialProperties & t_Material,
->>>>>>> 68c51b98
+    std::shared_ptr<SingleLayerOptics::CScatteringLayer> getScatteringLayer(WindowManagerData &dataWindowManager, const Material::MaterialProperties & t_Material,
                                                                              const FenestrationCommon::WavelengthRange t_Range );
 
     ///////////////////////////////////////////////////////////////////////////////
