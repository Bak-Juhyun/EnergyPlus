// EnergyPlus, Copyright (c) 1996-2020, The Board of Trustees of the University of Illinois,
// The Regents of the University of California, through Lawrence Berkeley National Laboratory
// (subject to receipt of any required approvals from the U.S. Dept. of Energy), Oak Ridge
// National Laboratory, managed by UT-Battelle, Alliance for Sustainable Energy, LLC, and other
// contributors. All rights reserved.
//
// NOTICE: This Software was developed under funding from the U.S. Department of Energy and the
// U.S. Government consequently retains certain rights. As such, the U.S. Government has been
// granted for itself and others acting on its behalf a paid-up, nonexclusive, irrevocable,
// worldwide license in the Software to reproduce, distribute copies to the public, prepare
// derivative works, and perform publicly and display publicly, and to permit others to do so.
//
// Redistribution and use in source and binary forms, with or without modification, are permitted
// provided that the following conditions are met:
//
// (1) Redistributions of source code must retain the above copyright notice, this list of
//     conditions and the following disclaimer.
//
// (2) Redistributions in binary form must reproduce the above copyright notice, this list of
//     conditions and the following disclaimer in the documentation and/or other materials
//     provided with the distribution.
//
// (3) Neither the name of the University of California, Lawrence Berkeley National Laboratory,
//     the University of Illinois, U.S. Dept. of Energy nor the names of its contributors may be
//     used to endorse or promote products derived from this software without specific prior
//     written permission.
//
// (4) Use of EnergyPlus(TM) Name. If Licensee (i) distributes the software in stand-alone form
//     without changes from the version obtained under this License, or (ii) Licensee makes a
//     reference solely to the software portion of its product, Licensee must refer to the
//     software as "EnergyPlus version X" software, where "X" is the version number Licensee
//     obtained under this License and may not use a different name for the software. Except as
//     specifically required in this Section (4), Licensee shall not use in a company name, a
//     product name, in advertising, publicity, or other promotional activities any name, trade
//     name, trademark, logo, or other designation of "EnergyPlus", "E+", "e+" or confusingly
//     similar designation, without the U.S. Department of Energy's prior written consent.
//
// THIS SOFTWARE IS PROVIDED BY THE COPYRIGHT HOLDERS AND CONTRIBUTORS "AS IS" AND ANY EXPRESS OR
// IMPLIED WARRANTIES, INCLUDING, BUT NOT LIMITED TO, THE IMPLIED WARRANTIES OF MERCHANTABILITY
// AND FITNESS FOR A PARTICULAR PURPOSE ARE DISCLAIMED. IN NO EVENT SHALL THE COPYRIGHT OWNER OR
// CONTRIBUTORS BE LIABLE FOR ANY DIRECT, INDIRECT, INCIDENTAL, SPECIAL, EXEMPLARY, OR
// CONSEQUENTIAL DAMAGES (INCLUDING, BUT NOT LIMITED TO, PROCUREMENT OF SUBSTITUTE GOODS OR
// SERVICES; LOSS OF USE, DATA, OR PROFITS; OR BUSINESS INTERRUPTION) HOWEVER CAUSED AND ON ANY
// THEORY OF LIABILITY, WHETHER IN CONTRACT, STRICT LIABILITY, OR TORT (INCLUDING NEGLIGENCE OR
// OTHERWISE) ARISING IN ANY WAY OUT OF THE USE OF THIS SOFTWARE, EVEN IF ADVISED OF THE
// POSSIBILITY OF SUCH DAMAGE.

#ifndef ElectricBaseboardRadiator_hh_INCLUDED
#define ElectricBaseboardRadiator_hh_INCLUDED

// ObjexxFCL Headers
#include <ObjexxFCL/Array1D.hh>

// EnergyPlus Headers
#include <EnergyPlus/DataGlobals.hh>
#include <EnergyPlus/EnergyPlus.hh>

namespace EnergyPlus {
    // Forward declarations
    struct EnergyPlusData;
    struct ZoneTempPredictorCorrectorData;

namespace ElectricBaseboardRadiator {

    // Using/Aliasing

    // Data
    // MODULE PARAMETER DEFINITIONS
    extern int const BaseboardRadiator_Electric;
    extern std::string const cCMO_BBRadiator_Electric;

    // DERIVED TYPE DEFINITIONS

    // MODULE VARIABLE DECLARATIONS:
    extern int NumElecBaseboards;
    extern Array1D<Real64> QBBElecRadSource;     // Need to keep the last value in case we are still iterating
    extern Array1D<Real64> QBBElecRadSrcAvg;     // Need to keep the last value in case we are still iterating
    extern Array1D<Real64> ZeroSourceSumHATsurf; // Equal to the SumHATsurf for all the walls in a zone with no source
    // Record keeping variables used to calculate QBBRadSrcAvg locally
    extern Array1D<Real64> LastQBBElecRadSrc;  // Need to keep the last value in case we are still iterating
    extern Array1D<Real64> LastSysTimeElapsed; // Need to keep the last value in case we are still iterating
    extern Array1D<Real64> LastTimeStepSys;    // Need to keep the last value in case we are still iterating
    extern Array1D_bool MySizeFlag;
    extern Array1D_bool CheckEquipName;
    // SUBROUTINE SPECIFICATIONS FOR MODULE BaseboardRadiator

    // Types

    struct ElecBaseboardParams
    {
        // Members
        std::string EquipName;
        int EquipType;
        std::string Schedule;
        Array1D_string SurfaceName;
        Array1D_int SurfacePtr;
        int ZonePtr;
        int SchedPtr;
        int TotSurfToDistrib;
        Real64 NominalCapacity;
        Real64 BaseboardEfficiency;
        Real64 AirInletTemp;
        Real64 AirInletHumRat;
        Real64 AirOutletTemp;
        Real64 ElecUseLoad;
        Real64 ElecUseRate;
        Real64 FracRadiant;
        Real64 FracConvect;
        Real64 FracDistribPerson;
        Real64 TotPower;
        Real64 Power;
        Real64 ConvPower;
        Real64 RadPower;
        Real64 TotEnergy;
        Real64 Energy;
        Real64 ConvEnergy;
        Real64 RadEnergy;
        Array1D<Real64> FracDistribToSurf;
        int HeatingCapMethod;         // - Method for electric baseboard heating capacity scalable sizing calculation
        Real64 ScaledHeatingCapacity; // - electric baseboard scaled maximum heating capacity {W} or scalable variable for sizing in {-}, or {W/m2}

        // Default Constructor
        ElecBaseboardParams()
            : EquipType(0), ZonePtr(0), SchedPtr(0), TotSurfToDistrib(0), NominalCapacity(0.0), BaseboardEfficiency(0.0), AirInletTemp(0.0),
              AirInletHumRat(0.0), AirOutletTemp(0.0), ElecUseLoad(0.0), ElecUseRate(0.0), FracRadiant(0.0), FracConvect(0.0), FracDistribPerson(0.0),
              TotPower(0.0), Power(0.0), ConvPower(0.0), RadPower(0.0), TotEnergy(0.0), Energy(0.0), ConvEnergy(0.0), RadEnergy(0.0),
              HeatingCapMethod(0), ScaledHeatingCapacity(0.0)
        {
        }
    };

    struct ElecBaseboardNumericFieldData
    {
        // Members
        Array1D_string FieldNames;

        // Default Constructor
        ElecBaseboardNumericFieldData()
        {
        }
    };

    // Object Data
    extern Array1D<ElecBaseboardParams> ElecBaseboard;
    extern Array1D<ElecBaseboardNumericFieldData> ElecBaseboardNumericFields;

    // Functions

    void SimElecBaseboard(EnergyPlusData &state, std::string const &EquipName,
                          int const ActualZoneNum,
                          int const ControlledZoneNum,
                          bool const FirstHVACIteration,
                          Real64 &PowerMet,
                          int &CompIndex);

    void GetElectricBaseboardInput();

    void InitElectricBaseboard(EnergyPlusData &state, int const BaseboardNum, int const ControlledZoneNumSub, bool const FirstHVACIteration);

    void SizeElectricBaseboard(EnergyPlusData &state, int const BaseboardNum);

<<<<<<< HEAD
    void CalcElectricBaseboard(ConvectionCoefficientsData &dataConvectionCoefficients, int const BaseboardNum, int const ControlledZoneNum);
=======
    void CalcElectricBaseboard(ZoneTempPredictorCorrectorData &dataZoneTempPredictorCorrector, int const BaseboardNum, int const ControlledZoneNum);
>>>>>>> 4f18c328

    void UpdateElectricBaseboardOff(Real64 &LoadMet,
                                    Real64 &QBBCap,
                                    Real64 &RadHeat,
                                    Real64 &QBBElecRadSrc,
                                    Real64 &ElecUseRate,
                                    Real64 &AirOutletTemp,
                                    Real64 const AirInletTemp);

    void UpdateElectricBaseboardOn(
        Real64 &AirOutletTemp, Real64 &ElecUseRate, Real64 const AirInletTemp, Real64 const QBBCap, Real64 const CapacitanceAir, Real64 const Effic);

    void UpdateElectricBaseboard(int const BaseboardNum);

    void UpdateBBElecRadSourceValAvg(bool &ElecBaseboardSysOn); // .TRUE. if the radiant system has run this zone time step

    void DistributeBBElecRadGains();

    void ReportElectricBaseboard(int const BaseboardNum);

    Real64 SumHATsurf(int const ZoneNum); // Zone number

} // namespace ElectricBaseboardRadiator

} // namespace EnergyPlus

#endif<|MERGE_RESOLUTION|>--- conflicted
+++ resolved
@@ -58,6 +58,7 @@
 namespace EnergyPlus {
     // Forward declarations
     struct EnergyPlusData;
+    struct ConvectionCoefficientsData;
     struct ZoneTempPredictorCorrectorData;
 
 namespace ElectricBaseboardRadiator {
@@ -159,11 +160,9 @@
 
     void SizeElectricBaseboard(EnergyPlusData &state, int const BaseboardNum);
 
-<<<<<<< HEAD
-    void CalcElectricBaseboard(ConvectionCoefficientsData &dataConvectionCoefficients, int const BaseboardNum, int const ControlledZoneNum);
-=======
-    void CalcElectricBaseboard(ZoneTempPredictorCorrectorData &dataZoneTempPredictorCorrector, int const BaseboardNum, int const ControlledZoneNum);
->>>>>>> 4f18c328
+    void CalcElectricBaseboard(ConvectionCoefficientsData &dataConvectionCoefficients,
+                               ZoneTempPredictorCorrectorData &dataZoneTempPredictorCorrector,
+                               int const BaseboardNum, int const ControlledZoneNum);
 
     void UpdateElectricBaseboardOff(Real64 &LoadMet,
                                     Real64 &QBBCap,
