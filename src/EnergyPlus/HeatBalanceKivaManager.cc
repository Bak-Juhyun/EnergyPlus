// EnergyPlus, Copyright (c) 1996-2019, The Board of Trustees of the University of Illinois,
// The Regents of the University of California, through Lawrence Berkeley National Laboratory
// (subject to receipt of any required approvals from the U.S. Dept. of Energy), Oak Ridge
// National Laboratory, managed by UT-Battelle, Alliance for Sustainable Energy, LLC, and other
// contributors. All rights reserved.
//
// NOTICE: This Software was developed under funding from the U.S. Department of Energy and the
// U.S. Government consequently retains certain rights. As such, the U.S. Government has been
// granted for itself and others acting on its behalf a paid-up, nonexclusive, irrevocable,
// worldwide license in the Software to reproduce, distribute copies to the public, prepare
// derivative works, and perform publicly and display publicly, and to permit others to do so.
//
// Redistribution and use in source and binary forms, with or without modification, are permitted
// provided that the following conditions are met:
//
// (1) Redistributions of source code must retain the above copyright notice, this list of
//     conditions and the following disclaimer.
//
// (2) Redistributions in binary form must reproduce the above copyright notice, this list of
//     conditions and the following disclaimer in the documentation and/or other materials
//     provided with the distribution.
//
// (3) Neither the name of the University of California, Lawrence Berkeley National Laboratory,
//     the University of Illinois, U.S. Dept. of Energy nor the names of its contributors may be
//     used to endorse or promote products derived from this software without specific prior
//     written permission.
//
// (4) Use of EnergyPlus(TM) Name. If Licensee (i) distributes the software in stand-alone form
//     without changes from the version obtained under this License, or (ii) Licensee makes a
//     reference solely to the software portion of its product, Licensee must refer to the
//     software as "EnergyPlus version X" software, where "X" is the version number Licensee
//     obtained under this License and may not use a different name for the software. Except as
//     specifically required in this Section (4), Licensee shall not use in a company name, a
//     product name, in advertising, publicity, or other promotional activities any name, trade
//     name, trademark, logo, or other designation of "EnergyPlus", "E+", "e+" or confusingly
//     similar designation, without the U.S. Department of Energy's prior written consent.
//
// THIS SOFTWARE IS PROVIDED BY THE COPYRIGHT HOLDERS AND CONTRIBUTORS "AS IS" AND ANY EXPRESS OR
// IMPLIED WARRANTIES, INCLUDING, BUT NOT LIMITED TO, THE IMPLIED WARRANTIES OF MERCHANTABILITY
// AND FITNESS FOR A PARTICULAR PURPOSE ARE DISCLAIMED. IN NO EVENT SHALL THE COPYRIGHT OWNER OR
// CONTRIBUTORS BE LIABLE FOR ANY DIRECT, INDIRECT, INCIDENTAL, SPECIAL, EXEMPLARY, OR
// CONSEQUENTIAL DAMAGES (INCLUDING, BUT NOT LIMITED TO, PROCUREMENT OF SUBSTITUTE GOODS OR
// SERVICES; LOSS OF USE, DATA, OR PROFITS; OR BUSINESS INTERRUPTION) HOWEVER CAUSED AND ON ANY
// THEORY OF LIABILITY, WHETHER IN CONTRACT, STRICT LIABILITY, OR TORT (INCLUDING NEGLIGENCE OR
// OTHERWISE) ARISING IN ANY WAY OUT OF THE USE OF THIS SOFTWARE, EVEN IF ADVISED OF THE
// POSSIBILITY OF SUCH DAMAGE.

// C++ Headers

// ObjexxFCL Headers
#include <ObjexxFCL/gio.hh>

// Kiva Headers
#include <libkiva/Errors.hpp>
#ifdef GROUND_PLOT
#include <libgroundplot/GroundPlot.hpp>
#endif

// EnergyPlus Headers
#include <DataEnvironment.hh>
#include <DataGlobals.hh>
#include <DataHVACGlobals.hh>
#include <DataHeatBalFanSys.hh>
#include <DataHeatBalSurface.hh>
#include <DataHeatBalance.hh>
#include <DataStringGlobals.hh>
#include <DataSurfaces.hh>
#include <DataSystemVariables.hh>
#include <DataVectorTypes.hh>
#include <DataZoneControls.hh>
#include <DisplayRoutines.hh>
#include <General.hh>
#include <HeatBalanceKivaManager.hh>
#include <ScheduleManager.hh>
#include <SurfaceGeometry.hh>
#include <ThermalComfort.hh> // MRT Weighting
#include <UtilityRoutines.hh>
#include <Vectors.hh>
#include <WeatherManager.hh>
#include <ZoneTempPredictorCorrector.hh>

namespace EnergyPlus {
namespace HeatBalanceKivaManager {

    void kivaErrorCallback(const int messageType, const std::string message, void *)
    {
        if (messageType == Kiva::MSG_INFO) {
            ShowMessage("Kiva: " + message);
        } else if (messageType == Kiva::MSG_WARN) {
            ShowWarningError("Kiva: " + message);
        } else /* if (messageType == Kiva::MSG_ERR) */ {
            ShowSevereError("Kiva: " + message);
            ShowFatalError("Kiva: Errors discovered, program terminates.");
        }
    }

    KivaInstanceMap::KivaInstanceMap(
        Kiva::Foundation &foundation, int floorSurface, std::vector<int> wallSurfaces, int zoneNum, Real64 floorWeight, int constructionNum)
        : instance(foundation), floorSurface(floorSurface), wallSurfaces(wallSurfaces), zoneNum(zoneNum), zoneControlType(KIVAZONE_UNCONTROLLED),
          zoneControlNum(0), floorWeight(floorWeight), constructionNum(constructionNum)
    {

        for (int i = 1; i <= DataZoneControls::NumTempControlledZones; ++i) {
            if (DataZoneControls::TempControlledZone(i).ActualZoneNum == zoneNum) {
                zoneControlType = KIVAZONE_TEMPCONTROL;
                zoneControlNum = i;
                break;
            }
        }
        for (int i = 1; i <= DataZoneControls::NumComfortControlledZones; ++i) {
            if (DataZoneControls::ComfortControlledZone(i).ActualZoneNum == zoneNum) {
                zoneControlType = KIVAZONE_COMFORTCONTROL;
                zoneControlNum = i;
                break;
            }
        }
        for (size_t i = 1; i <= DataZoneControls::StageControlledZone.size(); ++i) {
            if (DataZoneControls::StageControlledZone(i).ActualZoneNum == zoneNum) {
                zoneControlType = KIVAZONE_STAGEDCONTROL;
                zoneControlNum = i;
                break;
            }
        }
    }

    void KivaInstanceMap::initGround(const KivaWeatherData &kivaWeather)
    {

#ifdef GROUND_PLOT
        std::string constructionName;
        if (constructionNum == 0) {
            constructionName = "Default Footing Wall Construction";
        } else {
            constructionName = DataHeatBalance::Construct(constructionNum).Name;
        }

        ss.dir = FileSystem::getAbsolutePath(DataStringGlobals::outDirPathName) + "/" + DataSurfaces::Surface(floorSurface).Name + " " +
                 General::RoundSigDigits(ground.foundation.foundationDepth, 2) + " " + constructionName;

        debugDir = ss.dir;
        plotNum = 0;
        double &l = ground.foundation.reductionLength2;
        const double width = 6.0;
        const double depth = ground.foundation.foundationDepth + width / 2.0;
        const double range = max(width, depth);
        ss.xRange = {l - range / 2.0, l + range / 2.0};
        ss.yRange = {0.5, 0.5};
        ss.zRange = {-range, ground.foundation.wall.heightAboveGrade};

        gp = Kiva::GroundPlot(ss, ground.domain, ground.foundation);
#endif

        // Determine accelerated intervals
        int numAccelaratedTimesteps = 3;
        int acceleratedTimestep = 30; // days
        int accDate =
            DataEnvironment::DayOfYear - 1 - acceleratedTimestep * (numAccelaratedTimesteps + 1); // date time = last timestep from the day before
        while (accDate < 0) {
            accDate = accDate + 365 + WeatherManager::LeapYearAdd;
        }

        // Initialize with steady state before accelerated timestepping
        instance.ground->foundation.numericalScheme = Kiva::Foundation::NS_STEADY_STATE;
        setInitialBoundaryConditions(kivaWeather, accDate, 24, DataGlobals::NumOfTimeStepInHour);
        instance.calculate();
        accDate += acceleratedTimestep;
        while (accDate > 365 + WeatherManager::LeapYearAdd) {
            accDate = accDate - (365 + WeatherManager::LeapYearAdd);
        }

        // Accelerated timestepping
        instance.ground->foundation.numericalScheme = Kiva::Foundation::NS_IMPLICIT;
        for (int i = 0; i < numAccelaratedTimesteps; ++i) {
            setInitialBoundaryConditions(kivaWeather, accDate, 24, DataGlobals::NumOfTimeStepInHour);
            instance.calculate(acceleratedTimestep * 24 * 60 * 60);
            accDate += acceleratedTimestep;
            while (accDate > 365 + WeatherManager::LeapYearAdd) {
                accDate = accDate - (365 + WeatherManager::LeapYearAdd);
            }
        }

        instance.calculate_surface_averages();
        instance.foundation->numericalScheme = Kiva::Foundation::NS_ADI;
    }

    void KivaInstanceMap::setInitialBoundaryConditions(const KivaWeatherData &kivaWeather, const int date, const int hour, const int timestep)
    {

        unsigned index, indexPrev;
        unsigned dataSize = kivaWeather.windSpeed.size();
        Real64 weightNow;

        if (kivaWeather.intervalsPerHour == 1) {
            index = (date - 1) * 24 + (hour - 1);
            weightNow = min(1.0, (double(timestep) / double(DataGlobals::NumOfTimeStepInHour)));
        } else {
            index = (date - 1) * 24 * DataGlobals::NumOfTimeStepInHour + (hour - 1) * DataGlobals::NumOfTimeStepInHour + (timestep - 1);
            weightNow = 1.0; // weather data interval must be the same as the timestep interval (i.e., no interpolation)
        }
        if (index == 0) {
            indexPrev = dataSize - 1;
        } else {
            indexPrev = index - 1;
        }

        instance.bcs = std::make_shared<Kiva::BoundaryConditions>();

        std::shared_ptr<Kiva::BoundaryConditions> bcs = instance.bcs;

        bcs->outdoorTemp = kivaWeather.dryBulb[index] * weightNow + kivaWeather.dryBulb[indexPrev] * (1.0 - weightNow) + DataGlobals::KelvinConv;

        bcs->localWindSpeed = (kivaWeather.windSpeed[index] * weightNow + kivaWeather.windSpeed[indexPrev] * (1.0 - weightNow)) *
                             DataEnvironment::WeatherFileWindModCoeff *
                             std::pow(instance.ground->foundation.grade.roughness / DataEnvironment::SiteWindBLHeight, DataEnvironment::SiteWindExp);
        bcs->skyEmissivity = kivaWeather.skyEmissivity[index] * weightNow + kivaWeather.skyEmissivity[indexPrev] * (1.0 - weightNow);
        bcs->solarAzimuth = 3.14;
        bcs->solarAltitude = 0.0;
        bcs->directNormalFlux = 0.0;
        bcs->diffuseHorizontalFlux = 0.0;
        bcs->slabAbsRadiation = 0.0;
        bcs->wallAbsRadiation = 0.0;
        bcs->deepGroundTemperature = kivaWeather.annualAverageDrybulbTemp + DataGlobals::KelvinConv;

        // Estimate indoor temperature
        const Real64 standardTemp = 22;            // degC
        Real64 assumedFloatingTemp = standardTemp; //*0.90 + kivaWeather.dryBulb[index]*0.10; // degC (somewhat arbitrary assumption--not knowing
                                                   // anything else about the building at this point)

        switch (zoneControlType) {
        case KIVAZONE_UNCONTROLLED: {
            bcs->indoorTemp = assumedFloatingTemp + DataGlobals::KelvinConv;
            break;
        }
        case KIVAZONE_TEMPCONTROL: {

            int controlTypeSchId = DataZoneControls::TempControlledZone(zoneControlNum).CTSchedIndex;
            int controlType = ScheduleManager::LookUpScheduleValue(controlTypeSchId, hour, timestep);

            if (controlType == 0) { // Uncontrolled

                bcs->indoorTemp = assumedFloatingTemp + DataGlobals::KelvinConv;

            } else if (controlType == DataHVACGlobals::SingleHeatingSetPoint) {

                int schNameId = DataZoneControls::TempControlledZone(zoneControlNum).SchIndx_SingleHeatSetPoint;
                int schTypeId = DataZoneControls::TempControlledZone(zoneControlNum).ControlTypeSchIndx(schNameId);
                int spSchId = ZoneTempPredictorCorrector::SetPointSingleHeating(schTypeId).TempSchedIndex;
                Real64 setpoint = ScheduleManager::LookUpScheduleValue(spSchId, hour, timestep);
                bcs->indoorTemp = setpoint + DataGlobals::KelvinConv;

            } else if (controlType == DataHVACGlobals::SingleCoolingSetPoint) {

                int schNameId = DataZoneControls::TempControlledZone(zoneControlNum).SchIndx_SingleCoolSetPoint;
                int schTypeId = DataZoneControls::TempControlledZone(zoneControlNum).ControlTypeSchIndx(schNameId);
                int spSchId = ZoneTempPredictorCorrector::SetPointSingleCooling(schTypeId).TempSchedIndex;
                Real64 setpoint = ScheduleManager::LookUpScheduleValue(spSchId, hour, timestep);
                bcs->indoorTemp = setpoint + DataGlobals::KelvinConv;

            } else if (controlType == DataHVACGlobals::SingleHeatCoolSetPoint) {

                int schNameId = DataZoneControls::TempControlledZone(zoneControlNum).SchIndx_SingleHeatCoolSetPoint;
                int schTypeId = DataZoneControls::TempControlledZone(zoneControlNum).ControlTypeSchIndx(schNameId);
                int spSchId = ZoneTempPredictorCorrector::SetPointSingleHeatCool(schTypeId).TempSchedIndex;
                Real64 setpoint = ScheduleManager::LookUpScheduleValue(spSchId, hour, timestep);
                bcs->indoorTemp = setpoint + DataGlobals::KelvinConv;

            } else if (controlType == DataHVACGlobals::DualSetPointWithDeadBand) {

                int schNameId = DataZoneControls::TempControlledZone(zoneControlNum).SchIndx_DualSetPointWDeadBand;
                int schTypeId = DataZoneControls::TempControlledZone(zoneControlNum).ControlTypeSchIndx(schNameId);
                int heatSpSchId = ZoneTempPredictorCorrector::SetPointDualHeatCool(schTypeId).HeatTempSchedIndex;
                int coolSpSchId = ZoneTempPredictorCorrector::SetPointDualHeatCool(schTypeId).CoolTempSchedIndex;
                Real64 heatSetpoint = ScheduleManager::LookUpScheduleValue(heatSpSchId, hour, timestep);
                Real64 coolSetpoint = ScheduleManager::LookUpScheduleValue(coolSpSchId, hour, timestep);
                const Real64 heatBalanceTemp = 10.0; // (assumed) degC
                const Real64 coolBalanceTemp = 15.0; // (assumed) degC

                if (bcs->outdoorTemp < heatBalanceTemp) {
                    bcs->indoorTemp = heatSetpoint + DataGlobals::KelvinConv;
                } else if (bcs->outdoorTemp > coolBalanceTemp) {
                    bcs->indoorTemp = coolSetpoint + DataGlobals::KelvinConv;
                } else {
                    Real64 weight = (coolBalanceTemp - bcs->outdoorTemp) / (coolBalanceTemp - heatBalanceTemp);
                    bcs->indoorTemp = heatSetpoint * weight + coolSetpoint * (1.0 - weight) + DataGlobals::KelvinConv;
                }

            } else {

                ShowSevereError("Illegal control type for Zone=" + DataHeatBalance::Zone(zoneNum).Name +
                                ", Found value=" + General::TrimSigDigits(controlType) +
                                ", in Schedule=" + DataZoneControls::TempControlledZone(zoneControlNum).ControlTypeSchedName);
            }
            break;
        }
        case KIVAZONE_COMFORTCONTROL: {

            bcs->indoorTemp = standardTemp + DataGlobals::KelvinConv;
            break;
        }
        case KIVAZONE_STAGEDCONTROL: {

            int heatSpSchId = DataZoneControls::StageControlledZone(zoneControlNum).HSBchedIndex;
            int coolSpSchId = DataZoneControls::StageControlledZone(zoneControlNum).CSBchedIndex;
            Real64 heatSetpoint = ScheduleManager::LookUpScheduleValue(heatSpSchId, hour, timestep);
            Real64 coolSetpoint = ScheduleManager::LookUpScheduleValue(coolSpSchId, hour, timestep);
            const Real64 heatBalanceTemp = 10.0; // (assumed) degC
            const Real64 coolBalanceTemp = 15.0; // (assumed) degC
            if (bcs->outdoorTemp < heatBalanceTemp) {
                bcs->indoorTemp = heatSetpoint + DataGlobals::KelvinConv;
            } else if (bcs->outdoorTemp > coolBalanceTemp) {
                bcs->indoorTemp = coolSetpoint + DataGlobals::KelvinConv;
            } else {
                Real64 weight = (coolBalanceTemp - bcs->outdoorTemp) / (coolBalanceTemp - heatBalanceTemp);
                bcs->indoorTemp = heatSetpoint * weight + coolSetpoint * (1.0 - weight) + DataGlobals::KelvinConv;
            }
            break;
        }
        default: {
            // error?
            bcs->indoorTemp = assumedFloatingTemp + DataGlobals::KelvinConv;
            break;
        }
        }
        bcs->slabRadiantTemp = bcs->indoorTemp;
        bcs->wallRadiantTemp = bcs->indoorTemp;
    }

    void KivaInstanceMap::setBoundaryConditions()
    {
<<<<<<< HEAD
        bcs.indoorTemp = DataHeatBalFanSys::MAT(zoneNum) + DataGlobals::KelvinConv;  // TODO: Use Surface().TAirRef
        bcs.outdoorTemp = DataEnvironment::OutDryBulbTemp + DataGlobals::KelvinConv;
        bcs.localWindSpeed = DataEnvironment::WindSpeedAt(ground.foundation.grade.roughness);
        bcs.windDirection = DataEnvironment::WindDir * DataGlobals::DegToRadians;
        bcs.solarAzimuth = std::atan2(DataEnvironment::SOLCOS(1), DataEnvironment::SOLCOS(2));
        bcs.solarAltitude = DataGlobals::PiOvr2 - std::acos(DataEnvironment::SOLCOS(3));
        bcs.directNormalFlux = DataEnvironment::BeamSolarRad;
        bcs.diffuseHorizontalFlux = DataEnvironment::DifSolarRad;
        bcs.skyEmissivity = pow4(DataEnvironment::SkyTempKelvin) / pow4(bcs.outdoorTemp);


        bcs.slabAbsRadiation =
            DataHeatBalSurface::QRadSWInAbs(floorSurface) + // solar
            DataHeatBalance::QRadThermInAbs(floorSurface) + // internal gains
            DataHeatBalFanSys::QHTRadSysSurf(floorSurface) + DataHeatBalFanSys::QHWBaseboardSurf(floorSurface) +
            DataHeatBalFanSys::QCoolingPanelSurf(floorSurface) + DataHeatBalFanSys::QSteamBaseboardSurf(floorSurface) +
            DataHeatBalFanSys::QElecBaseboardSurf(floorSurface); // HVAC

        bcs.slabRadiantTemp = ThermalComfort::CalcSurfaceWeightedMRT(zoneNum, floorSurface) + DataGlobals::KelvinConv;
=======
        std::shared_ptr<Kiva::BoundaryConditions> bcs = instance.bcs;

        bcs->indoorTemp = DataHeatBalFanSys::MAT(zoneNum) + DataGlobals::KelvinConv;
        bcs->outdoorTemp = DataEnvironment::OutDryBulbTemp + DataGlobals::KelvinConv;
        bcs->localWindSpeed = DataEnvironment::WindSpeedAt(instance.ground->foundation.grade.roughness);
        bcs->windDirection = DataEnvironment::WindDir * DataGlobals::DegToRadians;
        bcs->solarAzimuth = std::atan2(DataEnvironment::SOLCOS(1), DataEnvironment::SOLCOS(2));
        bcs->solarAltitude = DataGlobals::PiOvr2 - std::acos(DataEnvironment::SOLCOS(3));
        bcs->directNormalFlux = DataEnvironment::BeamSolarRad;
        bcs->diffuseHorizontalFlux = DataEnvironment::DifSolarRad;
        bcs->skyEmissivity = pow4(DataEnvironment::SkyTempKelvin) / pow4(bcs->outdoorTemp);

        bcs->slabAbsRadiation = DataHeatBalSurface::QRadSWInAbs(floorSurface) + // solar
                               DataHeatBalance::QRadThermInAbs(floorSurface) + // internal gains
                               DataHeatBalFanSys::QHTRadSysSurf(floorSurface) + DataHeatBalFanSys::QHWBaseboardSurf(floorSurface) +
                               DataHeatBalFanSys::QCoolingPanelSurf(floorSurface) + DataHeatBalFanSys::QSteamBaseboardSurf(floorSurface) +
                               DataHeatBalFanSys::QElecBaseboardSurf(floorSurface); // HVAC

        bcs->slabRadiantTemp = ThermalComfort::CalcSurfaceWeightedMRT(zoneNum, floorSurface) + DataGlobals::KelvinConv;
>>>>>>> c890ecdd

        // Calculate area weighted average for walls
        Real64 QAtotal = 0.0;
        Real64 Atotal = 0.0;
        Real64 TAtotal = 0.0;
        for (auto &wl : wallSurfaces) {
            Real64 Q = DataHeatBalSurface::QRadSWInAbs(wl) + // solar
                       DataHeatBalance::QRadThermInAbs(wl) + // internal gains
                       DataHeatBalFanSys::QHTRadSysSurf(wl) + DataHeatBalFanSys::QHWBaseboardSurf(floorSurface) +
                       DataHeatBalFanSys::QCoolingPanelSurf(wl) + DataHeatBalFanSys::QSteamBaseboardSurf(floorSurface) +
                       DataHeatBalFanSys::QElecBaseboardSurf(wl); // HVAC

            Real64 &A = DataSurfaces::Surface(wl).Area;

            Real64 T = ThermalComfort::CalcSurfaceWeightedMRT(zoneNum, wl);

            QAtotal += Q * A;
            TAtotal += T * A;
            Atotal += A;
        }

        if (Atotal > 0.0) {
            bcs->wallAbsRadiation = QAtotal / Atotal;
            bcs->wallRadiantTemp = TAtotal / Atotal + DataGlobals::KelvinConv;
        }
    }

    KivaManager::Settings::Settings()
        : soilK(0.864), soilRho(1510), soilCp(1260), groundSolarAbs(0.9), groundThermalAbs(0.9), groundRoughness(0.9), farFieldWidth(40.0),
          deepGroundBoundary(AUTO), deepGroundDepth(40.0), minCellDim(0.02), maxGrowthCoeff(1.5), timestepType(HOURLY)
    {
    }

    KivaManager::WallGroup::WallGroup(Real64 exposedPerimeter, std::vector<int> wallIDs) : exposedPerimeter(exposedPerimeter), wallIDs(wallIDs)
    {
    }

    KivaManager::WallGroup::WallGroup() : exposedPerimeter(0.0)
    {
    }

    KivaManager::KivaManager() : timestep(3600), defaultSet(false), defaultIndex(0)
    {
    }

    KivaManager::~KivaManager()
    {
    }

    void KivaManager::readWeatherData()
    {
        // Below from OpenEPlusWeatherFile
        int kivaWeatherFileUnitNumber = GetNewUnitNumber();
        {
            IOFlags flags;
            flags.ACTION("read");
            gio::open(kivaWeatherFileUnitNumber, DataStringGlobals::inputWeatherFileName, flags);
            if (flags.err()) ShowFatalError("Kiva::ReadWeatherFile: Could not OPEN EPW Weather File");
        }

        // Read in Header Information
        static Array1D_string const Header(8,
                                           {"LOCATION",
                                            "DESIGN CONDITIONS",
                                            "TYPICAL/EXTREME PERIODS",
                                            "GROUND TEMPERATURES",
                                            "HOLIDAYS/DAYLIGHT SAVING",
                                            "COMMENTS 1",
                                            "COMMENTS 2",
                                            "DATA PERIODS"});

        std::string Line;
        int HdLine = 1; // Look for first Header
        bool StillLooking = true;
        while (StillLooking) {
            {
                IOFlags flags;
                gio::read(kivaWeatherFileUnitNumber, "(A)", flags) >> Line;
                if (flags.end())
                    ShowFatalError(
                        "Kiva::ReadWeatherFile: Unexpected End-of-File on EPW Weather file, while reading header information, looking for header=" +
                        Header(HdLine));
            }
            // Use headers to know how to read data to memory (e.g., number of periods, number of intervals)
            int endcol = len(Line);
            if (endcol > 0) {
                if (int(Line[endcol - 1]) == DataSystemVariables::iUnicode_end) {
                    ShowSevereError("OpenWeatherFile: EPW Weather File appears to be a Unicode or binary file.");
                    ShowContinueError("...This file cannot be read by this program. Please save as PC or Unix file and try again");
                    ShowFatalError("Program terminates due to previous condition.");
                }
            }
            std::string::size_type Pos = FindNonSpace(Line);
            std::string::size_type const HdPos = index(Line, Header(HdLine));
            if (Pos != HdPos) continue;
            Pos = index(Line, ',');

            // Below borrowed from ProcessEPWHeader

            if ((Pos == std::string::npos) && (!has_prefixi(Header(HdLine), "COMMENTS"))) {
                ShowSevereError("Invalid Header line in in.epw -- no commas");
                ShowContinueError("Line=" + Line);
                ShowFatalError("Previous conditions cause termination.");
            }
            if (Pos != std::string::npos) Line.erase(0, Pos + 1);

            {
                auto const SELECT_CASE_var(UtilityRoutines::MakeUPPERCase(Header(HdLine)));

                if (SELECT_CASE_var == "DATA PERIODS") {
                    bool IOStatus;
                    uppercase(Line);
                    int NumHdArgs = 2;
                    int Count = 1;
                    while (Count <= NumHdArgs) {
                        strip(Line);
                        Pos = index(Line, ',');
                        if (Pos == std::string::npos) {
                            if (len(Line) == 0) {
                                while (Pos == std::string::npos) {
                                    gio::read(kivaWeatherFileUnitNumber, "(A)") >> Line;
                                    strip(Line);
                                    uppercase(Line);
                                    Pos = index(Line, ',');
                                }
                            } else {
                                Pos = len(Line);
                            }
                        }

                        {
                            auto const SELECT_CASE_var1(Count);

                            if (SELECT_CASE_var1 == 1) {
                                int NumDataPeriods = UtilityRoutines::ProcessNumber(Line.substr(0, Pos), IOStatus);
                                NumHdArgs += 4 * NumDataPeriods;
                                // TODO: Error if more than one period? Less than full year?
                            } else if (SELECT_CASE_var1 == 2) {
                                kivaWeather.intervalsPerHour = UtilityRoutines::ProcessNumber(Line.substr(0, Pos), IOStatus);
                            }
                        }
                        Line.erase(0, Pos + 1);
                        ++Count;
                    }
                }
            }
            ++HdLine;
            if (HdLine == 9) StillLooking = false;
        }

        int ReadStatus = 0;
        bool ErrorFound = false;
        int WYear;
        int WMonth;
        int WDay;
        int WHour;
        int WMinute;
        Real64 DryBulb;
        Real64 DewPoint;
        Real64 RelHum;
        Real64 AtmPress;
        Real64 ETHoriz;
        Real64 ETDirect;
        Real64 IRHoriz;
        Real64 GLBHoriz;
        Real64 DirectRad;
        Real64 DiffuseRad;
        Real64 GLBHorizIllum;
        Real64 DirectNrmIllum;
        Real64 DiffuseHorizIllum;
        Real64 ZenLum;
        Real64 WindDir;
        Real64 WindSpeed;
        Real64 TotalSkyCover;
        Real64 OpaqueSkyCover;
        Real64 Visibility;
        Real64 CeilHeight;
        Real64 PrecipWater;
        Real64 AerosolOptDepth;
        Real64 SnowDepth;
        Real64 DaysSinceLastSnow;
        Real64 Albedo;
        Real64 LiquidPrecip;
        int PresWeathObs;
        Array1D_int PresWeathConds(9);

        Real64 totalDB = 0.0;
        int count = 0;
        std::string WeatherDataLine;

        while (!ReadStatus) {
            {
                IOFlags flags;
                gio::read(kivaWeatherFileUnitNumber, "(A)", flags) >> WeatherDataLine;
                ReadStatus = flags.ios();
            }
            if (ReadStatus < 0) {
                break;
            }
            WeatherManager::InterpretWeatherDataLine(WeatherDataLine,
                                                     ErrorFound,
                                                     WYear,
                                                     WMonth,
                                                     WDay,
                                                     WHour,
                                                     WMinute,
                                                     DryBulb,
                                                     DewPoint,
                                                     RelHum,
                                                     AtmPress,
                                                     ETHoriz,
                                                     ETDirect,
                                                     IRHoriz,
                                                     GLBHoriz,
                                                     DirectRad,
                                                     DiffuseRad,
                                                     GLBHorizIllum,
                                                     DirectNrmIllum,
                                                     DiffuseHorizIllum,
                                                     ZenLum,
                                                     WindDir,
                                                     WindSpeed,
                                                     TotalSkyCover,
                                                     OpaqueSkyCover,
                                                     Visibility,
                                                     CeilHeight,
                                                     PresWeathObs,
                                                     PresWeathConds,
                                                     PrecipWater,
                                                     AerosolOptDepth,
                                                     SnowDepth,
                                                     DaysSinceLastSnow,
                                                     Albedo,
                                                     LiquidPrecip);

            kivaWeather.dryBulb.push_back(DryBulb);
            kivaWeather.windSpeed.push_back(WindSpeed);

            Real64 OSky = OpaqueSkyCover;
            Real64 TDewK = min(DryBulb, DewPoint) + DataGlobals::KelvinConv;
            Real64 ESky =
                (0.787 + 0.764 * std::log(TDewK / DataGlobals::KelvinConv)) * (1.0 + 0.0224 * OSky - 0.0035 * pow_2(OSky) + 0.00028 * pow_3(OSky));

            kivaWeather.skyEmissivity.push_back(ESky);

            ++count;
            totalDB += DryBulb;
        }

        // Annual averages
        kivaWeather.annualAverageDrybulbTemp = totalDB / count;

        gio::close(kivaWeatherFileUnitNumber);
    }

    bool KivaManager::setupKivaInstances()
    {
        Kiva::setMessageCallback(kivaErrorCallback, NULL);
        bool ErrorsFound = false;

        if (DataZoneControls::GetZoneAirStatsInputFlag) {
            ZoneTempPredictorCorrector::GetZoneAirSetPoints();
            DataZoneControls::GetZoneAirStatsInputFlag = false;
        }

        readWeatherData();

        auto &Surfaces = DataSurfaces::Surface;
        auto &Constructs = DataHeatBalance::Construct;
        auto &Materials = DataHeatBalance::Material;

        int inst = 0;
        int surfNum = 1;

        for (auto &surface : Surfaces) {
            if (surface.ExtBoundCond == DataSurfaces::KivaFoundation && surface.Class == DataSurfaces::SurfaceClass_Floor) {

                // Find other surfaces associated with the same floor
                std::vector<int> wallSurfaces;

                for (auto &wl : foundationInputs[surface.OSCPtr].surfaces) {
                    if (Surfaces(wl).Zone == surface.Zone && wl != surfNum) {
                        if (Surfaces(wl).Class != DataSurfaces::SurfaceClass_Wall) {
                            if (Surfaces(wl).Class == DataSurfaces::SurfaceClass_Floor) {
                                ErrorsFound = true;
                                ShowSevereError("Foundation:Kiva=\"" + foundationInputs[surface.OSCPtr].name +
                                                "\", only one floor per Foundation:Kiva Object allowed.");
                            } else {
                                ErrorsFound = true;
                                ShowSevereError("Foundation:Kiva=\"" + foundationInputs[surface.OSCPtr].name +
                                                "\", only floor and wall surfaces are allowed to reference Foundation Outside Boundary Conditions.");
                                ShowContinueError("Surface=\"" + Surfaces(wl).Name + "\", is not a floor or wall.");
                            }
                        } else {
                            wallSurfaces.push_back(wl);
                        }
                    }
                }

                // Calculate total exposed perimeter attributes
                std::vector<bool> isExposedPerimeter;

                bool userSetExposedPerimeter = false;
                bool useDetailedExposedPerimeter = false;
                Real64 exposedFraction = 0.0;

                auto &expPerimMap = SurfaceGeometry::exposedFoundationPerimeter.surfaceMap;
                if (expPerimMap.count(surfNum) == 1) {
                    userSetExposedPerimeter = true;
                    useDetailedExposedPerimeter = expPerimMap[surfNum].useDetailedExposedPerimeter;
                    if (useDetailedExposedPerimeter) {
                        for (auto s : expPerimMap[surfNum].isExposedPerimeter) {
                            isExposedPerimeter.push_back(s);
                        }
                    } else {
                        exposedFraction = expPerimMap[surfNum].exposedFraction;
                    }
                } else {
                    ErrorsFound = true;
                    ShowSevereError("Surface=\"" + Surfaces(surfNum).Name +
                                    "\", references a Foundation Outside Boundary Condition but there is no corresponding "
                                    "SURFACEPROPERTY:EXPOSEDFOUNDATIONPERIMETER object defined.");
                }

                Kiva::Polygon floorPolygon;
                if (DataSurfaces::CCW) {
                    for (std::size_t i = 0; i < surface.Vertex.size(); ++i) {
                        auto &v = surface.Vertex[i];
                        floorPolygon.outer().push_back(Kiva::Point(v.x, v.y));
                        if (!userSetExposedPerimeter) {
                            isExposedPerimeter.push_back(true);
                        }
                    }
                } else {
                    for (auto i = surface.Vertex.size() - 1; i <= 0; --i) {
                        auto &v = surface.Vertex[i];
                        floorPolygon.outer().push_back(Kiva::Point(v.x, v.y));
                        if (!userSetExposedPerimeter) {
                            isExposedPerimeter.push_back(true);
                        }
                    }
                }

                Real64 totalPerimeter = 0.0;
                for (std::size_t i = 0; i < surface.Vertex.size(); ++i) {
                    std::size_t iNext;
                    if (i == surface.Vertex.size() - 1) {
                        iNext = 0;
                    } else {
                        iNext = i + 1;
                    }
                    auto &v = surface.Vertex[i];
                    auto &vNext = surface.Vertex[iNext];
                    totalPerimeter += distance(v, vNext);
                }

                if (useDetailedExposedPerimeter) {
                    Real64 total2DPerimeter = 0.0;
                    Real64 exposed2DPerimeter = 0.0;
                    for (std::size_t i = 0; i < floorPolygon.outer().size(); ++i) {
                        std::size_t iNext;
                        if (i == floorPolygon.outer().size() - 1) {
                            iNext = 0;
                        } else {
                            iNext = i + 1;
                        }
                        auto &p = floorPolygon.outer()[i];
                        auto &pNext = floorPolygon.outer()[iNext];
                        Real64 perim = Kiva::getDistance(p, pNext);
                        total2DPerimeter += perim;
                        if (isExposedPerimeter[i]) {
                            exposed2DPerimeter += perim;
                        } else {
                            exposed2DPerimeter += 0.0;
                        }
                    }
                    exposedFraction = std::min(exposed2DPerimeter / total2DPerimeter, 1.0);
                }

                Real64 totalExposedPerimeter = exposedFraction * totalPerimeter;

                // Remaining exposed perimeter will be alloted to each instance as appropriate
                Real64 remainingExposedPerimeter = totalExposedPerimeter;

                // Get combinations of wall constructions and wall heights -- each different
                // combination gets its own Kiva instance. Combination map points each set
                // of construction and wall height to the associated exposed perimeter and
                // list of wall surface numbers.
                std::map<std::pair<int, Real64>, WallGroup> combinationMap;

                if (wallSurfaces.size() != 0) {
                    for (auto &wl : wallSurfaces) {

                        auto &v = Surfaces(wl).Vertex;
                        auto numVs = v.size();
                        // Enforce quadrilateralism
                        if (numVs > 4) {
                            ShowWarningError("Foundation:Kiva=\"" + foundationInputs[surface.OSCPtr].name +
                                             "\", wall surfaces with more than four vertices referencing");
                            ShowContinueError(
                                "...Foundation Outside Boundary Conditions may not be interpreted correctly in the 2D finite difference model.");
                            ShowContinueError("Surface=\"" + Surfaces(wl).Name + "\", has " + General::TrimSigDigits(numVs) + " vertices.");
                            ShowContinueError("Consider separating the wall into separate surfaces, each spanning from the floor slab to the top of "
                                              "the foundation wall.");
                        }

                        // get coplanar points with floor to determine perimeter
                        std::vector<int> coplanarPoints = Vectors::PointsInPlane(
                            Surfaces(surfNum).Vertex, Surfaces(surfNum).Sides, Surfaces(wl).Vertex, Surfaces(wl).Sides, ErrorsFound);

                        Real64 perimeter = 0.0;

                        // if there are two consecutive coplanar points, add the distance
                        // between them to the overall perimeter for this wall
                        for (std::size_t i = 0; i < coplanarPoints.size(); ++i) {
                            int p(coplanarPoints[i]);
                            int pC = p == (int)v.size() ? 1 : p + 1;                                             // next consecutive point
                            int p2 = i == coplanarPoints.size() - 1 ? coplanarPoints[0] : coplanarPoints[i + 1]; // next coplanar point

                            if (p2 == pC) { // if next coplanar point is the next consecutive point
                                perimeter += distance(v(p), v(p2));
                            }
                        }

                        if (perimeter == 0.0) {
                            ShowWarningError("Foundation:Kiva=\"" + foundationInputs[surface.OSCPtr].name + "\".");
                            ShowContinueError("   Wall Surface=\"" + Surfaces(wl).Name + "\", does not have any vertices that are");
                            ShowContinueError("   coplanar with the corresponding Floor Surface=\"" + Surfaces(surfNum).Name + "\".");
                            ShowContinueError("   Simulation will continue using the distance between the two lowest points in the wall for the "
                                              "interface distance.");

                            // sort vertices by Z-value
                            std::vector<int> zs;
                            for (std::size_t i = 0; i < numVs; ++i) {
                                zs.push_back(i);
                            }
                            sort(zs.begin(), zs.end(), [v](int a, int b) { return v[a].z < v[b].z; });
                            perimeter = distance(v[zs[0]], v[zs[1]]);
                        }

                        Real64 surfHeight = Surfaces(wl).get_average_height();
                        // round to avoid numerical precision differences
                        surfHeight = std::round((surfHeight)*1000.0) / 1000.0;

                        if (combinationMap.count({Surfaces(wl).Construction, surfHeight}) == 0) {
                            // create new combination
                            std::vector<int> walls = {wl};
                            combinationMap[{Surfaces(wl).Construction, surfHeight}] = WallGroup(perimeter, walls);
                        } else {
                            // add to existing combination
                            combinationMap[{Surfaces(wl).Construction, surfHeight}].exposedPerimeter += perimeter;
                            combinationMap[{Surfaces(wl).Construction, surfHeight}].wallIDs.push_back(wl);
                        }
                    }
                }

                // setup map to point floor surface to all related kiva instances
                Kiva::Aggregator floorAggregator(Kiva::Surface::ST_SLAB_CORE);

                // Loop through combinations and assign instances until there is no remaining exposed pereimeter
                bool assignKivaInstances = true;
                auto comb = combinationMap.begin();
                while (assignKivaInstances) {
                    int constructionNum;
                    Real64 wallHeight;
                    Real64 perimeter;
                    std::vector<int> wallIDs;
                    if (comb != combinationMap.end()) {
                        // Loop through wall combinations first
                        constructionNum = comb->first.first;
                        wallHeight = comb->first.second;
                        perimeter = comb->second.exposedPerimeter;
                        wallIDs = comb->second.wallIDs;
                    } else {
                        // Assign the remaining exposed perimeter to a slab instance
                        constructionNum = foundationInputs[surface.OSCPtr].wallConstructionIndex;
                        wallHeight = 0.0;
                        perimeter = remainingExposedPerimeter;
                    }

                    Real64 floorWeight;

                    if (totalExposedPerimeter > 0.001) {
                        floorWeight = perimeter / totalExposedPerimeter;
                    } else {
                        floorWeight = 1.0;
                    }

                    // Copy foundation input for this instance
                    Kiva::Foundation fnd = foundationInputs[surface.OSCPtr].foundation;

                    // Exposed Perimeter
                    fnd.useDetailedExposedPerimeter = useDetailedExposedPerimeter;
                    fnd.isExposedPerimeter = isExposedPerimeter;
                    fnd.exposedFraction = exposedFraction;

                    if (constructionNum > 0) {
                        auto &c = Constructs(constructionNum);

                        // Clear layers
                        fnd.wall.layers.clear();

                        // Push back construction's layers
                        for (int layer = 1; layer <= c.TotLayers; layer++) {
                            auto &mat = Materials(c.LayerPoint(layer));
                            if (mat.ROnly) {
                                ErrorsFound = true;
                                ShowSevereError("Construction=\"" + c.Name + "\", constructions referenced by surfaces with a");
                                ShowContinueError("\"Foundation\" Outside Boundary Condition must use only regular material objects");
                                ShowContinueError("Material=\"" + mat.Name + "\", is not a regular material object");
                                return ErrorsFound;
                            }

                            Kiva::Layer tempLayer;

                            tempLayer.material = Kiva::Material(mat.Conductivity, mat.Density, mat.SpecHeat);
                            tempLayer.thickness = mat.Thickness;

                            fnd.wall.layers.push_back(tempLayer);
                        }
                        fnd.wall.interior.emissivity = Constructs(constructionNum).InsideAbsorpThermal;
                        fnd.wall.interior.absorptivity = Constructs(constructionNum).InsideAbsorpSolar;
                        fnd.wall.exterior.emissivity = Constructs(constructionNum).OutsideAbsorpThermal;
                        fnd.wall.exterior.absorptivity = Constructs(constructionNum).OutsideAbsorpSolar;
                    }

                    // Set slab construction
                    for (int i = 0; i < Constructs(surface.Construction).TotLayers; ++i) {
                        auto &mat = Materials(Constructs(surface.Construction).LayerPoint[i]);
                        if (mat.ROnly) {
                            ErrorsFound = true;
                            ShowSevereError("Construction=\"" + Constructs(surface.Construction).Name +
                                            "\", constructions referenced by surfaces with a");
                            ShowContinueError("\"Foundation\" Outside Boundary Condition must use only regular material objects");
                            ShowContinueError("Material=\"" + mat.Name + "\", is not a regular material object");
                            return ErrorsFound;
                        }

                        Kiva::Layer tempLayer;

                        tempLayer.material = Kiva::Material(mat.Conductivity, mat.Density, mat.SpecHeat);
                        tempLayer.thickness = mat.Thickness;

                        fnd.slab.layers.push_back(tempLayer);
                    }

                    fnd.slab.interior.emissivity = Constructs(surface.Construction).InsideAbsorpThermal;
                    fnd.slab.interior.absorptivity = Constructs(surface.Construction).InsideAbsorpSolar;

                    fnd.foundationDepth = wallHeight;

                    fnd.hasPerimeterSurface = false;
                    fnd.perimeterSurfaceWidth = 0.0;

                    // Add blocks
                    auto intHIns = foundationInputs[surface.OSCPtr].intHIns;
                    auto intVIns = foundationInputs[surface.OSCPtr].intVIns;
                    auto extHIns = foundationInputs[surface.OSCPtr].extHIns;
                    auto extVIns = foundationInputs[surface.OSCPtr].extVIns;
                    auto footing = foundationInputs[surface.OSCPtr].footing;

                    if (std::abs(intHIns.width) > 0.0) {
                        intHIns.z += fnd.foundationDepth + fnd.slab.totalWidth();
                        fnd.inputBlocks.push_back(intHIns);
                    }
                    if (std::abs(intVIns.width) > 0.0) {
                        fnd.inputBlocks.push_back(intVIns);
                    }
                    if (std::abs(extHIns.width) > 0.0) {
                        extHIns.z += fnd.wall.heightAboveGrade;
                        extHIns.x = fnd.wall.totalWidth();
                        fnd.inputBlocks.push_back(extHIns);
                    }
                    if (std::abs(extVIns.width) > 0.0) {
                        extVIns.x = fnd.wall.totalWidth();
                        fnd.inputBlocks.push_back(extVIns);
                    }
                    if (std::abs(footing.width) > 0.0) {
                        footing.z = fnd.foundationDepth + fnd.slab.totalWidth() + fnd.wall.depthBelowSlab;
                        footing.x = fnd.wall.totalWidth() / 2.0 - footing.width / 2.0;
                        fnd.inputBlocks.push_back(footing);
                    }

                    Real64 initDeepGroundDepth = fnd.deepGroundDepth;
                    for (auto &block : fnd.inputBlocks) {
                        // Change temporary zero depth indicators to default foundation depth
                        if (block.depth == 0.0) {
                            block.depth = fnd.foundationDepth;
                        }
                        if (settings.deepGroundBoundary == Settings::AUTO) {
                            // Ensure automatically set deep ground depth is at least 1 meater below lowest block
                            if (block.z + block.depth + 1.0 > fnd.deepGroundDepth) {
                                fnd.deepGroundDepth = block.z + block.depth + 1.0;
                            }
                        }
                    }

                    if (fnd.deepGroundDepth > initDeepGroundDepth) {
                        ShowWarningError("Foundation:Kiva=\"" + foundationInputs[surface.OSCPtr].name + "\", the autocalculated deep ground depth (" +
                                         General::TrimSigDigits(initDeepGroundDepth, 3) + " m) is shallower than foundation construction elements (" +
                                         General::TrimSigDigits(fnd.deepGroundDepth - 1.0, 3) + " m)");
                        ShowContinueError("The deep ground depth will be set one meter below the lowest element (" +
                                          General::TrimSigDigits(fnd.deepGroundDepth, 3) + " m)");
                    }

                    // polygon

                    fnd.polygon = floorPolygon;

                    // point surface to associated ground intance(s)
                    kivaInstances.emplace_back(fnd, surfNum, wallIDs, surface.Zone, floorWeight, constructionNum);

                    // Floors can point to any number of foundaiton surfaces
                    floorAggregator.add_instance(kivaInstances[inst].instance.ground.get(), floorWeight);

                    // Walls can only have one associated ground instance
                    for (auto &wl : wallIDs) {
                        surfaceMap[wl] = Kiva::Aggregator(Kiva::Surface::ST_WALL_INT);
                        surfaceMap[wl].add_instance(kivaInstances[inst].instance.ground.get(), 1.0);
                    }

                    // Increment instnace counter
                    inst++;

                    // Increment wall combinations iterator
                    if (comb != combinationMap.end()) {
                        comb++;
                    }

                    remainingExposedPerimeter -= perimeter;

                    if (remainingExposedPerimeter < 0.001) {
                        assignKivaInstances = false;
                        if (remainingExposedPerimeter < -0.1) {
                            ErrorsFound = true;
                            ShowSevereError("For Floor Surface=\"" + Surfaces(surfNum).Name + "\", the Wall surfaces referencing");
                            ShowContinueError("  the same Foundation:Kiva=\"" + foundationInputs[Surfaces(surfNum).OSCPtr].name + "\" have");
                            ShowContinueError("  a combined length greater than the exposed perimeter of the foundation.");
                            ShowContinueError("  Ensure that each Wall surface shares at least one edge with the corresponding");
                            ShowContinueError("  Floor surface.");
                        }
                    }
                }

                surfaceMap[surfNum] = floorAggregator;
            }

            surfNum++;
        }

        // Loop through Foundation surfaces and make sure they are all assigned to an instance
        for (std::size_t surfNum = 1; surfNum <= Surfaces.size(); ++surfNum) {
            if (Surfaces(surfNum).ExtBoundCond == DataSurfaces::KivaFoundation) {
                if (surfaceMap[surfNum].size() == 0) {
                    ErrorsFound = true;
                    ShowSevereError("Surface=\"" + Surfaces(surfNum).Name + "\" has a 'Foundation' Outside Boundary Condition");
                    ShowContinueError("  referencing Foundation:Kiva=\"" + foundationInputs[Surfaces(surfNum).OSCPtr].name + "\".");
                    if (Surfaces(surfNum).Class == DataSurfaces::SurfaceClass_Wall) {
                        ShowContinueError("  You must also reference Foundation:Kiva=\"" + foundationInputs[Surfaces(surfNum).OSCPtr].name + "\"");
                        ShowContinueError("  in a floor surface within the same Zone=\"" + DataHeatBalance::Zone(Surfaces(surfNum).Zone).Name +
                                          "\".");
                    } else if (Surfaces(surfNum).Class == DataSurfaces::SurfaceClass_Floor) {
                        ShowContinueError("  However, this floor was never assigned to a Kiva instance.");
                        ShowContinueError("  This should not occur for floor surfaces. Please report to EnergyPlus Development Team.");
                    } else {
                        ShowContinueError("  Only floor and wall surfaces are allowed to reference 'Foundation' Outside Boundary Conditions.");
                        ShowContinueError("  Surface=\"" + Surfaces(surfNum).Name + "\", is not a floor or wall.");
                    }
                }
            }
        }

        gio::write(DataGlobals::OutputFileInits, "(A)") << "! <Kiva Foundation Name>, Horizontal Cells, Vertical Cells, Total Cells, Total Exposed "
                                                           "Perimeter, Perimeter Fraction, Wall Height, Wall Construction, Floor Surface, Wall "
                                                           "Surface(s)";
        std::string fmt = "(A,',',I0',',I0',',I0',',A',',A',',A',',A',',A,A)";
        for (auto &kv : kivaInstances) {
            auto grnd = kv.instance.ground.get();

            std::string constructionName;
            if (kv.constructionNum == 0) {
                constructionName = "<Default Footing Wall Construction>";
            } else {
                constructionName = DataHeatBalance::Construct(kv.constructionNum).Name;
            }

            std::string wallSurfaceString = "";
            for (auto &wl : kv.wallSurfaces) {
                wallSurfaceString += "," + DataSurfaces::Surface(wl).Name;
            }
            gio::write(DataGlobals::OutputFileInits, fmt)
                << foundationInputs[DataSurfaces::Surface(kv.floorSurface).OSCPtr].name << grnd->nX << grnd->nZ << grnd->nX * grnd->nZ
                << General::RoundSigDigits(grnd->foundation.netPerimeter, 2) << General::RoundSigDigits(kv.floorWeight, 2)
                << General::RoundSigDigits(grnd->foundation.foundationDepth, 2) << constructionName << DataSurfaces::Surface(kv.floorSurface).Name
                << wallSurfaceString;
        }

        return ErrorsFound;
    }

    void KivaManager::initKivaInstances()
    {

        // initialize temperatures at the beginning of run environment
        if (DataGlobals::BeginEnvrnFlag) {

            for (auto &kv : kivaInstances) {
                // Start with steady-state solution
                kv.initGround(kivaWeather);
            }
            calcKivaSurfaceResults();
        }
    }

    void KivaManager::calcKivaInstances()
    {
        // calculate heat transfer through ground
        for (auto &kv : kivaInstances) {
            kv.setBoundaryConditions();
            kv.instance.calculate(timestep);
            kv.instance.calculate_surface_averages();
            if (DataEnvironment::Month == 1 && DataEnvironment::DayOfMonth == 1 && DataGlobals::HourOfDay == 1 && DataGlobals::TimeStep == 1) {
                kv.plotDomain();
            }
        }

        calcKivaSurfaceResults();
    }

    void KivaInstanceMap::plotDomain()
    {

#ifdef GROUND_PLOT

        std::size_t nI = gp.iMax - gp.iMin + 1;
        std::size_t nJ = gp.jMax - gp.jMin + 1;

        for (size_t k = gp.kMin; k <= gp.kMax; k++) {
            for (size_t j = gp.jMin; j <= gp.jMax; j++) {
                for (size_t i = gp.iMin; i <= gp.iMax; i++) {
                    std::size_t index = (i - gp.iMin) + nI * (j - gp.jMin) + nI * nJ * (k - gp.kMin);
                    if (gp.snapshotSettings.plotType == Kiva::SnapshotSettings::P_TEMP) {
                        if (gp.snapshotSettings.outputUnits == Kiva::SnapshotSettings::IP) {
                            gp.TDat.a[index] = (ground.TNew[i][j][k] - 273.15) * 9 / 5 + 32.0;
                        } else {
                            gp.TDat.a[index] = ground.TNew[i][j][k] - 273.15;
                        }
                    } else {
                        double &du = gp.distanceUnitConversion;
                        std::vector<double> Qflux = ground.calculateHeatFlux(i, j, k);
                        double &Qx = Qflux[0];
                        double &Qy = Qflux[1];
                        double &Qz = Qflux[2];
                        double Qmag = sqrt(Qx * Qx + Qy * Qy + Qz * Qz);

                        if (gp.snapshotSettings.fluxDir == Kiva::SnapshotSettings::D_M)
                            gp.TDat.a[index] = Qmag / (du * du);
                        else if (gp.snapshotSettings.fluxDir == Kiva::SnapshotSettings::D_X)
                            gp.TDat.a[index] = Qx / (du * du);
                        else if (gp.snapshotSettings.fluxDir == Kiva::SnapshotSettings::D_Y)
                            gp.TDat.a[index] = Qy / (du * du);
                        else if (gp.snapshotSettings.fluxDir == Kiva::SnapshotSettings::D_Z)
                            gp.TDat.a[index] = Qz / (du * du);
                    }
                }
            }
        }

        gp.createFrame(std::to_string(DataEnvironment::Month) + "/" + std::to_string(DataEnvironment::DayOfMonth) + " " +
                       std::to_string(DataGlobals::HourOfDay) + ":00");

#ifndef NDEBUG

        std::ofstream output;
        output.open(debugDir + "/" + General::RoundSigDigits(plotNum) + ".csv");

        std::size_t j = 0;

        output << ", ";

        for (std::size_t i = 0; i < ground.nX; i++) {

            output << ", " << i;
        }

        output << "\n, ";

        for (std::size_t i = 0; i < ground.nX; i++) {

            output << ", " << ground.domain.meshX.centers[i];
        }

        output << "\n";

        for (std::size_t k = ground.nZ - 1; /* k >= 0 && */ k < ground.nZ; k--) {

            output << k << ", " << ground.domain.meshZ.centers[k];

            for (std::size_t i = 0; i < ground.nX; i++) {
                output << ", " << ground.TNew[i][j][k] - 273.15;
            }

            output << "\n";
        }
        output.close();

        plotNum++;

#endif
#endif
    }

    void KivaManager::calcKivaSurfaceResults()
    {
        for (int surfNum = 1; surfNum <= (int)DataSurfaces::Surface.size(); ++surfNum) {
            if (DataSurfaces::Surface(surfNum).ExtBoundCond == DataSurfaces::KivaFoundation) {
<<<<<<< HEAD
                Real64 hc = 0.0;
                Real64 qc = 0.0;
                Real64 qt = 0.0;
                Real64 Tavg = 0.0;
                Real64 Tz = DataHeatBalFanSys::MAT(DataSurfaces::Surface(surfNum).Zone) + DataGlobals::KelvinConv;
                assert(surfaceMap[surfNum].size() > 0);
                for (auto &i : surfaceMap[surfNum]) {
                    auto &kI = kivaInstances[i.first];
                    auto &st = i.second;
                    auto &p = kI.weightedPerimeter;
                    auto hci = kI.ground.getSurfaceAverageValue({st, Kiva::GroundOutput::OT_CONV});
                    auto Ts = kI.ground.getSurfaceAverageValue({st, Kiva::GroundOutput::OT_TEMP});
                    auto Ta = kI.ground.getSurfaceAverageValue({st, Kiva::GroundOutput::OT_AVG_TEMP});
                    auto qi = -kI.ground.getSurfaceAverageValue({st, Kiva::GroundOutput::OT_FLUX});

                    qc += p * hci * (Tz - Ts);
                    hc += p * hci;
                    Tavg += p * Ta;
                    qt += p * qi;
                }

                SurfaceResults results;
                results.h = hc;
                results.q = qt;
                results.T = Tz - qc / hc - DataGlobals::KelvinConv;
                results.Tavg = Tavg - DataGlobals::KelvinConv;

                surfaceResults[surfNum] = results;
                DataHeatBalance::HConvIn(surfNum) = SurfaceGeometry::kivaManager.surfaceResults[surfNum].h;
=======
                surfaceMap[surfNum].calc_weighted_results();
>>>>>>> c890ecdd
            }
        }
    }

    void KivaManager::defineDefaultFoundation()
    {

        Kiva::Foundation defFnd;

        // From settings
        defFnd.soil = Kiva::Material(settings.soilK, settings.soilRho, settings.soilCp);
        defFnd.grade.absorptivity = settings.groundSolarAbs;
        defFnd.grade.emissivity = settings.groundThermalAbs;
        defFnd.grade.roughness = settings.groundRoughness;
        defFnd.farFieldWidth = settings.farFieldWidth;

        Real64 waterTableDepth = 0.1022 * DataEnvironment::Elevation;

        if (settings.deepGroundBoundary == Settings::AUTO) {
            if (waterTableDepth <= 40.) {
                defFnd.deepGroundDepth = waterTableDepth;
                defFnd.deepGroundBoundary = Kiva::Foundation::DGB_FIXED_TEMPERATURE;
            } else {
                defFnd.deepGroundDepth = 40.;
                defFnd.deepGroundBoundary = Kiva::Foundation::DGB_ZERO_FLUX;
            }
        } else if (settings.deepGroundBoundary == Settings::ZERO_FLUX) {
            defFnd.deepGroundDepth = settings.deepGroundDepth;
            defFnd.deepGroundBoundary = Kiva::Foundation::DGB_ZERO_FLUX;
        } else /* if (settings.deepGroundBoundary == Settings::GROUNDWATER) */ {
            defFnd.deepGroundDepth = settings.deepGroundDepth;
            defFnd.deepGroundBoundary = Kiva::Foundation::DGB_FIXED_TEMPERATURE;
        }

        defFnd.wall.heightAboveGrade = 0.2; // m

        Kiva::Material concrete;
        concrete.conductivity = 1.95; // W/m-K
        concrete.density = 2400;      // kg/m3
        concrete.specificHeat = 900;  // J/kg-K

        Kiva::Layer defaultFoundationWall;
        defaultFoundationWall.thickness = 0.3; // m
        defaultFoundationWall.material = concrete;

        defFnd.wall.layers.push_back(defaultFoundationWall);

        defFnd.wall.interior.emissivity = 0.9;
        defFnd.wall.interior.absorptivity = 0.9;
        defFnd.wall.exterior.emissivity = 0.9;
        defFnd.wall.exterior.absorptivity = 0.9;

        defFnd.wall.depthBelowSlab = 0.0;

        defFnd.mesh.minCellDim = settings.minCellDim;
        defFnd.mesh.maxNearGrowthCoeff = settings.maxGrowthCoeff;
        defFnd.mesh.maxDepthGrowthCoeff = settings.maxGrowthCoeff;
        defFnd.mesh.maxInteriorGrowthCoeff = settings.maxGrowthCoeff;
        defFnd.mesh.maxExteriorGrowthCoeff = settings.maxGrowthCoeff;

        defaultFoundation.foundation = defFnd;
        defaultFoundation.name = "<Default Foundation>";
    }

    void KivaManager::addDefaultFoundation()
    {
        foundationInputs.push_back(defaultFoundation);
        defaultIndex = foundationInputs.size() - 1;
        defaultSet = true;
    }

    int KivaManager::findFoundation(std::string const &name)
    {
        int fndNum = 0;
        for (auto &fnd : foundationInputs) {
            // Check if foundation exists
            if (fnd.name == name) {
                return fndNum;
            }
            fndNum++;
        }
        return (int)foundationInputs.size();
    }

} // namespace HeatBalanceKivaManager
} // namespace EnergyPlus<|MERGE_RESOLUTION|>--- conflicted
+++ resolved
@@ -327,30 +327,9 @@
 
     void KivaInstanceMap::setBoundaryConditions()
     {
-<<<<<<< HEAD
-        bcs.indoorTemp = DataHeatBalFanSys::MAT(zoneNum) + DataGlobals::KelvinConv;  // TODO: Use Surface().TAirRef
-        bcs.outdoorTemp = DataEnvironment::OutDryBulbTemp + DataGlobals::KelvinConv;
-        bcs.localWindSpeed = DataEnvironment::WindSpeedAt(ground.foundation.grade.roughness);
-        bcs.windDirection = DataEnvironment::WindDir * DataGlobals::DegToRadians;
-        bcs.solarAzimuth = std::atan2(DataEnvironment::SOLCOS(1), DataEnvironment::SOLCOS(2));
-        bcs.solarAltitude = DataGlobals::PiOvr2 - std::acos(DataEnvironment::SOLCOS(3));
-        bcs.directNormalFlux = DataEnvironment::BeamSolarRad;
-        bcs.diffuseHorizontalFlux = DataEnvironment::DifSolarRad;
-        bcs.skyEmissivity = pow4(DataEnvironment::SkyTempKelvin) / pow4(bcs.outdoorTemp);
-
-
-        bcs.slabAbsRadiation =
-            DataHeatBalSurface::QRadSWInAbs(floorSurface) + // solar
-            DataHeatBalance::QRadThermInAbs(floorSurface) + // internal gains
-            DataHeatBalFanSys::QHTRadSysSurf(floorSurface) + DataHeatBalFanSys::QHWBaseboardSurf(floorSurface) +
-            DataHeatBalFanSys::QCoolingPanelSurf(floorSurface) + DataHeatBalFanSys::QSteamBaseboardSurf(floorSurface) +
-            DataHeatBalFanSys::QElecBaseboardSurf(floorSurface); // HVAC
-
-        bcs.slabRadiantTemp = ThermalComfort::CalcSurfaceWeightedMRT(zoneNum, floorSurface) + DataGlobals::KelvinConv;
-=======
         std::shared_ptr<Kiva::BoundaryConditions> bcs = instance.bcs;
 
-        bcs->indoorTemp = DataHeatBalFanSys::MAT(zoneNum) + DataGlobals::KelvinConv;
+        bcs->indoorTemp = DataHeatBalFanSys::MAT(zoneNum) + DataGlobals::KelvinConv;  // TODO: Use Surface().TAirRef
         bcs->outdoorTemp = DataEnvironment::OutDryBulbTemp + DataGlobals::KelvinConv;
         bcs->localWindSpeed = DataEnvironment::WindSpeedAt(instance.ground->foundation.grade.roughness);
         bcs->windDirection = DataEnvironment::WindDir * DataGlobals::DegToRadians;
@@ -367,7 +346,6 @@
                                DataHeatBalFanSys::QElecBaseboardSurf(floorSurface); // HVAC
 
         bcs->slabRadiantTemp = ThermalComfort::CalcSurfaceWeightedMRT(zoneNum, floorSurface) + DataGlobals::KelvinConv;
->>>>>>> c890ecdd
 
         // Calculate area weighted average for walls
         Real64 QAtotal = 0.0;
@@ -1184,39 +1162,8 @@
     {
         for (int surfNum = 1; surfNum <= (int)DataSurfaces::Surface.size(); ++surfNum) {
             if (DataSurfaces::Surface(surfNum).ExtBoundCond == DataSurfaces::KivaFoundation) {
-<<<<<<< HEAD
-                Real64 hc = 0.0;
-                Real64 qc = 0.0;
-                Real64 qt = 0.0;
-                Real64 Tavg = 0.0;
-                Real64 Tz = DataHeatBalFanSys::MAT(DataSurfaces::Surface(surfNum).Zone) + DataGlobals::KelvinConv;
-                assert(surfaceMap[surfNum].size() > 0);
-                for (auto &i : surfaceMap[surfNum]) {
-                    auto &kI = kivaInstances[i.first];
-                    auto &st = i.second;
-                    auto &p = kI.weightedPerimeter;
-                    auto hci = kI.ground.getSurfaceAverageValue({st, Kiva::GroundOutput::OT_CONV});
-                    auto Ts = kI.ground.getSurfaceAverageValue({st, Kiva::GroundOutput::OT_TEMP});
-                    auto Ta = kI.ground.getSurfaceAverageValue({st, Kiva::GroundOutput::OT_AVG_TEMP});
-                    auto qi = -kI.ground.getSurfaceAverageValue({st, Kiva::GroundOutput::OT_FLUX});
-
-                    qc += p * hci * (Tz - Ts);
-                    hc += p * hci;
-                    Tavg += p * Ta;
-                    qt += p * qi;
-                }
-
-                SurfaceResults results;
-                results.h = hc;
-                results.q = qt;
-                results.T = Tz - qc / hc - DataGlobals::KelvinConv;
-                results.Tavg = Tavg - DataGlobals::KelvinConv;
-
-                surfaceResults[surfNum] = results;
-                DataHeatBalance::HConvIn(surfNum) = SurfaceGeometry::kivaManager.surfaceResults[surfNum].h;
-=======
                 surfaceMap[surfNum].calc_weighted_results();
->>>>>>> c890ecdd
+                DataHeatBalance::HConvIn(surfNum) = SurfaceGeometry::kivaManager.surfaceMap[surfNum].results.hconv;
             }
         }
     }
