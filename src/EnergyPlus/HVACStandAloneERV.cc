--- conflicted
+++ resolved
@@ -411,11 +411,7 @@
             if (HVACFan::checkIfFanNameIsAFanSystem(
                     StandAloneERV(StandAloneERVNum).SupplyAirFanName)) { // no object type in input, so check if Fan:SystemModel
                 StandAloneERV(StandAloneERVNum).SupplyAirFanType_Num = DataHVACGlobals::FanType_SystemModelObject;
-<<<<<<< HEAD
-                HVACFan::fanObjs.emplace_back(new HVACFan::FanSystem(state.files, StandAloneERV(StandAloneERVNum).SupplyAirFanName)); // call constructor
-=======
                 HVACFan::fanObjs.emplace_back(new HVACFan::FanSystem(state, StandAloneERV(StandAloneERVNum).SupplyAirFanName)); // call constructor
->>>>>>> e7001b2e
                 StandAloneERV(StandAloneERVNum).SupplyAirFanIndex =
                     HVACFan::getFanObjectVectorIndex(StandAloneERV(StandAloneERVNum).SupplyAirFanName);
                 StandAloneERV(StandAloneERVNum).SupplyAirFanSchPtr =
@@ -425,13 +421,8 @@
                 StandAloneERV(StandAloneERVNum).SupplyAirOutletNode =
                     HVACFan::fanObjs[StandAloneERV(StandAloneERVNum).SupplyAirFanIndex]->outletNodeNum;
             } else {
-<<<<<<< HEAD
-                GetFanType(state.fans,
-                           state.files,
+                GetFanType(state,
                            StandAloneERV(StandAloneERVNum).SupplyAirFanName,
-=======
-                GetFanType(state, state.fans, StandAloneERV(StandAloneERVNum).SupplyAirFanName,
->>>>>>> e7001b2e
                            SAFanTypeNum,
                            errFlag,
                            CurrentModuleObject,
@@ -443,23 +434,14 @@
 
                 errFlag = false;
                 StandAloneERV(StandAloneERVNum).SupplyAirFanSchPtr =
-<<<<<<< HEAD
-                    GetFanAvailSchPtr(state.fans, state.files, cFanTypes(SAFanTypeNum), StandAloneERV(StandAloneERVNum).SupplyAirFanName, errFlag);
-=======
-                    GetFanAvailSchPtr(state, state.fans, cFanTypes(SAFanTypeNum), StandAloneERV(StandAloneERVNum).SupplyAirFanName, errFlag);
->>>>>>> e7001b2e
+                    GetFanAvailSchPtr(state, cFanTypes(SAFanTypeNum), StandAloneERV(StandAloneERVNum).SupplyAirFanName, errFlag);
                 if (errFlag) {
                     ShowContinueError("... occurs in " + CurrentModuleObject + " \"" + StandAloneERV(StandAloneERVNum).Name + "\"");
                     ErrorsFound = true;
                 }
 
-<<<<<<< HEAD
-                GetFanIndex(state.fans,
-                            state.files,
+                GetFanIndex(state,
                             StandAloneERV(StandAloneERVNum).SupplyAirFanName,
-=======
-                GetFanIndex(state, state.fans, StandAloneERV(StandAloneERVNum).SupplyAirFanName,
->>>>>>> e7001b2e
                             StandAloneERV(StandAloneERVNum).SupplyAirFanIndex,
                             errFlag,
                             CurrentModuleObject + " \"" + StandAloneERV(StandAloneERVNum).Name + "\"");
@@ -467,11 +449,7 @@
                 // Set the SA Design Fan Volume Flow Rate
                 // get from fan module
                 errFlag = false;
-<<<<<<< HEAD
-                SAFanVolFlowRate = GetFanDesignVolumeFlowRate(state.fans, state.files, cFanTypes(SAFanTypeNum), StandAloneERV(StandAloneERVNum).SupplyAirFanName, errFlag);
-=======
-                SAFanVolFlowRate = GetFanDesignVolumeFlowRate(state, state.fans, cFanTypes(SAFanTypeNum), StandAloneERV(StandAloneERVNum).SupplyAirFanName, errFlag);
->>>>>>> e7001b2e
+                SAFanVolFlowRate = GetFanDesignVolumeFlowRate(state, cFanTypes(SAFanTypeNum), StandAloneERV(StandAloneERVNum).SupplyAirFanName, errFlag);
                 if (errFlag) {
                     ShowContinueError("... occurs in " + CurrentModuleObject + " =" + StandAloneERV(StandAloneERVNum).Name);
                     ErrorsFound = true;
@@ -479,11 +457,7 @@
                 StandAloneERV(StandAloneERVNum).DesignSAFanVolFlowRate = SAFanVolFlowRate;
                 errFlag = false;
                 StandAloneERV(StandAloneERVNum).SupplyAirOutletNode =
-<<<<<<< HEAD
-                    GetFanOutletNode(state.fans, state.files, cFanTypes(SAFanTypeNum), StandAloneERV(StandAloneERVNum).SupplyAirFanName, errFlag);
-=======
-                    GetFanOutletNode(state, state.fans, cFanTypes(SAFanTypeNum), StandAloneERV(StandAloneERVNum).SupplyAirFanName, errFlag);
->>>>>>> e7001b2e
+                    GetFanOutletNode(state, cFanTypes(SAFanTypeNum), StandAloneERV(StandAloneERVNum).SupplyAirFanName, errFlag);
             }
 
             StandAloneERV(StandAloneERVNum).ExhaustAirFanName = Alphas(5);
@@ -492,11 +466,7 @@
             if (HVACFan::checkIfFanNameIsAFanSystem(
                     StandAloneERV(StandAloneERVNum).ExhaustAirFanName)) { // no object type in input, so check if Fan:SystemModel
                 StandAloneERV(StandAloneERVNum).ExhaustAirFanType_Num = DataHVACGlobals::FanType_SystemModelObject;
-<<<<<<< HEAD
-                HVACFan::fanObjs.emplace_back(new HVACFan::FanSystem(state.files, StandAloneERV(StandAloneERVNum).ExhaustAirFanName)); // call constructor
-=======
                 HVACFan::fanObjs.emplace_back(new HVACFan::FanSystem(state, StandAloneERV(StandAloneERVNum).ExhaustAirFanName)); // call constructor
->>>>>>> e7001b2e
 
                 StandAloneERV(StandAloneERVNum).ExhaustAirFanIndex =
                     HVACFan::getFanObjectVectorIndex(StandAloneERV(StandAloneERVNum).ExhaustAirFanName);
@@ -508,13 +478,8 @@
                     HVACFan::fanObjs[StandAloneERV(StandAloneERVNum).ExhaustAirFanIndex]->outletNodeNum;
 
             } else {
-<<<<<<< HEAD
-                GetFanType(state.fans,
-                           state.files,
+                GetFanType(state,
                            StandAloneERV(StandAloneERVNum).ExhaustAirFanName,
-=======
-                GetFanType(state, state.fans, StandAloneERV(StandAloneERVNum).ExhaustAirFanName,
->>>>>>> e7001b2e
                            EAFanTypeNum,
                            errFlag,
                            CurrentModuleObject,
@@ -523,15 +488,9 @@
                     StandAloneERV(StandAloneERVNum).ExhaustAirFanType_Num = EAFanTypeNum;
                     // error for fan availability schedule?
                     StandAloneERV(StandAloneERVNum).ExhaustAirFanSchPtr =
-<<<<<<< HEAD
-                        GetFanAvailSchPtr(state.fans, state.files, cFanTypes(EAFanTypeNum), StandAloneERV(StandAloneERVNum).ExhaustAirFanName, errFlag);
-                    GetFanIndex(state.fans,
-                                state.files,
+                        GetFanAvailSchPtr(state, cFanTypes(EAFanTypeNum), StandAloneERV(StandAloneERVNum).ExhaustAirFanName, errFlag);
+                    GetFanIndex(state,
                                 StandAloneERV(StandAloneERVNum).ExhaustAirFanName,
-=======
-                        GetFanAvailSchPtr(state, state.fans, cFanTypes(EAFanTypeNum), StandAloneERV(StandAloneERVNum).ExhaustAirFanName, errFlag);
-                    GetFanIndex(state, state.fans, StandAloneERV(StandAloneERVNum).ExhaustAirFanName,
->>>>>>> e7001b2e
                                 StandAloneERV(StandAloneERVNum).ExhaustAirFanIndex,
                                 errFlag,
                                 CurrentModuleObject + " \"" + StandAloneERV(StandAloneERVNum).Name + "\"");
@@ -542,11 +501,7 @@
                 // Set the EA Design Fan Volume Flow Rate
                 // get from fan module
                 errFlag = false;
-<<<<<<< HEAD
-                EAFanVolFlowRate = GetFanDesignVolumeFlowRate(state.fans, state.files, cFanTypes(EAFanTypeNum), StandAloneERV(StandAloneERVNum).ExhaustAirFanName, errFlag);
-=======
-                EAFanVolFlowRate = GetFanDesignVolumeFlowRate(state, state.fans, cFanTypes(EAFanTypeNum), StandAloneERV(StandAloneERVNum).ExhaustAirFanName, errFlag);
->>>>>>> e7001b2e
+                EAFanVolFlowRate = GetFanDesignVolumeFlowRate(state, cFanTypes(EAFanTypeNum), StandAloneERV(StandAloneERVNum).ExhaustAirFanName, errFlag);
                 if (errFlag) {
                     ShowContinueError("... occurs in " + CurrentModuleObject + " =" + StandAloneERV(StandAloneERVNum).Name);
                     ErrorsFound = true;
@@ -554,11 +509,7 @@
                 StandAloneERV(StandAloneERVNum).DesignEAFanVolFlowRate = EAFanVolFlowRate;
 
                 StandAloneERV(StandAloneERVNum).ExhaustAirOutletNode =
-<<<<<<< HEAD
-                    GetFanOutletNode(state.fans, state.files, cFanTypes(EAFanTypeNum), StandAloneERV(StandAloneERVNum).ExhaustAirFanName, errFlag);
-=======
-                    GetFanOutletNode(state, state.fans, cFanTypes(EAFanTypeNum), StandAloneERV(StandAloneERVNum).ExhaustAirFanName, errFlag);
->>>>>>> e7001b2e
+                    GetFanOutletNode(state, cFanTypes(EAFanTypeNum), StandAloneERV(StandAloneERVNum).ExhaustAirFanName, errFlag);
                 if (errFlag) {
                     ShowContinueError("... occurs in " + CurrentModuleObject + " =" + StandAloneERV(StandAloneERVNum).Name);
                     ErrorsFound = true;
