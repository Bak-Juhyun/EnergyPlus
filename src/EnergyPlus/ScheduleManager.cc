--- conflicted
+++ resolved
@@ -595,17 +595,9 @@
             }
             ColumnSep = CharComma;
             while (read_stat == 0) { // end of file
-<<<<<<< HEAD
-                {
-                    IOFlags flags;
-                    ObjexxFCL::gio::read(SchdFile, fmtA, flags) >> LineIn;
-                    read_stat = flags.ios();
-                }
-=======
                 IOFlags flags;
-                gio::read(SchdFile, fmtA, flags) >> LineIn;
+                ObjexxFCL::gio::read(SchdFile, fmtA, flags) >> LineIn;
                 read_stat = flags.ios();
->>>>>>> ed2b4a0b
                 ++rowCnt;
                 if (rowCnt - 2 > rowLimitCount) break;
                 colCnt = 0;
