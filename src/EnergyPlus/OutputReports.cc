// EnergyPlus, Copyright (c) 1996-2018, The Board of Trustees of the University of Illinois,
// The Regents of the University of California, through Lawrence Berkeley National Laboratory
// (subject to receipt of any required approvals from the U.S. Dept. of Energy), Oak Ridge
// National Laboratory, managed by UT-Battelle, Alliance for Sustainable Energy, LLC, and other
// contributors. All rights reserved.
//
// NOTICE: This Software was developed under funding from the U.S. Department of Energy and the
// U.S. Government consequently retains certain rights. As such, the U.S. Government has been
// granted for itself and others acting on its behalf a paid-up, nonexclusive, irrevocable,
// worldwide license in the Software to reproduce, distribute copies to the public, prepare
// derivative works, and perform publicly and display publicly, and to permit others to do so.
//
// Redistribution and use in source and binary forms, with or without modification, are permitted
// provided that the following conditions are met:
//
// (1) Redistributions of source code must retain the above copyright notice, this list of
//     conditions and the following disclaimer.
//
// (2) Redistributions in binary form must reproduce the above copyright notice, this list of
//     conditions and the following disclaimer in the documentation and/or other materials
//     provided with the distribution.
//
// (3) Neither the name of the University of California, Lawrence Berkeley National Laboratory,
//     the University of Illinois, U.S. Dept. of Energy nor the names of its contributors may be
//     used to endorse or promote products derived from this software without specific prior
//     written permission.
//
// (4) Use of EnergyPlus(TM) Name. If Licensee (i) distributes the software in stand-alone form
//     without changes from the version obtained under this License, or (ii) Licensee makes a
//     reference solely to the software portion of its product, Licensee must refer to the
//     software as "EnergyPlus version X" software, where "X" is the version number Licensee
//     obtained under this License and may not use a different name for the software. Except as
//     specifically required in this Section (4), Licensee shall not use in a company name, a
//     product name, in advertising, publicity, or other promotional activities any name, trade
//     name, trademark, logo, or other designation of "EnergyPlus", "E+", "e+" or confusingly
//     similar designation, without the U.S. Department of Energy's prior written consent.
//
// THIS SOFTWARE IS PROVIDED BY THE COPYRIGHT HOLDERS AND CONTRIBUTORS "AS IS" AND ANY EXPRESS OR
// IMPLIED WARRANTIES, INCLUDING, BUT NOT LIMITED TO, THE IMPLIED WARRANTIES OF MERCHANTABILITY
// AND FITNESS FOR A PARTICULAR PURPOSE ARE DISCLAIMED. IN NO EVENT SHALL THE COPYRIGHT OWNER OR
// CONTRIBUTORS BE LIABLE FOR ANY DIRECT, INDIRECT, INCIDENTAL, SPECIAL, EXEMPLARY, OR
// CONSEQUENTIAL DAMAGES (INCLUDING, BUT NOT LIMITED TO, PROCUREMENT OF SUBSTITUTE GOODS OR
// SERVICES; LOSS OF USE, DATA, OR PROFITS; OR BUSINESS INTERRUPTION) HOWEVER CAUSED AND ON ANY
// THEORY OF LIABILITY, WHETHER IN CONTRACT, STRICT LIABILITY, OR TORT (INCLUDING NEGLIGENCE OR
// OTHERWISE) ARISING IN ANY WAY OUT OF THE USE OF THIS SOFTWARE, EVEN IF ADVISED OF THE
// POSSIBILITY OF SUCH DAMAGE.

// C++ Headers
#include <cmath>

// ObjexxFCL Headers
#include <ObjexxFCL/Array.functions.hh>
#include <ObjexxFCL/Array1D.hh>
#include <ObjexxFCL/Fmath.hh>
#include <ObjexxFCL/gio.hh>
#include <ObjexxFCL/string.functions.hh>

// EnergyPlus Headers
#include <CommandLineInterface.hh>
#include <DXFEarClipping.hh>
#include <DataDaylighting.hh>
#include <ErrorTracking.hh>
#include <DataGlobals.hh>
#include <DataHeatBalance.hh>
#include <DataPrecisionGlobals.hh>
#include <DataStringGlobals.hh>
#include <DataSurfaceColors.hh>
#include <DataSurfaces.hh>
#include <General.hh>
#include <OutputReports.hh>
#include <ScheduleManager.hh>
#include <UtilityRoutines.hh>

namespace EnergyPlus {

static gio::Fmt fmtLD("*");

void ReportSurfaces()
{

<<<<<<< HEAD
	// SUBROUTINE INFORMATION:
	//       AUTHOR         Linda K. Lawrie
	//       DATE WRITTEN   February 1999
	//       MODIFIED       na
	//       RE-ENGINEERED  na

	// PURPOSE OF THIS SUBROUTINE:
	// This subroutine calls several optional routines to report
	// the surfaces to output formats that can render the data
	// into a descriptive picture.

	// METHODOLOGY EMPLOYED:
	// Use a REPORT command to determine if there should be
	// a file created.

	// REFERENCES:
	// na

	// Using/Aliasing
	using namespace DataPrecisionGlobals;
	using ErrorTracking::AskForSurfacesReport;
	using namespace DataSurfaceColors;
	using General::ScanForReports;

	// Locals
	// SUBROUTINE ARGUMENT DEFINITIONS:
	// na

	// SUBROUTINE PARAMETER DEFINITIONS:

	// INTERFACE BLOCK SPECIFICATIONS
	// na

	// DERIVED TYPE DEFINITIONS
	// na

	// SUBROUTINE LOCAL VARIABLE DECLARATIONS:
	int SurfDetails;
	bool SurfVert;
	bool SurfDet;
	bool DXFDone;
	bool VRMLDone;
	std::string Option1;
	std::string Option2;
	bool DoReport;

	AskForSurfacesReport = false;

	SurfDetails = 0;
	SurfVert = false;
	SurfDet = false;
	DXFDone = false;
	VRMLDone = false;
	Option1 = "";
	Option2 = "";

	ScanForReports( "Surfaces", DoReport, "Lines", Option1 );
	if ( DoReport ) LinesOut( Option1 );

	ScanForReports( "Surfaces", DoReport, "Vertices" );
	if ( DoReport ) {
		if ( ! SurfVert ) {
			++SurfDetails;
			SurfVert = true;
		}
	}

	ScanForReports( "Surfaces", DoReport, "Details" );
	if ( DoReport ) {
		if ( ! SurfDet ) {
			SurfDetails += 10;
			SurfDet = true;
		}
	}

	ScanForReports( "Surfaces", DoReport, "DetailsWithVertices" );
	if ( DoReport ) {
		if ( ! SurfDet ) {
			SurfDetails += 10;
			SurfDet = true;
		}
		if ( ! SurfVert ) {
			++SurfDetails;
			SurfVert = true;
		}
	}

	ScanForReports( "Surfaces", DoReport, "DXF", Option1, Option2 );
	if ( DoReport ) {
		if ( ! DXFDone ) {
			if ( Option2 != "" ) {
				SetUpSchemeColors( Option2, "DXF" );
			}
			DXFOut( Option1, Option2 );
			DXFDone = true;
		} else {
			ShowWarningError( "ReportSurfaces: DXF output already generated.  DXF with option=[" + Option1 + "] will not be generated." );
		}
	}

	ScanForReports( "Surfaces", DoReport, "DXF:WireFrame", Option1, Option2 );
	if ( DoReport ) {
		if ( ! DXFDone ) {
			if ( Option2 != "" ) {
				SetUpSchemeColors( Option2, "DXF" );
			}
			DXFOutWireFrame( Option2 );
			DXFDone = true;
		} else {
			ShowWarningError( "ReportSurfaces: DXF output already generated.  DXF:WireFrame will not be generated." );
		}
	}

	ScanForReports( "Surfaces", DoReport, "VRML", Option1, Option2 );
	if ( DoReport ) {
		if ( ! VRMLDone ) {
			VRMLOut( Option1, Option2 );
			VRMLDone = true;
		} else {
			ShowWarningError( "ReportSurfaces: VRML output already generated.  VRML with option=[" + Option1 + "] will not be generated." );
		}
	}

	ScanForReports( "Surfaces", DoReport, "CostInfo" );
	if ( DoReport ) {
		CostInfoOut();
	}

	if ( SurfDet || SurfVert ) {
		DetailsForSurfaces( SurfDetails );
	}

=======
    // SUBROUTINE INFORMATION:
    //       AUTHOR         Linda K. Lawrie
    //       DATE WRITTEN   February 1999
    //       MODIFIED       na
    //       RE-ENGINEERED  na

    // PURPOSE OF THIS SUBROUTINE:
    // This subroutine calls several optional routines to report
    // the surfaces to output formats that can render the data
    // into a descriptive picture.

    // METHODOLOGY EMPLOYED:
    // Use a REPORT command to determine if there should be
    // a file created.

    // REFERENCES:
    // na

    // Using/Aliasing
    using namespace DataPrecisionGlobals;
    using DataErrorTracking::AskForSurfacesReport;
    using namespace DataSurfaceColors;
    using General::ScanForReports;

    // Locals
    // SUBROUTINE ARGUMENT DEFINITIONS:
    // na

    // SUBROUTINE PARAMETER DEFINITIONS:

    // INTERFACE BLOCK SPECIFICATIONS
    // na

    // DERIVED TYPE DEFINITIONS
    // na

    // SUBROUTINE LOCAL VARIABLE DECLARATIONS:
    int SurfDetails;
    bool SurfVert;
    bool SurfDet;
    bool DXFDone;
    bool VRMLDone;
    std::string Option1;
    std::string Option2;
    bool DoReport;

    AskForSurfacesReport = false;

    SurfDetails = 0;
    SurfVert = false;
    SurfDet = false;
    DXFDone = false;
    VRMLDone = false;
    Option1 = "";
    Option2 = "";

    ScanForReports("Surfaces", DoReport, "Lines", Option1);
    if (DoReport) LinesOut(Option1);

    ScanForReports("Surfaces", DoReport, "Vertices");
    if (DoReport) {
        if (!SurfVert) {
            ++SurfDetails;
            SurfVert = true;
        }
    }

    ScanForReports("Surfaces", DoReport, "Details");
    if (DoReport) {
        if (!SurfDet) {
            SurfDetails += 10;
            SurfDet = true;
        }
    }

    ScanForReports("Surfaces", DoReport, "DetailsWithVertices");
    if (DoReport) {
        if (!SurfDet) {
            SurfDetails += 10;
            SurfDet = true;
        }
        if (!SurfVert) {
            ++SurfDetails;
            SurfVert = true;
        }
    }

    ScanForReports("Surfaces", DoReport, "DXF", Option1, Option2);
    if (DoReport) {
        if (!DXFDone) {
            if (Option2 != "") {
                SetUpSchemeColors(Option2, "DXF");
            }
            DXFOut(Option1, Option2);
            DXFDone = true;
        } else {
            ShowWarningError("ReportSurfaces: DXF output already generated.  DXF with option=[" + Option1 + "] will not be generated.");
        }
    }

    ScanForReports("Surfaces", DoReport, "DXF:WireFrame", Option1, Option2);
    if (DoReport) {
        if (!DXFDone) {
            if (Option2 != "") {
                SetUpSchemeColors(Option2, "DXF");
            }
            DXFOutWireFrame(Option2);
            DXFDone = true;
        } else {
            ShowWarningError("ReportSurfaces: DXF output already generated.  DXF:WireFrame will not be generated.");
        }
    }

    ScanForReports("Surfaces", DoReport, "VRML", Option1, Option2);
    if (DoReport) {
        if (!VRMLDone) {
            VRMLOut(Option1, Option2);
            VRMLDone = true;
        } else {
            ShowWarningError("ReportSurfaces: VRML output already generated.  VRML with option=[" + Option1 + "] will not be generated.");
        }
    }

    ScanForReports("Surfaces", DoReport, "CostInfo");
    if (DoReport) {
        CostInfoOut();
    }

    if (SurfDet || SurfVert) {
        DetailsForSurfaces(SurfDetails);
    }
>>>>>>> 61b09a18
}

void LinesOut(std::string const &option)
{

    // SUBROUTINE INFORMATION:
    //       AUTHOR         Linda K. Lawrie
    //       DATE WRITTEN   March 1999
    //       MODIFIED       March 2006 -- add option for "IDF segments out"
    //       RE-ENGINEERED  na

    // PURPOSE OF THIS SUBROUTINE:
    // This subroutine produces a file of lines in the surfaces.

    // METHODOLOGY EMPLOYED:
    // Use the surface absolute coordinate information to produce
    // lines.

    // REFERENCES:
    // na

    // Using/Aliasing
    using namespace DataPrecisionGlobals;
    using namespace DataHeatBalance;
    using namespace DataSurfaces;
    using General::RoundSigDigits;

    // Locals
    // SUBROUTINE ARGUMENT DEFINITIONS:

    // SUBROUTINE PARAMETER DEFINITIONS:
    static gio::Fmt fmt700("(5(f10.2,','),f10.2)");
    static gio::Fmt fmtA("(A)");
    static gio::Fmt fmtcoord("(2X,2(f10.2,','),f10.2,A,A)");
    static std::string const vertexstring("X,Y,Z ==> Vertex");

    // INTERFACE BLOCK SPECIFICATIONS
    // na

    // DERIVED TYPE DEFINITIONS
    // na

    // SUBROUTINE LOCAL VARIABLE DECLARATIONS:
    static bool optiondone(false);
    static std::string lastoption;
    int unit; // Unit number on which to write file
    int surf; // Loop variable for surfaces
    int vert; // Loop counter
    std::string optcommasemi;
    int write_stat;

    if (TotSurfaces > 0 && !allocated(Surface)) {
        // no error needed, probably in end processing, just return
        return;
    }

    if (optiondone) {
        ShowWarningError("Report of Surfaces/Lines Option has already been completed with option=" + lastoption);
        ShowContinueError("..option=\"" + option + "\" will not be done this time.");
        return;
    }

    lastoption = option;
    optiondone = true;

    unit = GetNewUnitNumber();
    {
        IOFlags flags;
        flags.ACTION("write");
        gio::open(unit, DataStringGlobals::outputSlnFileName, flags);
        write_stat = flags.ios();
    }
    if (write_stat != 0) {
        ShowFatalError("LinesOut: Could not open file " + DataStringGlobals::outputSlnFileName + " for output (write).");
    }

    if (option != "IDF") {
        for (surf = 1; surf <= TotSurfaces; ++surf) {
            if (Surface(surf).Class == SurfaceClass_IntMass) continue;
            if (Surface(surf).Sides == 0) continue;
            gio::write(unit, fmtA) << Surface(surf).ZoneName + ':' + Surface(surf).Name;
            for (vert = 1; vert <= Surface(surf).Sides; ++vert) {
                if (vert != Surface(surf).Sides) {
                    gio::write(unit, fmt700) << Surface(surf).Vertex(vert).x << Surface(surf).Vertex(vert).y << Surface(surf).Vertex(vert).z
                                             << Surface(surf).Vertex(vert + 1).x << Surface(surf).Vertex(vert + 1).y
                                             << Surface(surf).Vertex(vert + 1).z;
                } else {
                    gio::write(unit, fmt700) << Surface(surf).Vertex(vert).x << Surface(surf).Vertex(vert).y << Surface(surf).Vertex(vert).z
                                             << Surface(surf).Vertex(1).x << Surface(surf).Vertex(1).y << Surface(surf).Vertex(1).z;
                }
            }
        }
    } else {
        gio::write(unit, fmtA) << " Building North Axis = 0";
        gio::write(unit, fmtA) << "GlobalGeometryRules,UpperLeftCorner,CounterClockwise,WorldCoordinates;";
        for (surf = 1; surf <= TotSurfaces; ++surf) {
            if (Surface(surf).Class == SurfaceClass_IntMass) continue;
            if (Surface(surf).Sides == 0) continue;
            // process heat transfer surfaces
            gio::write(unit, fmtA) << " Surface=" + cSurfaceClass(Surface(surf).Class) + ", Name=" + Surface(surf).Name +
                                          ", Azimuth=" + RoundSigDigits(Surface(surf).Azimuth, 1);
            gio::write(unit, fmtA) << "  " + RoundSigDigits(Surface(surf).Sides) + ",  !- Number of (X,Y,Z) groups in this surface";
            for (vert = 1; vert <= Surface(surf).Sides; ++vert) {
                optcommasemi = ",";
                if (vert == Surface(surf).Sides) optcommasemi = ";";
                gio::write(unit, fmtcoord) << Surface(surf).Vertex(vert).x << Surface(surf).Vertex(vert).y << Surface(surf).Vertex(vert).z
                                           << optcommasemi << "  !- " + vertexstring + ' ' + RoundSigDigits(vert);
            }
        }
    }

    gio::close(unit);
}

void DXFOut(std::string &PolygonAction,
            std::string &ColorScheme // Name from user for color scheme or blank
)
{

    // SUBROUTINE INFORMATION:
    //       AUTHOR         Linda K. Lawrie
    //       DATE WRITTEN   March 1999
    //       MODIFIED       na
    //       RE-ENGINEERED  na

    // PURPOSE OF THIS SUBROUTINE:
    // This subroutine produces a file of DXF objects for the surfaces.

    // METHODOLOGY EMPLOYED:
    // Use the surface absolute coordinate information to produce
    // lines.

    // REFERENCES:
    // na

    // Using/Aliasing
    using namespace DataPrecisionGlobals;
    using DataHeatBalance::BuildingName;
    using DataHeatBalance::Zone;
    using namespace DataSurfaces;
    using namespace DataSurfaceColors;
    using DataDaylighting::IllumMapCalc;
    using DataDaylighting::TotIllumMaps;
    using DataDaylighting::ZoneDaylight;
    using DataGlobals::NumOfZones;
    using DataStringGlobals::VerString;
    using namespace DXFEarClipping;
    using General::TrimSigDigits;

    // Locals
    // SUBROUTINE ARGUMENT DEFINITIONS:

    // SUBROUTINE PARAMETER DEFINITIONS:
    // na

    // INTERFACE BLOCK SPECIFICATIONS
    // na

    // DERIVED TYPE DEFINITIONS
    // na

    // SUBROUTINE LOCAL VARIABLE DECLARATIONS:
    static Array1D<Real64> StemX(4, -10.0);
    static Array1D<Real64> StemY(4, {3.0, 3.0, 0.0, 0.0});
    static Array1D<Real64> StemZ(4, {0.1, 0.0, 0.0, 0.1});
    static Array1D<Real64> Head1X(4, {-10.0, -10.0, -10.5, -10.5});
    static Array1D<Real64> Head1Y(4, {3.0, 3.0, 2.133975, 2.133975});
    static Array1D<Real64> Head1Z(4, {0.1, 0.0, 0.0, 0.1});
    static Array1D<Real64> Head2X(4, {-10.0, -10.0, -9.5, -9.5});
    static Array1D<Real64> Head2Y(4, {3.0, 3.0, 2.133975, 2.133975});
    static Array1D<Real64> Head2Z(4, {0.1, 0.0, 0.0, 0.1});
    static Array1D<Real64> NSide1X(4, -10.5);
    static Array1D<Real64> NSide1Y(4, {4.5, 4.5, 3.5, 3.5});
    static Array1D<Real64> NSide1Z(4, {0.1, 0.0, 0.0, 0.1});
    static Array1D<Real64> NSide2X(4, {-10.5, -10.5, -9.5, -9.5});
    static Array1D<Real64> NSide2Y(4, {4.5, 4.5, 3.5, 3.5});
    static Array1D<Real64> NSide2Z(4, {0.1, 0.0, 0.0, 0.1});
    static Array1D<Real64> NSide3X(4, -9.5);
    static Array1D<Real64> NSide3Y(4, {4.5, 4.5, 3.5, 3.5});
    static Array1D<Real64> NSide3Z(4, {0.1, 0.0, 0.0, 0.1});
    //  integer, dimension(7) :: colorno=(/3,4,5,6,2,8,9/)
    int unit;       // Unit number on which to write file
    int surf;       // Loop variable for surfaces
    int vert;       // Loop counter
    int colorindex; // color index by surface type
    Real64 minx;    // minimum x in surface data
    Real64 miny;    // minimum y in surface data
    Real64 minz;    // minimum z in surface data (for polygon output)
    int zones;      // loop counter for zone loop
    std::string ZoneNum;
    std::string TempZoneName;
    std::string::size_type pos;
    std::string ShadeType;
    static bool ThickPolyline(false);
    static bool RegularPolyline(false);
    static std::string PolylineWidth(" 0.55");
    static bool TriangulateFace(false);
    int ntri;
    int svert;
    int vv0;
    int vv1;
    int vv2;
    int refpt;      // for daylighting ref points
    int curcolorno; // again for daylighting ref pts
    int write_stat;
    int mapnum;

    // Object Data
    Array1D<dTriangle> mytriangles;

    // Formats
    static gio::Fmt Format_702("('  0',/,'SECTION',/,'  2',/,'ENTITIES')");
    static gio::Fmt Format_707("('999',/,'DXF created from EnergyPlus')");
    static gio::Fmt Format_708("('999',/,A,A,A)");
    static gio::Fmt Format_800("('  0',/,'TEXT',/,'  8',/,'1',/,'  6',/,'Continuous',/,' 62',/,I3,/,' 10',/,f15.5,/,' 20',/,f15.5,/,' "
                               "30',/,f15.5,/,' 40',/,' .25',/,'  1',/,'True North',/,' 41',/,' 0.0',/,'  "
                               "7',/,'MONOTXT',/,'210',/,'0.0',/,'220',/,'0.0',/,'230',/,'1.0')");
    static gio::Fmt Format_801("('  0',/,'TEXT',/,'  8',/,'1',/,'  6',/,'Continuous',/,' 62',/,I3,/,' 10',/,f15.5,/,' 20',/,f15.5,/,' "
                               "30',/,f15.5,/,' 40',/,' .4',/,'  1',/,A,/,' 41',/,' 0.0',/,'  "
                               "7',/,'MONOTXT',/,'210',/,'0.0',/,'220',/,'0.0',/,'230',/,'1.0')");
    static gio::Fmt Format_703_0("('  0',/,'3DFACE',/,'  8',/,'1',/,' 62',/,I3)");
    static gio::Fmt Format_703_1("(' 10',/,f15.5,/,' 20',/,f15.5,/,' 30',/,f15.5)");
    static gio::Fmt Format_703_2("(' 11',/,f15.5,/,' 21',/,f15.5,/,' 31',/,f15.5)");
    static gio::Fmt Format_703_3("(' 12',/,f15.5,/,' 22',/,f15.5,/,' 32',/,f15.5)");
    static gio::Fmt Format_703_4("(' 13',/,f15.5,/,' 23',/,f15.5,/,' 33',/,f15.5)");
    static gio::Fmt Format_715("('  0',/,'POLYLINE',/,'  8',/,A,/,' 62',/,I3,/,' 66',/,'  1',/,' 10',/,' 0.0',/,' 20',/,' 0.0',/,' 30',/,f15.5,/,' "
                               "70',/,'   9',/,' 40',/,A,/,' 41',/,A)");
    static gio::Fmt Format_716("('  0',/,'VERTEX',/,'  8',/,A,/,' 10',/,f15.5,/,' 20',/,f15.5,/,' 30',/,f15.5)");
    static gio::Fmt Format_717("('  0',/,'SEQEND',/,'  8',/,A)");
    static gio::Fmt Format_704("('  0',/,'3DFACE',/,'  8',/,A,/,' 62',/,I3,/,' 10',/,f15.5,/,' 20',/,f15.5,/,' 30',/,f15.5,/,' 11',/,f15.5,/,' "
                               "21',/,f15.5,/,' 31',/,f15.5,/,' 12',/,f15.5,/,' 22',/,f15.5,/,' 32',/,f15.5)");
    static gio::Fmt Format_704_0("('  0',/,'3DFACE',/,'  8',/,A,/,' 62',/,I3)");
    static gio::Fmt Format_704_1("(' 10',/,f15.5,/,' 20',/,f15.5,/,' 30',/,f15.5)");
    static gio::Fmt Format_704_2("(' 11',/,f15.5,/,' 21',/,f15.5,/,' 31',/,f15.5)");
    static gio::Fmt Format_704_3("(' 12',/,f15.5,/,' 22',/,f15.5,/,' 32',/,f15.5)");
    static gio::Fmt Format_705("(' 13',/,f15.5,/,' 23',/,f15.5,/,' 33',/,f15.5)");
    static gio::Fmt Format_706("('  0',/,'ENDSEC',/,'  0',/,'EOF')");
    static gio::Fmt Format_709("('  0',/,'CIRCLE',/,'  8',/,A,/,' 62',/,I3,/,' 10',/,f15.5,/,' 20',/,f15.5,/,' 30',/,f15.5,/,' 40',/,f15.5)");
    static gio::Fmt Format_710("('999',/,A)");

    if (PolygonAction == "TRIANGULATE3DFACE" || PolygonAction == "TRIANGULATE" || PolygonAction == "") {
        TriangulateFace = true;
        RegularPolyline = false;
        ThickPolyline = false;
    } else if (PolygonAction == "THICKPOLYLINE") {
        ThickPolyline = true;
        RegularPolyline = false;
        TriangulateFace = false;
    } else if (PolygonAction == "REGULARPOLYLINE") {
        RegularPolyline = true;
        TriangulateFace = false;
        ThickPolyline = false;
        PolylineWidth = " 0";
    } else {
        ShowWarningError("DXFOut: Illegal key specified for Surfaces with > 4 sides=" + PolygonAction);
        ShowContinueError("...Valid keys are: \"ThickPolyline\", \"RegularPolyline\", \"Triangulate3DFace\".");
        ShowContinueError("\"Triangulate3DFace\" will be used for any surfaces with > 4 sides.");
        TriangulateFace = true;
        RegularPolyline = false;
        ThickPolyline = false;
    }

    if (TotSurfaces > 0 && !allocated(Surface)) {
        // no error needed, probably in end processing, just return
        return;
    }

    unit = GetNewUnitNumber();
    {
        IOFlags flags;
        flags.ACTION("write");
        gio::open(unit, DataStringGlobals::outputDxfFileName, flags);
        write_stat = flags.ios();
    }
    if (write_stat != 0) {
        ShowFatalError("DXFOut: Could not open file " + DataStringGlobals::outputDxfFileName + " for output (write).");
    }

    gio::write(unit, Format_702); // Start of Entities section

    gio::write(unit, Format_707); // Comment

    gio::write(unit, Format_708) << "Program Version"
                                 << "," << VerString;

    if (PolygonAction == "") {
        gio::write(unit, Format_708) << "Polygon Action"
                                     << ","
                                     << "ThickPolyline";
    } else {
        gio::write(unit, Format_708) << "Polygon Action"
                                     << "," << PolygonAction;
    }

    if (ColorScheme == "") {
        gio::write(unit, Format_708) << "Color Scheme"
                                     << ","
                                     << "Default";
    } else {
        gio::write(unit, Format_708) << "Color Scheme"
                                     << "," << ColorScheme;
    }

    minx = 99999.0;
    miny = 99999.0;
    for (surf = 1; surf <= TotSurfaces; ++surf) {
        if (Surface(surf).Class == SurfaceClass_IntMass) continue;
        for (vert = 1; vert <= Surface(surf).Sides; ++vert) {
            minx = min(minx, Surface(surf).Vertex(vert).x);
            miny = min(miny, Surface(surf).Vertex(vert).y);
        }
    }

    for (vert = 1; vert <= 4; ++vert) {
        StemX(vert) += minx;
        StemY(vert) += miny;
        Head1X(vert) += minx;
        Head1Y(vert) += miny;
        Head2X(vert) += minx;
        Head2Y(vert) += miny;
        NSide1X(vert) += minx;
        NSide1Y(vert) += miny;
        NSide2X(vert) += minx;
        NSide2Y(vert) += miny;
        NSide3X(vert) += minx;
        NSide3Y(vert) += miny;
    }

    // This writes "True North" above the Arrow Head
    gio::write(unit, Format_710) << "Text - True North";
    gio::write(unit, Format_800) << DXFcolorno(ColorNo_Text) << StemX(1) - 1.0 << StemY(1) << StemZ(1);

    gio::write(unit, Format_710) << "Text - Building Title";
    gio::write(unit, Format_801) << DXFcolorno(ColorNo_Text) << StemX(1) - 4.0 << StemY(1) - 4.0 << StemZ(1) << "Building - " + BuildingName;

    // We want to point the north arrow to true north
    gio::write(unit, Format_710) << "North Arrow Stem";
    gio::write(unit, Format_703_0) << DXFcolorno(ColorNo_Text);
    gio::write(unit, Format_703_1) << StemX(1) << StemY(1) << StemZ(1);
    gio::write(unit, Format_703_2) << StemX(2) << StemY(2) << StemZ(2);
    gio::write(unit, Format_703_3) << StemX(3) << StemY(3) << StemZ(3);
    gio::write(unit, Format_703_4) << StemX(4) << StemY(4) << StemZ(4);

    gio::write(unit, Format_710) << "North Arrow Head 1";
    gio::write(unit, Format_703_0) << DXFcolorno(ColorNo_Text);
    gio::write(unit, Format_703_1) << Head1X(1) << Head1Y(1) << Head1Z(1);
    gio::write(unit, Format_703_2) << Head1X(2) << Head1Y(2) << Head1Z(2);
    gio::write(unit, Format_703_3) << Head1X(3) << Head1Y(3) << Head1Z(3);
    gio::write(unit, Format_703_4) << Head1X(4) << Head1Y(4) << Head1Z(4);

    gio::write(unit, Format_710) << "North Arrow Head 2";
    gio::write(unit, Format_703_0) << DXFcolorno(ColorNo_Text);
    gio::write(unit, Format_703_1) << Head2X(1) << Head2Y(1) << Head2Z(1);
    gio::write(unit, Format_703_2) << Head2X(2) << Head2Y(2) << Head2Z(2);
    gio::write(unit, Format_703_3) << Head2X(3) << Head2Y(3) << Head2Z(3);
    gio::write(unit, Format_703_4) << Head2X(4) << Head2Y(4) << Head2Z(4);

    gio::write(unit, Format_710) << "North Arrow Side 1";
    gio::write(unit, Format_703_0) << DXFcolorno(ColorNo_Text);
    gio::write(unit, Format_703_1) << NSide1X(1) << NSide1Y(1) << NSide1Z(1);
    gio::write(unit, Format_703_2) << NSide1X(2) << NSide1Y(2) << NSide1Z(2);
    gio::write(unit, Format_703_3) << NSide1X(3) << NSide1Y(3) << NSide1Z(3);
    gio::write(unit, Format_703_4) << NSide1X(4) << NSide1Y(4) << NSide1Z(4);

    gio::write(unit, Format_710) << "North Arrow Side 2";
    gio::write(unit, Format_703_0) << DXFcolorno(ColorNo_Text);
    gio::write(unit, Format_703_1) << NSide2X(1) << NSide2Y(1) << NSide2Z(1);
    gio::write(unit, Format_703_2) << NSide2X(2) << NSide2Y(2) << NSide2Z(2);
    gio::write(unit, Format_703_3) << NSide2X(3) << NSide2Y(3) << NSide2Z(3);
    gio::write(unit, Format_703_4) << NSide2X(4) << NSide2Y(4) << NSide2Z(4);

    gio::write(unit, Format_710) << "North Arrow Side 3";
    gio::write(unit, Format_703_0) << DXFcolorno(ColorNo_Text);
    gio::write(unit, Format_703_1) << NSide3X(1) << NSide3Y(1) << NSide3Z(1);
    gio::write(unit, Format_703_2) << NSide3X(2) << NSide3Y(2) << NSide3Z(2);
    gio::write(unit, Format_703_3) << NSide3X(3) << NSide3Y(3) << NSide3Z(3);
    gio::write(unit, Format_703_4) << NSide3X(4) << NSide3Y(4) << NSide3Z(4);

    gio::write(unit, Format_710) << "Zone Names";
    for (zones = 1; zones <= NumOfZones; ++zones) {
        gio::write(ZoneNum, fmtLD) << zones;
        strip(ZoneNum);
        TempZoneName = Zone(zones).Name;
        pos = index(TempZoneName, ' ');
        while (pos != std::string::npos) {
            TempZoneName[pos] = '_';
            pos = index(TempZoneName, ' ');
        }
        pos = index(TempZoneName, ':');
        while (pos != std::string::npos) {
            TempZoneName[pos] = '_';
            pos = index(TempZoneName, ':');
        }
        gio::write(unit, Format_710) << "Zone=" + ZoneNum + ':' + TempZoneName;
    }

    colorindex = ColorNo_ShdDetFix;
    //  Do all detached shading surfaces first
    for (surf = 1; surf <= TotSurfaces; ++surf) {
        if (Surface(surf).HeatTransSurf) continue;
        if (Surface(surf).Class == SurfaceClass_Shading) continue;
        if (Surface(surf).Sides == 0) continue;
        if (Surface(surf).Class == SurfaceClass_Detached_F) colorindex = ColorNo_ShdDetFix;
        if (Surface(surf).Class == SurfaceClass_Detached_B) colorindex = ColorNo_ShdDetBldg;
        if (Surface(surf).IsPV) colorindex = ColorNo_PV;
        if (Surface(surf).Class == SurfaceClass_Detached_F) {
            ShadeType = "Fixed Shading";
            gio::write(unit, Format_710) << "Fixed Shading:" + Surface(surf).Name;
        } else if (Surface(surf).Class == SurfaceClass_Detached_B) {
            ShadeType = "Building Shading";
            gio::write(unit, Format_710) << "Building Shading:" + Surface(surf).Name;
        }
        if (Surface(surf).Sides <= 4) {
            gio::write(unit, Format_704_0) << ShadeType << DXFcolorno(colorindex);
            gio::write(unit, Format_704_1) << Surface(surf).Vertex(1).x << Surface(surf).Vertex(1).y << Surface(surf).Vertex(1).z;
            gio::write(unit, Format_704_2) << Surface(surf).Vertex(2).x << Surface(surf).Vertex(2).y << Surface(surf).Vertex(2).z;
            gio::write(unit, Format_704_3) << Surface(surf).Vertex(3).x << Surface(surf).Vertex(3).y << Surface(surf).Vertex(3).z;
            if (Surface(surf).Sides == 3) {
                gio::write(unit, Format_705) << Surface(surf).Vertex(3).x << Surface(surf).Vertex(3).y << Surface(surf).Vertex(3).z;
            } else {
                gio::write(unit, Format_705) << Surface(surf).Vertex(4).x << Surface(surf).Vertex(4).y << Surface(surf).Vertex(4).z;
            }
        } else { // polygon
            if (!TriangulateFace) {
                minz = 99999.0;
                for (vert = 1; vert <= Surface(surf).Sides; ++vert) {
                    minz = min(minz, Surface(surf).Vertex(vert).z);
                }
                gio::write(unit, Format_715) << ShadeType << DXFcolorno(colorindex) << minz << PolylineWidth << PolylineWidth;
                for (vert = 1; vert <= Surface(surf).Sides; ++vert) {
                    gio::write(unit, Format_716) << ShadeType << Surface(surf).Vertex(vert).x << Surface(surf).Vertex(vert).y
                                                 << Surface(surf).Vertex(vert).z;
                }
                gio::write(unit, Format_717) << ShadeType;
            } else {
                ntri = Triangulate(Surface(surf).Sides, Surface(surf).Vertex, mytriangles, Surface(surf).Azimuth, Surface(surf).Tilt,
                                   Surface(surf).Name, Surface(surf).Class);
                for (svert = 1; svert <= ntri; ++svert) {
                    vv0 = mytriangles(svert).vv0;
                    vv1 = mytriangles(svert).vv1;
                    vv2 = mytriangles(svert).vv2;
                    gio::write(unit, Format_704) << ShadeType << DXFcolorno(colorindex) << Surface(surf).Vertex(vv0).x << Surface(surf).Vertex(vv0).y
                                                 << Surface(surf).Vertex(vv0).z << Surface(surf).Vertex(vv1).x << Surface(surf).Vertex(vv1).y
                                                 << Surface(surf).Vertex(vv1).z << Surface(surf).Vertex(vv2).x << Surface(surf).Vertex(vv2).y
                                                 << Surface(surf).Vertex(vv2).z;
                    gio::write(unit, Format_705) << Surface(surf).Vertex(vv2).x << Surface(surf).Vertex(vv2).y << Surface(surf).Vertex(vv2).z;
                }
                mytriangles.deallocate();
            }
        }
    }

    // now do zone surfaces, by zone
    for (zones = 1; zones <= NumOfZones; ++zones) {
        TempZoneName = Zone(zones).Name;
        pos = index(TempZoneName, ' ');
        while (pos != std::string::npos) {
            TempZoneName[pos] = '_';
            pos = index(TempZoneName, ' ');
        }
        pos = index(TempZoneName, ':');
        while (pos != std::string::npos) {
            TempZoneName[pos] = '_';
            pos = index(TempZoneName, ':');
        }
        for (surf = max(Zone(zones).SurfaceFirst, 1); surf <= Zone(zones).SurfaceLast; ++surf) {
            if (Surface(surf).Sides == 0) continue;
            if (Surface(surf).Class == SurfaceClass_IntMass) continue;
            if (Surface(surf).Class == SurfaceClass_Wall) colorindex = ColorNo_Wall;
            if (Surface(surf).Class == SurfaceClass_Roof) colorindex = ColorNo_Roof;
            if (Surface(surf).Class == SurfaceClass_Floor) colorindex = ColorNo_Floor;
            if (Surface(surf).Class == SurfaceClass_Door) colorindex = ColorNo_Door;
            if (Surface(surf).Class == SurfaceClass_Window) {
                if (SurfaceWindow(surf).OriginalClass == SurfaceClass_Window) colorindex = ColorNo_Window;
                if (SurfaceWindow(surf).OriginalClass == SurfaceClass_GlassDoor) colorindex = ColorNo_GlassDoor;
                if (SurfaceWindow(surf).OriginalClass == SurfaceClass_TDD_Dome) colorindex = ColorNo_TDDDome;
                if (SurfaceWindow(surf).OriginalClass == SurfaceClass_TDD_Diffuser) colorindex = ColorNo_TDDDiffuser;
            }
            if (Surface(surf).IsPV) colorindex = ColorNo_PV;

            gio::write(unit, Format_710) << Surface(surf).ZoneName + ':' + Surface(surf).Name;
            if (Surface(surf).Sides <= 4) {
                gio::write(unit, Format_704_0) << TempZoneName << DXFcolorno(colorindex);
                gio::write(unit, Format_704_1) << Surface(surf).Vertex(1).x << Surface(surf).Vertex(1).y << Surface(surf).Vertex(1).z;
                gio::write(unit, Format_704_2) << Surface(surf).Vertex(2).x << Surface(surf).Vertex(2).y << Surface(surf).Vertex(2).z;
                gio::write(unit, Format_704_3) << Surface(surf).Vertex(3).x << Surface(surf).Vertex(3).y << Surface(surf).Vertex(3).z;
                if (Surface(surf).Sides == 3) {
                    gio::write(unit, Format_705) << Surface(surf).Vertex(3).x << Surface(surf).Vertex(3).y << Surface(surf).Vertex(3).z;
                } else {
                    gio::write(unit, Format_705) << Surface(surf).Vertex(4).x << Surface(surf).Vertex(4).y << Surface(surf).Vertex(4).z;
                }
            } else { // polygon surface
                if (!TriangulateFace) {
                    minz = 99999.0;
                    for (vert = 1; vert <= Surface(surf).Sides; ++vert) {
                        minz = min(minz, Surface(surf).Vertex(vert).z);
                    }
                    gio::write(unit, Format_715) << TempZoneName << DXFcolorno(colorindex) << minz << PolylineWidth << PolylineWidth;
                    for (vert = 1; vert <= Surface(surf).Sides; ++vert) {
                        gio::write(unit, Format_716)
                            << TempZoneName << Surface(surf).Vertex(vert).x << Surface(surf).Vertex(vert).y << Surface(surf).Vertex(vert).z;
                    }
                    gio::write(unit, Format_717) << TempZoneName;
                } else {
                    ntri = Triangulate(Surface(surf).Sides, Surface(surf).Vertex, mytriangles, Surface(surf).Azimuth, Surface(surf).Tilt,
                                       Surface(surf).Name, Surface(surf).Class);
                    for (svert = 1; svert <= ntri; ++svert) {
                        vv0 = mytriangles(svert).vv0;
                        vv1 = mytriangles(svert).vv1;
                        vv2 = mytriangles(svert).vv2;
                        gio::write(unit, Format_704) << TempZoneName << DXFcolorno(colorindex) << Surface(surf).Vertex(vv0).x
                                                     << Surface(surf).Vertex(vv0).y << Surface(surf).Vertex(vv0).z << Surface(surf).Vertex(vv1).x
                                                     << Surface(surf).Vertex(vv1).y << Surface(surf).Vertex(vv1).z << Surface(surf).Vertex(vv2).x
                                                     << Surface(surf).Vertex(vv2).y << Surface(surf).Vertex(vv2).z;
                        gio::write(unit, Format_705) << Surface(surf).Vertex(vv2).x << Surface(surf).Vertex(vv2).y << Surface(surf).Vertex(vv2).z;
                    }
                    mytriangles.deallocate();
                }
            }
        }
        // still have to do shading surfaces for zone
        for (surf = 1; surf <= TotSurfaces; ++surf) {
            // if (surface(surf)%heattranssurf) CYCLE ! Shading with a construction is allowed to be HT surf for daylighting shelves
            if (Surface(surf).Class != SurfaceClass_Shading) continue;
            if (Surface(surf).ZoneName != Zone(zones).Name) continue;
            if (Surface(surf).Sides == 0) continue;
            colorindex = ColorNo_ShdAtt;
            if (Surface(surf).IsPV) colorindex = ColorNo_PV;
            gio::write(unit, Format_710) << Surface(surf).ZoneName + ':' + Surface(surf).Name;
            if (Surface(surf).Sides <= 4) {
                gio::write(unit, Format_704_0) << TempZoneName << DXFcolorno(colorindex);
                gio::write(unit, Format_704_1) << Surface(surf).Vertex(1).x << Surface(surf).Vertex(1).y << Surface(surf).Vertex(1).z;
                gio::write(unit, Format_704_2) << Surface(surf).Vertex(2).x << Surface(surf).Vertex(2).y << Surface(surf).Vertex(2).z;
                gio::write(unit, Format_704_3) << Surface(surf).Vertex(3).x << Surface(surf).Vertex(3).y << Surface(surf).Vertex(3).z;
                if (Surface(surf).Sides == 3) {
                    gio::write(unit, Format_705) << Surface(surf).Vertex(3).x << Surface(surf).Vertex(3).y << Surface(surf).Vertex(3).z;
                } else {
                    gio::write(unit, Format_705) << Surface(surf).Vertex(4).x << Surface(surf).Vertex(4).y << Surface(surf).Vertex(4).z;
                }
            } else { // polygon attached shading
                if (!TriangulateFace) {
                    minz = 99999.0;
                    for (vert = 1; vert <= Surface(surf).Sides; ++vert) {
                        minz = min(minz, Surface(surf).Vertex(vert).z);
                    }
                    gio::write(unit, Format_715) << TempZoneName << DXFcolorno(colorindex) << minz << PolylineWidth << PolylineWidth;
                    for (vert = 1; vert <= Surface(surf).Sides; ++vert) {
                        gio::write(unit, Format_716)
                            << TempZoneName << Surface(surf).Vertex(vert).x << Surface(surf).Vertex(vert).y << Surface(surf).Vertex(vert).z;
                    }
                    gio::write(unit, Format_717) << TempZoneName;
                } else {
                    if (Surface(surf).Shape == SurfaceShape::RectangularOverhang) {
                        ntri = Triangulate(Surface(surf).Sides, Surface(surf).Vertex, mytriangles, Surface(surf).Azimuth, Surface(surf).Tilt,
                                           Surface(surf).Name, SurfaceClass_Overhang);
                    } else {
                        ntri = Triangulate(Surface(surf).Sides, Surface(surf).Vertex, mytriangles, Surface(surf).Azimuth, Surface(surf).Tilt,
                                           Surface(surf).Name, SurfaceClass_Fin);
                    }
                    for (svert = 1; svert <= ntri; ++svert) {
                        vv0 = mytriangles(svert).vv0;
                        vv1 = mytriangles(svert).vv1;
                        vv2 = mytriangles(svert).vv2;
                        gio::write(unit, Format_704) << TempZoneName << DXFcolorno(colorindex) << Surface(surf).Vertex(vv0).x
                                                     << Surface(surf).Vertex(vv0).y << Surface(surf).Vertex(vv0).z << Surface(surf).Vertex(vv1).x
                                                     << Surface(surf).Vertex(vv1).y << Surface(surf).Vertex(vv1).z << Surface(surf).Vertex(vv2).x
                                                     << Surface(surf).Vertex(vv2).y << Surface(surf).Vertex(vv2).z;
                        gio::write(unit, Format_705) << Surface(surf).Vertex(vv2).x << Surface(surf).Vertex(vv2).y << Surface(surf).Vertex(vv2).z;
                    }
                    mytriangles.deallocate();
                }
            }
        }
    }

    //  711 format('  0',/,'LINE',/,'  8',/,A,/,' 62',/,I3)
    //  712 format(' 10',/,f15.5,/,' 20',/,f15.5,/,' 30',/,f15.5,/,  &
    //             ' 11',/,f15.5,/,' 21',/,f15.5,/,' 31',/,f15.5)

    // Do any daylighting reference points on layer for zone
    for (zones = 1; zones <= NumOfZones; ++zones) {
        curcolorno = ColorNo_DaylSensor1;
        TempZoneName = Zone(zones).Name;
        pos = index(TempZoneName, ' ');
        while (pos != std::string::npos) {
            TempZoneName[pos] = '_';
            pos = index(TempZoneName, ' ');
        }
        pos = index(TempZoneName, ':');
        while (pos != std::string::npos) {
            TempZoneName[pos] = '_';
            pos = index(TempZoneName, ':');
        }
        for (refpt = 1; refpt <= ZoneDaylight(zones).TotalDaylRefPoints; ++refpt) {
            gio::write(unit, Format_710) << Zone(zones).Name + ":DayRefPt:" + TrimSigDigits(refpt);
            gio::write(unit, Format_709) << TempZoneName << DXFcolorno(curcolorno) << ZoneDaylight(zones).DaylRefPtAbsCoord(1, refpt)
                                         << ZoneDaylight(zones).DaylRefPtAbsCoord(2, refpt) << ZoneDaylight(zones).DaylRefPtAbsCoord(3, refpt) << 0.2;
            curcolorno = ColorNo_DaylSensor2; // ref pts 2 and later are this color
        }
    }

    for (zones = 1; zones <= NumOfZones; ++zones) {
        curcolorno = ColorNo_DaylSensor1;
        TempZoneName = Zone(zones).Name;
        pos = index(TempZoneName, ' ');
        while (pos != std::string::npos) {
            TempZoneName[pos] = '_';
            pos = index(TempZoneName, ' ');
        }
        pos = index(TempZoneName, ':');
        while (pos != std::string::npos) {
            TempZoneName[pos] = '_';
            pos = index(TempZoneName, ':');
        }
        for (mapnum = 1; mapnum <= TotIllumMaps; ++mapnum) {
            if (IllumMapCalc(mapnum).Zone != zones) continue;
            for (refpt = 1; refpt <= IllumMapCalc(mapnum).TotalMapRefPoints; ++refpt) {
                gio::write(unit, Format_710) << Zone(zones).Name + ":MapRefPt:" + TrimSigDigits(refpt);
                gio::write(unit, Format_709) << TempZoneName << DXFcolorno(curcolorno) << IllumMapCalc(mapnum).MapRefPtAbsCoord(1, refpt)
                                             << IllumMapCalc(mapnum).MapRefPtAbsCoord(2, refpt) << IllumMapCalc(mapnum).MapRefPtAbsCoord(3, refpt)
                                             << 0.05;
            }
        }
    }

    // now do DElight reference points
    for (zones = 1; zones <= NumOfZones; ++zones) {
        curcolorno = ColorNo_DaylSensor1;
        TempZoneName = Zone(zones).Name;
        pos = index(TempZoneName, ' ');
        while (pos != std::string::npos) {
            TempZoneName[pos] = '_';
            pos = index(TempZoneName, ' ');
        }
        pos = index(TempZoneName, ':');
        while (pos != std::string::npos) {
            TempZoneName[pos] = '_';
            pos = index(TempZoneName, ':');
        }
        for (refpt = 1; refpt <= ZoneDaylight(zones).TotalDaylRefPoints; ++refpt) {
            gio::write(unit, Format_710) << Zone(zones).Name + ":DEDayRefPt:" + TrimSigDigits(refpt);
            gio::write(unit, Format_709) << TempZoneName << DXFcolorno(curcolorno) << ZoneDaylight(zones).DaylRefPtAbsCoord(1, refpt)
                                         << ZoneDaylight(zones).DaylRefPtAbsCoord(2, refpt) << ZoneDaylight(zones).DaylRefPtAbsCoord(3, refpt) << 0.2;
            curcolorno = ColorNo_DaylSensor2; // ref pts 2 and later are this color
        }
    }

    gio::write(unit, Format_706);

    gio::close(unit);
}

void DXFOutLines(std::string const &ColorScheme)
{

    // SUBROUTINE INFORMATION:
    //       AUTHOR         Linda K. Lawrie
    //       DATE WRITTEN   August 2005
    //       MODIFIED       na
    //       RE-ENGINEERED  na

    // PURPOSE OF THIS SUBROUTINE:
    // This subroutine produces a points file of lines in the surfaces.

    // METHODOLOGY EMPLOYED:
    // Use the surface absolute coordinate information to produce
    // lines.

    // REFERENCES:
    // na

    // Using/Aliasing
    using namespace DataPrecisionGlobals;
    using DataHeatBalance::BuildingName;
    using DataHeatBalance::Zone;
    using namespace DataSurfaces;
    using namespace DataSurfaceColors;
    using DataDaylighting::ZoneDaylight;
    using DataGlobals::NumOfZones;
    using DataStringGlobals::VerString;
    using General::TrimSigDigits;

    // Locals
    // SUBROUTINE ARGUMENT DEFINITIONS:

    // SUBROUTINE PARAMETER DEFINITIONS:
    // na

    // INTERFACE BLOCK SPECIFICATIONS
    // na

    // DERIVED TYPE DEFINITIONS
    // na

    // SUBROUTINE LOCAL VARIABLE DECLARATIONS:
    static Array1D<Real64> StemX(4, -10.0);
    static Array1D<Real64> StemY(4, {3.0, 3.0, 0.0, 0.0});
    static Array1D<Real64> StemZ(4, {0.1, 0.0, 0.0, 0.1});
    static Array1D<Real64> Head1X(4, {-10.0, -10.0, -10.5, -10.5});
    static Array1D<Real64> Head1Y(4, {3.0, 3.0, 2.133975, 2.133975});
    static Array1D<Real64> Head1Z(4, {0.1, 0.0, 0.0, 0.1});
    static Array1D<Real64> Head2X(4, {-10.0, -10.0, -9.5, -9.5});
    static Array1D<Real64> Head2Y(4, {3.0, 3.0, 2.133975, 2.133975});
    static Array1D<Real64> Head2Z(4, {0.1, 0.0, 0.0, 0.1});
    static Array1D<Real64> NSide1X(4, -10.5);
    static Array1D<Real64> NSide1Y(4, {4.5, 4.5, 3.5, 3.5});
    static Array1D<Real64> NSide1Z(4, {0.1, 0.0, 0.0, 0.1});
    static Array1D<Real64> NSide2X(4, {-10.5, -10.5, -9.5, -9.5});
    static Array1D<Real64> NSide2Y(4, {4.5, 4.5, 3.5, 3.5});
    static Array1D<Real64> NSide2Z(4, {0.1, 0.0, 0.0, 0.1});
    static Array1D<Real64> NSide3X(4, -9.5);
    static Array1D<Real64> NSide3Y(4, {4.5, 4.5, 3.5, 3.5});
    static Array1D<Real64> NSide3Z(4, {0.1, 0.0, 0.0, 0.1});
    //  integer, dimension(7) :: colorno=(/3,4,5,6,2,8,9/)
    int unit;       // Unit number on which to write file
    int surf;       // Loop variable for surfaces
    int vert;       // Loop counter
    int colorindex; // color index by surface type
    Real64 minx;    // minimum x in surface data
    Real64 miny;    // minimum y in surface data
    Real64 minz;    // minimum z in surface data (for polygon output)
    int zones;      // loop counter for zone loop
    std::string ZoneNum;
    std::string TempZoneName;
    std::string::size_type pos;
    std::string ShadeType;
    // unused  character(len=5) :: PolylineWidth=' 0.55'
    std::string cSurfNum;
    int surfcount;
    int sptr;
    int refpt;
    int curcolorno;
    int write_stat;

    // Formats
    static gio::Fmt Format_702("('  0',/,'SECTION',/,'  2',/,'ENTITIES')");
    static gio::Fmt Format_707("('999',/,'DXF created from EnergyPlus')");
    static gio::Fmt Format_708("('999',/,A,A,A)");
    static gio::Fmt Format_800("('  0',/,'TEXT',/,'  8',/,'1',/,'  6',/,'Continuous',/,' 62',/,I3,/,' 10',/,f15.5,/,' 20',/,f15.5,/,' "
                               "30',/,f15.5,/,' 40',/,' .25',/,'  1',/,'True North',/,' 41',/,' 0.0',/,'  "
                               "7',/,'MONOTXT',/,'210',/,'0.0',/,'220',/,'0.0',/,'230',/,'1.0')");
    static gio::Fmt Format_801("('  0',/,'TEXT',/,'  8',/,'1',/,'  6',/,'Continuous',/,' 62',/,I3,/,' 10',/,f15.5,/,' 20',/,f15.5,/,' "
                               "30',/,f15.5,/,' 40',/,' .4',/,'  1',/,A,/,' 41',/,' 0.0',/,'  "
                               "7',/,'MONOTXT',/,'210',/,'0.0',/,'220',/,'0.0',/,'230',/,'1.0')");
    static gio::Fmt Format_703_0("('  0',/,'3DFACE',/,'  8',/,'1',/,' 62',/,I3)");
    static gio::Fmt Format_703_1("(' 10',/,f15.5,/,' 20',/,f15.5,/,' 30',/,f15.5)");
    static gio::Fmt Format_703_2("(' 11',/,f15.5,/,' 21',/,f15.5,/,' 31',/,f15.5)");
    static gio::Fmt Format_703_3("(' 12',/,f15.5,/,' 22',/,f15.5,/,' 32',/,f15.5)");
    static gio::Fmt Format_703_4("(' 13',/,f15.5,/,' 23',/,f15.5,/,' 33',/,f15.5)");
    static gio::Fmt Format_704("('  0',/,'3DFACE',/,'  8',/,A,/,' 62',/,I3,/,' 10',/,f15.5,/,' 20',/,f15.5,/,' 30',/,f15.5,/,' 11',/,f15.5,/,' "
                               "21',/,f15.5,/,' 31',/,f15.5,/,' 12',/,f15.5,/,' 22',/,f15.5,/,' 32',/,f15.5)");
    static gio::Fmt Format_705("(' 13',/,f15.5,/,' 23',/,f15.5,/,' 33',/,f15.5)");
    static gio::Fmt Format_711("('  0',/,'LINE',/,'  8',/,A,/,' 62',/,I3)");
    static gio::Fmt Format_712("(' 10',/,f15.5,/,' 20',/,f15.5,/,' 30',/,f15.5,/,' 11',/,f15.5,/,' 21',/,f15.5,/,' 31',/,f15.5)");
    static gio::Fmt Format_706("('  0',/,'ENDSEC',/,'  0',/,'EOF')");
    static gio::Fmt Format_709("('  0',/,'CIRCLE',/,'  8',/,A,/,' 62',/,I3,/,' 10',/,f15.5,/,' 20',/,f15.5,/,' 30',/,f15.5,/,' 40',/,f15.5)");
    static gio::Fmt Format_710("('999',/,A)");

    if (TotSurfaces > 0 && !allocated(Surface)) {
        // no error needed, probably in end processing, just return
        return;
    }

    unit = GetNewUnitNumber();
    {
        IOFlags flags;
        flags.ACTION("write");
        gio::open(unit, DataStringGlobals::outputDxfFileName, flags);
        write_stat = flags.ios();
    }
    if (write_stat != 0) {
        ShowFatalError("DXFOutLines: Could not open file " + DataStringGlobals::outputDxfFileName + " for output (write).");
    }

    gio::write(unit, Format_702); // Start of Entities section

    gio::write(unit, Format_707); // Comment

    gio::write(unit, Format_708) << "Program Version"
                                 << "," << VerString;

    gio::write(unit, Format_708) << "DXF using Lines" << ' ' << ' ';

    if (ColorScheme == "") {
        gio::write(unit, Format_708) << "Color Scheme"
                                     << ","
                                     << "Default";
    } else {
        gio::write(unit, Format_708) << "Color Scheme"
                                     << "," << ColorScheme;
    }

    minx = 99999.0;
    miny = 99999.0;
    for (surf = 1; surf <= TotSurfaces; ++surf) {
        if (Surface(surf).Class == SurfaceClass_IntMass) continue;
        for (vert = 1; vert <= Surface(surf).Sides; ++vert) {
            minx = min(minx, Surface(surf).Vertex(vert).x);
            miny = min(miny, Surface(surf).Vertex(vert).y);
        }
    }

    for (vert = 1; vert <= 4; ++vert) {
        StemX(vert) += minx;
        StemY(vert) += miny;
        Head1X(vert) += minx;
        Head1Y(vert) += miny;
        Head2X(vert) += minx;
        Head2Y(vert) += miny;
        NSide1X(vert) += minx;
        NSide1Y(vert) += miny;
        NSide2X(vert) += minx;
        NSide2Y(vert) += miny;
        NSide3X(vert) += minx;
        NSide3Y(vert) += miny;
    }

    // This writes "True North" above the Arrow Head
    gio::write(unit, Format_710) << "Text - True North";
    gio::write(unit, Format_800) << DXFcolorno(ColorNo_Text) << StemX(1) - 1.0 << StemY(1) << StemZ(1);

    gio::write(unit, Format_710) << "Text - Building Title";
    gio::write(unit, Format_801) << DXFcolorno(ColorNo_Text) << StemX(1) - 4.0 << StemY(1) - 4.0 << StemZ(1) << "Building - " + BuildingName;

    // We want to point the north arrow to true north
    gio::write(unit, Format_710) << "North Arrow Stem";
    gio::write(unit, Format_703_0) << DXFcolorno(ColorNo_Text);
    gio::write(unit, Format_703_1) << StemX(1) << StemY(1) << StemZ(1);
    gio::write(unit, Format_703_2) << StemX(2) << StemY(2) << StemZ(2);
    gio::write(unit, Format_703_3) << StemX(3) << StemY(3) << StemZ(3);
    gio::write(unit, Format_703_4) << StemX(4) << StemY(4) << StemZ(4);

    gio::write(unit, Format_710) << "North Arrow Head 1";
    gio::write(unit, Format_703_0) << DXFcolorno(ColorNo_Text);
    gio::write(unit, Format_703_1) << Head1X(1) << Head1Y(1) << Head1Z(1);
    gio::write(unit, Format_703_2) << Head1X(2) << Head1Y(2) << Head1Z(2);
    gio::write(unit, Format_703_3) << Head1X(3) << Head1Y(3) << Head1Z(3);
    gio::write(unit, Format_703_4) << Head1X(4) << Head1Y(4) << Head1Z(4);

    gio::write(unit, Format_710) << "North Arrow Head 2";
    gio::write(unit, Format_703_0) << DXFcolorno(ColorNo_Text);
    gio::write(unit, Format_703_1) << Head2X(1) << Head2Y(1) << Head2Z(1);
    gio::write(unit, Format_703_2) << Head2X(2) << Head2Y(2) << Head2Z(2);
    gio::write(unit, Format_703_3) << Head2X(3) << Head2Y(3) << Head2Z(3);
    gio::write(unit, Format_703_4) << Head2X(4) << Head2Y(4) << Head2Z(4);

    gio::write(unit, Format_710) << "North Arrow Side 1";
    gio::write(unit, Format_703_0) << DXFcolorno(ColorNo_Text);
    gio::write(unit, Format_703_1) << NSide1X(1) << NSide1Y(1) << NSide1Z(1);
    gio::write(unit, Format_703_2) << NSide1X(2) << NSide1Y(2) << NSide1Z(2);
    gio::write(unit, Format_703_3) << NSide1X(3) << NSide1Y(3) << NSide1Z(3);
    gio::write(unit, Format_703_4) << NSide1X(4) << NSide1Y(4) << NSide1Z(4);

    gio::write(unit, Format_710) << "North Arrow Side 2";
    gio::write(unit, Format_703_0) << DXFcolorno(ColorNo_Text);
    gio::write(unit, Format_703_1) << NSide2X(1) << NSide2Y(1) << NSide2Z(1);
    gio::write(unit, Format_703_2) << NSide2X(2) << NSide2Y(2) << NSide2Z(2);
    gio::write(unit, Format_703_3) << NSide2X(3) << NSide2Y(3) << NSide2Z(3);
    gio::write(unit, Format_703_4) << NSide2X(4) << NSide2Y(4) << NSide2Z(4);

    gio::write(unit, Format_710) << "North Arrow Side 3";
    gio::write(unit, Format_703_0) << DXFcolorno(ColorNo_Text);
    gio::write(unit, Format_703_1) << NSide3X(1) << NSide3Y(1) << NSide3Z(1);
    gio::write(unit, Format_703_2) << NSide3X(2) << NSide3Y(2) << NSide3Z(2);
    gio::write(unit, Format_703_3) << NSide3X(3) << NSide3Y(3) << NSide3Z(3);
    gio::write(unit, Format_703_4) << NSide3X(4) << NSide3Y(4) << NSide3Z(4);

    gio::write(unit, Format_710) << "Zone Names";
    for (zones = 1; zones <= NumOfZones; ++zones) {
        gio::write(ZoneNum, fmtLD) << zones;
        strip(ZoneNum);
        TempZoneName = Zone(zones).Name;
        pos = index(TempZoneName, ' ');
        while (pos != std::string::npos) {
            TempZoneName[pos] = '_';
            pos = index(TempZoneName, ' ');
        }
        pos = index(TempZoneName, ':');
        while (pos != std::string::npos) {
            TempZoneName[pos] = '_';
            pos = index(TempZoneName, ':');
        }
        gio::write(unit, Format_710) << "Zone=" + ZoneNum + ':' + TempZoneName;
    }

    //  Do all detached shading surfaces first
    surfcount = 0;
    for (surf = 1; surf <= TotSurfaces; ++surf) {
        if (Surface(surf).HeatTransSurf) continue;
        if (Surface(surf).Class == SurfaceClass_Shading) continue;
        if (Surface(surf).Class == SurfaceClass_Detached_F) colorindex = ColorNo_ShdDetFix;
        if (Surface(surf).Class == SurfaceClass_Detached_B) colorindex = ColorNo_ShdDetBldg;
        if (Surface(surf).IsPV) colorindex = ColorNo_PV;
        if (Surface(surf).Class == SurfaceClass_Detached_F) {
            ShadeType = "Fixed Shading";
            gio::write(unit, Format_710) << "Fixed Shading:" + Surface(surf).Name;
        } else if (Surface(surf).Class == SurfaceClass_Detached_B) {
            ShadeType = "Building Shading";
            gio::write(unit, Format_710) << "Building Shading:" + Surface(surf).Name;
        }
        ++surfcount;
        gio::write(cSurfNum, fmtLD) << surfcount;
        strip(cSurfNum);
        ShadeType += "_" + cSurfNum;
        minz = 99999.0;
        for (vert = 1; vert <= Surface(surf).Sides; ++vert) {
            minz = min(minz, Surface(surf).Vertex(vert).z);
        }
        if (Surface(surf).Sides <= 4) {
            //      write(unit,711) TRIM(ShadeType),colorno(colorindex) !,minz ,TRIM(PolylineWidth),TRIM(PolylineWidth)
            for (vert = 1; vert <= Surface(surf).Sides; ++vert) {
                if (vert != Surface(surf).Sides) {
                    sptr = vert + 1;
                } else {
                    sptr = 1;
                }
                gio::write(unit, Format_711) << ShadeType << DXFcolorno(colorindex); //,minz ,TRIM(PolylineWidth),TRIM(PolylineWidth)
                gio::write(unit, Format_712) << Surface(surf).Vertex(vert).x << Surface(surf).Vertex(vert).y << Surface(surf).Vertex(vert).z
                                             << Surface(surf).Vertex(sptr).x << Surface(surf).Vertex(sptr).y << Surface(surf).Vertex(sptr).z;
            }
        } else { // polygon
            for (vert = 1; vert <= Surface(surf).Sides; ++vert) {
                if (vert != Surface(surf).Sides) {
                    sptr = vert + 1;
                } else {
                    sptr = 1;
                }
                gio::write(unit, Format_711) << ShadeType << DXFcolorno(colorindex); //,minz ,TRIM(PolylineWidth),TRIM(PolylineWidth)
                gio::write(unit, Format_712) << Surface(surf).Vertex(vert).x << Surface(surf).Vertex(vert).y << Surface(surf).Vertex(vert).z
                                             << Surface(surf).Vertex(sptr).x << Surface(surf).Vertex(sptr).y << Surface(surf).Vertex(sptr).z;
            }
        }
    }

    // now do zone surfaces, by zone
    for (zones = 1; zones <= NumOfZones; ++zones) {
        TempZoneName = Zone(zones).Name;
        pos = index(TempZoneName, ' ');
        while (pos != std::string::npos) {
            TempZoneName[pos] = '_';
            pos = index(TempZoneName, ' ');
        }
        pos = index(TempZoneName, ':');
        while (pos != std::string::npos) {
            TempZoneName[pos] = '_';
            pos = index(TempZoneName, ':');
        }

        surfcount = 0;
        for (surf = max(Zone(zones).SurfaceFirst, 1); surf <= Zone(zones).SurfaceLast; ++surf) {
            if (Surface(surf).Class == SurfaceClass_IntMass) continue;
            if (Surface(surf).Class == SurfaceClass_Wall) colorindex = ColorNo_Wall;
            if (Surface(surf).Class == SurfaceClass_Roof) colorindex = ColorNo_Roof;
            if (Surface(surf).Class == SurfaceClass_Floor) colorindex = ColorNo_Floor;
            if (Surface(surf).Class == SurfaceClass_Door) colorindex = ColorNo_Door;
            if (Surface(surf).Class == SurfaceClass_Window) {
                if (SurfaceWindow(surf).OriginalClass == SurfaceClass_Window) colorindex = ColorNo_Window;
                if (SurfaceWindow(surf).OriginalClass == SurfaceClass_GlassDoor) colorindex = ColorNo_GlassDoor;
                if (SurfaceWindow(surf).OriginalClass == SurfaceClass_TDD_Dome) colorindex = ColorNo_TDDDome;
                if (SurfaceWindow(surf).OriginalClass == SurfaceClass_TDD_Diffuser) colorindex = ColorNo_TDDDiffuser;
            }
            if (Surface(surf).IsPV) colorindex = ColorNo_PV;
            ++surfcount;
            ++surfcount;
            gio::write(cSurfNum, fmtLD) << surfcount;
            strip(cSurfNum);

            gio::write(unit, Format_710) << Surface(surf).ZoneName + ':' + Surface(surf).Name;
            TempZoneName += "_" + cSurfNum;
            minz = 99999.0;
            for (vert = 1; vert <= Surface(surf).Sides; ++vert) {
                minz = min(minz, Surface(surf).Vertex(vert).z);
            }
            if (Surface(surf).Sides <= 4) {
                for (vert = 1; vert <= Surface(surf).Sides; ++vert) {
                    if (vert != Surface(surf).Sides) {
                        sptr = vert + 1;
                    } else {
                        sptr = 1;
                    }
                    gio::write(unit, Format_711) << TempZoneName << DXFcolorno(colorindex); //,minz,TRIM(PolylineWidth),TRIM(PolylineWidth)
                    gio::write(unit, Format_712) << Surface(surf).Vertex(vert).x << Surface(surf).Vertex(vert).y << Surface(surf).Vertex(vert).z
                                                 << Surface(surf).Vertex(sptr).x << Surface(surf).Vertex(sptr).y << Surface(surf).Vertex(sptr).z;
                }
            } else { // polygon
                for (vert = 1; vert <= Surface(surf).Sides; ++vert) {
                    if (vert != Surface(surf).Sides) {
                        sptr = vert + 1;
                    } else {
                        sptr = 1;
                    }
                    gio::write(unit, Format_711) << TempZoneName << DXFcolorno(colorindex); //,minz,TRIM(PolylineWidth),TRIM(PolylineWidth)
                    gio::write(unit, Format_712) << Surface(surf).Vertex(vert).x << Surface(surf).Vertex(vert).y << Surface(surf).Vertex(vert).z
                                                 << Surface(surf).Vertex(sptr).x << Surface(surf).Vertex(sptr).y << Surface(surf).Vertex(sptr).z;
                }
            }
            // 715 format('  0',/,'POLYLINE',/,'  8',/,A,/,' 62',/,I3,/,' 66',/,'  1',/,  &
            //    ' 10',/,' 0.0',/,' 20',/,' 0.0',/,' 30',/,f15.5,/,  &
            //    ' 70',/,'   1',/,' 40',/,A,/,' 41',/,A)
            // 716 format('  0',/'VERTEX',/,'  8',/,A,/,  &
            //    ' 10',/,f15.5,/,' 20',/,f15.5,/,' 30',/,f15.5)
            // 717 format('  0',/'SEQEND',/,'  8',/,A)
        }
        // still have to do shading surfaces for zone
        surfcount = 0;
        for (surf = 1; surf <= TotSurfaces; ++surf) {
            // if (surface(surf)%heattranssurf) CYCLE ! Shading with a construction is allowed to be HT surf for daylighting shelves
            if (Surface(surf).Class != SurfaceClass_Shading) continue;
            if (Surface(surf).ZoneName != Zone(zones).Name) continue;
            colorindex = ColorNo_ShdAtt;
            if (Surface(surf).IsPV) colorindex = ColorNo_PV;
            ++surfcount;
            gio::write(cSurfNum, fmtLD) << surfcount;
            strip(cSurfNum);

            gio::write(unit, Format_710) << Surface(surf).ZoneName + ':' + Surface(surf).Name;
            TempZoneName += "_" + cSurfNum;
            minz = 99999.0;
            for (vert = 1; vert <= Surface(surf).Sides; ++vert) {
                minz = min(minz, Surface(surf).Vertex(vert).z);
            }
            if (Surface(surf).Sides <= 4) {
                for (vert = 1; vert <= Surface(surf).Sides; ++vert) {
                    if (vert != Surface(surf).Sides) {
                        sptr = vert + 1;
                    } else {
                        sptr = 1;
                    }
                    gio::write(unit, Format_711) << TempZoneName << DXFcolorno(colorindex); //,minz,TRIM(PolylineWidth),TRIM(PolylineWidth)
                    gio::write(unit, Format_712) << Surface(surf).Vertex(vert).x << Surface(surf).Vertex(vert).y << Surface(surf).Vertex(vert).z
                                                 << Surface(surf).Vertex(sptr).x << Surface(surf).Vertex(sptr).y << Surface(surf).Vertex(sptr).z;
                }
            } else { // polygon attached shading
                for (vert = 1; vert <= Surface(surf).Sides; ++vert) {
                    if (vert != Surface(surf).Sides) {
                        sptr = vert + 1;
                    } else {
                        sptr = 1;
                    }
                    gio::write(unit, Format_711) << TempZoneName << DXFcolorno(colorindex); //,minz,TRIM(PolylineWidth),TRIM(PolylineWidth)
                    gio::write(unit, Format_712) << Surface(surf).Vertex(vert).x << Surface(surf).Vertex(vert).y << Surface(surf).Vertex(vert).z
                                                 << Surface(surf).Vertex(sptr).x << Surface(surf).Vertex(sptr).y << Surface(surf).Vertex(sptr).z;
                }
            }
        }
    }

    // Do any daylighting reference points on layer for zone
    for (zones = 1; zones <= NumOfZones; ++zones) {
        curcolorno = ColorNo_DaylSensor1;
        TempZoneName = Zone(zones).Name;
        pos = index(TempZoneName, ' ');
        while (pos != std::string::npos) {
            TempZoneName[pos] = '_';
            pos = index(TempZoneName, ' ');
        }
        pos = index(TempZoneName, ':');
        while (pos != std::string::npos) {
            TempZoneName[pos] = '_';
            pos = index(TempZoneName, ':');
        }
        for (refpt = 1; refpt <= ZoneDaylight(zones).TotalDaylRefPoints; ++refpt) {
            gio::write(unit, Format_710) << Zone(zones).Name + ":DayRefPt:" + TrimSigDigits(refpt);
            gio::write(unit, Format_709) << TempZoneName << DXFcolorno(curcolorno) << ZoneDaylight(zones).DaylRefPtAbsCoord(1, refpt)
                                         << ZoneDaylight(zones).DaylRefPtAbsCoord(2, refpt) << ZoneDaylight(zones).DaylRefPtAbsCoord(3, refpt) << 0.2;
            curcolorno = ColorNo_DaylSensor2; // ref pts 2 and later are this color
        }
    }

    // now do DElight reference points
    for (zones = 1; zones <= NumOfZones; ++zones) {
        curcolorno = ColorNo_DaylSensor1;
        TempZoneName = Zone(zones).Name;
        pos = index(TempZoneName, ' ');
        while (pos != std::string::npos) {
            TempZoneName[pos] = '_';
            pos = index(TempZoneName, ' ');
        }
        pos = index(TempZoneName, ':');
        while (pos != std::string::npos) {
            TempZoneName[pos] = '_';
            pos = index(TempZoneName, ':');
        }
        for (refpt = 1; refpt <= ZoneDaylight(zones).TotalDaylRefPoints; ++refpt) {
            gio::write(unit, Format_710) << Zone(zones).Name + ":DEDayRefPt:" + TrimSigDigits(refpt);
            gio::write(unit, Format_709) << TempZoneName << DXFcolorno(curcolorno) << ZoneDaylight(zones).DaylRefPtAbsCoord(1, refpt)
                                         << ZoneDaylight(zones).DaylRefPtAbsCoord(2, refpt) << ZoneDaylight(zones).DaylRefPtAbsCoord(3, refpt) << 0.2;
            curcolorno = ColorNo_DaylSensor2; // ref pts 2 and later are this color
        }
    }

    gio::write(unit, Format_706);

    gio::close(unit);
}

void DXFOutWireFrame(std::string const &ColorScheme)
{

    // SUBROUTINE INFORMATION:
    //       AUTHOR         Linda K. Lawrie
    //       DATE WRITTEN   August 2005
    //       MODIFIED       na
    //       RE-ENGINEERED  na

    // PURPOSE OF THIS SUBROUTINE:
    // This subroutine produces a file of DXF objects for the surfaces (all lines -- wireframe).

    // METHODOLOGY EMPLOYED:
    // Use the surface absolute coordinate information to produce
    // lines.

    // REFERENCES:
    // na

    // Using/Aliasing
    using namespace DataPrecisionGlobals;
    using DataHeatBalance::BuildingName;
    using DataHeatBalance::Zone;
    using namespace DataSurfaces;
    using namespace DataSurfaceColors;
    using DataDaylighting::ZoneDaylight;
    using DataGlobals::NumOfZones;
    using DataStringGlobals::VerString;
    using General::TrimSigDigits;

    // Locals
    // SUBROUTINE ARGUMENT DEFINITIONS:

    // SUBROUTINE PARAMETER DEFINITIONS:
    // na

    // INTERFACE BLOCK SPECIFICATIONS
    // na

    // DERIVED TYPE DEFINITIONS
    // na

    // SUBROUTINE LOCAL VARIABLE DECLARATIONS:
    static Array1D<Real64> StemX(4, -10.0);
    static Array1D<Real64> StemY(4, {3.0, 3.0, 0.0, 0.0});
    static Array1D<Real64> StemZ(4, {0.1, 0.0, 0.0, 0.1});
    static Array1D<Real64> Head1X(4, {-10.0, -10.0, -10.5, -10.5});
    static Array1D<Real64> Head1Y(4, {3.0, 3.0, 2.133975, 2.133975});
    static Array1D<Real64> Head1Z(4, {0.1, 0.0, 0.0, 0.1});
    static Array1D<Real64> Head2X(4, {-10.0, -10.0, -9.5, -9.5});
    static Array1D<Real64> Head2Y(4, {3.0, 3.0, 2.133975, 2.133975});
    static Array1D<Real64> Head2Z(4, {0.1, 0.0, 0.0, 0.1});
    static Array1D<Real64> NSide1X(4, -10.5);
    static Array1D<Real64> NSide1Y(4, {4.5, 4.5, 3.5, 3.5});
    static Array1D<Real64> NSide1Z(4, {0.1, 0.0, 0.0, 0.1});
    static Array1D<Real64> NSide2X(4, {-10.5, -10.5, -9.5, -9.5});
    static Array1D<Real64> NSide2Y(4, {4.5, 4.5, 3.5, 3.5});
    static Array1D<Real64> NSide2Z(4, {0.1, 0.0, 0.0, 0.1});
    static Array1D<Real64> NSide3X(4, -9.5);
    static Array1D<Real64> NSide3Y(4, {4.5, 4.5, 3.5, 3.5});
    static Array1D<Real64> NSide3Z(4, {0.1, 0.0, 0.0, 0.1});
    //  integer, dimension(7) :: colorno=(/3,4,5,6,2,8,9/)
    int unit;       // Unit number on which to write file
    int surf;       // Loop variable for surfaces
    int vert;       // Loop counter
    int colorindex; // color index by surface type
    Real64 minx;    // minimum x in surface data
    Real64 miny;    // minimum y in surface data
    Real64 minz;    // minimum z in surface data (for polygon output)
    int zones;      // loop counter for zone loop
    std::string ZoneNum;
    std::string TempZoneName;
    std::string SaveZoneName;
    std::string::size_type pos;
    std::string ShadeType;
    static std::string PolylineWidth(" 0.55");
    std::string cSurfNum;
    int surfcount;
    int refpt;
    int curcolorno;
    int write_stat;

    // Formats
    static gio::Fmt Format_702("('  0',/,'SECTION',/,'  2',/,'ENTITIES')");
    static gio::Fmt Format_707("('999',/,'DXF created from EnergyPlus')");
    static gio::Fmt Format_708("('999',/,A,A,A)");
    static gio::Fmt Format_800("('  0',/,'TEXT',/,'  8',/,'1',/,'  6',/,'Continuous',/,' 62',/,I3,/,' 10',/,f15.5,/,' 20',/,f15.5,/,' "
                               "30',/,f15.5,/,' 40',/,' .25',/,'  1',/,'True North',/,' 41',/,' 0.0',/,'  "
                               "7',/,'MONOTXT',/,'210',/,'0.0',/,'220',/,'0.0',/,'230',/,'1.0')");
    static gio::Fmt Format_801("('  0',/,'TEXT',/,'  8',/,'1',/,'  6',/,'Continuous',/,' 62',/,I3,/,' 10',/,f15.5,/,' 20',/,f15.5,/,' "
                               "30',/,f15.5,/,' 40',/,' .4',/,'  1',/,A,/,' 41',/,' 0.0',/,'  "
                               "7',/,'MONOTXT',/,'210',/,'0.0',/,'220',/,'0.0',/,'230',/,'1.0')");
    static gio::Fmt Format_703_0("('  0',/,'3DFACE',/,'  8',/,'1',/,' 62',/,I3)");
    static gio::Fmt Format_703_1("(' 10',/,f15.5,/,' 20',/,f15.5,/,' 30',/,f15.5)");
    static gio::Fmt Format_703_2("(' 11',/,f15.5,/,' 21',/,f15.5,/,' 31',/,f15.5)");
    static gio::Fmt Format_703_3("(' 12',/,f15.5,/,' 22',/,f15.5,/,' 32',/,f15.5)");
    static gio::Fmt Format_703_4("(' 13',/,f15.5,/,' 23',/,f15.5,/,' 33',/,f15.5)");
    static gio::Fmt Format_715("('  0',/,'POLYLINE',/,'  8',/,A,/,' 62',/,I3,/,' 66',/,'  1',/,' 10',/,' 0.0',/,' 20',/,' 0.0',/,' 30',/,f15.5,/,' "
                               "70',/,'   9',/,' 40',/,A,/,' 41',/,A)");
    static gio::Fmt Format_716("('  0',/,'VERTEX',/,'  8',/,A,/,' 10',/,f15.5,/,' 20',/,f15.5,/,' 30',/,f15.5)");
    static gio::Fmt Format_717("('  0',/,'SEQEND',/,'  8',/,A)");
    static gio::Fmt Format_704("('  0',/,'3DFACE',/,'  8',/,A,/,' 62',/,I3,/,' 10',/,f15.5,/,' 20',/,f15.5,/,' 30',/,f15.5,/,' 11',/,f15.5,/,' "
                               "21',/,f15.5,/,' 31',/,f15.5,/,' 12',/,f15.5,/,' 22',/,f15.5,/,' 32',/,f15.5)");
    static gio::Fmt Format_705("(' 13',/,f15.5,/,' 23',/,f15.5,/,' 33',/,f15.5)");
    static gio::Fmt Format_706("('  0',/,'ENDSEC',/,'  0',/,'EOF')");
    static gio::Fmt Format_709("('  0',/,'CIRCLE',/,'  8',/,A,/,' 62',/,I3,/,' 10',/,f15.5,/,' 20',/,f15.5,/,' 30',/,f15.5,/,' 40',/,f15.5)");
    static gio::Fmt Format_710("('999',/,A)");

    if (TotSurfaces > 0 && !allocated(Surface)) {
        // no error needed, probably in end processing, just return
        return;
    }

    unit = GetNewUnitNumber();
    {
        IOFlags flags;
        flags.ACTION("write");
        gio::open(unit, DataStringGlobals::outputDxfFileName, flags);
        write_stat = flags.ios();
    }
    if (write_stat != 0) {
        ShowFatalError("DXFOutWireFrame: Could not open file " + DataStringGlobals::outputDxfFileName + " for output (write).");
    }

    gio::write(unit, Format_702); // Start of Entities section

    gio::write(unit, Format_707); // Comment

    gio::write(unit, Format_708) << "Program Version"
                                 << "," << VerString;

    gio::write(unit, Format_708) << "DXF using Wireframe" << ' ' << ' ';

    if (ColorScheme == "") {
        gio::write(unit, Format_708) << "Color Scheme"
                                     << ","
                                     << "Default";
    } else {
        gio::write(unit, Format_708) << "Color Scheme"
                                     << "," << ColorScheme;
    }

    minx = 99999.0;
    miny = 99999.0;
    for (surf = 1; surf <= TotSurfaces; ++surf) {
        if (Surface(surf).Class == SurfaceClass_IntMass) continue;
        for (vert = 1; vert <= Surface(surf).Sides; ++vert) {
            minx = min(minx, Surface(surf).Vertex(vert).x);
            miny = min(miny, Surface(surf).Vertex(vert).y);
        }
    }

    for (vert = 1; vert <= 4; ++vert) {
        StemX(vert) += minx;
        StemY(vert) += miny;
        Head1X(vert) += minx;
        Head1Y(vert) += miny;
        Head2X(vert) += minx;
        Head2Y(vert) += miny;
        NSide1X(vert) += minx;
        NSide1Y(vert) += miny;
        NSide2X(vert) += minx;
        NSide2Y(vert) += miny;
        NSide3X(vert) += minx;
        NSide3Y(vert) += miny;
    }

    // This writes "True North" above the Arrow Head
    gio::write(unit, Format_710) << "Text - True North";
    gio::write(unit, Format_800) << DXFcolorno(ColorNo_Text) << StemX(1) - 1.0 << StemY(1) << StemZ(1);

    gio::write(unit, Format_710) << "Text - Building Title";
    gio::write(unit, Format_801) << DXFcolorno(ColorNo_Text) << StemX(1) - 4.0 << StemY(1) - 4.0 << StemZ(1) << "Building - " + BuildingName;

    // We want to point the north arrow to true north
    gio::write(unit, Format_710) << "North Arrow Stem";
    gio::write(unit, Format_703_0) << DXFcolorno(ColorNo_Text);
    gio::write(unit, Format_703_1) << StemX(1) << StemY(1) << StemZ(1);
    gio::write(unit, Format_703_2) << StemX(2) << StemY(2) << StemZ(2);
    gio::write(unit, Format_703_3) << StemX(3) << StemY(3) << StemZ(3);
    gio::write(unit, Format_703_4) << StemX(4) << StemY(4) << StemZ(4);

    gio::write(unit, Format_710) << "North Arrow Head 1";
    gio::write(unit, Format_703_0) << DXFcolorno(ColorNo_Text);
    gio::write(unit, Format_703_1) << Head1X(1) << Head1Y(1) << Head1Z(1);
    gio::write(unit, Format_703_2) << Head1X(2) << Head1Y(2) << Head1Z(2);
    gio::write(unit, Format_703_3) << Head1X(3) << Head1Y(3) << Head1Z(3);
    gio::write(unit, Format_703_4) << Head1X(4) << Head1Y(4) << Head1Z(4);

    gio::write(unit, Format_710) << "North Arrow Head 2";
    gio::write(unit, Format_703_0) << DXFcolorno(ColorNo_Text);
    gio::write(unit, Format_703_1) << Head2X(1) << Head2Y(1) << Head2Z(1);
    gio::write(unit, Format_703_2) << Head2X(2) << Head2Y(2) << Head2Z(2);
    gio::write(unit, Format_703_3) << Head2X(3) << Head2Y(3) << Head2Z(3);
    gio::write(unit, Format_703_4) << Head2X(4) << Head2Y(4) << Head2Z(4);

    gio::write(unit, Format_710) << "North Arrow Side 1";
    gio::write(unit, Format_703_0) << DXFcolorno(ColorNo_Text);
    gio::write(unit, Format_703_1) << NSide1X(1) << NSide1Y(1) << NSide1Z(1);
    gio::write(unit, Format_703_2) << NSide1X(2) << NSide1Y(2) << NSide1Z(2);
    gio::write(unit, Format_703_3) << NSide1X(3) << NSide1Y(3) << NSide1Z(3);
    gio::write(unit, Format_703_4) << NSide1X(4) << NSide1Y(4) << NSide1Z(4);

    gio::write(unit, Format_710) << "North Arrow Side 2";
    gio::write(unit, Format_703_0) << DXFcolorno(ColorNo_Text);
    gio::write(unit, Format_703_1) << NSide2X(1) << NSide2Y(1) << NSide2Z(1);
    gio::write(unit, Format_703_2) << NSide2X(2) << NSide2Y(2) << NSide2Z(2);
    gio::write(unit, Format_703_3) << NSide2X(3) << NSide2Y(3) << NSide2Z(3);
    gio::write(unit, Format_703_4) << NSide2X(4) << NSide2Y(4) << NSide2Z(4);

    gio::write(unit, Format_710) << "North Arrow Side 3";
    gio::write(unit, Format_703_0) << DXFcolorno(ColorNo_Text);
    gio::write(unit, Format_703_1) << NSide3X(1) << NSide3Y(1) << NSide3Z(1);
    gio::write(unit, Format_703_2) << NSide3X(2) << NSide3Y(2) << NSide3Z(2);
    gio::write(unit, Format_703_3) << NSide3X(3) << NSide3Y(3) << NSide3Z(3);
    gio::write(unit, Format_703_4) << NSide3X(4) << NSide3Y(4) << NSide3Z(4);

    gio::write(unit, Format_710) << "Zone Names";
    for (zones = 1; zones <= NumOfZones; ++zones) {
        gio::write(ZoneNum, fmtLD) << zones;
        strip(ZoneNum);
        TempZoneName = Zone(zones).Name;
        pos = index(TempZoneName, ' ');
        while (pos != std::string::npos) {
            TempZoneName[pos] = '_';
            pos = index(TempZoneName, ' ');
        }
        pos = index(TempZoneName, ':');
        while (pos != std::string::npos) {
            TempZoneName[pos] = '_';
            pos = index(TempZoneName, ':');
        }
        gio::write(unit, Format_710) << "Zone=" + ZoneNum + ':' + TempZoneName;
    }

    //  Do all detached shading surfaces first
    surfcount = 0;
    for (surf = 1; surf <= TotSurfaces; ++surf) {
        if (Surface(surf).HeatTransSurf) continue;
        if (Surface(surf).Class == SurfaceClass_Shading) continue;
        if (Surface(surf).Class == SurfaceClass_Detached_F) colorindex = ColorNo_ShdDetFix;
        if (Surface(surf).Class == SurfaceClass_Detached_B) colorindex = ColorNo_ShdDetBldg;
        if (Surface(surf).IsPV) colorindex = ColorNo_PV;
        if (Surface(surf).Class == SurfaceClass_Detached_F) {
            ShadeType = "Fixed Shading";
            gio::write(unit, Format_710) << "Fixed Shading:" + Surface(surf).Name;
        } else if (Surface(surf).Class == SurfaceClass_Detached_B) {
            ShadeType = "Building Shading";
            gio::write(unit, Format_710) << "Building Shading:" + Surface(surf).Name;
        }
        ++surfcount;
        gio::write(cSurfNum, fmtLD) << surfcount;
        strip(cSurfNum);
        ShadeType += "_" + cSurfNum;
        minz = 99999.0;
        for (vert = 1; vert <= Surface(surf).Sides; ++vert) {
            minz = min(minz, Surface(surf).Vertex(vert).z);
        }
        if (Surface(surf).Sides <= 4) {
            gio::write(unit, Format_715) << ShadeType << DXFcolorno(colorindex) << minz << PolylineWidth << PolylineWidth;
            for (vert = 1; vert <= Surface(surf).Sides; ++vert) {
                gio::write(unit, Format_716) << ShadeType << Surface(surf).Vertex(vert).x << Surface(surf).Vertex(vert).y
                                             << Surface(surf).Vertex(vert).z;
            }
            gio::write(unit, Format_717) << ShadeType;
        } else { // polygon
            gio::write(unit, Format_715) << ShadeType << DXFcolorno(colorindex) << minz << PolylineWidth << PolylineWidth;
            for (vert = 1; vert <= Surface(surf).Sides; ++vert) {
                gio::write(unit, Format_716) << ShadeType << Surface(surf).Vertex(vert).x << Surface(surf).Vertex(vert).y
                                             << Surface(surf).Vertex(vert).z;
            }
            gio::write(unit, Format_717) << ShadeType;
        }
    }

    // now do zone surfaces, by zone
    for (zones = 1; zones <= NumOfZones; ++zones) {
        SaveZoneName = Zone(zones).Name;
        pos = index(SaveZoneName, ' ');
        while (pos != std::string::npos) {
            SaveZoneName[pos] = '_';
            pos = index(SaveZoneName, ' ');
        }
        pos = index(SaveZoneName, ':');
        while (pos != std::string::npos) {
            SaveZoneName[pos] = '_';
            pos = index(SaveZoneName, ':');
        }

        surfcount = 0;
        for (surf = max(Zone(zones).SurfaceFirst, 1); surf <= Zone(zones).SurfaceLast; ++surf) {
            if (Surface(surf).Class == SurfaceClass_IntMass) continue;
            if (Surface(surf).Class == SurfaceClass_Wall) colorindex = ColorNo_Wall;
            if (Surface(surf).Class == SurfaceClass_Roof) colorindex = ColorNo_Roof;
            if (Surface(surf).Class == SurfaceClass_Floor) colorindex = ColorNo_Floor;
            if (Surface(surf).Class == SurfaceClass_Door) colorindex = ColorNo_Door;
            if (Surface(surf).Class == SurfaceClass_Window) {
                if (SurfaceWindow(surf).OriginalClass == SurfaceClass_Window) colorindex = ColorNo_Window;
                if (SurfaceWindow(surf).OriginalClass == SurfaceClass_GlassDoor) colorindex = ColorNo_GlassDoor;
                if (SurfaceWindow(surf).OriginalClass == SurfaceClass_TDD_Dome) colorindex = ColorNo_TDDDome;
                if (SurfaceWindow(surf).OriginalClass == SurfaceClass_TDD_Diffuser) colorindex = ColorNo_TDDDiffuser;
            }
            if (Surface(surf).IsPV) colorindex = ColorNo_PV;
            ++surfcount;
            gio::write(cSurfNum, fmtLD) << surfcount;
            strip(cSurfNum);

            gio::write(unit, Format_710) << Surface(surf).ZoneName + ':' + Surface(surf).Name;
            TempZoneName = SaveZoneName + '_' + cSurfNum;
            minz = 99999.0;
            for (vert = 1; vert <= Surface(surf).Sides; ++vert) {
                minz = min(minz, Surface(surf).Vertex(vert).z);
            }
            if (Surface(surf).Sides <= 4) {
                gio::write(unit, Format_715) << TempZoneName << DXFcolorno(colorindex) << minz << PolylineWidth << PolylineWidth;
                for (vert = 1; vert <= Surface(surf).Sides; ++vert) {
                    gio::write(unit, Format_716) << TempZoneName << Surface(surf).Vertex(vert).x << Surface(surf).Vertex(vert).y
                                                 << Surface(surf).Vertex(vert).z;
                }
                gio::write(unit, Format_717) << TempZoneName;
            } else { // polygon
                gio::write(unit, Format_715) << TempZoneName << DXFcolorno(colorindex) << minz << PolylineWidth << PolylineWidth;
                for (vert = 1; vert <= Surface(surf).Sides; ++vert) {
                    gio::write(unit, Format_716) << TempZoneName << Surface(surf).Vertex(vert).x << Surface(surf).Vertex(vert).y
                                                 << Surface(surf).Vertex(vert).z;
                }
                gio::write(unit, Format_717) << TempZoneName;
            }
        }
        // still have to do shading surfaces for zone
        surfcount = 0;
        for (surf = 1; surf <= TotSurfaces; ++surf) {
            // if (surface(surf)%heattranssurf) CYCLE ! Shading with a construction is allowed to be HT surf for daylighting shelves
            if (Surface(surf).Class != SurfaceClass_Shading) continue;
            if (Surface(surf).ZoneName != Zone(zones).Name) continue;
            colorindex = ColorNo_ShdAtt;
            if (Surface(surf).IsPV) colorindex = ColorNo_PV;
            ++surfcount;
            gio::write(cSurfNum, fmtLD) << surfcount;
            strip(cSurfNum);

            gio::write(unit, Format_710) << Surface(surf).ZoneName + ':' + Surface(surf).Name;
            TempZoneName = SaveZoneName + '_' + cSurfNum;
            minz = 99999.0;
            for (vert = 1; vert <= Surface(surf).Sides; ++vert) {
                minz = min(minz, Surface(surf).Vertex(vert).z);
            }
            if (Surface(surf).Sides <= 4) {
                gio::write(unit, Format_715) << TempZoneName << DXFcolorno(colorindex) << minz << PolylineWidth << PolylineWidth;
                for (vert = 1; vert <= Surface(surf).Sides; ++vert) {
                    gio::write(unit, Format_716) << TempZoneName << Surface(surf).Vertex(vert).x << Surface(surf).Vertex(vert).y
                                                 << Surface(surf).Vertex(vert).z;
                }
                gio::write(unit, Format_717) << TempZoneName;
            } else { // polygon attached shading
                gio::write(unit, Format_715) << TempZoneName << DXFcolorno(colorindex) << minz << PolylineWidth << PolylineWidth;
                for (vert = 1; vert <= Surface(surf).Sides; ++vert) {
                    gio::write(unit, Format_716) << TempZoneName << Surface(surf).Vertex(vert).x << Surface(surf).Vertex(vert).y
                                                 << Surface(surf).Vertex(vert).z;
                }
                gio::write(unit, Format_717) << TempZoneName;
            }
        }
    }

    //  711 format('  0',/,'LINE',/,'  8',/,A,/,' 62',/,I3)
    //  712 format(' 10',/,f15.5,/,' 20',/,f15.5,/,' 30',/,f15.5,/,  &
    //             ' 11',/,f15.5,/,' 21',/,f15.5,/,' 31',/,f15.5)

    // Do any daylighting reference points on layer for zone
    for (zones = 1; zones <= NumOfZones; ++zones) {
        curcolorno = ColorNo_DaylSensor1;
        TempZoneName = Zone(zones).Name;
        pos = index(TempZoneName, ' ');
        while (pos != std::string::npos) {
            TempZoneName[pos] = '_';
            pos = index(TempZoneName, ' ');
        }
        pos = index(TempZoneName, ':');
        while (pos != std::string::npos) {
            TempZoneName[pos] = '_';
            pos = index(TempZoneName, ':');
        }
        for (refpt = 1; refpt <= ZoneDaylight(zones).TotalDaylRefPoints; ++refpt) {
            gio::write(unit, Format_710) << Zone(zones).Name + ":DayRefPt:" + TrimSigDigits(refpt);
            gio::write(unit, Format_709) << TempZoneName << DXFcolorno(curcolorno) << ZoneDaylight(zones).DaylRefPtAbsCoord(1, refpt)
                                         << ZoneDaylight(zones).DaylRefPtAbsCoord(2, refpt) << ZoneDaylight(zones).DaylRefPtAbsCoord(3, refpt) << 0.2;
            curcolorno = ColorNo_DaylSensor2; // ref pts 2 and later are this color
        }
    }

    // now do DElight reference points
    for (zones = 1; zones <= NumOfZones; ++zones) {
        curcolorno = ColorNo_DaylSensor1;
        TempZoneName = Zone(zones).Name;
        pos = index(TempZoneName, ' ');
        while (pos != std::string::npos) {
            TempZoneName[pos] = '_';
            pos = index(TempZoneName, ' ');
        }
        pos = index(TempZoneName, ':');
        while (pos != std::string::npos) {
            TempZoneName[pos] = '_';
            pos = index(TempZoneName, ':');
        }
        for (refpt = 1; refpt <= ZoneDaylight(zones).TotalDaylRefPoints; ++refpt) {
            gio::write(unit, Format_710) << Zone(zones).Name + ":DEDayRefPt:" + TrimSigDigits(refpt);
            gio::write(unit, Format_709) << TempZoneName << DXFcolorno(curcolorno) << ZoneDaylight(zones).DaylRefPtAbsCoord(1, refpt)
                                         << ZoneDaylight(zones).DaylRefPtAbsCoord(2, refpt) << ZoneDaylight(zones).DaylRefPtAbsCoord(3, refpt) << 0.2;
            curcolorno = ColorNo_DaylSensor2; // ref pts 2 and later are this color
        }
    }

    gio::write(unit, Format_706);

    gio::close(unit);
}

void DetailsForSurfaces(int const RptType) // (1=Vertices only, 10=Details only, 11=Details with vertices)
{

    // SUBROUTINE INFORMATION:
    //       AUTHOR         Linda Lawrie
    //       DATE WRITTEN   February 2002
    //       MODIFIED       na
    //       RE-ENGINEERED  na

    // PURPOSE OF THIS SUBROUTINE:
    // This subroutine provides an optional detailed surface report
    // for each surface in the input file.

    // METHODOLOGY EMPLOYED:
    // na

    // REFERENCES:
    // na

    // Using/Aliasing
    using namespace DataPrecisionGlobals;
    using namespace DataHeatBalance;
    using namespace DataSurfaces;
    using DataGlobals::NumOfZones;
    using DataGlobals::OutputFileInits;
    using General::RoundSigDigits;
    using General::TrimSigDigits;
    using ScheduleManager::GetScheduleMaxValue;
    using ScheduleManager::GetScheduleMinValue;
    using ScheduleManager::GetScheduleName;

    // Locals
    // SUBROUTINE ARGUMENT DEFINITIONS:

    // SUBROUTINE PARAMETER DEFINITIONS:
    static Array1D_string const ConvCoeffCalcs(
        {1, 9}, {"ASHRAESimple", "ASHRAETARP", "CeilingDiffuser", "TrombeWall", "TARP", "MoWitt", "DOE-2", "BLAST", "AdaptiveConvectionAlgorithm"});

    // INTERFACE BLOCK SPECIFICATIONS
    // na

    // DERIVED TYPE DEFINITIONS
    // na

    // SUBROUTINE LOCAL VARIABLE DECLARATIONS:
    int unit;    // Unit number on which to write file
    int surf;    // Loop variable for surfaces
    int vert;    // Loop counter
    int ZoneNum; // Loop counter
    std::string BaseSurfName;
    std::string ConstructionName;
    std::string ScheduleName;
    std::string IntConvCoeffCalc;
    std::string ExtConvCoeffCalc;
    Real64 NominalUwithConvCoeffs;
    std::string cNominalU;
    std::string cNominalUwithConvCoeffs;
    std::string cSchedMin;
    std::string cSchedMax;
    std::string SolarDiffusing;
    int fd;
    std::string AlgoName;

    if (TotSurfaces > 0 && !allocated(Surface)) {
        // no error needed, probably in end processing, just return
        return;
    }

    unit = OutputFileInits;
    if (!DataGlobals::eio_stream) return;
    std::ostream *eiostream = DataGlobals::eio_stream;

    //!!!    Write Header lines for report
    if (RptType == 10) {                                                                                          // Details only
        *eiostream << "! <Zone Surfaces>,Zone Name,# Surfaces" + DataStringGlobals::NL;                           // Format_700
        *eiostream << "! <Shading Surfaces>,Number of Shading Surfaces,# Surfaces" + DataStringGlobals::NL;       // Format_700b
        *eiostream << "! <HeatTransfer Surface>,Surface Name,Surface Class,Base Surface,Heat Transfer Algorithm"; // Format_701
        *eiostream << ",Construction,Nominal U (w/o film coefs) {W/m2-K},Nominal U (with film coefs) {W/m2-K},Solar Diffusing,Area (Net) {m2},Area "
                      "(Gross) {m2},Area (Sunlit Calc) {m2},Azimuth {deg},Tilt {deg},~Width {m},~Height {m},Reveal "
                      "{m},ExtBoundCondition,ExtConvCoeffCalc,IntConvCoeffCalc,SunExposure,WindExposure,ViewFactorToGround,ViewFactorToSky,"
                      "ViewFactorToGround-IR,ViewFactorToSky-IR,#Sides" +
                          DataStringGlobals::NL;                                                             // Format_7011
        *eiostream << "! <Shading Surface>,Surface Name,Surface Class,Base Surface,Heat Transfer Algorithm"; // Format_701b
        *eiostream << ",Transmittance Schedule,Min Schedule Value,Max Schedule Value,Solar Diffusing,Area (Net) {m2},Area (Gross) {m2},Area (Sunlit "
                      "Calc) {m2},Azimuth {deg},Tilt {deg},~Width {m},~Height {m},Reveal "
                      "{m},ExtBoundCondition,ExtConvCoeffCalc,IntConvCoeffCalc,SunExposure,WindExposure,ViewFactorToGround,ViewFactorToSky,"
                      "ViewFactorToGround-IR,ViewFactorToSky-IR,#Sides" +
                          DataStringGlobals::NL;                                                                   // Format_7011b
        *eiostream << "! <Frame/Divider Surface>,Surface Name,Surface Class,Base Surface,Heat Transfer Algorithm"; // Format_701c
        *eiostream << ",Construction,Nominal U (w/o film coefs) {W/m2-K},Nominal U (with film coefs) {W/m2-K},Solar Diffusing,Area (Net) {m2},Area "
                      "(Gross) {m2},Area (Sunlit Calc) {m2},Azimuth {deg},Tilt {deg},~Width {m},~Height {m},Reveal {m}" +
                          DataStringGlobals::NL;                // Format_7011c
    } else if (RptType == 11) {                                 // Details with Vertices
        *eiostream << "! <Zone Surfaces>,Zone Name,# Surfaces"; // Format_700
        *eiostream << ", Vertices are shown starting at Upper-Left-Corner => Counter-Clockwise => World Coordinates" +
                          DataStringGlobals::NL;                                    // Format_710
        *eiostream << "! <Shading Surfaces>,Number of Shading Surfaces,# Surfaces"; // Format_700b
        *eiostream << ", Vertices are shown starting at Upper-Left-Corner => Counter-Clockwise => World Coordinates" +
                          DataStringGlobals::NL;                                                                  // Format_710
        *eiostream << "! <HeatTransfer Surface>,Surface Name,Surface Class,Base Surface,Heat Transfer Algorithm"; // Format_701
        *eiostream << ",Construction,Nominal U (w/o film coefs) {W/m2-K},Nominal U (with film coefs) {W/m2-K},Solar Diffusing,Area (Net) {m2},Area "
                      "(Gross) {m2},Area (Sunlit Calc) {m2},Azimuth {deg},Tilt {deg},~Width {m},~Height {m},Reveal "
                      "{m},ExtBoundCondition,ExtConvCoeffCalc,IntConvCoeffCalc,SunExposure,WindExposure,ViewFactorToGround,ViewFactorToSky,"
                      "ViewFactorToGround-IR,ViewFactorToSky-IR,#Sides"; // Format_7011
        *eiostream << ",Vertex 1 X {m},Vertex 1 Y {m},Vertex 1 Z {m},Vertex 2 X {m},Vertex 2 Y {m},Vertex 2 Z {m},Vertex 3 X {m},Vertex 3 Y "
                      "{m},Vertex 3 Z {m},Vertex 4 X {m},Vertex 4 Z {m},Vertex 4 Z {m},{etc}" +
                          DataStringGlobals::NL;                                                             // Format_707
        *eiostream << "! <Shading Surface>,Surface Name,Surface Class,Base Surface,Heat Transfer Algorithm"; // Format_701b
        *eiostream << ",Transmittance Schedule,Min Schedule Value,Max Schedule Value,Solar Diffusing,Area (Net) {m2},Area (Gross) {m2},Area (Sunlit "
                      "Calc) {m2},Azimuth {deg},Tilt {deg},~Width {m},~Height {m},Reveal "
                      "{m},ExtBoundCondition,ExtConvCoeffCalc,IntConvCoeffCalc,SunExposure,WindExposure,ViewFactorToGround,ViewFactorToSky,"
                      "ViewFactorToGround-IR,ViewFactorToSky-IR,#Sides"; // Format_7011b
        *eiostream << ",Vertex 1 X {m},Vertex 1 Y {m},Vertex 1 Z {m},Vertex 2 X {m},Vertex 2 Y {m},Vertex 2 Z {m},Vertex 3 X {m},Vertex 3 Y "
                      "{m},Vertex 3 Z {m},Vertex 4 X {m},Vertex 4 Z {m},Vertex 4 Z {m},{etc}" +
                          DataStringGlobals::NL;                                                                   // Format_707
        *eiostream << "! <Frame/Divider Surface>,Surface Name,Surface Class,Base Surface,Heat Transfer Algorithm"; // Format_701c
        // Vertices are not applicable for window frame and divider, so skip 707
        *eiostream << ",Construction,Nominal U (w/o film coefs) {W/m2-K},Nominal U (with film coefs) {W/m2-K},Solar Diffusing,Area (Net) {m2},Area "
                      "(Gross) {m2},Area (Sunlit Calc) {m2},Azimuth {deg},Tilt {deg},~Width {m},~Height {m},Reveal {m}" +
                          DataStringGlobals::NL;                // Format_7011c
    } else {                                                    // Vertices only
        *eiostream << "! <Zone Surfaces>,Zone Name,# Surfaces"; // Format_700
        *eiostream << ", Vertices are shown starting at Upper-Left-Corner => Counter-Clockwise => World Coordinates" +
                          DataStringGlobals::NL;                                    // Format_710
        *eiostream << "! <Shading Surfaces>,Number of Shading Surfaces,# Surfaces"; // Format_700b
        *eiostream << ", Vertices are shown starting at Upper-Left-Corner => Counter-Clockwise => World Coordinates" +
                          DataStringGlobals::NL;                                                                  // Format_710
        *eiostream << "! <HeatTransfer Surface>,Surface Name,Surface Class,Base Surface,Heat Transfer Algorithm"; // Format_701
        *eiostream << ",#Sides";                                                                                  // Format_7012
        *eiostream << ",Vertex 1 X {m},Vertex 1 Y {m},Vertex 1 Z {m},Vertex 2 X {m},Vertex 2 Y {m},Vertex 2 Z {m},Vertex 3 X {m},Vertex 3 Y "
                      "{m},Vertex 3 Z {m},Vertex 4 X {m},Vertex 4 Z {m},Vertex 4 Z {m},{etc}" +
                          DataStringGlobals::NL;                                                             // Format_707
        *eiostream << "! <Shading Surface>,Surface Name,Surface Class,Base Surface,Heat Transfer Algorithm"; // Format_701b
        *eiostream << ",#Sides";                                                                             // Format_7012
        *eiostream << ",Vertex 1 X {m},Vertex 1 Y {m},Vertex 1 Z {m},Vertex 2 X {m},Vertex 2 Y {m},Vertex 2 Z {m},Vertex 3 X {m},Vertex 3 Y "
                      "{m},Vertex 3 Z {m},Vertex 4 X {m},Vertex 4 Z {m},Vertex 4 Z {m},{etc}" +
                          DataStringGlobals::NL; // Format_707
        // Vertices are not applicable for window frame and divider, so skip 701c here
    }

    // Do just "detached" shading first
    for (surf = 1; surf <= TotSurfaces; ++surf) {
        if (Surface(surf).Zone != 0) break;
    }
    if ((surf - 1) > 0) {
        *eiostream << "Shading Surfaces,"
                   << "Number of Shading Surfaces," << surf - 1 << DataStringGlobals::NL;
        for (surf = 1; surf <= TotSurfaces; ++surf) {
            if (Surface(surf).Zone != 0) break;
            AlgoName = "None";
            *eiostream << "Shading Surface," << Surface(surf).Name << "," << cSurfaceClass(Surface(surf).Class) << "," << Surface(surf).BaseSurfName
                       << "," << AlgoName << ",";
            if (RptType == 10) {
                if (Surface(surf).SchedShadowSurfIndex > 0) {
                    ScheduleName = GetScheduleName(Surface(surf).SchedShadowSurfIndex);
                    cSchedMin = RoundSigDigits(GetScheduleMinValue(Surface(surf).SchedShadowSurfIndex), 2);
                    cSchedMax = RoundSigDigits(GetScheduleMaxValue(Surface(surf).SchedShadowSurfIndex), 2);
                } else {
                    ScheduleName = "";
                    cSchedMin = "0.0";
                    cSchedMax = "0.0";
                }
                *eiostream << ScheduleName << "," << cSchedMin << "," << cSchedMax << "," << ' ' << "," << RoundSigDigits(Surface(surf).Area, 2)
                           << "," << RoundSigDigits(Surface(surf).GrossArea, 2) << "," << RoundSigDigits(Surface(surf).NetAreaShadowCalc, 2) << ","
                           << RoundSigDigits(Surface(surf).Azimuth, 2) << "," << RoundSigDigits(Surface(surf).Tilt, 2) << ","
                           << RoundSigDigits(Surface(surf).Width, 2) << "," << RoundSigDigits(Surface(surf).Height, 2) << ",";
                *eiostream << ",,,,,,,,,," << TrimSigDigits(Surface(surf).Sides) << DataStringGlobals::NL;
            } else if (RptType == 1) {
                *eiostream << TrimSigDigits(Surface(surf).Sides) << ",";
            } else {
                if (Surface(surf).SchedShadowSurfIndex > 0) {
                    ScheduleName = GetScheduleName(Surface(surf).SchedShadowSurfIndex);
                    cSchedMin = RoundSigDigits(GetScheduleMinValue(Surface(surf).SchedShadowSurfIndex), 2);
                    cSchedMax = RoundSigDigits(GetScheduleMaxValue(Surface(surf).SchedShadowSurfIndex), 2);
                } else {
                    ScheduleName = "";
                    cSchedMin = "0.0";
                    cSchedMax = "0.0";
                }
                *eiostream << ScheduleName << "," << cSchedMin << "," << cSchedMax << "," << ' ' << "," << RoundSigDigits(Surface(surf).Area, 2)
                           << "," << RoundSigDigits(Surface(surf).GrossArea, 2) << "," << RoundSigDigits(Surface(surf).NetAreaShadowCalc, 2) << ","
                           << RoundSigDigits(Surface(surf).Azimuth, 2) << "," << RoundSigDigits(Surface(surf).Tilt, 2) << ","
                           << RoundSigDigits(Surface(surf).Width, 2) << "," << RoundSigDigits(Surface(surf).Height, 2) << ",";
                *eiostream << ",,,,,,,,,," << TrimSigDigits(Surface(surf).Sides) << ",";
            }
            if (RptType == 10) continue;
            for (vert = 1; vert <= Surface(surf).Sides; ++vert) {
                if (vert != Surface(surf).Sides) {
                    *eiostream << RoundSigDigits(Surface(surf).Vertex(vert).x, 2) << "," << RoundSigDigits(Surface(surf).Vertex(vert).y, 2) << ","
                               << RoundSigDigits(Surface(surf).Vertex(vert).z, 2) << ",";
                } else {
                    *eiostream << RoundSigDigits(Surface(surf).Vertex(vert).x, 2) << "," << RoundSigDigits(Surface(surf).Vertex(vert).y, 2) << ","
                               << RoundSigDigits(Surface(surf).Vertex(vert).z, 2) << DataStringGlobals::NL;
                }
            }
            //  This shouldn't happen with shading surface -- always have vertices
            if (Surface(surf).Sides == 0) *eiostream << DataStringGlobals::NL;
        }
    }

    for (ZoneNum = 1; ZoneNum <= NumOfZones; ++ZoneNum) {
        *eiostream << "Zone Surfaces," << Zone(ZoneNum).Name << "," << (Zone(ZoneNum).SurfaceLast - Zone(ZoneNum).SurfaceFirst + 1)
                   << DataStringGlobals::NL;
        for (surf = 1; surf <= TotSurfaces; ++surf) {
            if (Surface(surf).Zone != ZoneNum) continue;
            SolarDiffusing = "";
            if (RptType == 10 || RptType == 11) { // Details and Details with Vertices
                if (Surface(surf).BaseSurf == surf) {
                    BaseSurfName = "";
                } else {
                    BaseSurfName = Surface(surf).BaseSurfName;
                }
                {
                    auto const SELECT_CASE_var(Surface(surf).HeatTransferAlgorithm);
                    if (SELECT_CASE_var == HeatTransferModel_None) {
                        AlgoName = "None";
                    } else if (SELECT_CASE_var == HeatTransferModel_CTF) {
                        AlgoName = "CTF - ConductionTransferFunction";
                    } else if (SELECT_CASE_var == HeatTransferModel_CondFD) {
                        AlgoName = "CondFD - ConductionFiniteDifference";
                    } else if (SELECT_CASE_var == HeatTransferModel_EMPD) {
                        AlgoName = "EMPD - MoisturePenetrationDepthConductionTransferFunction";
                    } else if (SELECT_CASE_var == HeatTransferModel_HAMT) {
                        AlgoName = "HAMT - CombinedHeatAndMoistureFiniteElement";
                    } else if (SELECT_CASE_var == HeatTransferModel_Kiva) {
                        AlgoName = "KivaFoundation - TwoDimensionalFiniteDifference";
                    } else if (SELECT_CASE_var == HeatTransferModel_Window5) {
                        AlgoName = "Window5 Detailed Fenestration";
                    } else if (SELECT_CASE_var == HeatTransferModel_ComplexFenestration) {
                        AlgoName = "Window7 Complex Fenestration";
                    } else if (SELECT_CASE_var == HeatTransferModel_TDD) {
                        AlgoName = "Tubular Daylighting Device";
                    }
                }
                // Default Convection Coefficient Calculation Algorithms
                IntConvCoeffCalc = ConvCoeffCalcs(Zone(ZoneNum).InsideConvectionAlgo);
                ExtConvCoeffCalc = ConvCoeffCalcs(Zone(ZoneNum).OutsideConvectionAlgo);

                *eiostream << "HeatTransfer Surface," << Surface(surf).Name << "," << cSurfaceClass(Surface(surf).Class) << "," << BaseSurfName << ","
                           << AlgoName << ",";

                // NOTE - THIS CODE IS REPEATED IN SurfaceGeometry.cc IN SetupZoneGeometry
                // Calculate Nominal U-value with convection/film coefficients for reporting by adding on
                // prescribed R-values for interior and exterior convection coefficients as found in ASHRAE 90.1-2004, Appendix A
                if (Surface(surf).Construction > 0 && Surface(surf).Construction <= TotConstructs) {
                    cNominalUwithConvCoeffs = "";
                    ConstructionName = Construct(Surface(surf).Construction).Name;
                    {
                        auto const SELECT_CASE_var(Surface(surf).Class);
                        if (SELECT_CASE_var == SurfaceClass_Wall) {
                            // Interior:  vertical, still air, Rcin = 0.68 ft2-F-hr/BTU
                            // Exterior:  vertical, exterior wind exposure, Rcout = 0.17 ft2-F-hr/BTU
                            if (NominalU(Surface(surf).Construction) > 0.0) {
                                NominalUwithConvCoeffs = 1.0 / (0.1197548 + (1.0 / NominalU(Surface(surf).Construction)) + 0.0299387);
                            } else {
                                cNominalUwithConvCoeffs = "[invalid]";
                            }
                        } else if (SELECT_CASE_var == SurfaceClass_Floor) {
                            // Interior:  horizontal, still air, heat flow downward, Rcin = 0.92 ft2-F-hr/BTU
                            // Exterior:  horizontal, semi-exterior (crawlspace), Rcout = 0.46 ft2-F-hr/BTU
                            if (NominalU(Surface(surf).Construction) > 0.0) {
                                NominalUwithConvCoeffs = 1.0 / (0.1620212 + (1.0 / NominalU(Surface(surf).Construction)) + 0.0810106);
                            } else {
                                cNominalUwithConvCoeffs = "[invalid]";
                            }
                        } else if (SELECT_CASE_var == SurfaceClass_Roof) {
                            // Interior:  horizontal, still air, heat flow upward, Rcin = 0.61 ft2-F-hr/BTU
                            // Exterior:  horizontal, semi-exterior (attic), Rcout = 0.46 ft2-F-hr/BTU
                            if (NominalU(Surface(surf).Construction) > 0.0) {
                                NominalUwithConvCoeffs = 1.0 / (0.1074271 + (1.0 / NominalU(Surface(surf).Construction)) + 0.0810106);
                            } else {
                                cNominalUwithConvCoeffs = "[invalid]";
                            }
                        } else {
                            if (NominalU(Surface(surf).Construction) > 0.0) {
                                NominalUwithConvCoeffs = NominalU(Surface(surf).Construction);
                            } else {
                                cNominalUwithConvCoeffs = "[invalid]";
                            }
                        }
                    }
                    if (cNominalUwithConvCoeffs == "") {
                        cNominalUwithConvCoeffs = RoundSigDigits(NominalUwithConvCoeffs, 3);
                    } else {
                        cNominalUwithConvCoeffs = "[invalid]";
                    }
                    if ((Surface(surf).Class == SurfaceClass_Window) || (Surface(surf).Class == SurfaceClass_TDD_Dome)) {
                        // SurfaceClass_Window also covers glass doors and TDD:Diffusers
                        cNominalU = "N/A";
                        if (SurfaceWindow(surf).SolarDiffusing) {
                            SolarDiffusing = "Yes";
                        } else {
                            SolarDiffusing = "No";
                        }
                    } else {
                        cNominalU = RoundSigDigits(NominalU(Surface(surf).Construction), 3);
                    }
                } else {
                    cNominalUwithConvCoeffs = "**";
                    cNominalU = "**";
                    ConstructionName = "**invalid**";
                }

                *eiostream << ConstructionName << "," << cNominalU << "," << cNominalUwithConvCoeffs << "," << SolarDiffusing << ","
                           << RoundSigDigits(Surface(surf).Area, 2) << "," << RoundSigDigits(Surface(surf).GrossArea, 2) << ","
                           << RoundSigDigits(Surface(surf).NetAreaShadowCalc, 2) << "," << RoundSigDigits(Surface(surf).Azimuth, 2) << ","
                           << RoundSigDigits(Surface(surf).Tilt, 2) << "," << RoundSigDigits(Surface(surf).Width, 2) << ","
                           << RoundSigDigits(Surface(surf).Height, 2) << "," << RoundSigDigits(Surface(surf).Reveal, 2) << ",";
                if (Surface(surf).IntConvCoeff > 0) {
                    {
                        auto const SELECT_CASE_var(UserIntConvectionCoeffs(Surface(surf).IntConvCoeff).OverrideType);
                        if (SELECT_CASE_var == ConvCoefValue) {
                            IntConvCoeffCalc = "User Supplied Value";
                        } else if (SELECT_CASE_var == ConvCoefSchedule) {
                            IntConvCoeffCalc = "User Supplied Schedule";
                        } else if (SELECT_CASE_var == ConvCoefUserCurve) {
                            ExtConvCoeffCalc = "User Supplied Curve";
                        } else if (SELECT_CASE_var == ConvCoefSpecifiedModel) {
                            ExtConvCoeffCalc = "User Specified Model";
                        }
                    }
                } else if (Surface(surf).IntConvCoeff < 0) { // not in use yet.
                    IntConvCoeffCalc = ConvCoeffCalcs(std::abs(Surface(surf).IntConvCoeff));
                }
                if (Surface(surf).ExtConvCoeff > 0) {
                    {
                        auto const SELECT_CASE_var(UserExtConvectionCoeffs(Surface(surf).ExtConvCoeff).OverrideType);
                        if (SELECT_CASE_var == ConvCoefValue) {
                            ExtConvCoeffCalc = "User Supplied Value";
                        } else if (SELECT_CASE_var == ConvCoefSchedule) {
                            ExtConvCoeffCalc = "User Supplied Schedule";
                        } else if (SELECT_CASE_var == ConvCoefUserCurve) {
                            ExtConvCoeffCalc = "User Supplied Curve";
                        } else if (SELECT_CASE_var == ConvCoefSpecifiedModel) {
                            ExtConvCoeffCalc = "User Specified Model";
                        }
                    }
                } else if (Surface(surf).ExtConvCoeff < 0) {
                    ExtConvCoeffCalc = ConvCoeffCalcs(std::abs(Surface(surf).ExtConvCoeff));
                }
                if (Surface(surf).ExtBoundCond == ExternalEnvironment) {
                    *eiostream << "ExternalEnvironment"
                               << "," << ExtConvCoeffCalc << "," << IntConvCoeffCalc << ",";
                } else if (Surface(surf).ExtBoundCond == Ground) {
                    *eiostream << "Ground"
                               << ","
                               << "N/A-Ground"
                               << "," << IntConvCoeffCalc << ",";
                } else if (Surface(surf).ExtBoundCond == GroundFCfactorMethod) {
                    *eiostream << "FCGround"
                               << ","
                               << "N/A-FCGround"
                               << "," << IntConvCoeffCalc << ",";
                } else if (Surface(surf).ExtBoundCond == KivaFoundation) {
                    *eiostream << "Foundation"
                               << ","
                               << "N/A-Foundation"
                               << "," << IntConvCoeffCalc << ",";
                } else if (Surface(surf).ExtBoundCond == OtherSideCoefNoCalcExt || Surface(surf).ExtBoundCond == OtherSideCoefCalcExt) {
                    *eiostream << OSC(Surface(surf).OSCPtr).Name << ","
                               << "N/A-OSC"
                               << "," << IntConvCoeffCalc << ",";
                } else if (Surface(surf).ExtBoundCond == OtherSideCondModeledExt) {
                    *eiostream << OSCM(Surface(surf).OSCMPtr).Name << ","
                               << "N/A-OSCM"
                               << "," << IntConvCoeffCalc << ",";
                } else {
                    *eiostream << Surface(surf).ExtBoundCondName << ","
                               << "Other/Same Surface Int Conv"
                               << "," << IntConvCoeffCalc << ",";
                }
                if (Surface(surf).ExtSolar) {
                    *eiostream << "SunExposed"
                               << ",";
                } else {
                    *eiostream << "NoSun"
                               << ",";
                }
                if (Surface(surf).ExtWind) {
                    *eiostream << "WindExposed"
                               << ",";
                } else {
                    *eiostream << "NoWind"
                               << ",";
                }
                if (RptType == 10) {
                    *eiostream << RoundSigDigits(Surface(surf).ViewFactorGround, 2) << "," << RoundSigDigits(Surface(surf).ViewFactorSky, 2) << ","
                               << RoundSigDigits(Surface(surf).ViewFactorGroundIR, 2) << "," << RoundSigDigits(Surface(surf).ViewFactorSkyIR, 2)
                               << "," << TrimSigDigits(Surface(surf).Sides) << DataStringGlobals::NL;
                } else {
                    *eiostream << RoundSigDigits(Surface(surf).ViewFactorGround, 2) << "," << RoundSigDigits(Surface(surf).ViewFactorSky, 2) << ","
                               << RoundSigDigits(Surface(surf).ViewFactorGroundIR, 2) << "," << RoundSigDigits(Surface(surf).ViewFactorSkyIR, 2)
                               << "," << TrimSigDigits(Surface(surf).Sides) << ",";
                    for (vert = 1; vert <= Surface(surf).Sides; ++vert) {
                        if (vert != Surface(surf).Sides) {
                            *eiostream << RoundSigDigits(Surface(surf).Vertex(vert).x, 2) << "," << RoundSigDigits(Surface(surf).Vertex(vert).y, 2)
                                       << "," << RoundSigDigits(Surface(surf).Vertex(vert).z, 2) << ",";
                        } else {
                            *eiostream << RoundSigDigits(Surface(surf).Vertex(vert).x, 2) << "," << RoundSigDigits(Surface(surf).Vertex(vert).y, 2)
                                       << "," << RoundSigDigits(Surface(surf).Vertex(vert).z, 2) << DataStringGlobals::NL;
                        }
                    }
                    if (Surface(surf).Sides == 0) *eiostream << DataStringGlobals::NL;
                }
                // if window, report frame/divider as appropriate
                if (Surface(surf).FrameDivider > 0) {
                    fd = Surface(surf).FrameDivider;
                    if (FrameDivider(fd).FrameWidth > 0.0) {
                        {
                            auto const SELECT_CASE_var(Surface(surf).HeatTransferAlgorithm);
                            if (SELECT_CASE_var == HeatTransferModel_None) {
                                AlgoName = "None";
                            } else if (SELECT_CASE_var == HeatTransferModel_CTF) {
                                AlgoName = "CTF - ConductionTransferFunction";
                            } else if (SELECT_CASE_var == HeatTransferModel_CondFD) {
                                AlgoName = "CondFD - ConductionFiniteDifference";
                            } else if (SELECT_CASE_var == HeatTransferModel_EMPD) {
                                AlgoName = "EMPD - MoisturePenetrationDepthConductionTransferFunction";
                            } else if (SELECT_CASE_var == HeatTransferModel_HAMT) {
                                AlgoName = "HAMT - CombinedHeatAndMoistureFiniteElement";
                            } else if (SELECT_CASE_var == HeatTransferModel_Kiva) {
                                AlgoName = "KivaFoundation - TwoDimensionalFiniteDifference";
                            } else if (SELECT_CASE_var == HeatTransferModel_Window5) {
                                AlgoName = "Window5 Detailed Fenestration";
                            } else if (SELECT_CASE_var == HeatTransferModel_ComplexFenestration) {
                                AlgoName = "Window7 Complex Fenestration";
                            } else if (SELECT_CASE_var == HeatTransferModel_TDD) {
                                AlgoName = "Tubular Daylighting Device";
                            }
                        }
                        *eiostream << "Frame/Divider Surface," << FrameDivider(fd).Name << ","
                                   << "Frame," << Surface(surf).Name << "," << AlgoName << ",";
                        *eiostream << ",N/A,N/A,," << RoundSigDigits(SurfaceWindow(surf).FrameArea, 2) << ","
                                   << RoundSigDigits(SurfaceWindow(surf).FrameArea / Surface(surf).Multiplier, 2) << ",*"
                                   << ",N/A"
                                   << ",N/A," << RoundSigDigits(FrameDivider(fd).FrameWidth, 2) << ",N/A" << DataStringGlobals::NL;
                    }
                    if (FrameDivider(fd).DividerWidth > 0.0) {
                        if (FrameDivider(fd).DividerType == DividedLite) {
                            *eiostream << "Frame/Divider Surface," << FrameDivider(fd).Name << ","
                                       << "Divider:DividedLite," << Surface(surf).Name << ",,";
                        } else {
                            *eiostream << "Frame/Divider Surface," << FrameDivider(fd).Name << ","
                                       << "Divider:Suspended," << Surface(surf).Name << ",,";
                        }
                        *eiostream << ",N/A,N/A,," << RoundSigDigits(SurfaceWindow(surf).DividerArea, 2) << ","
                                   << RoundSigDigits(SurfaceWindow(surf).DividerArea / Surface(surf).Multiplier, 2) << ",*"
                                   << ",N/A"
                                   << ",N/A," << RoundSigDigits(FrameDivider(fd).DividerWidth, 2) << ",N/A" << DataStringGlobals::NL;
                    }
                }
            } else { // RptType=1  Vertices only
                if (Surface(surf).BaseSurf == surf) {
                    BaseSurfName = "";
                } else {
                    BaseSurfName = Surface(surf).BaseSurfName;
                }
                {
                    auto const SELECT_CASE_var(Surface(surf).HeatTransferAlgorithm);
                    if (SELECT_CASE_var == HeatTransferModel_None) {
                        AlgoName = "None";
                    } else if (SELECT_CASE_var == HeatTransferModel_CTF) {
                        AlgoName = "CTF - ConductionTransferFunction";
                    } else if (SELECT_CASE_var == HeatTransferModel_CondFD) {
                        AlgoName = "CondFD - ConductionFiniteDifference";
                    } else if (SELECT_CASE_var == HeatTransferModel_EMPD) {
                        AlgoName = "EMPD - MoisturePenetrationDepthConductionTransferFunction";
                    } else if (SELECT_CASE_var == HeatTransferModel_HAMT) {
                        AlgoName = "HAMT - CombinedHeatAndMoistureFiniteElement";
                    } else if (SELECT_CASE_var == HeatTransferModel_Kiva) {
                        AlgoName = "KivaFoundation - TwoDimensionalFiniteDifference";
                    } else if (SELECT_CASE_var == HeatTransferModel_Window5) {
                        AlgoName = "Window5 Detailed Fenestration";
                    } else if (SELECT_CASE_var == HeatTransferModel_ComplexFenestration) {
                        AlgoName = "Window7 Complex Fenestration";
                    } else if (SELECT_CASE_var == HeatTransferModel_TDD) {
                        AlgoName = "Tubular Daylighting Device";
                    }
                }
                *eiostream << "HeatTransfer Surface," << Surface(surf).Name << "," << cSurfaceClass(Surface(surf).Class) << "," << BaseSurfName << ","
                           << AlgoName << ",";
                *eiostream << TrimSigDigits(Surface(surf).Sides) << ",";
                for (vert = 1; vert <= Surface(surf).Sides; ++vert) {
                    if (vert != Surface(surf).Sides) {
                        *eiostream << RoundSigDigits(Surface(surf).Vertex(vert).x, 2) << "," << RoundSigDigits(Surface(surf).Vertex(vert).y, 2) << ","
                                   << RoundSigDigits(Surface(surf).Vertex(vert).z, 2) << ",";
                    } else {
                        *eiostream << RoundSigDigits(Surface(surf).Vertex(vert).x, 2) << "," << RoundSigDigits(Surface(surf).Vertex(vert).y, 2) << ","
                                   << RoundSigDigits(Surface(surf).Vertex(vert).z, 2) << DataStringGlobals::NL;
                    }
                }
                if (Surface(surf).Sides == 0) *eiostream << DataStringGlobals::NL;
            }
        } // surfaces
    }     // zones
}

void CostInfoOut()
{

    // SUBROUTINE INFORMATION:
    //       AUTHOR         Brent Griffith
    //       DATE WRITTEN   April 2003
    //       MODIFIED       na
    //       RE-ENGINEERED  na

    // PURPOSE OF THIS SUBROUTINE:
    // This subroutine produces a file with information about surfaces.
    // for the purpose of producing first cost estimates to include in objective value functions
    // for design optimization

    // METHODOLOGY EMPLOYED:
    // Access data in DataSurfaces and report

    // REFERENCES:
    // na

    // Using/Aliasing
    using namespace DataPrecisionGlobals;
    using namespace DataHeatBalance;
    using namespace DataSurfaces;

    // Locals
    // SUBROUTINE ARGUMENT DEFINITIONS:
    // na

    // SUBROUTINE PARAMETER DEFINITIONS:
    // na

    // INTERFACE BLOCK SPECIFICATIONS
    // na

    // DERIVED TYPE DEFINITIONS
    // na

    // SUBROUTINE LOCAL VARIABLE DECLARATIONS:
    int unit; // Unit number on which to write file
    int surf; // Loop variable for surfaces
    Array1D_bool uniqueSurf;
    int write_stat;

    // Formats
    static gio::Fmt Format_801("(I5,',',A,',',A,',',A,',',f14.5,',',f14.5)");

    if (TotSurfaces > 0 && !allocated(Surface)) {
        // no error needed, probably in end processing, just return
        return;
    }

    // need to determine unique surfacs... some surfaces are shared by zones and hence doubled
    uniqueSurf.dimension(TotSurfaces, true);

    for (surf = 1; surf <= TotSurfaces; ++surf) {
        if (Surface(surf).ExtBoundCond > 0) {
            if (Surface(surf).ExtBoundCond < surf) { // already cycled through
                uniqueSurf(surf) = false;
            }
        }
        if (Surface(surf).Construction == 0) { // throw out others for now
            uniqueSurf(surf) = false;
        }
    }

    unit = GetNewUnitNumber();
    // .sci = surface cost info
    {
        IOFlags flags;
        flags.ACTION("write");
        gio::open(unit, DataStringGlobals::outputSciFileName, flags);
        write_stat = flags.ios();
    }
    if (write_stat != 0) {
        ShowFatalError("CostInfoOut: Could not open file " + DataStringGlobals::outputSciFileName + " for output (write).");
    }
    gio::write(unit, fmtLD) << TotSurfaces << int(count(uniqueSurf));
    gio::write(unit, fmtLD) << "data for surfaces useful for cost information";
    gio::write(unit, fmtLD) << "Number, Name, Construction, class, area, grossarea";

    for (surf = 1; surf <= TotSurfaces; ++surf) {
        // if (surface(surf)%class .eq. SurfaceClass_IntMass) CYCLE
        if (!uniqueSurf(surf)) continue;
        // why the heck are constructions == 0 ?
        if (Surface(surf).Construction != 0) {
            gio::write(unit, Format_801) << surf << Surface(surf).Name << Construct(Surface(surf).Construction).Name
                                         << cSurfaceClass(Surface(surf).Class) << Surface(surf).Area << Surface(surf).GrossArea;
        }
    }

    gio::close(unit);

    uniqueSurf.deallocate();
}

void VRMLOut(std::string &PolygonAction, std::string &ColorScheme)
{

    // SUBROUTINE INFORMATION:
    //       AUTHOR         Linda K. Lawrie
    //       DATE WRITTEN   August 2006
    //       MODIFIED       na
    //       RE-ENGINEERED  na

    // PURPOSE OF THIS SUBROUTINE:
    // This subroutine produces a file of VRML output for the surfaces.

    // METHODOLOGY EMPLOYED:
    // Use the surface absolute coordinate information to produce
    // lines.

    // REFERENCES:
    // na

    // Using/Aliasing
    using namespace DataPrecisionGlobals;
    using DataHeatBalance::BuildingName;
    using DataHeatBalance::Zone;
    using namespace DataSurfaces;
    using DataDaylighting::ZoneDaylight;
    using DataGlobals::NumOfZones;
    using DataStringGlobals::VerString;
    using namespace DXFEarClipping;

    // Locals
    // SUBROUTINE ARGUMENT DEFINITIONS:

    // SUBROUTINE PARAMETER DEFINITIONS:
    static Array1D_string const colorstring(7, {"WALL", "WINDOW", "FIXEDSHADE", "SUBSHADE", "ROOF", "FLOOR", "BLDGSHADE"});

    // INTERFACE BLOCK SPECIFICATIONS
    // na

    // DERIVED TYPE DEFINITIONS
    // na

    // SUBROUTINE LOCAL VARIABLE DECLARATIONS:
    int unit;       // Unit number on which to write file
    int surf;       // Loop variable for surfaces
    int vert;       // Loop counter
    int colorindex; // color index by surface type
    //  REAL(r64) minx                 ! minimum x in surface data
    //  REAL(r64) miny                 ! minimum y in surface data
    //  REAL(r64) minz                 ! minimum z in surface data (for polygon output)
    int zones; // loop counter for zone loop
    std::string ZoneNum;
    std::string TempZoneName;
    std::string::size_type pos;
    std::string ShadeType;
    static bool ThickPolyline(false);
    static bool RegularPolyline(false);
    static std::string PolylineWidth(" 0.55");
    static bool TriangulateFace(false);
    int ntri;
    int svert;
    int vv0;
    int vv1;
    int vv2;
    std::string csurfnumber;
    std::string csidenumber;
    int write_stat;

    // Object Data
    Array1D<dTriangle> mytriangles;

    // Formats
    static gio::Fmt Format_702("('#VRML V2.0 utf8')");
    static gio::Fmt Format_707("('WorldInfo {',/,3X,'title \"Building - ',A,'\"',/,3X,'info [\"EnergyPlus Program Version ',A,'\"]',/,3X,'info "
                               "[\"Surface Color Scheme ',A,'\"]',/,'}')");
    static gio::Fmt Format_800("('Shape {',/,'appearance DEF ',A,' Appearance {',/,'material Material { diffuseColor ',A,' }',/,'}',/,'}')");
    static gio::Fmt Format_801(
        "('Shape {',/,'appearance USE ',A,/,'geometry IndexedFaceSet {',/,'solid TRUE',/,'coord DEF ',A,' Coordinate {',/,'point [')");
    static gio::Fmt Format_802("(F15.5,1X,F15.5,1X,F15.5,',')");
    static gio::Fmt Format_803("(']',/,'}',/,'coordIndex [')");
    static gio::Fmt Format_804("(A)");
    static gio::Fmt Format_805("(']',/,'ccw TRUE',/,'solid TRUE',/,'}',/,'}')");
    static gio::Fmt Format_710("(A)");

    if (PolygonAction == "TRIANGULATE3DFACE" || PolygonAction == "TRIANGULATE") {
        TriangulateFace = true;
    } else if (PolygonAction == "THICKPOLYLINE" || PolygonAction == "") {
        ThickPolyline = true;
    } else if (PolygonAction == "REGULARPOLYLINE") {
        RegularPolyline = true;
        PolylineWidth = " 0";
    } else {
        ShowWarningError("VRMLOut: Illegal key specified for Surfaces with > 4 sides=" + PolygonAction);
        ShowContinueError("\"TRIANGULATE 3DFACE\" will be used for any surfaces with > 4 sides.");
        TriangulateFace = true;
    }

    if (TotSurfaces > 0 && !allocated(Surface)) {
        // no error needed, probably in end processing, just return
        return;
    }

    unit = GetNewUnitNumber();
    {
        IOFlags flags;
        flags.ACTION("write");
        gio::open(unit, DataStringGlobals::outputWrlFileName, flags);
        write_stat = flags.ios();
    }
    if (write_stat != 0) {
        ShowFatalError("VRMLOut: Could not open file " + DataStringGlobals::outputWrlFileName + " for output (write).");
    }

    gio::write(unit, Format_702); // Beginning

    if (ColorScheme == "") {
        gio::write(unit, Format_707) << BuildingName << VerString << "Default"; // World Info
    } else {
        gio::write(unit, Format_707) << BuildingName << VerString << ColorScheme; // World Info
    }

    gio::write(unit, Format_710) << "# Zone Names";
    for (zones = 1; zones <= NumOfZones; ++zones) {
        gio::write(ZoneNum, fmtLD) << zones;
        strip(ZoneNum);
        TempZoneName = Zone(zones).Name;
        pos = index(TempZoneName, ' ');
        while (pos != std::string::npos) {
            TempZoneName[pos] = '_';
            pos = index(TempZoneName, ' ');
        }
        pos = index(TempZoneName, ':');
        while (pos != std::string::npos) {
            TempZoneName[pos] = '_';
            pos = index(TempZoneName, ':');
        }
        gio::write(unit, Format_710) << "# Zone=" + ZoneNum + ':' + TempZoneName;
    }

    // Define the colors:

    gio::write(unit, Format_800) << "FLOOR"
                                 << "0.502 0.502 0.502";
    gio::write(unit, Format_800) << "ROOF"
                                 << "1 1 0";
    gio::write(unit, Format_800) << "WALL"
                                 << "0 1 0";
    gio::write(unit, Format_800) << "WINDOW"
                                 << "0 1 1";
    gio::write(unit, Format_800) << "DOOR"
                                 << "0 1 1";
    gio::write(unit, Format_800) << "GLASSDOOR"
                                 << "0 1 1";
    gio::write(unit, Format_800) << "FIXEDSHADE"
                                 << "1 0 1";
    gio::write(unit, Format_800) << "BLDGSHADE"
                                 << "0 0 1";
    gio::write(unit, Format_800) << "SUBSHADE"
                                 << "1 0 1";
    gio::write(unit, Format_800) << "BACKCOLOR"
                                 << "0.502 0.502 0.784";

    //  Do all detached shading surfaces first
    for (surf = 1; surf <= TotSurfaces; ++surf) {
        if (Surface(surf).HeatTransSurf) continue;
        if (Surface(surf).Class == SurfaceClass_Shading) continue;
        if (Surface(surf).Sides == 0) continue;
        if (Surface(surf).Class == SurfaceClass_Detached_F) colorindex = 3;
        if (Surface(surf).Class == SurfaceClass_Detached_B) colorindex = 7;
        if (Surface(surf).Class == SurfaceClass_Detached_F) {
            ShadeType = "Fixed Shading";
            gio::write(unit, Format_710) << "# Fixed Shading:" + Surface(surf).Name;
        } else if (Surface(surf).Class == SurfaceClass_Detached_B) {
            ShadeType = "Building Shading";
            gio::write(unit, Format_710) << "# Building Shading:" + Surface(surf).Name;
        }
        gio::write(csurfnumber, fmtLD) << surf;
        strip(csurfnumber);
        gio::write(unit, Format_801) << colorstring(colorindex) << "Surf" + csurfnumber;
        for (vert = 1; vert <= Surface(surf).Sides; ++vert) {
            gio::write(unit, Format_802) << Surface(surf).Vertex(vert).x << Surface(surf).Vertex(vert).y << Surface(surf).Vertex(vert).z;
        }
        gio::write(unit, Format_803);
        if (Surface(surf).Sides <= 4 || !TriangulateFace) {
            for (vert = 1; vert <= Surface(surf).Sides; ++vert) {
                gio::write(csidenumber, fmtLD) << vert - 1;
                strip(csidenumber);
                {
                    IOFlags flags;
                    flags.ADVANCE("No");
                    gio::write(unit, Format_804, flags) << ' ' + csidenumber;
                }
                if (vert == Surface(surf).Sides) gio::write(unit, Format_804) << " -1";
            }
            gio::write(unit, Format_805);
        } else { // will be >4 sided polygon with triangulate option
            ntri = Triangulate(Surface(surf).Sides, Surface(surf).Vertex, mytriangles, Surface(surf).Azimuth, Surface(surf).Tilt, Surface(surf).Name,
                               Surface(surf).Class);
            for (svert = 1; svert <= ntri; ++svert) {
                vv0 = mytriangles(svert).vv0;
                gio::write(csidenumber, fmtLD) << vv0 - 1;
                strip(csidenumber);
                {
                    IOFlags flags;
                    flags.ADVANCE("No");
                    gio::write(unit, Format_804, flags) << ' ' + csidenumber;
                }
                vv1 = mytriangles(svert).vv1;
                gio::write(csidenumber, fmtLD) << vv1 - 1;
                strip(csidenumber);
                {
                    IOFlags flags;
                    flags.ADVANCE("No");
                    gio::write(unit, Format_804, flags) << ' ' + csidenumber;
                }
                vv2 = mytriangles(svert).vv2;
                gio::write(csidenumber, fmtLD) << vv2 - 1;
                strip(csidenumber);
                {
                    IOFlags flags;
                    flags.ADVANCE("No");
                    gio::write(unit, Format_804, flags) << ' ' + csidenumber;
                }
                gio::write(unit, Format_804) << " -1";
            }
            gio::write(unit, Format_805);
            mytriangles.deallocate();
        }
    }
    //  ! now do zone surfaces, by zone
    for (zones = 1; zones <= NumOfZones; ++zones) {
        TempZoneName = Zone(zones).Name;
        pos = index(TempZoneName, ' ');
        while (pos != std::string::npos) {
            TempZoneName[pos] = '_';
            pos = index(TempZoneName, ' ');
        }
        pos = index(TempZoneName, ':');
        while (pos != std::string::npos) {
            TempZoneName[pos] = '_';
            pos = index(TempZoneName, ':');
        }
        for (surf = max(Zone(zones).SurfaceFirst, 1); surf <= Zone(zones).SurfaceLast; ++surf) {
            if (Surface(surf).Sides == 0) continue;
            if (Surface(surf).Class == SurfaceClass_IntMass) continue;
            if (Surface(surf).Class == SurfaceClass_Wall) colorindex = 1;
            if (Surface(surf).Class == SurfaceClass_Roof) colorindex = 5;
            if (Surface(surf).Class == SurfaceClass_TDD_Dome) colorindex = 2;
            if (Surface(surf).Class == SurfaceClass_Floor) colorindex = 6;
            if (Surface(surf).Class == SurfaceClass_Window) colorindex = 2;
            if (Surface(surf).Class == SurfaceClass_Door) colorindex = 2;
            gio::write(csurfnumber, fmtLD) << surf;
            strip(csurfnumber);
            gio::write(unit, Format_710) << "# " + Surface(surf).ZoneName + ':' + Surface(surf).Name;
            gio::write(unit, Format_801) << colorstring(colorindex) << "Surf" + csurfnumber;
            for (vert = 1; vert <= Surface(surf).Sides; ++vert) {
                gio::write(unit, Format_802) << Surface(surf).Vertex(vert).x << Surface(surf).Vertex(vert).y << Surface(surf).Vertex(vert).z;
            }
            gio::write(unit, Format_803);
            if (Surface(surf).Sides <= 4 || !TriangulateFace) {
                for (vert = 1; vert <= Surface(surf).Sides; ++vert) {
                    gio::write(csidenumber, fmtLD) << vert - 1;
                    strip(csidenumber);
                    {
                        IOFlags flags;
                        flags.ADVANCE("No");
                        gio::write(unit, Format_804, flags) << ' ' + csidenumber;
                    }
                    if (vert == Surface(surf).Sides) gio::write(unit, Format_804) << " -1";
                }
                gio::write(unit, Format_805);
            } else { // will be >4 sided polygon with triangulate option
                ntri = Triangulate(Surface(surf).Sides, Surface(surf).Vertex, mytriangles, Surface(surf).Azimuth, Surface(surf).Tilt,
                                   Surface(surf).Name, Surface(surf).Class);
                for (svert = 1; svert <= ntri; ++svert) {
                    vv0 = mytriangles(svert).vv0;
                    gio::write(csidenumber, fmtLD) << vv0 - 1;
                    strip(csidenumber);
                    {
                        IOFlags flags;
                        flags.ADVANCE("No");
                        gio::write(unit, Format_804, flags) << ' ' + csidenumber;
                    }
                    vv1 = mytriangles(svert).vv1;
                    gio::write(csidenumber, fmtLD) << vv1 - 1;
                    strip(csidenumber);
                    {
                        IOFlags flags;
                        flags.ADVANCE("No");
                        gio::write(unit, Format_804, flags) << ' ' + csidenumber;
                    }
                    vv2 = mytriangles(svert).vv2;
                    gio::write(csidenumber, fmtLD) << vv2 - 1;
                    strip(csidenumber);
                    {
                        IOFlags flags;
                        flags.ADVANCE("No");
                        gio::write(unit, Format_804, flags) << ' ' + csidenumber;
                    }
                    gio::write(unit, Format_804) << " -1";
                }
                gio::write(unit, Format_805);
                mytriangles.deallocate();
            }
        }
        // still have to do shading surfaces for zone
        colorindex = 4;
        for (surf = 1; surf <= TotSurfaces; ++surf) {
            //      !if (surface(surf)%heattranssurf) CYCLE ! Shading with a construction is allowed to be HT surf for daylighting shelves
            if (Surface(surf).Class != SurfaceClass_Shading) continue;
            if (Surface(surf).ZoneName != Zone(zones).Name) continue;
            if (Surface(surf).Sides == 0) continue;
            gio::write(unit, Format_710) << "# " + Surface(surf).ZoneName + ':' + Surface(surf).Name;
            gio::write(unit, Format_801) << colorstring(colorindex) << "Surf" + csurfnumber;
            for (vert = 1; vert <= Surface(surf).Sides; ++vert) {
                gio::write(unit, Format_802) << Surface(surf).Vertex(vert).x << Surface(surf).Vertex(vert).y << Surface(surf).Vertex(vert).z;
            }
            gio::write(unit, Format_803);
            if (Surface(surf).Sides <= 4 || !TriangulateFace) {
                for (vert = 1; vert <= Surface(surf).Sides; ++vert) {
                    gio::write(csidenumber, fmtLD) << vert - 1;
                    strip(csidenumber);
                    {
                        IOFlags flags;
                        flags.ADVANCE("No");
                        gio::write(unit, Format_804, flags) << ' ' + csidenumber;
                    }
                    if (vert == Surface(surf).Sides) gio::write(unit, Format_804) << " -1";
                }
                gio::write(unit, Format_805);
            } else { // will be >4 sided polygon with triangulate option
                ntri = Triangulate(Surface(surf).Sides, Surface(surf).Vertex, mytriangles, Surface(surf).Azimuth, Surface(surf).Tilt,
                                   Surface(surf).Name, Surface(surf).Class);
                for (svert = 1; svert <= ntri; ++svert) {
                    vv0 = mytriangles(svert).vv0;
                    gio::write(csidenumber, fmtLD) << vv0 - 1;
                    strip(csidenumber);
                    {
                        IOFlags flags;
                        flags.ADVANCE("No");
                        gio::write(unit, Format_804, flags) << ' ' + csidenumber;
                    }
                    vv1 = mytriangles(svert).vv1;
                    gio::write(csidenumber, fmtLD) << vv1 - 1;
                    strip(csidenumber);
                    {
                        IOFlags flags;
                        flags.ADVANCE("No");
                        gio::write(unit, Format_804, flags) << ' ' + csidenumber;
                    }
                    vv2 = mytriangles(svert).vv2;
                    gio::write(csidenumber, fmtLD) << vv2 - 1;
                    strip(csidenumber);
                    {
                        IOFlags flags;
                        flags.ADVANCE("No");
                        gio::write(unit, Format_804, flags) << ' ' + csidenumber;
                    }
                    gio::write(unit, Format_804) << " -1";
                }
                gio::write(unit, Format_805);
                mytriangles.deallocate();
            }
        }
    }

    // vrml does not have daylighting reference points included

    gio::close(unit);
}

} // namespace EnergyPlus<|MERGE_RESOLUTION|>--- conflicted
+++ resolved
@@ -73,12 +73,11 @@
 
 namespace EnergyPlus {
 
-static gio::Fmt fmtLD("*");
+static gio::Fmt fmtLD( "*" );
 
 void ReportSurfaces()
 {
 
-<<<<<<< HEAD
 	// SUBROUTINE INFORMATION:
 	//       AUTHOR         Linda K. Lawrie
 	//       DATE WRITTEN   February 1999
@@ -210,1754 +209,1620 @@
 	if ( SurfDet || SurfVert ) {
 		DetailsForSurfaces( SurfDetails );
 	}
-
-=======
-    // SUBROUTINE INFORMATION:
-    //       AUTHOR         Linda K. Lawrie
-    //       DATE WRITTEN   February 1999
-    //       MODIFIED       na
-    //       RE-ENGINEERED  na
-
-    // PURPOSE OF THIS SUBROUTINE:
-    // This subroutine calls several optional routines to report
-    // the surfaces to output formats that can render the data
-    // into a descriptive picture.
-
-    // METHODOLOGY EMPLOYED:
-    // Use a REPORT command to determine if there should be
-    // a file created.
-
-    // REFERENCES:
-    // na
-
-    // Using/Aliasing
-    using namespace DataPrecisionGlobals;
-    using DataErrorTracking::AskForSurfacesReport;
-    using namespace DataSurfaceColors;
-    using General::ScanForReports;
-
-    // Locals
-    // SUBROUTINE ARGUMENT DEFINITIONS:
-    // na
-
-    // SUBROUTINE PARAMETER DEFINITIONS:
-
-    // INTERFACE BLOCK SPECIFICATIONS
-    // na
-
-    // DERIVED TYPE DEFINITIONS
-    // na
-
-    // SUBROUTINE LOCAL VARIABLE DECLARATIONS:
-    int SurfDetails;
-    bool SurfVert;
-    bool SurfDet;
-    bool DXFDone;
-    bool VRMLDone;
-    std::string Option1;
-    std::string Option2;
-    bool DoReport;
-
-    AskForSurfacesReport = false;
-
-    SurfDetails = 0;
-    SurfVert = false;
-    SurfDet = false;
-    DXFDone = false;
-    VRMLDone = false;
-    Option1 = "";
-    Option2 = "";
-
-    ScanForReports("Surfaces", DoReport, "Lines", Option1);
-    if (DoReport) LinesOut(Option1);
-
-    ScanForReports("Surfaces", DoReport, "Vertices");
-    if (DoReport) {
-        if (!SurfVert) {
-            ++SurfDetails;
-            SurfVert = true;
-        }
-    }
-
-    ScanForReports("Surfaces", DoReport, "Details");
-    if (DoReport) {
-        if (!SurfDet) {
-            SurfDetails += 10;
-            SurfDet = true;
-        }
-    }
-
-    ScanForReports("Surfaces", DoReport, "DetailsWithVertices");
-    if (DoReport) {
-        if (!SurfDet) {
-            SurfDetails += 10;
-            SurfDet = true;
-        }
-        if (!SurfVert) {
-            ++SurfDetails;
-            SurfVert = true;
-        }
-    }
-
-    ScanForReports("Surfaces", DoReport, "DXF", Option1, Option2);
-    if (DoReport) {
-        if (!DXFDone) {
-            if (Option2 != "") {
-                SetUpSchemeColors(Option2, "DXF");
-            }
-            DXFOut(Option1, Option2);
-            DXFDone = true;
-        } else {
-            ShowWarningError("ReportSurfaces: DXF output already generated.  DXF with option=[" + Option1 + "] will not be generated.");
-        }
-    }
-
-    ScanForReports("Surfaces", DoReport, "DXF:WireFrame", Option1, Option2);
-    if (DoReport) {
-        if (!DXFDone) {
-            if (Option2 != "") {
-                SetUpSchemeColors(Option2, "DXF");
-            }
-            DXFOutWireFrame(Option2);
-            DXFDone = true;
-        } else {
-            ShowWarningError("ReportSurfaces: DXF output already generated.  DXF:WireFrame will not be generated.");
-        }
-    }
-
-    ScanForReports("Surfaces", DoReport, "VRML", Option1, Option2);
-    if (DoReport) {
-        if (!VRMLDone) {
-            VRMLOut(Option1, Option2);
-            VRMLDone = true;
-        } else {
-            ShowWarningError("ReportSurfaces: VRML output already generated.  VRML with option=[" + Option1 + "] will not be generated.");
-        }
-    }
-
-    ScanForReports("Surfaces", DoReport, "CostInfo");
-    if (DoReport) {
-        CostInfoOut();
-    }
-
-    if (SurfDet || SurfVert) {
-        DetailsForSurfaces(SurfDetails);
-    }
->>>>>>> 61b09a18
 }
 
 void LinesOut(std::string const &option)
 {
 
-    // SUBROUTINE INFORMATION:
-    //       AUTHOR         Linda K. Lawrie
-    //       DATE WRITTEN   March 1999
-    //       MODIFIED       March 2006 -- add option for "IDF segments out"
-    //       RE-ENGINEERED  na
-
-    // PURPOSE OF THIS SUBROUTINE:
-    // This subroutine produces a file of lines in the surfaces.
-
-    // METHODOLOGY EMPLOYED:
-    // Use the surface absolute coordinate information to produce
-    // lines.
-
-    // REFERENCES:
-    // na
-
-    // Using/Aliasing
-    using namespace DataPrecisionGlobals;
-    using namespace DataHeatBalance;
-    using namespace DataSurfaces;
-    using General::RoundSigDigits;
-
-    // Locals
-    // SUBROUTINE ARGUMENT DEFINITIONS:
-
-    // SUBROUTINE PARAMETER DEFINITIONS:
-    static gio::Fmt fmt700("(5(f10.2,','),f10.2)");
-    static gio::Fmt fmtA("(A)");
-    static gio::Fmt fmtcoord("(2X,2(f10.2,','),f10.2,A,A)");
-    static std::string const vertexstring("X,Y,Z ==> Vertex");
-
-    // INTERFACE BLOCK SPECIFICATIONS
-    // na
-
-    // DERIVED TYPE DEFINITIONS
-    // na
-
-    // SUBROUTINE LOCAL VARIABLE DECLARATIONS:
-    static bool optiondone(false);
-    static std::string lastoption;
-    int unit; // Unit number on which to write file
-    int surf; // Loop variable for surfaces
-    int vert; // Loop counter
-    std::string optcommasemi;
-    int write_stat;
-
-    if (TotSurfaces > 0 && !allocated(Surface)) {
-        // no error needed, probably in end processing, just return
-        return;
-    }
-
-    if (optiondone) {
-        ShowWarningError("Report of Surfaces/Lines Option has already been completed with option=" + lastoption);
-        ShowContinueError("..option=\"" + option + "\" will not be done this time.");
-        return;
-    }
-
-    lastoption = option;
-    optiondone = true;
-
-    unit = GetNewUnitNumber();
+	// SUBROUTINE INFORMATION:
+	//       AUTHOR         Linda K. Lawrie
+	//       DATE WRITTEN   March 1999
+	//       MODIFIED       March 2006 -- add option for "IDF segments out"
+	//       RE-ENGINEERED  na
+
+	// PURPOSE OF THIS SUBROUTINE:
+	// This subroutine produces a file of lines in the surfaces.
+
+	// METHODOLOGY EMPLOYED:
+	// Use the surface absolute coordinate information to produce
+	// lines.
+
+	// REFERENCES:
+	// na
+
+	// Using/Aliasing
+	using namespace DataPrecisionGlobals;
+	using namespace DataHeatBalance;
+	using namespace DataSurfaces;
+	using General::RoundSigDigits;
+
+	// Locals
+	// SUBROUTINE ARGUMENT DEFINITIONS:
+
+	// SUBROUTINE PARAMETER DEFINITIONS:
+	static gio::Fmt fmt700( "(5(f10.2,','),f10.2)" );
+	static gio::Fmt fmtA( "(A)" );
+	static gio::Fmt fmtcoord( "(2X,2(f10.2,','),f10.2,A,A)" );
+	static std::string const vertexstring( "X,Y,Z ==> Vertex" );
+
+	// INTERFACE BLOCK SPECIFICATIONS
+	// na
+
+	// DERIVED TYPE DEFINITIONS
+	// na
+
+	// SUBROUTINE LOCAL VARIABLE DECLARATIONS:
+	static bool optiondone( false );
+	static std::string lastoption;
+	int unit; // Unit number on which to write file
+	int surf; // Loop variable for surfaces
+	int vert; // Loop counter
+	std::string optcommasemi;
+	int write_stat;
+
+	if ( TotSurfaces > 0 && ! allocated( Surface ) ) {
+		// no error needed, probably in end processing, just return
+		return;
+	}
+
+	if ( optiondone ) {
+		ShowWarningError( "Report of Surfaces/Lines Option has already been completed with option=" + lastoption );
+		ShowContinueError( "..option=\"" + option + "\" will not be done this time." );
+		return;
+	}
+
+	lastoption = option;
+	optiondone = true;
+
+	unit = GetNewUnitNumber();
     {
         IOFlags flags;
         flags.ACTION("write");
         gio::open(unit, DataStringGlobals::outputSlnFileName, flags);
         write_stat = flags.ios();
     }
-    if (write_stat != 0) {
-        ShowFatalError("LinesOut: Could not open file " + DataStringGlobals::outputSlnFileName + " for output (write).");
-    }
-
-    if (option != "IDF") {
-        for (surf = 1; surf <= TotSurfaces; ++surf) {
-            if (Surface(surf).Class == SurfaceClass_IntMass) continue;
-            if (Surface(surf).Sides == 0) continue;
-            gio::write(unit, fmtA) << Surface(surf).ZoneName + ':' + Surface(surf).Name;
-            for (vert = 1; vert <= Surface(surf).Sides; ++vert) {
-                if (vert != Surface(surf).Sides) {
+	if ( write_stat != 0 ) {
+		ShowFatalError( "LinesOut: Could not open file "+ DataStringGlobals::outputSlnFileName +" for output (write)." );
+	}
+
+	if ( option != "IDF" ) {
+		for ( surf = 1; surf <= TotSurfaces; ++surf ) {
+			if ( Surface( surf ).Class == SurfaceClass_IntMass ) continue;
+			if ( Surface( surf ).Sides == 0 ) continue;
+			gio::write( unit, fmtA ) << Surface( surf ).ZoneName + ':' + Surface( surf ).Name;
+			for ( vert = 1; vert <= Surface( surf ).Sides; ++vert ) {
+				if ( vert != Surface( surf ).Sides ) {
                     gio::write(unit, fmt700) << Surface(surf).Vertex(vert).x << Surface(surf).Vertex(vert).y << Surface(surf).Vertex(vert).z
                                              << Surface(surf).Vertex(vert + 1).x << Surface(surf).Vertex(vert + 1).y
                                              << Surface(surf).Vertex(vert + 1).z;
-                } else {
+				} else {
                     gio::write(unit, fmt700) << Surface(surf).Vertex(vert).x << Surface(surf).Vertex(vert).y << Surface(surf).Vertex(vert).z
                                              << Surface(surf).Vertex(1).x << Surface(surf).Vertex(1).y << Surface(surf).Vertex(1).z;
-                }
-            }
-        }
-    } else {
-        gio::write(unit, fmtA) << " Building North Axis = 0";
-        gio::write(unit, fmtA) << "GlobalGeometryRules,UpperLeftCorner,CounterClockwise,WorldCoordinates;";
-        for (surf = 1; surf <= TotSurfaces; ++surf) {
-            if (Surface(surf).Class == SurfaceClass_IntMass) continue;
-            if (Surface(surf).Sides == 0) continue;
-            // process heat transfer surfaces
+				}
+			}
+		}
+	} else {
+		gio::write( unit, fmtA ) << " Building North Axis = 0";
+		gio::write( unit, fmtA ) << "GlobalGeometryRules,UpperLeftCorner,CounterClockwise,WorldCoordinates;";
+		for ( surf = 1; surf <= TotSurfaces; ++surf ) {
+			if ( Surface( surf ).Class == SurfaceClass_IntMass ) continue;
+			if ( Surface( surf ).Sides == 0 ) continue;
+			// process heat transfer surfaces
             gio::write(unit, fmtA) << " Surface=" + cSurfaceClass(Surface(surf).Class) + ", Name=" + Surface(surf).Name +
                                           ", Azimuth=" + RoundSigDigits(Surface(surf).Azimuth, 1);
-            gio::write(unit, fmtA) << "  " + RoundSigDigits(Surface(surf).Sides) + ",  !- Number of (X,Y,Z) groups in this surface";
-            for (vert = 1; vert <= Surface(surf).Sides; ++vert) {
-                optcommasemi = ",";
-                if (vert == Surface(surf).Sides) optcommasemi = ";";
+			gio::write( unit, fmtA ) << "  " + RoundSigDigits( Surface( surf ).Sides ) + ",  !- Number of (X,Y,Z) groups in this surface";
+			for ( vert = 1; vert <= Surface( surf ).Sides; ++vert ) {
+				optcommasemi = ",";
+				if ( vert == Surface( surf ).Sides ) optcommasemi = ";";
                 gio::write(unit, fmtcoord) << Surface(surf).Vertex(vert).x << Surface(surf).Vertex(vert).y << Surface(surf).Vertex(vert).z
                                            << optcommasemi << "  !- " + vertexstring + ' ' + RoundSigDigits(vert);
-            }
-        }
-    }
-
-    gio::close(unit);
+			}
+		}
+	}
+
+	gio::close( unit );
 }
 
 void DXFOut(std::string &PolygonAction,
-            std::string &ColorScheme // Name from user for color scheme or blank
+	std::string & ColorScheme // Name from user for color scheme or blank
 )
 {
 
-    // SUBROUTINE INFORMATION:
-    //       AUTHOR         Linda K. Lawrie
-    //       DATE WRITTEN   March 1999
-    //       MODIFIED       na
-    //       RE-ENGINEERED  na
-
-    // PURPOSE OF THIS SUBROUTINE:
-    // This subroutine produces a file of DXF objects for the surfaces.
-
-    // METHODOLOGY EMPLOYED:
-    // Use the surface absolute coordinate information to produce
-    // lines.
-
-    // REFERENCES:
-    // na
-
-    // Using/Aliasing
-    using namespace DataPrecisionGlobals;
-    using DataHeatBalance::BuildingName;
-    using DataHeatBalance::Zone;
-    using namespace DataSurfaces;
-    using namespace DataSurfaceColors;
-    using DataDaylighting::IllumMapCalc;
+	// SUBROUTINE INFORMATION:
+	//       AUTHOR         Linda K. Lawrie
+	//       DATE WRITTEN   March 1999
+	//       MODIFIED       na
+	//       RE-ENGINEERED  na
+
+	// PURPOSE OF THIS SUBROUTINE:
+	// This subroutine produces a file of DXF objects for the surfaces.
+
+	// METHODOLOGY EMPLOYED:
+	// Use the surface absolute coordinate information to produce
+	// lines.
+
+	// REFERENCES:
+	// na
+
+	// Using/Aliasing
+	using namespace DataPrecisionGlobals;
+	using DataHeatBalance::BuildingName;
+	using DataHeatBalance::Zone;
+	using namespace DataSurfaces;
+	using namespace DataSurfaceColors;
+	using DataDaylighting::IllumMapCalc;
     using DataDaylighting::TotIllumMaps;
     using DataDaylighting::ZoneDaylight;
-    using DataGlobals::NumOfZones;
-    using DataStringGlobals::VerString;
-    using namespace DXFEarClipping;
-    using General::TrimSigDigits;
-
-    // Locals
-    // SUBROUTINE ARGUMENT DEFINITIONS:
-
-    // SUBROUTINE PARAMETER DEFINITIONS:
-    // na
-
-    // INTERFACE BLOCK SPECIFICATIONS
-    // na
-
-    // DERIVED TYPE DEFINITIONS
-    // na
-
-    // SUBROUTINE LOCAL VARIABLE DECLARATIONS:
-    static Array1D<Real64> StemX(4, -10.0);
-    static Array1D<Real64> StemY(4, {3.0, 3.0, 0.0, 0.0});
-    static Array1D<Real64> StemZ(4, {0.1, 0.0, 0.0, 0.1});
-    static Array1D<Real64> Head1X(4, {-10.0, -10.0, -10.5, -10.5});
-    static Array1D<Real64> Head1Y(4, {3.0, 3.0, 2.133975, 2.133975});
-    static Array1D<Real64> Head1Z(4, {0.1, 0.0, 0.0, 0.1});
-    static Array1D<Real64> Head2X(4, {-10.0, -10.0, -9.5, -9.5});
-    static Array1D<Real64> Head2Y(4, {3.0, 3.0, 2.133975, 2.133975});
-    static Array1D<Real64> Head2Z(4, {0.1, 0.0, 0.0, 0.1});
-    static Array1D<Real64> NSide1X(4, -10.5);
-    static Array1D<Real64> NSide1Y(4, {4.5, 4.5, 3.5, 3.5});
-    static Array1D<Real64> NSide1Z(4, {0.1, 0.0, 0.0, 0.1});
-    static Array1D<Real64> NSide2X(4, {-10.5, -10.5, -9.5, -9.5});
-    static Array1D<Real64> NSide2Y(4, {4.5, 4.5, 3.5, 3.5});
-    static Array1D<Real64> NSide2Z(4, {0.1, 0.0, 0.0, 0.1});
-    static Array1D<Real64> NSide3X(4, -9.5);
-    static Array1D<Real64> NSide3Y(4, {4.5, 4.5, 3.5, 3.5});
-    static Array1D<Real64> NSide3Z(4, {0.1, 0.0, 0.0, 0.1});
-    //  integer, dimension(7) :: colorno=(/3,4,5,6,2,8,9/)
-    int unit;       // Unit number on which to write file
-    int surf;       // Loop variable for surfaces
-    int vert;       // Loop counter
-    int colorindex; // color index by surface type
-    Real64 minx;    // minimum x in surface data
-    Real64 miny;    // minimum y in surface data
-    Real64 minz;    // minimum z in surface data (for polygon output)
-    int zones;      // loop counter for zone loop
-    std::string ZoneNum;
-    std::string TempZoneName;
-    std::string::size_type pos;
-    std::string ShadeType;
-    static bool ThickPolyline(false);
-    static bool RegularPolyline(false);
-    static std::string PolylineWidth(" 0.55");
-    static bool TriangulateFace(false);
-    int ntri;
-    int svert;
-    int vv0;
-    int vv1;
-    int vv2;
-    int refpt;      // for daylighting ref points
-    int curcolorno; // again for daylighting ref pts
-    int write_stat;
-    int mapnum;
-
-    // Object Data
-    Array1D<dTriangle> mytriangles;
-
-    // Formats
-    static gio::Fmt Format_702("('  0',/,'SECTION',/,'  2',/,'ENTITIES')");
-    static gio::Fmt Format_707("('999',/,'DXF created from EnergyPlus')");
-    static gio::Fmt Format_708("('999',/,A,A,A)");
+	using DataGlobals::NumOfZones;
+	using DataStringGlobals::VerString;
+	using namespace DXFEarClipping;
+	using General::TrimSigDigits;
+
+	// Locals
+	// SUBROUTINE ARGUMENT DEFINITIONS:
+
+	// SUBROUTINE PARAMETER DEFINITIONS:
+	// na
+
+	// INTERFACE BLOCK SPECIFICATIONS
+	// na
+
+	// DERIVED TYPE DEFINITIONS
+	// na
+
+	// SUBROUTINE LOCAL VARIABLE DECLARATIONS:
+	static Array1D< Real64 > StemX( 4, -10.0 );
+	static Array1D< Real64 > StemY( 4, { 3.0, 3.0, 0.0, 0.0 } );
+	static Array1D< Real64 > StemZ( 4, { 0.1, 0.0, 0.0, 0.1 } );
+	static Array1D< Real64 > Head1X( 4, { -10.0, -10.0, -10.5, -10.5 } );
+	static Array1D< Real64 > Head1Y( 4, { 3.0, 3.0, 2.133975, 2.133975 } );
+	static Array1D< Real64 > Head1Z( 4, { 0.1, 0.0, 0.0, 0.1 } );
+	static Array1D< Real64 > Head2X( 4, { -10.0, -10.0, -9.5, -9.5 } );
+	static Array1D< Real64 > Head2Y( 4, { 3.0, 3.0, 2.133975, 2.133975 } );
+	static Array1D< Real64 > Head2Z( 4, { 0.1, 0.0, 0.0, 0.1 } );
+	static Array1D< Real64 > NSide1X( 4, -10.5 );
+	static Array1D< Real64 > NSide1Y( 4, { 4.5, 4.5, 3.5, 3.5 } );
+	static Array1D< Real64 > NSide1Z( 4, { 0.1, 0.0, 0.0, 0.1 } );
+	static Array1D< Real64 > NSide2X( 4, { -10.5, -10.5, -9.5, -9.5 } );
+	static Array1D< Real64 > NSide2Y( 4, { 4.5, 4.5, 3.5, 3.5 } );
+	static Array1D< Real64 > NSide2Z( 4, { 0.1, 0.0, 0.0, 0.1 } );
+	static Array1D< Real64 > NSide3X( 4, -9.5 );
+	static Array1D< Real64 > NSide3Y( 4, { 4.5, 4.5, 3.5, 3.5 } );
+	static Array1D< Real64 > NSide3Z( 4, { 0.1, 0.0, 0.0, 0.1 } );
+	//  integer, dimension(7) :: colorno=(/3,4,5,6,2,8,9/)
+	int unit; // Unit number on which to write file
+	int surf; // Loop variable for surfaces
+	int vert; // Loop counter
+	int colorindex; // color index by surface type
+	Real64 minx; // minimum x in surface data
+	Real64 miny; // minimum y in surface data
+	Real64 minz; // minimum z in surface data (for polygon output)
+	int zones; // loop counter for zone loop
+	std::string ZoneNum;
+	std::string TempZoneName;
+	std::string::size_type pos;
+	std::string ShadeType;
+	static bool ThickPolyline( false );
+	static bool RegularPolyline( false );
+	static std::string PolylineWidth( " 0.55" );
+	static bool TriangulateFace( false );
+	int ntri;
+	int svert;
+	int vv0;
+	int vv1;
+	int vv2;
+	int refpt; // for daylighting ref points
+	int curcolorno; // again for daylighting ref pts
+	int write_stat;
+	int mapnum;
+
+	// Object Data
+	Array1D< dTriangle > mytriangles;
+
+	// Formats
+	static gio::Fmt Format_702( "('  0',/,'SECTION',/,'  2',/,'ENTITIES')" );
+	static gio::Fmt Format_707( "('999',/,'DXF created from EnergyPlus')" );
+	static gio::Fmt Format_708( "('999',/,A,A,A)" );
     static gio::Fmt Format_800("('  0',/,'TEXT',/,'  8',/,'1',/,'  6',/,'Continuous',/,' 62',/,I3,/,' 10',/,f15.5,/,' 20',/,f15.5,/,' "
                                "30',/,f15.5,/,' 40',/,' .25',/,'  1',/,'True North',/,' 41',/,' 0.0',/,'  "
                                "7',/,'MONOTXT',/,'210',/,'0.0',/,'220',/,'0.0',/,'230',/,'1.0')");
     static gio::Fmt Format_801("('  0',/,'TEXT',/,'  8',/,'1',/,'  6',/,'Continuous',/,' 62',/,I3,/,' 10',/,f15.5,/,' 20',/,f15.5,/,' "
                                "30',/,f15.5,/,' 40',/,' .4',/,'  1',/,A,/,' 41',/,' 0.0',/,'  "
                                "7',/,'MONOTXT',/,'210',/,'0.0',/,'220',/,'0.0',/,'230',/,'1.0')");
-    static gio::Fmt Format_703_0("('  0',/,'3DFACE',/,'  8',/,'1',/,' 62',/,I3)");
-    static gio::Fmt Format_703_1("(' 10',/,f15.5,/,' 20',/,f15.5,/,' 30',/,f15.5)");
-    static gio::Fmt Format_703_2("(' 11',/,f15.5,/,' 21',/,f15.5,/,' 31',/,f15.5)");
-    static gio::Fmt Format_703_3("(' 12',/,f15.5,/,' 22',/,f15.5,/,' 32',/,f15.5)");
-    static gio::Fmt Format_703_4("(' 13',/,f15.5,/,' 23',/,f15.5,/,' 33',/,f15.5)");
+	static gio::Fmt Format_703_0( "('  0',/,'3DFACE',/,'  8',/,'1',/,' 62',/,I3)" );
+	static gio::Fmt Format_703_1( "(' 10',/,f15.5,/,' 20',/,f15.5,/,' 30',/,f15.5)" );
+	static gio::Fmt Format_703_2( "(' 11',/,f15.5,/,' 21',/,f15.5,/,' 31',/,f15.5)" );
+	static gio::Fmt Format_703_3( "(' 12',/,f15.5,/,' 22',/,f15.5,/,' 32',/,f15.5)" );
+	static gio::Fmt Format_703_4( "(' 13',/,f15.5,/,' 23',/,f15.5,/,' 33',/,f15.5)" );
     static gio::Fmt Format_715("('  0',/,'POLYLINE',/,'  8',/,A,/,' 62',/,I3,/,' 66',/,'  1',/,' 10',/,' 0.0',/,' 20',/,' 0.0',/,' 30',/,f15.5,/,' "
                                "70',/,'   9',/,' 40',/,A,/,' 41',/,A)");
-    static gio::Fmt Format_716("('  0',/,'VERTEX',/,'  8',/,A,/,' 10',/,f15.5,/,' 20',/,f15.5,/,' 30',/,f15.5)");
-    static gio::Fmt Format_717("('  0',/,'SEQEND',/,'  8',/,A)");
+	static gio::Fmt Format_716( "('  0',/,'VERTEX',/,'  8',/,A,/,' 10',/,f15.5,/,' 20',/,f15.5,/,' 30',/,f15.5)" );
+	static gio::Fmt Format_717( "('  0',/,'SEQEND',/,'  8',/,A)" );
     static gio::Fmt Format_704("('  0',/,'3DFACE',/,'  8',/,A,/,' 62',/,I3,/,' 10',/,f15.5,/,' 20',/,f15.5,/,' 30',/,f15.5,/,' 11',/,f15.5,/,' "
                                "21',/,f15.5,/,' 31',/,f15.5,/,' 12',/,f15.5,/,' 22',/,f15.5,/,' 32',/,f15.5)");
-    static gio::Fmt Format_704_0("('  0',/,'3DFACE',/,'  8',/,A,/,' 62',/,I3)");
-    static gio::Fmt Format_704_1("(' 10',/,f15.5,/,' 20',/,f15.5,/,' 30',/,f15.5)");
-    static gio::Fmt Format_704_2("(' 11',/,f15.5,/,' 21',/,f15.5,/,' 31',/,f15.5)");
-    static gio::Fmt Format_704_3("(' 12',/,f15.5,/,' 22',/,f15.5,/,' 32',/,f15.5)");
-    static gio::Fmt Format_705("(' 13',/,f15.5,/,' 23',/,f15.5,/,' 33',/,f15.5)");
-    static gio::Fmt Format_706("('  0',/,'ENDSEC',/,'  0',/,'EOF')");
-    static gio::Fmt Format_709("('  0',/,'CIRCLE',/,'  8',/,A,/,' 62',/,I3,/,' 10',/,f15.5,/,' 20',/,f15.5,/,' 30',/,f15.5,/,' 40',/,f15.5)");
-    static gio::Fmt Format_710("('999',/,A)");
-
-    if (PolygonAction == "TRIANGULATE3DFACE" || PolygonAction == "TRIANGULATE" || PolygonAction == "") {
-        TriangulateFace = true;
-        RegularPolyline = false;
-        ThickPolyline = false;
-    } else if (PolygonAction == "THICKPOLYLINE") {
-        ThickPolyline = true;
-        RegularPolyline = false;
-        TriangulateFace = false;
-    } else if (PolygonAction == "REGULARPOLYLINE") {
-        RegularPolyline = true;
-        TriangulateFace = false;
-        ThickPolyline = false;
-        PolylineWidth = " 0";
-    } else {
-        ShowWarningError("DXFOut: Illegal key specified for Surfaces with > 4 sides=" + PolygonAction);
-        ShowContinueError("...Valid keys are: \"ThickPolyline\", \"RegularPolyline\", \"Triangulate3DFace\".");
-        ShowContinueError("\"Triangulate3DFace\" will be used for any surfaces with > 4 sides.");
-        TriangulateFace = true;
-        RegularPolyline = false;
-        ThickPolyline = false;
-    }
-
-    if (TotSurfaces > 0 && !allocated(Surface)) {
-        // no error needed, probably in end processing, just return
-        return;
-    }
-
-    unit = GetNewUnitNumber();
+	static gio::Fmt Format_704_0("('  0',/,'3DFACE',/,'  8',/,A,/,' 62',/,I3)" );
+	static gio::Fmt Format_704_1("(' 10',/,f15.5,/,' 20',/,f15.5,/,' 30',/,f15.5)" );
+	static gio::Fmt Format_704_2("(' 11',/,f15.5,/,' 21',/,f15.5,/,' 31',/,f15.5)" );
+	static gio::Fmt Format_704_3("(' 12',/,f15.5,/,' 22',/,f15.5,/,' 32',/,f15.5)" );
+	static gio::Fmt Format_705( "(' 13',/,f15.5,/,' 23',/,f15.5,/,' 33',/,f15.5)" );
+	static gio::Fmt Format_706( "('  0',/,'ENDSEC',/,'  0',/,'EOF')" );
+	static gio::Fmt Format_709( "('  0',/,'CIRCLE',/,'  8',/,A,/,' 62',/,I3,/,' 10',/,f15.5,/,' 20',/,f15.5,/,' 30',/,f15.5,/,' 40',/,f15.5)" );
+	static gio::Fmt Format_710( "('999',/,A)" );
+
+	if ( PolygonAction == "TRIANGULATE3DFACE" || PolygonAction == "TRIANGULATE" || PolygonAction == "" ) {
+		TriangulateFace = true;
+		RegularPolyline = false;
+		ThickPolyline = false;
+	} else if ( PolygonAction == "THICKPOLYLINE" ) {
+		ThickPolyline = true;
+		RegularPolyline = false;
+		TriangulateFace = false;
+	} else if ( PolygonAction == "REGULARPOLYLINE" ) {
+		RegularPolyline = true;
+		TriangulateFace = false;
+		ThickPolyline = false;
+		PolylineWidth = " 0";
+	} else {
+		ShowWarningError( "DXFOut: Illegal key specified for Surfaces with > 4 sides=" + PolygonAction );
+		ShowContinueError( "...Valid keys are: \"ThickPolyline\", \"RegularPolyline\", \"Triangulate3DFace\"." );
+		ShowContinueError( "\"Triangulate3DFace\" will be used for any surfaces with > 4 sides." );
+		TriangulateFace = true;
+		RegularPolyline = false;
+		ThickPolyline = false;
+	}
+
+	if ( TotSurfaces > 0 && ! allocated( Surface ) ) {
+		// no error needed, probably in end processing, just return
+		return;
+	}
+
+	unit = GetNewUnitNumber();
     {
         IOFlags flags;
         flags.ACTION("write");
         gio::open(unit, DataStringGlobals::outputDxfFileName, flags);
         write_stat = flags.ios();
     }
-    if (write_stat != 0) {
-        ShowFatalError("DXFOut: Could not open file " + DataStringGlobals::outputDxfFileName + " for output (write).");
-    }
-
-    gio::write(unit, Format_702); // Start of Entities section
-
-    gio::write(unit, Format_707); // Comment
+	if ( write_stat != 0 ) {
+		ShowFatalError( "DXFOut: Could not open file "+DataStringGlobals::outputDxfFileName+" for output (write)." );
+	}
+
+	gio::write( unit, Format_702 ); // Start of Entities section
+
+	gio::write( unit, Format_707 ); // Comment
 
     gio::write(unit, Format_708) << "Program Version"
                                  << "," << VerString;
 
-    if (PolygonAction == "") {
+	if ( PolygonAction == "" ) {
         gio::write(unit, Format_708) << "Polygon Action"
                                      << ","
                                      << "ThickPolyline";
-    } else {
+	} else {
         gio::write(unit, Format_708) << "Polygon Action"
                                      << "," << PolygonAction;
-    }
-
-    if (ColorScheme == "") {
+	}
+
+	if ( ColorScheme == "" ) {
         gio::write(unit, Format_708) << "Color Scheme"
                                      << ","
                                      << "Default";
-    } else {
+	} else {
         gio::write(unit, Format_708) << "Color Scheme"
                                      << "," << ColorScheme;
-    }
-
-    minx = 99999.0;
-    miny = 99999.0;
-    for (surf = 1; surf <= TotSurfaces; ++surf) {
-        if (Surface(surf).Class == SurfaceClass_IntMass) continue;
-        for (vert = 1; vert <= Surface(surf).Sides; ++vert) {
-            minx = min(minx, Surface(surf).Vertex(vert).x);
-            miny = min(miny, Surface(surf).Vertex(vert).y);
-        }
-    }
-
-    for (vert = 1; vert <= 4; ++vert) {
-        StemX(vert) += minx;
-        StemY(vert) += miny;
-        Head1X(vert) += minx;
-        Head1Y(vert) += miny;
-        Head2X(vert) += minx;
-        Head2Y(vert) += miny;
-        NSide1X(vert) += minx;
-        NSide1Y(vert) += miny;
-        NSide2X(vert) += minx;
-        NSide2Y(vert) += miny;
-        NSide3X(vert) += minx;
-        NSide3Y(vert) += miny;
-    }
-
-    // This writes "True North" above the Arrow Head
-    gio::write(unit, Format_710) << "Text - True North";
-    gio::write(unit, Format_800) << DXFcolorno(ColorNo_Text) << StemX(1) - 1.0 << StemY(1) << StemZ(1);
-
-    gio::write(unit, Format_710) << "Text - Building Title";
-    gio::write(unit, Format_801) << DXFcolorno(ColorNo_Text) << StemX(1) - 4.0 << StemY(1) - 4.0 << StemZ(1) << "Building - " + BuildingName;
-
-    // We want to point the north arrow to true north
-    gio::write(unit, Format_710) << "North Arrow Stem";
-    gio::write(unit, Format_703_0) << DXFcolorno(ColorNo_Text);
-    gio::write(unit, Format_703_1) << StemX(1) << StemY(1) << StemZ(1);
-    gio::write(unit, Format_703_2) << StemX(2) << StemY(2) << StemZ(2);
-    gio::write(unit, Format_703_3) << StemX(3) << StemY(3) << StemZ(3);
-    gio::write(unit, Format_703_4) << StemX(4) << StemY(4) << StemZ(4);
-
-    gio::write(unit, Format_710) << "North Arrow Head 1";
-    gio::write(unit, Format_703_0) << DXFcolorno(ColorNo_Text);
-    gio::write(unit, Format_703_1) << Head1X(1) << Head1Y(1) << Head1Z(1);
-    gio::write(unit, Format_703_2) << Head1X(2) << Head1Y(2) << Head1Z(2);
-    gio::write(unit, Format_703_3) << Head1X(3) << Head1Y(3) << Head1Z(3);
-    gio::write(unit, Format_703_4) << Head1X(4) << Head1Y(4) << Head1Z(4);
-
-    gio::write(unit, Format_710) << "North Arrow Head 2";
-    gio::write(unit, Format_703_0) << DXFcolorno(ColorNo_Text);
-    gio::write(unit, Format_703_1) << Head2X(1) << Head2Y(1) << Head2Z(1);
-    gio::write(unit, Format_703_2) << Head2X(2) << Head2Y(2) << Head2Z(2);
-    gio::write(unit, Format_703_3) << Head2X(3) << Head2Y(3) << Head2Z(3);
-    gio::write(unit, Format_703_4) << Head2X(4) << Head2Y(4) << Head2Z(4);
-
-    gio::write(unit, Format_710) << "North Arrow Side 1";
-    gio::write(unit, Format_703_0) << DXFcolorno(ColorNo_Text);
-    gio::write(unit, Format_703_1) << NSide1X(1) << NSide1Y(1) << NSide1Z(1);
-    gio::write(unit, Format_703_2) << NSide1X(2) << NSide1Y(2) << NSide1Z(2);
-    gio::write(unit, Format_703_3) << NSide1X(3) << NSide1Y(3) << NSide1Z(3);
-    gio::write(unit, Format_703_4) << NSide1X(4) << NSide1Y(4) << NSide1Z(4);
-
-    gio::write(unit, Format_710) << "North Arrow Side 2";
-    gio::write(unit, Format_703_0) << DXFcolorno(ColorNo_Text);
-    gio::write(unit, Format_703_1) << NSide2X(1) << NSide2Y(1) << NSide2Z(1);
-    gio::write(unit, Format_703_2) << NSide2X(2) << NSide2Y(2) << NSide2Z(2);
-    gio::write(unit, Format_703_3) << NSide2X(3) << NSide2Y(3) << NSide2Z(3);
-    gio::write(unit, Format_703_4) << NSide2X(4) << NSide2Y(4) << NSide2Z(4);
-
-    gio::write(unit, Format_710) << "North Arrow Side 3";
-    gio::write(unit, Format_703_0) << DXFcolorno(ColorNo_Text);
-    gio::write(unit, Format_703_1) << NSide3X(1) << NSide3Y(1) << NSide3Z(1);
-    gio::write(unit, Format_703_2) << NSide3X(2) << NSide3Y(2) << NSide3Z(2);
-    gio::write(unit, Format_703_3) << NSide3X(3) << NSide3Y(3) << NSide3Z(3);
-    gio::write(unit, Format_703_4) << NSide3X(4) << NSide3Y(4) << NSide3Z(4);
-
-    gio::write(unit, Format_710) << "Zone Names";
-    for (zones = 1; zones <= NumOfZones; ++zones) {
-        gio::write(ZoneNum, fmtLD) << zones;
-        strip(ZoneNum);
-        TempZoneName = Zone(zones).Name;
-        pos = index(TempZoneName, ' ');
-        while (pos != std::string::npos) {
-            TempZoneName[pos] = '_';
-            pos = index(TempZoneName, ' ');
-        }
-        pos = index(TempZoneName, ':');
-        while (pos != std::string::npos) {
-            TempZoneName[pos] = '_';
-            pos = index(TempZoneName, ':');
-        }
-        gio::write(unit, Format_710) << "Zone=" + ZoneNum + ':' + TempZoneName;
-    }
-
-    colorindex = ColorNo_ShdDetFix;
-    //  Do all detached shading surfaces first
-    for (surf = 1; surf <= TotSurfaces; ++surf) {
-        if (Surface(surf).HeatTransSurf) continue;
-        if (Surface(surf).Class == SurfaceClass_Shading) continue;
-        if (Surface(surf).Sides == 0) continue;
-        if (Surface(surf).Class == SurfaceClass_Detached_F) colorindex = ColorNo_ShdDetFix;
-        if (Surface(surf).Class == SurfaceClass_Detached_B) colorindex = ColorNo_ShdDetBldg;
-        if (Surface(surf).IsPV) colorindex = ColorNo_PV;
-        if (Surface(surf).Class == SurfaceClass_Detached_F) {
-            ShadeType = "Fixed Shading";
-            gio::write(unit, Format_710) << "Fixed Shading:" + Surface(surf).Name;
-        } else if (Surface(surf).Class == SurfaceClass_Detached_B) {
-            ShadeType = "Building Shading";
-            gio::write(unit, Format_710) << "Building Shading:" + Surface(surf).Name;
-        }
-        if (Surface(surf).Sides <= 4) {
+	}
+
+	minx = 99999.0;
+	miny = 99999.0;
+	for ( surf = 1; surf <= TotSurfaces; ++surf ) {
+		if ( Surface( surf ).Class == SurfaceClass_IntMass ) continue;
+		for ( vert = 1; vert <= Surface( surf ).Sides; ++vert ) {
+			minx = min( minx, Surface( surf ).Vertex( vert ).x );
+			miny = min( miny, Surface( surf ).Vertex( vert ).y );
+		}
+	}
+
+	for ( vert = 1; vert <= 4; ++vert ) {
+		StemX( vert ) += minx;
+		StemY( vert ) += miny;
+		Head1X( vert ) += minx;
+		Head1Y( vert ) += miny;
+		Head2X( vert ) += minx;
+		Head2Y( vert ) += miny;
+		NSide1X( vert ) += minx;
+		NSide1Y( vert ) += miny;
+		NSide2X( vert ) += minx;
+		NSide2Y( vert ) += miny;
+		NSide3X( vert ) += minx;
+		NSide3Y( vert ) += miny;
+	}
+
+	// This writes "True North" above the Arrow Head
+	gio::write( unit, Format_710 ) << "Text - True North";
+	gio::write( unit, Format_800 ) << DXFcolorno( ColorNo_Text ) << StemX( 1 ) - 1.0 << StemY( 1 ) << StemZ( 1 );
+
+	gio::write( unit, Format_710 ) << "Text - Building Title";
+	gio::write( unit, Format_801 ) << DXFcolorno( ColorNo_Text ) << StemX( 1 ) - 4.0 << StemY( 1 ) - 4.0 << StemZ( 1 ) << "Building - " + BuildingName;
+
+	// We want to point the north arrow to true north
+	gio::write( unit, Format_710 ) << "North Arrow Stem";
+	gio::write( unit, Format_703_0 ) << DXFcolorno(ColorNo_Text);
+	gio::write( unit, Format_703_1 ) << StemX( 1 ) << StemY( 1 ) << StemZ( 1 );
+	gio::write( unit, Format_703_2 ) << StemX( 2 ) << StemY( 2 ) << StemZ( 2 );
+	gio::write( unit, Format_703_3 ) << StemX( 3 ) << StemY( 3 ) << StemZ( 3 );
+	gio::write( unit, Format_703_4 ) << StemX( 4 ) << StemY( 4 ) << StemZ( 4 );
+
+	gio::write( unit, Format_710 ) << "North Arrow Head 1";
+	gio::write( unit, Format_703_0 ) << DXFcolorno(ColorNo_Text);
+	gio::write( unit, Format_703_1 ) << Head1X( 1 ) << Head1Y( 1 ) << Head1Z( 1 );
+	gio::write( unit, Format_703_2 ) << Head1X( 2 ) << Head1Y( 2 ) << Head1Z( 2 );
+	gio::write( unit, Format_703_3 ) << Head1X( 3 ) << Head1Y( 3 ) << Head1Z( 3 );
+	gio::write( unit, Format_703_4 ) << Head1X( 4 ) << Head1Y( 4 ) << Head1Z( 4 );
+
+	gio::write( unit, Format_710 ) << "North Arrow Head 2";
+	gio::write( unit, Format_703_0 ) << DXFcolorno(ColorNo_Text);
+	gio::write( unit, Format_703_1 ) << Head2X( 1 ) << Head2Y( 1 ) << Head2Z( 1 );
+	gio::write( unit, Format_703_2 ) << Head2X( 2 ) << Head2Y( 2 ) << Head2Z( 2 );
+	gio::write( unit, Format_703_3 ) << Head2X( 3 ) << Head2Y( 3 ) << Head2Z( 3 );
+	gio::write( unit, Format_703_4 ) << Head2X( 4 ) << Head2Y( 4 ) << Head2Z( 4 );
+
+	gio::write( unit, Format_710 ) << "North Arrow Side 1";
+	gio::write( unit, Format_703_0 ) << DXFcolorno(ColorNo_Text);
+	gio::write( unit, Format_703_1 ) << NSide1X( 1 ) << NSide1Y( 1 ) << NSide1Z( 1 );
+	gio::write( unit, Format_703_2 ) << NSide1X( 2 ) << NSide1Y( 2 ) << NSide1Z( 2 );
+	gio::write( unit, Format_703_3 ) << NSide1X( 3 ) << NSide1Y( 3 ) << NSide1Z( 3 );
+	gio::write( unit, Format_703_4 ) << NSide1X( 4 ) << NSide1Y( 4 ) << NSide1Z( 4 );
+
+	gio::write( unit, Format_710 ) << "North Arrow Side 2";
+	gio::write( unit, Format_703_0 ) << DXFcolorno(ColorNo_Text);
+	gio::write( unit, Format_703_1 ) << NSide2X( 1 ) << NSide2Y( 1 ) << NSide2Z( 1 );
+	gio::write( unit, Format_703_2 ) << NSide2X( 2 ) << NSide2Y( 2 ) << NSide2Z( 2 );
+	gio::write( unit, Format_703_3 ) << NSide2X( 3 ) << NSide2Y( 3 ) << NSide2Z( 3 );
+	gio::write( unit, Format_703_4 ) << NSide2X( 4 ) << NSide2Y( 4 ) << NSide2Z( 4 );
+
+	gio::write( unit, Format_710 ) << "North Arrow Side 3";
+	gio::write( unit, Format_703_0 ) << DXFcolorno(ColorNo_Text);
+	gio::write( unit, Format_703_1 ) << NSide3X( 1 ) << NSide3Y( 1 ) << NSide3Z( 1 );
+	gio::write( unit, Format_703_2 ) << NSide3X( 2 ) << NSide3Y( 2 ) << NSide3Z( 2 );
+	gio::write( unit, Format_703_3 ) << NSide3X( 3 ) << NSide3Y( 3 ) << NSide3Z( 3 );
+	gio::write( unit, Format_703_4 ) << NSide3X( 4 ) << NSide3Y( 4 ) << NSide3Z( 4 );
+
+	gio::write( unit, Format_710 ) << "Zone Names";
+	for ( zones = 1; zones <= NumOfZones; ++zones ) {
+		gio::write( ZoneNum, fmtLD ) << zones;
+		strip( ZoneNum );
+		TempZoneName = Zone( zones ).Name;
+		pos = index( TempZoneName, ' ' );
+		while ( pos != std::string::npos ) {
+			TempZoneName[ pos ] = '_';
+			pos = index( TempZoneName, ' ' );
+		}
+		pos = index( TempZoneName, ':' );
+		while ( pos != std::string::npos ) {
+			TempZoneName[ pos ] = '_';
+			pos = index( TempZoneName, ':' );
+		}
+		gio::write( unit, Format_710 ) << "Zone=" + ZoneNum + ':' + TempZoneName;
+	}
+
+	colorindex = ColorNo_ShdDetFix;
+	//  Do all detached shading surfaces first
+	for ( surf = 1; surf <= TotSurfaces; ++surf ) {
+		if ( Surface( surf ).HeatTransSurf ) continue;
+		if ( Surface( surf ).Class == SurfaceClass_Shading ) continue;
+		if ( Surface( surf ).Sides == 0 ) continue;
+		if ( Surface( surf ).Class == SurfaceClass_Detached_F ) colorindex = ColorNo_ShdDetFix;
+		if ( Surface( surf ).Class == SurfaceClass_Detached_B ) colorindex = ColorNo_ShdDetBldg;
+		if ( Surface( surf ).IsPV ) colorindex = ColorNo_PV;
+		if ( Surface( surf ).Class == SurfaceClass_Detached_F ) {
+			ShadeType = "Fixed Shading";
+			gio::write( unit, Format_710 ) << "Fixed Shading:" + Surface( surf ).Name;
+		} else if ( Surface( surf ).Class == SurfaceClass_Detached_B ) {
+			ShadeType = "Building Shading";
+			gio::write( unit, Format_710 ) << "Building Shading:" + Surface( surf ).Name;
+		}
+		if ( Surface( surf ).Sides <= 4 ) {
             gio::write(unit, Format_704_0) << ShadeType << DXFcolorno(colorindex);
             gio::write(unit, Format_704_1) << Surface(surf).Vertex(1).x << Surface(surf).Vertex(1).y << Surface(surf).Vertex(1).z;
             gio::write(unit, Format_704_2) << Surface(surf).Vertex(2).x << Surface(surf).Vertex(2).y << Surface(surf).Vertex(2).z;
             gio::write(unit, Format_704_3) << Surface(surf).Vertex(3).x << Surface(surf).Vertex(3).y << Surface(surf).Vertex(3).z;
-            if (Surface(surf).Sides == 3) {
-                gio::write(unit, Format_705) << Surface(surf).Vertex(3).x << Surface(surf).Vertex(3).y << Surface(surf).Vertex(3).z;
-            } else {
-                gio::write(unit, Format_705) << Surface(surf).Vertex(4).x << Surface(surf).Vertex(4).y << Surface(surf).Vertex(4).z;
-            }
-        } else { // polygon
-            if (!TriangulateFace) {
-                minz = 99999.0;
-                for (vert = 1; vert <= Surface(surf).Sides; ++vert) {
-                    minz = min(minz, Surface(surf).Vertex(vert).z);
-                }
-                gio::write(unit, Format_715) << ShadeType << DXFcolorno(colorindex) << minz << PolylineWidth << PolylineWidth;
-                for (vert = 1; vert <= Surface(surf).Sides; ++vert) {
+			if ( Surface( surf ).Sides == 3 ) {
+				gio::write( unit, Format_705 ) << Surface( surf ).Vertex( 3 ).x << Surface( surf ).Vertex( 3 ).y << Surface( surf ).Vertex( 3 ).z;
+			} else {
+				gio::write( unit, Format_705 ) << Surface( surf ).Vertex( 4 ).x << Surface( surf ).Vertex( 4 ).y << Surface( surf ).Vertex( 4 ).z;
+			}
+		} else { // polygon
+			if ( ! TriangulateFace ) {
+				minz = 99999.0;
+				for ( vert = 1; vert <= Surface( surf ).Sides; ++vert ) {
+					minz = min( minz, Surface( surf ).Vertex( vert ).z );
+				}
+				gio::write( unit, Format_715 ) << ShadeType << DXFcolorno( colorindex ) << minz << PolylineWidth << PolylineWidth;
+				for ( vert = 1; vert <= Surface( surf ).Sides; ++vert ) {
                     gio::write(unit, Format_716) << ShadeType << Surface(surf).Vertex(vert).x << Surface(surf).Vertex(vert).y
                                                  << Surface(surf).Vertex(vert).z;
-                }
-                gio::write(unit, Format_717) << ShadeType;
-            } else {
+				}
+				gio::write( unit, Format_717 ) << ShadeType;
+			} else {
                 ntri = Triangulate(Surface(surf).Sides, Surface(surf).Vertex, mytriangles, Surface(surf).Azimuth, Surface(surf).Tilt,
                                    Surface(surf).Name, Surface(surf).Class);
-                for (svert = 1; svert <= ntri; ++svert) {
-                    vv0 = mytriangles(svert).vv0;
-                    vv1 = mytriangles(svert).vv1;
-                    vv2 = mytriangles(svert).vv2;
+				for ( svert = 1; svert <= ntri; ++svert ) {
+					vv0 = mytriangles( svert ).vv0;
+					vv1 = mytriangles( svert ).vv1;
+					vv2 = mytriangles( svert ).vv2;
                     gio::write(unit, Format_704) << ShadeType << DXFcolorno(colorindex) << Surface(surf).Vertex(vv0).x << Surface(surf).Vertex(vv0).y
                                                  << Surface(surf).Vertex(vv0).z << Surface(surf).Vertex(vv1).x << Surface(surf).Vertex(vv1).y
                                                  << Surface(surf).Vertex(vv1).z << Surface(surf).Vertex(vv2).x << Surface(surf).Vertex(vv2).y
                                                  << Surface(surf).Vertex(vv2).z;
-                    gio::write(unit, Format_705) << Surface(surf).Vertex(vv2).x << Surface(surf).Vertex(vv2).y << Surface(surf).Vertex(vv2).z;
-                }
-                mytriangles.deallocate();
-            }
-        }
-    }
-
-    // now do zone surfaces, by zone
-    for (zones = 1; zones <= NumOfZones; ++zones) {
-        TempZoneName = Zone(zones).Name;
-        pos = index(TempZoneName, ' ');
-        while (pos != std::string::npos) {
-            TempZoneName[pos] = '_';
-            pos = index(TempZoneName, ' ');
-        }
-        pos = index(TempZoneName, ':');
-        while (pos != std::string::npos) {
-            TempZoneName[pos] = '_';
-            pos = index(TempZoneName, ':');
-        }
-        for (surf = max(Zone(zones).SurfaceFirst, 1); surf <= Zone(zones).SurfaceLast; ++surf) {
-            if (Surface(surf).Sides == 0) continue;
-            if (Surface(surf).Class == SurfaceClass_IntMass) continue;
-            if (Surface(surf).Class == SurfaceClass_Wall) colorindex = ColorNo_Wall;
-            if (Surface(surf).Class == SurfaceClass_Roof) colorindex = ColorNo_Roof;
-            if (Surface(surf).Class == SurfaceClass_Floor) colorindex = ColorNo_Floor;
-            if (Surface(surf).Class == SurfaceClass_Door) colorindex = ColorNo_Door;
-            if (Surface(surf).Class == SurfaceClass_Window) {
-                if (SurfaceWindow(surf).OriginalClass == SurfaceClass_Window) colorindex = ColorNo_Window;
-                if (SurfaceWindow(surf).OriginalClass == SurfaceClass_GlassDoor) colorindex = ColorNo_GlassDoor;
-                if (SurfaceWindow(surf).OriginalClass == SurfaceClass_TDD_Dome) colorindex = ColorNo_TDDDome;
-                if (SurfaceWindow(surf).OriginalClass == SurfaceClass_TDD_Diffuser) colorindex = ColorNo_TDDDiffuser;
-            }
-            if (Surface(surf).IsPV) colorindex = ColorNo_PV;
-
-            gio::write(unit, Format_710) << Surface(surf).ZoneName + ':' + Surface(surf).Name;
-            if (Surface(surf).Sides <= 4) {
+					gio::write( unit, Format_705 ) << Surface( surf ).Vertex( vv2 ).x << Surface( surf ).Vertex( vv2 ).y << Surface( surf ).Vertex( vv2 ).z;
+				}
+				mytriangles.deallocate();
+			}
+		}
+	}
+
+	// now do zone surfaces, by zone
+	for ( zones = 1; zones <= NumOfZones; ++zones ) {
+		TempZoneName = Zone( zones ).Name;
+		pos = index( TempZoneName, ' ' );
+		while ( pos != std::string::npos ) {
+			TempZoneName[ pos ] = '_';
+			pos = index( TempZoneName, ' ' );
+		}
+		pos = index( TempZoneName, ':' );
+		while ( pos != std::string::npos ) {
+			TempZoneName[ pos ] = '_';
+			pos = index( TempZoneName, ':' );
+		}
+		for ( surf = max( Zone( zones ).SurfaceFirst, 1 ); surf <= Zone( zones ).SurfaceLast; ++surf ) {
+			if ( Surface( surf ).Sides == 0 ) continue;
+			if ( Surface( surf ).Class == SurfaceClass_IntMass ) continue;
+			if ( Surface( surf ).Class == SurfaceClass_Wall ) colorindex = ColorNo_Wall;
+			if ( Surface( surf ).Class == SurfaceClass_Roof ) colorindex = ColorNo_Roof;
+			if ( Surface( surf ).Class == SurfaceClass_Floor ) colorindex = ColorNo_Floor;
+			if ( Surface( surf ).Class == SurfaceClass_Door ) colorindex = ColorNo_Door;
+			if ( Surface( surf ).Class == SurfaceClass_Window ) {
+				if ( SurfaceWindow( surf ).OriginalClass == SurfaceClass_Window ) colorindex = ColorNo_Window;
+				if ( SurfaceWindow( surf ).OriginalClass == SurfaceClass_GlassDoor ) colorindex = ColorNo_GlassDoor;
+				if ( SurfaceWindow( surf ).OriginalClass == SurfaceClass_TDD_Dome ) colorindex = ColorNo_TDDDome;
+				if ( SurfaceWindow( surf ).OriginalClass == SurfaceClass_TDD_Diffuser ) colorindex = ColorNo_TDDDiffuser;
+			}
+			if ( Surface( surf ).IsPV ) colorindex = ColorNo_PV;
+
+			gio::write( unit, Format_710 ) << Surface( surf ).ZoneName + ':' + Surface( surf ).Name;
+			if ( Surface( surf ).Sides <= 4 ) {
                 gio::write(unit, Format_704_0) << TempZoneName << DXFcolorno(colorindex);
                 gio::write(unit, Format_704_1) << Surface(surf).Vertex(1).x << Surface(surf).Vertex(1).y << Surface(surf).Vertex(1).z;
                 gio::write(unit, Format_704_2) << Surface(surf).Vertex(2).x << Surface(surf).Vertex(2).y << Surface(surf).Vertex(2).z;
                 gio::write(unit, Format_704_3) << Surface(surf).Vertex(3).x << Surface(surf).Vertex(3).y << Surface(surf).Vertex(3).z;
-                if (Surface(surf).Sides == 3) {
-                    gio::write(unit, Format_705) << Surface(surf).Vertex(3).x << Surface(surf).Vertex(3).y << Surface(surf).Vertex(3).z;
-                } else {
-                    gio::write(unit, Format_705) << Surface(surf).Vertex(4).x << Surface(surf).Vertex(4).y << Surface(surf).Vertex(4).z;
-                }
-            } else { // polygon surface
-                if (!TriangulateFace) {
-                    minz = 99999.0;
-                    for (vert = 1; vert <= Surface(surf).Sides; ++vert) {
-                        minz = min(minz, Surface(surf).Vertex(vert).z);
-                    }
-                    gio::write(unit, Format_715) << TempZoneName << DXFcolorno(colorindex) << minz << PolylineWidth << PolylineWidth;
-                    for (vert = 1; vert <= Surface(surf).Sides; ++vert) {
+				if ( Surface( surf ).Sides == 3 ) {
+					gio::write( unit, Format_705 ) << Surface( surf ).Vertex( 3 ).x << Surface( surf ).Vertex( 3 ).y << Surface( surf ).Vertex( 3 ).z;
+				} else {
+					gio::write( unit, Format_705 ) << Surface( surf ).Vertex( 4 ).x << Surface( surf ).Vertex( 4 ).y << Surface( surf ).Vertex( 4 ).z;
+				}
+			} else { // polygon surface
+				if ( ! TriangulateFace ) {
+					minz = 99999.0;
+					for ( vert = 1; vert <= Surface( surf ).Sides; ++vert ) {
+						minz = min( minz, Surface( surf ).Vertex( vert ).z );
+					}
+					gio::write( unit, Format_715 ) << TempZoneName << DXFcolorno( colorindex ) << minz << PolylineWidth << PolylineWidth;
+					for ( vert = 1; vert <= Surface( surf ).Sides; ++vert ) {
                         gio::write(unit, Format_716)
                             << TempZoneName << Surface(surf).Vertex(vert).x << Surface(surf).Vertex(vert).y << Surface(surf).Vertex(vert).z;
-                    }
-                    gio::write(unit, Format_717) << TempZoneName;
-                } else {
+					}
+					gio::write( unit, Format_717 ) << TempZoneName;
+				} else {
                     ntri = Triangulate(Surface(surf).Sides, Surface(surf).Vertex, mytriangles, Surface(surf).Azimuth, Surface(surf).Tilt,
                                        Surface(surf).Name, Surface(surf).Class);
-                    for (svert = 1; svert <= ntri; ++svert) {
-                        vv0 = mytriangles(svert).vv0;
-                        vv1 = mytriangles(svert).vv1;
-                        vv2 = mytriangles(svert).vv2;
+					for ( svert = 1; svert <= ntri; ++svert ) {
+						vv0 = mytriangles( svert ).vv0;
+						vv1 = mytriangles( svert ).vv1;
+						vv2 = mytriangles( svert ).vv2;
                         gio::write(unit, Format_704) << TempZoneName << DXFcolorno(colorindex) << Surface(surf).Vertex(vv0).x
                                                      << Surface(surf).Vertex(vv0).y << Surface(surf).Vertex(vv0).z << Surface(surf).Vertex(vv1).x
                                                      << Surface(surf).Vertex(vv1).y << Surface(surf).Vertex(vv1).z << Surface(surf).Vertex(vv2).x
                                                      << Surface(surf).Vertex(vv2).y << Surface(surf).Vertex(vv2).z;
-                        gio::write(unit, Format_705) << Surface(surf).Vertex(vv2).x << Surface(surf).Vertex(vv2).y << Surface(surf).Vertex(vv2).z;
-                    }
-                    mytriangles.deallocate();
-                }
-            }
-        }
-        // still have to do shading surfaces for zone
-        for (surf = 1; surf <= TotSurfaces; ++surf) {
-            // if (surface(surf)%heattranssurf) CYCLE ! Shading with a construction is allowed to be HT surf for daylighting shelves
-            if (Surface(surf).Class != SurfaceClass_Shading) continue;
-            if (Surface(surf).ZoneName != Zone(zones).Name) continue;
-            if (Surface(surf).Sides == 0) continue;
-            colorindex = ColorNo_ShdAtt;
-            if (Surface(surf).IsPV) colorindex = ColorNo_PV;
-            gio::write(unit, Format_710) << Surface(surf).ZoneName + ':' + Surface(surf).Name;
-            if (Surface(surf).Sides <= 4) {
+						gio::write( unit, Format_705 ) << Surface( surf ).Vertex( vv2 ).x << Surface( surf ).Vertex( vv2 ).y << Surface( surf ).Vertex( vv2 ).z;
+					}
+					mytriangles.deallocate();
+				}
+			}
+		}
+		// still have to do shading surfaces for zone
+		for ( surf = 1; surf <= TotSurfaces; ++surf ) {
+			//if (surface(surf)%heattranssurf) CYCLE ! Shading with a construction is allowed to be HT surf for daylighting shelves
+			if ( Surface( surf ).Class != SurfaceClass_Shading ) continue;
+			if ( Surface( surf ).ZoneName != Zone( zones ).Name ) continue;
+			if ( Surface( surf ).Sides == 0 ) continue;
+			colorindex = ColorNo_ShdAtt;
+			if ( Surface( surf ).IsPV ) colorindex = ColorNo_PV;
+			gio::write( unit, Format_710 ) << Surface( surf ).ZoneName + ':' + Surface( surf ).Name;
+			if ( Surface( surf ).Sides <= 4 ) {
                 gio::write(unit, Format_704_0) << TempZoneName << DXFcolorno(colorindex);
                 gio::write(unit, Format_704_1) << Surface(surf).Vertex(1).x << Surface(surf).Vertex(1).y << Surface(surf).Vertex(1).z;
                 gio::write(unit, Format_704_2) << Surface(surf).Vertex(2).x << Surface(surf).Vertex(2).y << Surface(surf).Vertex(2).z;
                 gio::write(unit, Format_704_3) << Surface(surf).Vertex(3).x << Surface(surf).Vertex(3).y << Surface(surf).Vertex(3).z;
-                if (Surface(surf).Sides == 3) {
-                    gio::write(unit, Format_705) << Surface(surf).Vertex(3).x << Surface(surf).Vertex(3).y << Surface(surf).Vertex(3).z;
-                } else {
-                    gio::write(unit, Format_705) << Surface(surf).Vertex(4).x << Surface(surf).Vertex(4).y << Surface(surf).Vertex(4).z;
-                }
-            } else { // polygon attached shading
-                if (!TriangulateFace) {
-                    minz = 99999.0;
-                    for (vert = 1; vert <= Surface(surf).Sides; ++vert) {
-                        minz = min(minz, Surface(surf).Vertex(vert).z);
-                    }
-                    gio::write(unit, Format_715) << TempZoneName << DXFcolorno(colorindex) << minz << PolylineWidth << PolylineWidth;
-                    for (vert = 1; vert <= Surface(surf).Sides; ++vert) {
+				if ( Surface( surf ).Sides == 3 ) {
+					gio::write( unit, Format_705 ) << Surface( surf ).Vertex( 3 ).x << Surface( surf ).Vertex( 3 ).y << Surface( surf ).Vertex( 3 ).z;
+				} else {
+					gio::write( unit, Format_705 ) << Surface( surf ).Vertex( 4 ).x << Surface( surf ).Vertex( 4 ).y << Surface( surf ).Vertex( 4 ).z;
+				}
+			} else { // polygon attached shading
+				if ( ! TriangulateFace ) {
+					minz = 99999.0;
+					for ( vert = 1; vert <= Surface( surf ).Sides; ++vert ) {
+						minz = min( minz, Surface( surf ).Vertex( vert ).z );
+					}
+					gio::write( unit, Format_715 ) << TempZoneName << DXFcolorno( colorindex ) << minz << PolylineWidth << PolylineWidth;
+					for ( vert = 1; vert <= Surface( surf ).Sides; ++vert ) {
                         gio::write(unit, Format_716)
                             << TempZoneName << Surface(surf).Vertex(vert).x << Surface(surf).Vertex(vert).y << Surface(surf).Vertex(vert).z;
-                    }
-                    gio::write(unit, Format_717) << TempZoneName;
-                } else {
-                    if (Surface(surf).Shape == SurfaceShape::RectangularOverhang) {
+					}
+					gio::write( unit, Format_717 ) << TempZoneName;
+				} else {
+					if ( Surface( surf ).Shape == SurfaceShape::RectangularOverhang ) {
                         ntri = Triangulate(Surface(surf).Sides, Surface(surf).Vertex, mytriangles, Surface(surf).Azimuth, Surface(surf).Tilt,
                                            Surface(surf).Name, SurfaceClass_Overhang);
-                    } else {
+					} else {
                         ntri = Triangulate(Surface(surf).Sides, Surface(surf).Vertex, mytriangles, Surface(surf).Azimuth, Surface(surf).Tilt,
                                            Surface(surf).Name, SurfaceClass_Fin);
-                    }
-                    for (svert = 1; svert <= ntri; ++svert) {
-                        vv0 = mytriangles(svert).vv0;
-                        vv1 = mytriangles(svert).vv1;
-                        vv2 = mytriangles(svert).vv2;
+					}
+					for ( svert = 1; svert <= ntri; ++svert ) {
+						vv0 = mytriangles( svert ).vv0;
+						vv1 = mytriangles( svert ).vv1;
+						vv2 = mytriangles( svert ).vv2;
                         gio::write(unit, Format_704) << TempZoneName << DXFcolorno(colorindex) << Surface(surf).Vertex(vv0).x
                                                      << Surface(surf).Vertex(vv0).y << Surface(surf).Vertex(vv0).z << Surface(surf).Vertex(vv1).x
                                                      << Surface(surf).Vertex(vv1).y << Surface(surf).Vertex(vv1).z << Surface(surf).Vertex(vv2).x
                                                      << Surface(surf).Vertex(vv2).y << Surface(surf).Vertex(vv2).z;
-                        gio::write(unit, Format_705) << Surface(surf).Vertex(vv2).x << Surface(surf).Vertex(vv2).y << Surface(surf).Vertex(vv2).z;
-                    }
-                    mytriangles.deallocate();
-                }
-            }
-        }
-    }
-
-    //  711 format('  0',/,'LINE',/,'  8',/,A,/,' 62',/,I3)
-    //  712 format(' 10',/,f15.5,/,' 20',/,f15.5,/,' 30',/,f15.5,/,  &
-    //             ' 11',/,f15.5,/,' 21',/,f15.5,/,' 31',/,f15.5)
-
-    // Do any daylighting reference points on layer for zone
-    for (zones = 1; zones <= NumOfZones; ++zones) {
-        curcolorno = ColorNo_DaylSensor1;
-        TempZoneName = Zone(zones).Name;
-        pos = index(TempZoneName, ' ');
-        while (pos != std::string::npos) {
-            TempZoneName[pos] = '_';
-            pos = index(TempZoneName, ' ');
-        }
-        pos = index(TempZoneName, ':');
-        while (pos != std::string::npos) {
-            TempZoneName[pos] = '_';
-            pos = index(TempZoneName, ':');
-        }
-        for (refpt = 1; refpt <= ZoneDaylight(zones).TotalDaylRefPoints; ++refpt) {
-            gio::write(unit, Format_710) << Zone(zones).Name + ":DayRefPt:" + TrimSigDigits(refpt);
+						gio::write( unit, Format_705 ) << Surface( surf ).Vertex( vv2 ).x << Surface( surf ).Vertex( vv2 ).y << Surface( surf ).Vertex( vv2 ).z;
+					}
+					mytriangles.deallocate();
+				}
+			}
+		}
+	}
+
+	//  711 format('  0',/,'LINE',/,'  8',/,A,/,' 62',/,I3)
+	//  712 format(' 10',/,f15.5,/,' 20',/,f15.5,/,' 30',/,f15.5,/,  &
+	//             ' 11',/,f15.5,/,' 21',/,f15.5,/,' 31',/,f15.5)
+
+	// Do any daylighting reference points on layer for zone
+	for ( zones = 1; zones <= NumOfZones; ++zones ) {
+		curcolorno = ColorNo_DaylSensor1;
+		TempZoneName = Zone( zones ).Name;
+		pos = index( TempZoneName, ' ' );
+		while ( pos != std::string::npos ) {
+			TempZoneName[ pos ] = '_';
+			pos = index( TempZoneName, ' ' );
+		}
+		pos = index( TempZoneName, ':' );
+		while ( pos != std::string::npos ) {
+			TempZoneName[ pos ] = '_';
+			pos = index( TempZoneName, ':' );
+		}
+		for ( refpt = 1; refpt <= ZoneDaylight( zones ).TotalDaylRefPoints; ++refpt ) {
+			gio::write( unit, Format_710 ) << Zone( zones ).Name + ":DayRefPt:" + TrimSigDigits( refpt );
             gio::write(unit, Format_709) << TempZoneName << DXFcolorno(curcolorno) << ZoneDaylight(zones).DaylRefPtAbsCoord(1, refpt)
                                          << ZoneDaylight(zones).DaylRefPtAbsCoord(2, refpt) << ZoneDaylight(zones).DaylRefPtAbsCoord(3, refpt) << 0.2;
-            curcolorno = ColorNo_DaylSensor2; // ref pts 2 and later are this color
-        }
-    }
-
-    for (zones = 1; zones <= NumOfZones; ++zones) {
-        curcolorno = ColorNo_DaylSensor1;
-        TempZoneName = Zone(zones).Name;
-        pos = index(TempZoneName, ' ');
-        while (pos != std::string::npos) {
-            TempZoneName[pos] = '_';
-            pos = index(TempZoneName, ' ');
-        }
-        pos = index(TempZoneName, ':');
-        while (pos != std::string::npos) {
-            TempZoneName[pos] = '_';
-            pos = index(TempZoneName, ':');
-        }
-        for (mapnum = 1; mapnum <= TotIllumMaps; ++mapnum) {
-            if (IllumMapCalc(mapnum).Zone != zones) continue;
-            for (refpt = 1; refpt <= IllumMapCalc(mapnum).TotalMapRefPoints; ++refpt) {
-                gio::write(unit, Format_710) << Zone(zones).Name + ":MapRefPt:" + TrimSigDigits(refpt);
+			curcolorno = ColorNo_DaylSensor2; // ref pts 2 and later are this color
+		}
+	}
+
+	for ( zones = 1; zones <= NumOfZones; ++zones ) {
+		curcolorno = ColorNo_DaylSensor1;
+		TempZoneName = Zone( zones ).Name;
+		pos = index( TempZoneName, ' ' );
+		while ( pos != std::string::npos ) {
+			TempZoneName[ pos ] = '_';
+			pos = index( TempZoneName, ' ' );
+		}
+		pos = index( TempZoneName, ':' );
+		while ( pos != std::string::npos ) {
+			TempZoneName[ pos ] = '_';
+			pos = index( TempZoneName, ':' );
+		}
+		for ( mapnum = 1; mapnum <= TotIllumMaps; ++mapnum ) {
+			if ( IllumMapCalc( mapnum ).Zone != zones ) continue;
+			for ( refpt = 1; refpt <= IllumMapCalc( mapnum ).TotalMapRefPoints; ++refpt ) {
+				gio::write( unit, Format_710 ) << Zone( zones ).Name + ":MapRefPt:" + TrimSigDigits( refpt );
                 gio::write(unit, Format_709) << TempZoneName << DXFcolorno(curcolorno) << IllumMapCalc(mapnum).MapRefPtAbsCoord(1, refpt)
                                              << IllumMapCalc(mapnum).MapRefPtAbsCoord(2, refpt) << IllumMapCalc(mapnum).MapRefPtAbsCoord(3, refpt)
                                              << 0.05;
-            }
-        }
-    }
-
-    // now do DElight reference points
-    for (zones = 1; zones <= NumOfZones; ++zones) {
-        curcolorno = ColorNo_DaylSensor1;
-        TempZoneName = Zone(zones).Name;
-        pos = index(TempZoneName, ' ');
-        while (pos != std::string::npos) {
-            TempZoneName[pos] = '_';
-            pos = index(TempZoneName, ' ');
-        }
-        pos = index(TempZoneName, ':');
-        while (pos != std::string::npos) {
-            TempZoneName[pos] = '_';
-            pos = index(TempZoneName, ':');
-        }
-        for (refpt = 1; refpt <= ZoneDaylight(zones).TotalDaylRefPoints; ++refpt) {
-            gio::write(unit, Format_710) << Zone(zones).Name + ":DEDayRefPt:" + TrimSigDigits(refpt);
+			}
+		}
+	}
+
+	// now do DElight reference points
+	for ( zones = 1; zones <= NumOfZones; ++zones ) {
+		curcolorno = ColorNo_DaylSensor1;
+		TempZoneName = Zone( zones ).Name;
+		pos = index( TempZoneName, ' ' );
+		while ( pos != std::string::npos ) {
+			TempZoneName[ pos ] = '_';
+			pos = index( TempZoneName, ' ' );
+		}
+		pos = index( TempZoneName, ':' );
+		while ( pos != std::string::npos ) {
+			TempZoneName[ pos ] = '_';
+			pos = index( TempZoneName, ':' );
+		}
+		for ( refpt = 1; refpt <= ZoneDaylight( zones ).TotalDaylRefPoints; ++refpt ) {
+			gio::write( unit, Format_710 ) << Zone( zones ).Name + ":DEDayRefPt:" + TrimSigDigits( refpt );
             gio::write(unit, Format_709) << TempZoneName << DXFcolorno(curcolorno) << ZoneDaylight(zones).DaylRefPtAbsCoord(1, refpt)
                                          << ZoneDaylight(zones).DaylRefPtAbsCoord(2, refpt) << ZoneDaylight(zones).DaylRefPtAbsCoord(3, refpt) << 0.2;
-            curcolorno = ColorNo_DaylSensor2; // ref pts 2 and later are this color
-        }
-    }
-
-    gio::write(unit, Format_706);
-
-    gio::close(unit);
+			curcolorno = ColorNo_DaylSensor2; // ref pts 2 and later are this color
+		}
+	}
+
+	gio::write( unit, Format_706 );
+
+	gio::close( unit );
 }
 
 void DXFOutLines(std::string const &ColorScheme)
 {
 
-    // SUBROUTINE INFORMATION:
-    //       AUTHOR         Linda K. Lawrie
-    //       DATE WRITTEN   August 2005
-    //       MODIFIED       na
-    //       RE-ENGINEERED  na
-
-    // PURPOSE OF THIS SUBROUTINE:
-    // This subroutine produces a points file of lines in the surfaces.
-
-    // METHODOLOGY EMPLOYED:
-    // Use the surface absolute coordinate information to produce
-    // lines.
-
-    // REFERENCES:
-    // na
-
-    // Using/Aliasing
-    using namespace DataPrecisionGlobals;
-    using DataHeatBalance::BuildingName;
-    using DataHeatBalance::Zone;
-    using namespace DataSurfaces;
-    using namespace DataSurfaceColors;
-    using DataDaylighting::ZoneDaylight;
-    using DataGlobals::NumOfZones;
-    using DataStringGlobals::VerString;
-    using General::TrimSigDigits;
-
-    // Locals
-    // SUBROUTINE ARGUMENT DEFINITIONS:
-
-    // SUBROUTINE PARAMETER DEFINITIONS:
-    // na
-
-    // INTERFACE BLOCK SPECIFICATIONS
-    // na
-
-    // DERIVED TYPE DEFINITIONS
-    // na
-
-    // SUBROUTINE LOCAL VARIABLE DECLARATIONS:
-    static Array1D<Real64> StemX(4, -10.0);
-    static Array1D<Real64> StemY(4, {3.0, 3.0, 0.0, 0.0});
-    static Array1D<Real64> StemZ(4, {0.1, 0.0, 0.0, 0.1});
-    static Array1D<Real64> Head1X(4, {-10.0, -10.0, -10.5, -10.5});
-    static Array1D<Real64> Head1Y(4, {3.0, 3.0, 2.133975, 2.133975});
-    static Array1D<Real64> Head1Z(4, {0.1, 0.0, 0.0, 0.1});
-    static Array1D<Real64> Head2X(4, {-10.0, -10.0, -9.5, -9.5});
-    static Array1D<Real64> Head2Y(4, {3.0, 3.0, 2.133975, 2.133975});
-    static Array1D<Real64> Head2Z(4, {0.1, 0.0, 0.0, 0.1});
-    static Array1D<Real64> NSide1X(4, -10.5);
-    static Array1D<Real64> NSide1Y(4, {4.5, 4.5, 3.5, 3.5});
-    static Array1D<Real64> NSide1Z(4, {0.1, 0.0, 0.0, 0.1});
-    static Array1D<Real64> NSide2X(4, {-10.5, -10.5, -9.5, -9.5});
-    static Array1D<Real64> NSide2Y(4, {4.5, 4.5, 3.5, 3.5});
-    static Array1D<Real64> NSide2Z(4, {0.1, 0.0, 0.0, 0.1});
-    static Array1D<Real64> NSide3X(4, -9.5);
-    static Array1D<Real64> NSide3Y(4, {4.5, 4.5, 3.5, 3.5});
-    static Array1D<Real64> NSide3Z(4, {0.1, 0.0, 0.0, 0.1});
-    //  integer, dimension(7) :: colorno=(/3,4,5,6,2,8,9/)
-    int unit;       // Unit number on which to write file
-    int surf;       // Loop variable for surfaces
-    int vert;       // Loop counter
-    int colorindex; // color index by surface type
-    Real64 minx;    // minimum x in surface data
-    Real64 miny;    // minimum y in surface data
-    Real64 minz;    // minimum z in surface data (for polygon output)
-    int zones;      // loop counter for zone loop
-    std::string ZoneNum;
-    std::string TempZoneName;
-    std::string::size_type pos;
-    std::string ShadeType;
-    // unused  character(len=5) :: PolylineWidth=' 0.55'
-    std::string cSurfNum;
-    int surfcount;
-    int sptr;
-    int refpt;
-    int curcolorno;
-    int write_stat;
-
-    // Formats
-    static gio::Fmt Format_702("('  0',/,'SECTION',/,'  2',/,'ENTITIES')");
-    static gio::Fmt Format_707("('999',/,'DXF created from EnergyPlus')");
-    static gio::Fmt Format_708("('999',/,A,A,A)");
+	// SUBROUTINE INFORMATION:
+	//       AUTHOR         Linda K. Lawrie
+	//       DATE WRITTEN   August 2005
+	//       MODIFIED       na
+	//       RE-ENGINEERED  na
+
+	// PURPOSE OF THIS SUBROUTINE:
+	// This subroutine produces a points file of lines in the surfaces.
+
+	// METHODOLOGY EMPLOYED:
+	// Use the surface absolute coordinate information to produce
+	// lines.
+
+	// REFERENCES:
+	// na
+
+	// Using/Aliasing
+	using namespace DataPrecisionGlobals;
+	using DataHeatBalance::BuildingName;
+	using DataHeatBalance::Zone;
+	using namespace DataSurfaces;
+	using namespace DataSurfaceColors;
+	using DataDaylighting::ZoneDaylight;
+	using DataGlobals::NumOfZones;
+	using DataStringGlobals::VerString;
+	using General::TrimSigDigits;
+
+	// Locals
+	// SUBROUTINE ARGUMENT DEFINITIONS:
+
+	// SUBROUTINE PARAMETER DEFINITIONS:
+	// na
+
+	// INTERFACE BLOCK SPECIFICATIONS
+	// na
+
+	// DERIVED TYPE DEFINITIONS
+	// na
+
+	// SUBROUTINE LOCAL VARIABLE DECLARATIONS:
+	static Array1D< Real64 > StemX( 4, -10.0 );
+	static Array1D< Real64 > StemY( 4, { 3.0, 3.0, 0.0, 0.0 } );
+	static Array1D< Real64 > StemZ( 4, { 0.1, 0.0, 0.0, 0.1 } );
+	static Array1D< Real64 > Head1X( 4, { -10.0, -10.0, -10.5, -10.5 } );
+	static Array1D< Real64 > Head1Y( 4, { 3.0, 3.0, 2.133975, 2.133975 } );
+	static Array1D< Real64 > Head1Z( 4, { 0.1, 0.0, 0.0, 0.1 } );
+	static Array1D< Real64 > Head2X( 4, { -10.0, -10.0, -9.5, -9.5 } );
+	static Array1D< Real64 > Head2Y( 4, { 3.0, 3.0, 2.133975, 2.133975 } );
+	static Array1D< Real64 > Head2Z( 4, { 0.1, 0.0, 0.0, 0.1 } );
+	static Array1D< Real64 > NSide1X( 4, -10.5 );
+	static Array1D< Real64 > NSide1Y( 4, { 4.5, 4.5, 3.5, 3.5 } );
+	static Array1D< Real64 > NSide1Z( 4, { 0.1, 0.0, 0.0, 0.1 } );
+	static Array1D< Real64 > NSide2X( 4, { -10.5, -10.5, -9.5, -9.5 } );
+	static Array1D< Real64 > NSide2Y( 4, { 4.5, 4.5, 3.5, 3.5 } );
+	static Array1D< Real64 > NSide2Z( 4, { 0.1, 0.0, 0.0, 0.1 } );
+	static Array1D< Real64 > NSide3X( 4, -9.5 );
+	static Array1D< Real64 > NSide3Y( 4, { 4.5, 4.5, 3.5, 3.5 } );
+	static Array1D< Real64 > NSide3Z( 4, { 0.1, 0.0, 0.0, 0.1 } );
+	//  integer, dimension(7) :: colorno=(/3,4,5,6,2,8,9/)
+	int unit; // Unit number on which to write file
+	int surf; // Loop variable for surfaces
+	int vert; // Loop counter
+	int colorindex; // color index by surface type
+	Real64 minx; // minimum x in surface data
+	Real64 miny; // minimum y in surface data
+	Real64 minz; // minimum z in surface data (for polygon output)
+	int zones; // loop counter for zone loop
+	std::string ZoneNum;
+	std::string TempZoneName;
+	std::string::size_type pos;
+	std::string ShadeType;
+	//unused  character(len=5) :: PolylineWidth=' 0.55'
+	std::string cSurfNum;
+	int surfcount;
+	int sptr;
+	int refpt;
+	int curcolorno;
+	int write_stat;
+
+	// Formats
+	static gio::Fmt Format_702( "('  0',/,'SECTION',/,'  2',/,'ENTITIES')" );
+	static gio::Fmt Format_707( "('999',/,'DXF created from EnergyPlus')" );
+	static gio::Fmt Format_708( "('999',/,A,A,A)" );
     static gio::Fmt Format_800("('  0',/,'TEXT',/,'  8',/,'1',/,'  6',/,'Continuous',/,' 62',/,I3,/,' 10',/,f15.5,/,' 20',/,f15.5,/,' "
                                "30',/,f15.5,/,' 40',/,' .25',/,'  1',/,'True North',/,' 41',/,' 0.0',/,'  "
                                "7',/,'MONOTXT',/,'210',/,'0.0',/,'220',/,'0.0',/,'230',/,'1.0')");
     static gio::Fmt Format_801("('  0',/,'TEXT',/,'  8',/,'1',/,'  6',/,'Continuous',/,' 62',/,I3,/,' 10',/,f15.5,/,' 20',/,f15.5,/,' "
                                "30',/,f15.5,/,' 40',/,' .4',/,'  1',/,A,/,' 41',/,' 0.0',/,'  "
                                "7',/,'MONOTXT',/,'210',/,'0.0',/,'220',/,'0.0',/,'230',/,'1.0')");
-    static gio::Fmt Format_703_0("('  0',/,'3DFACE',/,'  8',/,'1',/,' 62',/,I3)");
-    static gio::Fmt Format_703_1("(' 10',/,f15.5,/,' 20',/,f15.5,/,' 30',/,f15.5)");
-    static gio::Fmt Format_703_2("(' 11',/,f15.5,/,' 21',/,f15.5,/,' 31',/,f15.5)");
-    static gio::Fmt Format_703_3("(' 12',/,f15.5,/,' 22',/,f15.5,/,' 32',/,f15.5)");
-    static gio::Fmt Format_703_4("(' 13',/,f15.5,/,' 23',/,f15.5,/,' 33',/,f15.5)");
+	static gio::Fmt Format_703_0( "('  0',/,'3DFACE',/,'  8',/,'1',/,' 62',/,I3)" );
+	static gio::Fmt Format_703_1( "(' 10',/,f15.5,/,' 20',/,f15.5,/,' 30',/,f15.5)" );
+	static gio::Fmt Format_703_2( "(' 11',/,f15.5,/,' 21',/,f15.5,/,' 31',/,f15.5)" );
+	static gio::Fmt Format_703_3( "(' 12',/,f15.5,/,' 22',/,f15.5,/,' 32',/,f15.5)" );
+	static gio::Fmt Format_703_4( "(' 13',/,f15.5,/,' 23',/,f15.5,/,' 33',/,f15.5)" );
     static gio::Fmt Format_704("('  0',/,'3DFACE',/,'  8',/,A,/,' 62',/,I3,/,' 10',/,f15.5,/,' 20',/,f15.5,/,' 30',/,f15.5,/,' 11',/,f15.5,/,' "
                                "21',/,f15.5,/,' 31',/,f15.5,/,' 12',/,f15.5,/,' 22',/,f15.5,/,' 32',/,f15.5)");
-    static gio::Fmt Format_705("(' 13',/,f15.5,/,' 23',/,f15.5,/,' 33',/,f15.5)");
-    static gio::Fmt Format_711("('  0',/,'LINE',/,'  8',/,A,/,' 62',/,I3)");
-    static gio::Fmt Format_712("(' 10',/,f15.5,/,' 20',/,f15.5,/,' 30',/,f15.5,/,' 11',/,f15.5,/,' 21',/,f15.5,/,' 31',/,f15.5)");
-    static gio::Fmt Format_706("('  0',/,'ENDSEC',/,'  0',/,'EOF')");
-    static gio::Fmt Format_709("('  0',/,'CIRCLE',/,'  8',/,A,/,' 62',/,I3,/,' 10',/,f15.5,/,' 20',/,f15.5,/,' 30',/,f15.5,/,' 40',/,f15.5)");
-    static gio::Fmt Format_710("('999',/,A)");
-
-    if (TotSurfaces > 0 && !allocated(Surface)) {
-        // no error needed, probably in end processing, just return
-        return;
-    }
-
-    unit = GetNewUnitNumber();
+	static gio::Fmt Format_705( "(' 13',/,f15.5,/,' 23',/,f15.5,/,' 33',/,f15.5)" );
+	static gio::Fmt Format_711( "('  0',/,'LINE',/,'  8',/,A,/,' 62',/,I3)" );
+	static gio::Fmt Format_712( "(' 10',/,f15.5,/,' 20',/,f15.5,/,' 30',/,f15.5,/,' 11',/,f15.5,/,' 21',/,f15.5,/,' 31',/,f15.5)" );
+	static gio::Fmt Format_706( "('  0',/,'ENDSEC',/,'  0',/,'EOF')" );
+	static gio::Fmt Format_709( "('  0',/,'CIRCLE',/,'  8',/,A,/,' 62',/,I3,/,' 10',/,f15.5,/,' 20',/,f15.5,/,' 30',/,f15.5,/,' 40',/,f15.5)" );
+	static gio::Fmt Format_710( "('999',/,A)" );
+
+	if ( TotSurfaces > 0 && ! allocated( Surface ) ) {
+		// no error needed, probably in end processing, just return
+		return;
+	}
+
+	unit = GetNewUnitNumber();
     {
         IOFlags flags;
         flags.ACTION("write");
         gio::open(unit, DataStringGlobals::outputDxfFileName, flags);
         write_stat = flags.ios();
     }
-    if (write_stat != 0) {
-        ShowFatalError("DXFOutLines: Could not open file " + DataStringGlobals::outputDxfFileName + " for output (write).");
-    }
-
-    gio::write(unit, Format_702); // Start of Entities section
-
-    gio::write(unit, Format_707); // Comment
+	if ( write_stat != 0 ) {
+		ShowFatalError( "DXFOutLines: Could not open file "+DataStringGlobals::outputDxfFileName+" for output (write)." );
+	}
+
+	gio::write( unit, Format_702 ); // Start of Entities section
+
+	gio::write( unit, Format_707 ); // Comment
 
     gio::write(unit, Format_708) << "Program Version"
                                  << "," << VerString;
 
-    gio::write(unit, Format_708) << "DXF using Lines" << ' ' << ' ';
-
-    if (ColorScheme == "") {
+	gio::write( unit, Format_708 ) << "DXF using Lines" << ' ' << ' ';
+
+	if ( ColorScheme == "" ) {
         gio::write(unit, Format_708) << "Color Scheme"
                                      << ","
                                      << "Default";
-    } else {
+	} else {
         gio::write(unit, Format_708) << "Color Scheme"
                                      << "," << ColorScheme;
-    }
-
-    minx = 99999.0;
-    miny = 99999.0;
-    for (surf = 1; surf <= TotSurfaces; ++surf) {
-        if (Surface(surf).Class == SurfaceClass_IntMass) continue;
-        for (vert = 1; vert <= Surface(surf).Sides; ++vert) {
-            minx = min(minx, Surface(surf).Vertex(vert).x);
-            miny = min(miny, Surface(surf).Vertex(vert).y);
-        }
-    }
-
-    for (vert = 1; vert <= 4; ++vert) {
-        StemX(vert) += minx;
-        StemY(vert) += miny;
-        Head1X(vert) += minx;
-        Head1Y(vert) += miny;
-        Head2X(vert) += minx;
-        Head2Y(vert) += miny;
-        NSide1X(vert) += minx;
-        NSide1Y(vert) += miny;
-        NSide2X(vert) += minx;
-        NSide2Y(vert) += miny;
-        NSide3X(vert) += minx;
-        NSide3Y(vert) += miny;
-    }
-
-    // This writes "True North" above the Arrow Head
-    gio::write(unit, Format_710) << "Text - True North";
-    gio::write(unit, Format_800) << DXFcolorno(ColorNo_Text) << StemX(1) - 1.0 << StemY(1) << StemZ(1);
-
-    gio::write(unit, Format_710) << "Text - Building Title";
-    gio::write(unit, Format_801) << DXFcolorno(ColorNo_Text) << StemX(1) - 4.0 << StemY(1) - 4.0 << StemZ(1) << "Building - " + BuildingName;
-
-    // We want to point the north arrow to true north
-    gio::write(unit, Format_710) << "North Arrow Stem";
-    gio::write(unit, Format_703_0) << DXFcolorno(ColorNo_Text);
-    gio::write(unit, Format_703_1) << StemX(1) << StemY(1) << StemZ(1);
-    gio::write(unit, Format_703_2) << StemX(2) << StemY(2) << StemZ(2);
-    gio::write(unit, Format_703_3) << StemX(3) << StemY(3) << StemZ(3);
-    gio::write(unit, Format_703_4) << StemX(4) << StemY(4) << StemZ(4);
-
-    gio::write(unit, Format_710) << "North Arrow Head 1";
-    gio::write(unit, Format_703_0) << DXFcolorno(ColorNo_Text);
-    gio::write(unit, Format_703_1) << Head1X(1) << Head1Y(1) << Head1Z(1);
-    gio::write(unit, Format_703_2) << Head1X(2) << Head1Y(2) << Head1Z(2);
-    gio::write(unit, Format_703_3) << Head1X(3) << Head1Y(3) << Head1Z(3);
-    gio::write(unit, Format_703_4) << Head1X(4) << Head1Y(4) << Head1Z(4);
-
-    gio::write(unit, Format_710) << "North Arrow Head 2";
-    gio::write(unit, Format_703_0) << DXFcolorno(ColorNo_Text);
-    gio::write(unit, Format_703_1) << Head2X(1) << Head2Y(1) << Head2Z(1);
-    gio::write(unit, Format_703_2) << Head2X(2) << Head2Y(2) << Head2Z(2);
-    gio::write(unit, Format_703_3) << Head2X(3) << Head2Y(3) << Head2Z(3);
-    gio::write(unit, Format_703_4) << Head2X(4) << Head2Y(4) << Head2Z(4);
-
-    gio::write(unit, Format_710) << "North Arrow Side 1";
-    gio::write(unit, Format_703_0) << DXFcolorno(ColorNo_Text);
-    gio::write(unit, Format_703_1) << NSide1X(1) << NSide1Y(1) << NSide1Z(1);
-    gio::write(unit, Format_703_2) << NSide1X(2) << NSide1Y(2) << NSide1Z(2);
-    gio::write(unit, Format_703_3) << NSide1X(3) << NSide1Y(3) << NSide1Z(3);
-    gio::write(unit, Format_703_4) << NSide1X(4) << NSide1Y(4) << NSide1Z(4);
-
-    gio::write(unit, Format_710) << "North Arrow Side 2";
-    gio::write(unit, Format_703_0) << DXFcolorno(ColorNo_Text);
-    gio::write(unit, Format_703_1) << NSide2X(1) << NSide2Y(1) << NSide2Z(1);
-    gio::write(unit, Format_703_2) << NSide2X(2) << NSide2Y(2) << NSide2Z(2);
-    gio::write(unit, Format_703_3) << NSide2X(3) << NSide2Y(3) << NSide2Z(3);
-    gio::write(unit, Format_703_4) << NSide2X(4) << NSide2Y(4) << NSide2Z(4);
-
-    gio::write(unit, Format_710) << "North Arrow Side 3";
-    gio::write(unit, Format_703_0) << DXFcolorno(ColorNo_Text);
-    gio::write(unit, Format_703_1) << NSide3X(1) << NSide3Y(1) << NSide3Z(1);
-    gio::write(unit, Format_703_2) << NSide3X(2) << NSide3Y(2) << NSide3Z(2);
-    gio::write(unit, Format_703_3) << NSide3X(3) << NSide3Y(3) << NSide3Z(3);
-    gio::write(unit, Format_703_4) << NSide3X(4) << NSide3Y(4) << NSide3Z(4);
-
-    gio::write(unit, Format_710) << "Zone Names";
-    for (zones = 1; zones <= NumOfZones; ++zones) {
-        gio::write(ZoneNum, fmtLD) << zones;
-        strip(ZoneNum);
-        TempZoneName = Zone(zones).Name;
-        pos = index(TempZoneName, ' ');
-        while (pos != std::string::npos) {
-            TempZoneName[pos] = '_';
-            pos = index(TempZoneName, ' ');
-        }
-        pos = index(TempZoneName, ':');
-        while (pos != std::string::npos) {
-            TempZoneName[pos] = '_';
-            pos = index(TempZoneName, ':');
-        }
-        gio::write(unit, Format_710) << "Zone=" + ZoneNum + ':' + TempZoneName;
-    }
-
-    //  Do all detached shading surfaces first
-    surfcount = 0;
-    for (surf = 1; surf <= TotSurfaces; ++surf) {
-        if (Surface(surf).HeatTransSurf) continue;
-        if (Surface(surf).Class == SurfaceClass_Shading) continue;
-        if (Surface(surf).Class == SurfaceClass_Detached_F) colorindex = ColorNo_ShdDetFix;
-        if (Surface(surf).Class == SurfaceClass_Detached_B) colorindex = ColorNo_ShdDetBldg;
-        if (Surface(surf).IsPV) colorindex = ColorNo_PV;
-        if (Surface(surf).Class == SurfaceClass_Detached_F) {
-            ShadeType = "Fixed Shading";
-            gio::write(unit, Format_710) << "Fixed Shading:" + Surface(surf).Name;
-        } else if (Surface(surf).Class == SurfaceClass_Detached_B) {
-            ShadeType = "Building Shading";
-            gio::write(unit, Format_710) << "Building Shading:" + Surface(surf).Name;
-        }
-        ++surfcount;
-        gio::write(cSurfNum, fmtLD) << surfcount;
-        strip(cSurfNum);
-        ShadeType += "_" + cSurfNum;
-        minz = 99999.0;
-        for (vert = 1; vert <= Surface(surf).Sides; ++vert) {
-            minz = min(minz, Surface(surf).Vertex(vert).z);
-        }
-        if (Surface(surf).Sides <= 4) {
-            //      write(unit,711) TRIM(ShadeType),colorno(colorindex) !,minz ,TRIM(PolylineWidth),TRIM(PolylineWidth)
-            for (vert = 1; vert <= Surface(surf).Sides; ++vert) {
-                if (vert != Surface(surf).Sides) {
-                    sptr = vert + 1;
-                } else {
-                    sptr = 1;
-                }
-                gio::write(unit, Format_711) << ShadeType << DXFcolorno(colorindex); //,minz ,TRIM(PolylineWidth),TRIM(PolylineWidth)
+	}
+
+	minx = 99999.0;
+	miny = 99999.0;
+	for ( surf = 1; surf <= TotSurfaces; ++surf ) {
+		if ( Surface( surf ).Class == SurfaceClass_IntMass ) continue;
+		for ( vert = 1; vert <= Surface( surf ).Sides; ++vert ) {
+			minx = min( minx, Surface( surf ).Vertex( vert ).x );
+			miny = min( miny, Surface( surf ).Vertex( vert ).y );
+		}
+	}
+
+	for ( vert = 1; vert <= 4; ++vert ) {
+		StemX( vert ) += minx;
+		StemY( vert ) += miny;
+		Head1X( vert ) += minx;
+		Head1Y( vert ) += miny;
+		Head2X( vert ) += minx;
+		Head2Y( vert ) += miny;
+		NSide1X( vert ) += minx;
+		NSide1Y( vert ) += miny;
+		NSide2X( vert ) += minx;
+		NSide2Y( vert ) += miny;
+		NSide3X( vert ) += minx;
+		NSide3Y( vert ) += miny;
+	}
+
+	// This writes "True North" above the Arrow Head
+	gio::write( unit, Format_710 ) << "Text - True North";
+	gio::write( unit, Format_800 ) << DXFcolorno( ColorNo_Text ) << StemX( 1 ) - 1.0 << StemY( 1 ) << StemZ( 1 );
+
+	gio::write( unit, Format_710 ) << "Text - Building Title";
+	gio::write( unit, Format_801 ) << DXFcolorno( ColorNo_Text ) << StemX( 1 ) - 4.0 << StemY( 1 ) - 4.0 << StemZ( 1 ) << "Building - " + BuildingName;
+
+	// We want to point the north arrow to true north
+	gio::write( unit, Format_710 ) << "North Arrow Stem";
+	gio::write( unit, Format_703_0 ) << DXFcolorno(ColorNo_Text);
+	gio::write( unit, Format_703_1 ) << StemX( 1 ) << StemY( 1 ) << StemZ( 1 );
+	gio::write( unit, Format_703_2 ) << StemX( 2 ) << StemY( 2 ) << StemZ( 2 );
+	gio::write( unit, Format_703_3 ) << StemX( 3 ) << StemY( 3 ) << StemZ( 3 );
+	gio::write( unit, Format_703_4 ) << StemX( 4 ) << StemY( 4 ) << StemZ( 4 );
+
+	gio::write( unit, Format_710 ) << "North Arrow Head 1";
+	gio::write( unit, Format_703_0 ) << DXFcolorno(ColorNo_Text);
+	gio::write( unit, Format_703_1 ) << Head1X( 1 ) << Head1Y( 1 ) << Head1Z( 1 );
+	gio::write( unit, Format_703_2 ) << Head1X( 2 ) << Head1Y( 2 ) << Head1Z( 2 );
+	gio::write( unit, Format_703_3 ) << Head1X( 3 ) << Head1Y( 3 ) << Head1Z( 3 );
+	gio::write( unit, Format_703_4 ) << Head1X( 4 ) << Head1Y( 4 ) << Head1Z( 4 );
+
+	gio::write( unit, Format_710 ) << "North Arrow Head 2";
+	gio::write( unit, Format_703_0 ) << DXFcolorno(ColorNo_Text);
+	gio::write( unit, Format_703_1 ) << Head2X( 1 ) << Head2Y( 1 ) << Head2Z( 1 );
+	gio::write( unit, Format_703_2 ) << Head2X( 2 ) << Head2Y( 2 ) << Head2Z( 2 );
+	gio::write( unit, Format_703_3 ) << Head2X( 3 ) << Head2Y( 3 ) << Head2Z( 3 );
+	gio::write( unit, Format_703_4 ) << Head2X( 4 ) << Head2Y( 4 ) << Head2Z( 4 );
+
+	gio::write( unit, Format_710 ) << "North Arrow Side 1";
+	gio::write( unit, Format_703_0 ) << DXFcolorno(ColorNo_Text);
+	gio::write( unit, Format_703_1 ) << NSide1X( 1 ) << NSide1Y( 1 ) << NSide1Z( 1 );
+	gio::write( unit, Format_703_2 ) << NSide1X( 2 ) << NSide1Y( 2 ) << NSide1Z( 2 );
+	gio::write( unit, Format_703_3 ) << NSide1X( 3 ) << NSide1Y( 3 ) << NSide1Z( 3 );
+	gio::write( unit, Format_703_4 ) << NSide1X( 4 ) << NSide1Y( 4 ) << NSide1Z( 4 );
+
+	gio::write( unit, Format_710 ) << "North Arrow Side 2";
+	gio::write( unit, Format_703_0 ) << DXFcolorno(ColorNo_Text);
+	gio::write( unit, Format_703_1 ) << NSide2X( 1 ) << NSide2Y( 1 ) << NSide2Z( 1 );
+	gio::write( unit, Format_703_2 ) << NSide2X( 2 ) << NSide2Y( 2 ) << NSide2Z( 2 );
+	gio::write( unit, Format_703_3 ) << NSide2X( 3 ) << NSide2Y( 3 ) << NSide2Z( 3 );
+	gio::write( unit, Format_703_4 ) << NSide2X( 4 ) << NSide2Y( 4 ) << NSide2Z( 4 );
+
+	gio::write( unit, Format_710 ) << "North Arrow Side 3";
+	gio::write( unit, Format_703_0 ) << DXFcolorno(ColorNo_Text);
+	gio::write( unit, Format_703_1 ) << NSide3X( 1 ) << NSide3Y( 1 ) << NSide3Z( 1 );
+	gio::write( unit, Format_703_2 ) << NSide3X( 2 ) << NSide3Y( 2 ) << NSide3Z( 2 );
+	gio::write( unit, Format_703_3 ) << NSide3X( 3 ) << NSide3Y( 3 ) << NSide3Z( 3 );
+	gio::write( unit, Format_703_4 ) << NSide3X( 4 ) << NSide3Y( 4 ) << NSide3Z( 4 );
+
+	gio::write( unit, Format_710 ) << "Zone Names";
+	for ( zones = 1; zones <= NumOfZones; ++zones ) {
+		gio::write( ZoneNum, fmtLD ) << zones;
+		strip( ZoneNum );
+		TempZoneName = Zone( zones ).Name;
+		pos = index( TempZoneName, ' ' );
+		while ( pos != std::string::npos ) {
+			TempZoneName[ pos ] = '_';
+			pos = index( TempZoneName, ' ' );
+		}
+		pos = index( TempZoneName, ':' );
+		while ( pos != std::string::npos ) {
+			TempZoneName[ pos ] = '_';
+			pos = index( TempZoneName, ':' );
+		}
+		gio::write( unit, Format_710 ) << "Zone=" + ZoneNum + ':' + TempZoneName;
+	}
+
+	//  Do all detached shading surfaces first
+	surfcount = 0;
+	for ( surf = 1; surf <= TotSurfaces; ++surf ) {
+		if ( Surface( surf ).HeatTransSurf ) continue;
+		if ( Surface( surf ).Class == SurfaceClass_Shading ) continue;
+		if ( Surface( surf ).Class == SurfaceClass_Detached_F ) colorindex = ColorNo_ShdDetFix;
+		if ( Surface( surf ).Class == SurfaceClass_Detached_B ) colorindex = ColorNo_ShdDetBldg;
+		if ( Surface( surf ).IsPV ) colorindex = ColorNo_PV;
+		if ( Surface( surf ).Class == SurfaceClass_Detached_F ) {
+			ShadeType = "Fixed Shading";
+			gio::write( unit, Format_710 ) << "Fixed Shading:" + Surface( surf ).Name;
+		} else if ( Surface( surf ).Class == SurfaceClass_Detached_B ) {
+			ShadeType = "Building Shading";
+			gio::write( unit, Format_710 ) << "Building Shading:" + Surface( surf ).Name;
+		}
+		++surfcount;
+		gio::write( cSurfNum, fmtLD ) << surfcount;
+		strip( cSurfNum );
+		ShadeType += "_" + cSurfNum;
+		minz = 99999.0;
+		for ( vert = 1; vert <= Surface( surf ).Sides; ++vert ) {
+			minz = min( minz, Surface( surf ).Vertex( vert ).z );
+		}
+		if ( Surface( surf ).Sides <= 4 ) {
+			//      write(unit,711) TRIM(ShadeType),colorno(colorindex) !,minz ,TRIM(PolylineWidth),TRIM(PolylineWidth)
+			for ( vert = 1; vert <= Surface( surf ).Sides; ++vert ) {
+				if ( vert != Surface( surf ).Sides ) {
+					sptr = vert + 1;
+				} else {
+					sptr = 1;
+				}
+				gio::write( unit, Format_711 ) << ShadeType << DXFcolorno( colorindex ); //,minz ,TRIM(PolylineWidth),TRIM(PolylineWidth)
                 gio::write(unit, Format_712) << Surface(surf).Vertex(vert).x << Surface(surf).Vertex(vert).y << Surface(surf).Vertex(vert).z
                                              << Surface(surf).Vertex(sptr).x << Surface(surf).Vertex(sptr).y << Surface(surf).Vertex(sptr).z;
-            }
-        } else { // polygon
-            for (vert = 1; vert <= Surface(surf).Sides; ++vert) {
-                if (vert != Surface(surf).Sides) {
-                    sptr = vert + 1;
-                } else {
-                    sptr = 1;
-                }
-                gio::write(unit, Format_711) << ShadeType << DXFcolorno(colorindex); //,minz ,TRIM(PolylineWidth),TRIM(PolylineWidth)
+			}
+		} else { // polygon
+			for ( vert = 1; vert <= Surface( surf ).Sides; ++vert ) {
+				if ( vert != Surface( surf ).Sides ) {
+					sptr = vert + 1;
+				} else {
+					sptr = 1;
+				}
+				gio::write( unit, Format_711 ) << ShadeType << DXFcolorno( colorindex ); //,minz ,TRIM(PolylineWidth),TRIM(PolylineWidth)
                 gio::write(unit, Format_712) << Surface(surf).Vertex(vert).x << Surface(surf).Vertex(vert).y << Surface(surf).Vertex(vert).z
                                              << Surface(surf).Vertex(sptr).x << Surface(surf).Vertex(sptr).y << Surface(surf).Vertex(sptr).z;
-            }
-        }
-    }
-
-    // now do zone surfaces, by zone
-    for (zones = 1; zones <= NumOfZones; ++zones) {
-        TempZoneName = Zone(zones).Name;
-        pos = index(TempZoneName, ' ');
-        while (pos != std::string::npos) {
-            TempZoneName[pos] = '_';
-            pos = index(TempZoneName, ' ');
-        }
-        pos = index(TempZoneName, ':');
-        while (pos != std::string::npos) {
-            TempZoneName[pos] = '_';
-            pos = index(TempZoneName, ':');
-        }
-
-        surfcount = 0;
-        for (surf = max(Zone(zones).SurfaceFirst, 1); surf <= Zone(zones).SurfaceLast; ++surf) {
-            if (Surface(surf).Class == SurfaceClass_IntMass) continue;
-            if (Surface(surf).Class == SurfaceClass_Wall) colorindex = ColorNo_Wall;
-            if (Surface(surf).Class == SurfaceClass_Roof) colorindex = ColorNo_Roof;
-            if (Surface(surf).Class == SurfaceClass_Floor) colorindex = ColorNo_Floor;
-            if (Surface(surf).Class == SurfaceClass_Door) colorindex = ColorNo_Door;
-            if (Surface(surf).Class == SurfaceClass_Window) {
-                if (SurfaceWindow(surf).OriginalClass == SurfaceClass_Window) colorindex = ColorNo_Window;
-                if (SurfaceWindow(surf).OriginalClass == SurfaceClass_GlassDoor) colorindex = ColorNo_GlassDoor;
-                if (SurfaceWindow(surf).OriginalClass == SurfaceClass_TDD_Dome) colorindex = ColorNo_TDDDome;
-                if (SurfaceWindow(surf).OriginalClass == SurfaceClass_TDD_Diffuser) colorindex = ColorNo_TDDDiffuser;
-            }
-            if (Surface(surf).IsPV) colorindex = ColorNo_PV;
-            ++surfcount;
-            ++surfcount;
-            gio::write(cSurfNum, fmtLD) << surfcount;
-            strip(cSurfNum);
-
-            gio::write(unit, Format_710) << Surface(surf).ZoneName + ':' + Surface(surf).Name;
-            TempZoneName += "_" + cSurfNum;
-            minz = 99999.0;
-            for (vert = 1; vert <= Surface(surf).Sides; ++vert) {
-                minz = min(minz, Surface(surf).Vertex(vert).z);
-            }
-            if (Surface(surf).Sides <= 4) {
-                for (vert = 1; vert <= Surface(surf).Sides; ++vert) {
-                    if (vert != Surface(surf).Sides) {
-                        sptr = vert + 1;
-                    } else {
-                        sptr = 1;
-                    }
-                    gio::write(unit, Format_711) << TempZoneName << DXFcolorno(colorindex); //,minz,TRIM(PolylineWidth),TRIM(PolylineWidth)
+			}
+		}
+	}
+
+	// now do zone surfaces, by zone
+	for ( zones = 1; zones <= NumOfZones; ++zones ) {
+		TempZoneName = Zone( zones ).Name;
+		pos = index( TempZoneName, ' ' );
+		while ( pos != std::string::npos ) {
+			TempZoneName[ pos ] = '_';
+			pos = index( TempZoneName, ' ' );
+		}
+		pos = index( TempZoneName, ':' );
+		while ( pos != std::string::npos ) {
+			TempZoneName[ pos ] = '_';
+			pos = index( TempZoneName, ':' );
+		}
+
+		surfcount = 0;
+		for ( surf = max( Zone( zones ).SurfaceFirst, 1 ); surf <= Zone( zones ).SurfaceLast; ++surf ) {
+			if ( Surface( surf ).Class == SurfaceClass_IntMass ) continue;
+			if ( Surface( surf ).Class == SurfaceClass_Wall ) colorindex = ColorNo_Wall;
+			if ( Surface( surf ).Class == SurfaceClass_Roof ) colorindex = ColorNo_Roof;
+			if ( Surface( surf ).Class == SurfaceClass_Floor ) colorindex = ColorNo_Floor;
+			if ( Surface( surf ).Class == SurfaceClass_Door ) colorindex = ColorNo_Door;
+			if ( Surface( surf ).Class == SurfaceClass_Window ) {
+				if ( SurfaceWindow( surf ).OriginalClass == SurfaceClass_Window ) colorindex = ColorNo_Window;
+				if ( SurfaceWindow( surf ).OriginalClass == SurfaceClass_GlassDoor ) colorindex = ColorNo_GlassDoor;
+				if ( SurfaceWindow( surf ).OriginalClass == SurfaceClass_TDD_Dome ) colorindex = ColorNo_TDDDome;
+				if ( SurfaceWindow( surf ).OriginalClass == SurfaceClass_TDD_Diffuser ) colorindex = ColorNo_TDDDiffuser;
+			}
+			if ( Surface( surf ).IsPV ) colorindex = ColorNo_PV;
+			++surfcount;
+			++surfcount;
+			gio::write( cSurfNum, fmtLD ) << surfcount;
+			strip( cSurfNum );
+
+			gio::write( unit, Format_710 ) << Surface( surf ).ZoneName + ':' + Surface( surf ).Name;
+			TempZoneName += "_" + cSurfNum;
+			minz = 99999.0;
+			for ( vert = 1; vert <= Surface( surf ).Sides; ++vert ) {
+				minz = min( minz, Surface( surf ).Vertex( vert ).z );
+			}
+			if ( Surface( surf ).Sides <= 4 ) {
+				for ( vert = 1; vert <= Surface( surf ).Sides; ++vert ) {
+					if ( vert != Surface( surf ).Sides ) {
+						sptr = vert + 1;
+					} else {
+						sptr = 1;
+					}
+					gio::write( unit, Format_711 ) << TempZoneName << DXFcolorno( colorindex ); //,minz,TRIM(PolylineWidth),TRIM(PolylineWidth)
                     gio::write(unit, Format_712) << Surface(surf).Vertex(vert).x << Surface(surf).Vertex(vert).y << Surface(surf).Vertex(vert).z
                                                  << Surface(surf).Vertex(sptr).x << Surface(surf).Vertex(sptr).y << Surface(surf).Vertex(sptr).z;
-                }
-            } else { // polygon
-                for (vert = 1; vert <= Surface(surf).Sides; ++vert) {
-                    if (vert != Surface(surf).Sides) {
-                        sptr = vert + 1;
-                    } else {
-                        sptr = 1;
-                    }
-                    gio::write(unit, Format_711) << TempZoneName << DXFcolorno(colorindex); //,minz,TRIM(PolylineWidth),TRIM(PolylineWidth)
+				}
+			} else { // polygon
+				for ( vert = 1; vert <= Surface( surf ).Sides; ++vert ) {
+					if ( vert != Surface( surf ).Sides ) {
+						sptr = vert + 1;
+					} else {
+						sptr = 1;
+					}
+					gio::write( unit, Format_711 ) << TempZoneName << DXFcolorno( colorindex ); //,minz,TRIM(PolylineWidth),TRIM(PolylineWidth)
                     gio::write(unit, Format_712) << Surface(surf).Vertex(vert).x << Surface(surf).Vertex(vert).y << Surface(surf).Vertex(vert).z
                                                  << Surface(surf).Vertex(sptr).x << Surface(surf).Vertex(sptr).y << Surface(surf).Vertex(sptr).z;
-                }
-            }
-            // 715 format('  0',/,'POLYLINE',/,'  8',/,A,/,' 62',/,I3,/,' 66',/,'  1',/,  &
-            //    ' 10',/,' 0.0',/,' 20',/,' 0.0',/,' 30',/,f15.5,/,  &
-            //    ' 70',/,'   1',/,' 40',/,A,/,' 41',/,A)
-            // 716 format('  0',/'VERTEX',/,'  8',/,A,/,  &
-            //    ' 10',/,f15.5,/,' 20',/,f15.5,/,' 30',/,f15.5)
-            // 717 format('  0',/'SEQEND',/,'  8',/,A)
-        }
-        // still have to do shading surfaces for zone
-        surfcount = 0;
-        for (surf = 1; surf <= TotSurfaces; ++surf) {
-            // if (surface(surf)%heattranssurf) CYCLE ! Shading with a construction is allowed to be HT surf for daylighting shelves
-            if (Surface(surf).Class != SurfaceClass_Shading) continue;
-            if (Surface(surf).ZoneName != Zone(zones).Name) continue;
-            colorindex = ColorNo_ShdAtt;
-            if (Surface(surf).IsPV) colorindex = ColorNo_PV;
-            ++surfcount;
-            gio::write(cSurfNum, fmtLD) << surfcount;
-            strip(cSurfNum);
-
-            gio::write(unit, Format_710) << Surface(surf).ZoneName + ':' + Surface(surf).Name;
-            TempZoneName += "_" + cSurfNum;
-            minz = 99999.0;
-            for (vert = 1; vert <= Surface(surf).Sides; ++vert) {
-                minz = min(minz, Surface(surf).Vertex(vert).z);
-            }
-            if (Surface(surf).Sides <= 4) {
-                for (vert = 1; vert <= Surface(surf).Sides; ++vert) {
-                    if (vert != Surface(surf).Sides) {
-                        sptr = vert + 1;
-                    } else {
-                        sptr = 1;
-                    }
-                    gio::write(unit, Format_711) << TempZoneName << DXFcolorno(colorindex); //,minz,TRIM(PolylineWidth),TRIM(PolylineWidth)
+				}
+			}
+			// 715 format('  0',/,'POLYLINE',/,'  8',/,A,/,' 62',/,I3,/,' 66',/,'  1',/,  &
+			//    ' 10',/,' 0.0',/,' 20',/,' 0.0',/,' 30',/,f15.5,/,  &
+			//    ' 70',/,'   1',/,' 40',/,A,/,' 41',/,A)
+			// 716 format('  0',/'VERTEX',/,'  8',/,A,/,  &
+			//    ' 10',/,f15.5,/,' 20',/,f15.5,/,' 30',/,f15.5)
+			// 717 format('  0',/'SEQEND',/,'  8',/,A)
+		}
+		// still have to do shading surfaces for zone
+		surfcount = 0;
+		for ( surf = 1; surf <= TotSurfaces; ++surf ) {
+			//if (surface(surf)%heattranssurf) CYCLE ! Shading with a construction is allowed to be HT surf for daylighting shelves
+			if ( Surface( surf ).Class != SurfaceClass_Shading ) continue;
+			if ( Surface( surf ).ZoneName != Zone( zones ).Name ) continue;
+			colorindex = ColorNo_ShdAtt;
+			if ( Surface( surf ).IsPV ) colorindex = ColorNo_PV;
+			++surfcount;
+			gio::write( cSurfNum, fmtLD ) << surfcount;
+			strip( cSurfNum );
+
+			gio::write( unit, Format_710 ) << Surface( surf ).ZoneName + ':' + Surface( surf ).Name;
+			TempZoneName += "_" + cSurfNum;
+			minz = 99999.0;
+			for ( vert = 1; vert <= Surface( surf ).Sides; ++vert ) {
+				minz = min( minz, Surface( surf ).Vertex( vert ).z );
+			}
+			if ( Surface( surf ).Sides <= 4 ) {
+				for ( vert = 1; vert <= Surface( surf ).Sides; ++vert ) {
+					if ( vert != Surface( surf ).Sides ) {
+						sptr = vert + 1;
+					} else {
+						sptr = 1;
+					}
+					gio::write( unit, Format_711 ) << TempZoneName << DXFcolorno( colorindex ); //,minz,TRIM(PolylineWidth),TRIM(PolylineWidth)
                     gio::write(unit, Format_712) << Surface(surf).Vertex(vert).x << Surface(surf).Vertex(vert).y << Surface(surf).Vertex(vert).z
                                                  << Surface(surf).Vertex(sptr).x << Surface(surf).Vertex(sptr).y << Surface(surf).Vertex(sptr).z;
-                }
-            } else { // polygon attached shading
-                for (vert = 1; vert <= Surface(surf).Sides; ++vert) {
-                    if (vert != Surface(surf).Sides) {
-                        sptr = vert + 1;
-                    } else {
-                        sptr = 1;
-                    }
-                    gio::write(unit, Format_711) << TempZoneName << DXFcolorno(colorindex); //,minz,TRIM(PolylineWidth),TRIM(PolylineWidth)
+				}
+			} else { // polygon attached shading
+				for ( vert = 1; vert <= Surface( surf ).Sides; ++vert ) {
+					if ( vert != Surface( surf ).Sides ) {
+						sptr = vert + 1;
+					} else {
+						sptr = 1;
+					}
+					gio::write( unit, Format_711 ) << TempZoneName << DXFcolorno( colorindex ); //,minz,TRIM(PolylineWidth),TRIM(PolylineWidth)
                     gio::write(unit, Format_712) << Surface(surf).Vertex(vert).x << Surface(surf).Vertex(vert).y << Surface(surf).Vertex(vert).z
                                                  << Surface(surf).Vertex(sptr).x << Surface(surf).Vertex(sptr).y << Surface(surf).Vertex(sptr).z;
-                }
-            }
-        }
-    }
-
-    // Do any daylighting reference points on layer for zone
-    for (zones = 1; zones <= NumOfZones; ++zones) {
-        curcolorno = ColorNo_DaylSensor1;
-        TempZoneName = Zone(zones).Name;
-        pos = index(TempZoneName, ' ');
-        while (pos != std::string::npos) {
-            TempZoneName[pos] = '_';
-            pos = index(TempZoneName, ' ');
-        }
-        pos = index(TempZoneName, ':');
-        while (pos != std::string::npos) {
-            TempZoneName[pos] = '_';
-            pos = index(TempZoneName, ':');
-        }
-        for (refpt = 1; refpt <= ZoneDaylight(zones).TotalDaylRefPoints; ++refpt) {
-            gio::write(unit, Format_710) << Zone(zones).Name + ":DayRefPt:" + TrimSigDigits(refpt);
+				}
+			}
+		}
+	}
+
+	// Do any daylighting reference points on layer for zone
+	for ( zones = 1; zones <= NumOfZones; ++zones ) {
+		curcolorno = ColorNo_DaylSensor1;
+		TempZoneName = Zone( zones ).Name;
+		pos = index( TempZoneName, ' ' );
+		while ( pos != std::string::npos ) {
+			TempZoneName[ pos ] = '_';
+			pos = index( TempZoneName, ' ' );
+		}
+		pos = index( TempZoneName, ':' );
+		while ( pos != std::string::npos ) {
+			TempZoneName[ pos ] = '_';
+			pos = index( TempZoneName, ':' );
+		}
+		for ( refpt = 1; refpt <= ZoneDaylight( zones ).TotalDaylRefPoints; ++refpt ) {
+			gio::write( unit, Format_710 ) << Zone( zones ).Name + ":DayRefPt:" + TrimSigDigits( refpt );
             gio::write(unit, Format_709) << TempZoneName << DXFcolorno(curcolorno) << ZoneDaylight(zones).DaylRefPtAbsCoord(1, refpt)
                                          << ZoneDaylight(zones).DaylRefPtAbsCoord(2, refpt) << ZoneDaylight(zones).DaylRefPtAbsCoord(3, refpt) << 0.2;
-            curcolorno = ColorNo_DaylSensor2; // ref pts 2 and later are this color
-        }
-    }
-
-    // now do DElight reference points
-    for (zones = 1; zones <= NumOfZones; ++zones) {
-        curcolorno = ColorNo_DaylSensor1;
-        TempZoneName = Zone(zones).Name;
-        pos = index(TempZoneName, ' ');
-        while (pos != std::string::npos) {
-            TempZoneName[pos] = '_';
-            pos = index(TempZoneName, ' ');
-        }
-        pos = index(TempZoneName, ':');
-        while (pos != std::string::npos) {
-            TempZoneName[pos] = '_';
-            pos = index(TempZoneName, ':');
-        }
-        for (refpt = 1; refpt <= ZoneDaylight(zones).TotalDaylRefPoints; ++refpt) {
-            gio::write(unit, Format_710) << Zone(zones).Name + ":DEDayRefPt:" + TrimSigDigits(refpt);
+			curcolorno = ColorNo_DaylSensor2; // ref pts 2 and later are this color
+		}
+	}
+
+	// now do DElight reference points
+	for ( zones = 1; zones <= NumOfZones; ++zones ) {
+		curcolorno = ColorNo_DaylSensor1;
+		TempZoneName = Zone( zones ).Name;
+		pos = index( TempZoneName, ' ' );
+		while ( pos != std::string::npos ) {
+			TempZoneName[ pos ] = '_';
+			pos = index( TempZoneName, ' ' );
+		}
+		pos = index( TempZoneName, ':' );
+		while ( pos != std::string::npos ) {
+			TempZoneName[ pos ] = '_';
+			pos = index( TempZoneName, ':' );
+		}
+		for ( refpt = 1; refpt <= ZoneDaylight( zones ).TotalDaylRefPoints; ++refpt ) {
+			gio::write( unit, Format_710 ) << Zone( zones ).Name + ":DEDayRefPt:" + TrimSigDigits( refpt );
             gio::write(unit, Format_709) << TempZoneName << DXFcolorno(curcolorno) << ZoneDaylight(zones).DaylRefPtAbsCoord(1, refpt)
                                          << ZoneDaylight(zones).DaylRefPtAbsCoord(2, refpt) << ZoneDaylight(zones).DaylRefPtAbsCoord(3, refpt) << 0.2;
-            curcolorno = ColorNo_DaylSensor2; // ref pts 2 and later are this color
-        }
-    }
-
-    gio::write(unit, Format_706);
-
-    gio::close(unit);
+			curcolorno = ColorNo_DaylSensor2; // ref pts 2 and later are this color
+		}
+	}
+
+	gio::write( unit, Format_706 );
+
+	gio::close( unit );
 }
 
 void DXFOutWireFrame(std::string const &ColorScheme)
 {
 
-    // SUBROUTINE INFORMATION:
-    //       AUTHOR         Linda K. Lawrie
-    //       DATE WRITTEN   August 2005
-    //       MODIFIED       na
-    //       RE-ENGINEERED  na
-
-    // PURPOSE OF THIS SUBROUTINE:
-    // This subroutine produces a file of DXF objects for the surfaces (all lines -- wireframe).
-
-    // METHODOLOGY EMPLOYED:
-    // Use the surface absolute coordinate information to produce
-    // lines.
-
-    // REFERENCES:
-    // na
-
-    // Using/Aliasing
-    using namespace DataPrecisionGlobals;
-    using DataHeatBalance::BuildingName;
-    using DataHeatBalance::Zone;
-    using namespace DataSurfaces;
-    using namespace DataSurfaceColors;
-    using DataDaylighting::ZoneDaylight;
-    using DataGlobals::NumOfZones;
-    using DataStringGlobals::VerString;
-    using General::TrimSigDigits;
-
-    // Locals
-    // SUBROUTINE ARGUMENT DEFINITIONS:
-
-    // SUBROUTINE PARAMETER DEFINITIONS:
-    // na
-
-    // INTERFACE BLOCK SPECIFICATIONS
-    // na
-
-    // DERIVED TYPE DEFINITIONS
-    // na
-
-    // SUBROUTINE LOCAL VARIABLE DECLARATIONS:
-    static Array1D<Real64> StemX(4, -10.0);
-    static Array1D<Real64> StemY(4, {3.0, 3.0, 0.0, 0.0});
-    static Array1D<Real64> StemZ(4, {0.1, 0.0, 0.0, 0.1});
-    static Array1D<Real64> Head1X(4, {-10.0, -10.0, -10.5, -10.5});
-    static Array1D<Real64> Head1Y(4, {3.0, 3.0, 2.133975, 2.133975});
-    static Array1D<Real64> Head1Z(4, {0.1, 0.0, 0.0, 0.1});
-    static Array1D<Real64> Head2X(4, {-10.0, -10.0, -9.5, -9.5});
-    static Array1D<Real64> Head2Y(4, {3.0, 3.0, 2.133975, 2.133975});
-    static Array1D<Real64> Head2Z(4, {0.1, 0.0, 0.0, 0.1});
-    static Array1D<Real64> NSide1X(4, -10.5);
-    static Array1D<Real64> NSide1Y(4, {4.5, 4.5, 3.5, 3.5});
-    static Array1D<Real64> NSide1Z(4, {0.1, 0.0, 0.0, 0.1});
-    static Array1D<Real64> NSide2X(4, {-10.5, -10.5, -9.5, -9.5});
-    static Array1D<Real64> NSide2Y(4, {4.5, 4.5, 3.5, 3.5});
-    static Array1D<Real64> NSide2Z(4, {0.1, 0.0, 0.0, 0.1});
-    static Array1D<Real64> NSide3X(4, -9.5);
-    static Array1D<Real64> NSide3Y(4, {4.5, 4.5, 3.5, 3.5});
-    static Array1D<Real64> NSide3Z(4, {0.1, 0.0, 0.0, 0.1});
-    //  integer, dimension(7) :: colorno=(/3,4,5,6,2,8,9/)
-    int unit;       // Unit number on which to write file
-    int surf;       // Loop variable for surfaces
-    int vert;       // Loop counter
-    int colorindex; // color index by surface type
-    Real64 minx;    // minimum x in surface data
-    Real64 miny;    // minimum y in surface data
-    Real64 minz;    // minimum z in surface data (for polygon output)
-    int zones;      // loop counter for zone loop
-    std::string ZoneNum;
-    std::string TempZoneName;
-    std::string SaveZoneName;
-    std::string::size_type pos;
-    std::string ShadeType;
-    static std::string PolylineWidth(" 0.55");
-    std::string cSurfNum;
-    int surfcount;
-    int refpt;
-    int curcolorno;
-    int write_stat;
-
-    // Formats
-    static gio::Fmt Format_702("('  0',/,'SECTION',/,'  2',/,'ENTITIES')");
-    static gio::Fmt Format_707("('999',/,'DXF created from EnergyPlus')");
-    static gio::Fmt Format_708("('999',/,A,A,A)");
+	// SUBROUTINE INFORMATION:
+	//       AUTHOR         Linda K. Lawrie
+	//       DATE WRITTEN   August 2005
+	//       MODIFIED       na
+	//       RE-ENGINEERED  na
+
+	// PURPOSE OF THIS SUBROUTINE:
+	// This subroutine produces a file of DXF objects for the surfaces (all lines -- wireframe).
+
+	// METHODOLOGY EMPLOYED:
+	// Use the surface absolute coordinate information to produce
+	// lines.
+
+	// REFERENCES:
+	// na
+
+	// Using/Aliasing
+	using namespace DataPrecisionGlobals;
+	using DataHeatBalance::BuildingName;
+	using DataHeatBalance::Zone;
+	using namespace DataSurfaces;
+	using namespace DataSurfaceColors;
+	using DataDaylighting::ZoneDaylight;
+	using DataGlobals::NumOfZones;
+	using DataStringGlobals::VerString;
+	using General::TrimSigDigits;
+
+	// Locals
+	// SUBROUTINE ARGUMENT DEFINITIONS:
+
+	// SUBROUTINE PARAMETER DEFINITIONS:
+	// na
+
+	// INTERFACE BLOCK SPECIFICATIONS
+	// na
+
+	// DERIVED TYPE DEFINITIONS
+	// na
+
+	// SUBROUTINE LOCAL VARIABLE DECLARATIONS:
+	static Array1D< Real64 > StemX( 4, -10.0 );
+	static Array1D< Real64 > StemY( 4, { 3.0, 3.0, 0.0, 0.0 } );
+	static Array1D< Real64 > StemZ( 4, { 0.1, 0.0, 0.0, 0.1 } );
+	static Array1D< Real64 > Head1X( 4, { -10.0, -10.0, -10.5, -10.5 } );
+	static Array1D< Real64 > Head1Y( 4, { 3.0, 3.0, 2.133975, 2.133975 } );
+	static Array1D< Real64 > Head1Z( 4, { 0.1, 0.0, 0.0, 0.1 } );
+	static Array1D< Real64 > Head2X( 4, { -10.0, -10.0, -9.5, -9.5 } );
+	static Array1D< Real64 > Head2Y( 4, { 3.0, 3.0, 2.133975, 2.133975 } );
+	static Array1D< Real64 > Head2Z( 4, { 0.1, 0.0, 0.0, 0.1 } );
+	static Array1D< Real64 > NSide1X( 4, -10.5 );
+	static Array1D< Real64 > NSide1Y( 4, { 4.5, 4.5, 3.5, 3.5 } );
+	static Array1D< Real64 > NSide1Z( 4, { 0.1, 0.0, 0.0, 0.1 } );
+	static Array1D< Real64 > NSide2X( 4, { -10.5, -10.5, -9.5, -9.5 } );
+	static Array1D< Real64 > NSide2Y( 4, { 4.5, 4.5, 3.5, 3.5 } );
+	static Array1D< Real64 > NSide2Z( 4, { 0.1, 0.0, 0.0, 0.1 } );
+	static Array1D< Real64 > NSide3X( 4, -9.5 );
+	static Array1D< Real64 > NSide3Y( 4, { 4.5, 4.5, 3.5, 3.5 } );
+	static Array1D< Real64 > NSide3Z( 4, { 0.1, 0.0, 0.0, 0.1 } );
+	//  integer, dimension(7) :: colorno=(/3,4,5,6,2,8,9/)
+	int unit; // Unit number on which to write file
+	int surf; // Loop variable for surfaces
+	int vert; // Loop counter
+	int colorindex; // color index by surface type
+	Real64 minx; // minimum x in surface data
+	Real64 miny; // minimum y in surface data
+	Real64 minz; // minimum z in surface data (for polygon output)
+	int zones; // loop counter for zone loop
+	std::string ZoneNum;
+	std::string TempZoneName;
+	std::string SaveZoneName;
+	std::string::size_type pos;
+	std::string ShadeType;
+	static std::string PolylineWidth( " 0.55" );
+	std::string cSurfNum;
+	int surfcount;
+	int refpt;
+	int curcolorno;
+	int write_stat;
+
+	// Formats
+	static gio::Fmt Format_702( "('  0',/,'SECTION',/,'  2',/,'ENTITIES')" );
+	static gio::Fmt Format_707( "('999',/,'DXF created from EnergyPlus')" );
+	static gio::Fmt Format_708( "('999',/,A,A,A)" );
     static gio::Fmt Format_800("('  0',/,'TEXT',/,'  8',/,'1',/,'  6',/,'Continuous',/,' 62',/,I3,/,' 10',/,f15.5,/,' 20',/,f15.5,/,' "
                                "30',/,f15.5,/,' 40',/,' .25',/,'  1',/,'True North',/,' 41',/,' 0.0',/,'  "
                                "7',/,'MONOTXT',/,'210',/,'0.0',/,'220',/,'0.0',/,'230',/,'1.0')");
     static gio::Fmt Format_801("('  0',/,'TEXT',/,'  8',/,'1',/,'  6',/,'Continuous',/,' 62',/,I3,/,' 10',/,f15.5,/,' 20',/,f15.5,/,' "
                                "30',/,f15.5,/,' 40',/,' .4',/,'  1',/,A,/,' 41',/,' 0.0',/,'  "
                                "7',/,'MONOTXT',/,'210',/,'0.0',/,'220',/,'0.0',/,'230',/,'1.0')");
-    static gio::Fmt Format_703_0("('  0',/,'3DFACE',/,'  8',/,'1',/,' 62',/,I3)");
-    static gio::Fmt Format_703_1("(' 10',/,f15.5,/,' 20',/,f15.5,/,' 30',/,f15.5)");
-    static gio::Fmt Format_703_2("(' 11',/,f15.5,/,' 21',/,f15.5,/,' 31',/,f15.5)");
-    static gio::Fmt Format_703_3("(' 12',/,f15.5,/,' 22',/,f15.5,/,' 32',/,f15.5)");
-    static gio::Fmt Format_703_4("(' 13',/,f15.5,/,' 23',/,f15.5,/,' 33',/,f15.5)");
+	static gio::Fmt Format_703_0( "('  0',/,'3DFACE',/,'  8',/,'1',/,' 62',/,I3)" );
+	static gio::Fmt Format_703_1( "(' 10',/,f15.5,/,' 20',/,f15.5,/,' 30',/,f15.5)" );
+	static gio::Fmt Format_703_2( "(' 11',/,f15.5,/,' 21',/,f15.5,/,' 31',/,f15.5)" );
+	static gio::Fmt Format_703_3( "(' 12',/,f15.5,/,' 22',/,f15.5,/,' 32',/,f15.5)" );
+	static gio::Fmt Format_703_4( "(' 13',/,f15.5,/,' 23',/,f15.5,/,' 33',/,f15.5)" );
     static gio::Fmt Format_715("('  0',/,'POLYLINE',/,'  8',/,A,/,' 62',/,I3,/,' 66',/,'  1',/,' 10',/,' 0.0',/,' 20',/,' 0.0',/,' 30',/,f15.5,/,' "
                                "70',/,'   9',/,' 40',/,A,/,' 41',/,A)");
-    static gio::Fmt Format_716("('  0',/,'VERTEX',/,'  8',/,A,/,' 10',/,f15.5,/,' 20',/,f15.5,/,' 30',/,f15.5)");
-    static gio::Fmt Format_717("('  0',/,'SEQEND',/,'  8',/,A)");
+	static gio::Fmt Format_716( "('  0',/,'VERTEX',/,'  8',/,A,/,' 10',/,f15.5,/,' 20',/,f15.5,/,' 30',/,f15.5)" );
+	static gio::Fmt Format_717( "('  0',/,'SEQEND',/,'  8',/,A)" );
     static gio::Fmt Format_704("('  0',/,'3DFACE',/,'  8',/,A,/,' 62',/,I3,/,' 10',/,f15.5,/,' 20',/,f15.5,/,' 30',/,f15.5,/,' 11',/,f15.5,/,' "
                                "21',/,f15.5,/,' 31',/,f15.5,/,' 12',/,f15.5,/,' 22',/,f15.5,/,' 32',/,f15.5)");
-    static gio::Fmt Format_705("(' 13',/,f15.5,/,' 23',/,f15.5,/,' 33',/,f15.5)");
-    static gio::Fmt Format_706("('  0',/,'ENDSEC',/,'  0',/,'EOF')");
-    static gio::Fmt Format_709("('  0',/,'CIRCLE',/,'  8',/,A,/,' 62',/,I3,/,' 10',/,f15.5,/,' 20',/,f15.5,/,' 30',/,f15.5,/,' 40',/,f15.5)");
-    static gio::Fmt Format_710("('999',/,A)");
-
-    if (TotSurfaces > 0 && !allocated(Surface)) {
-        // no error needed, probably in end processing, just return
-        return;
-    }
-
-    unit = GetNewUnitNumber();
+	static gio::Fmt Format_705( "(' 13',/,f15.5,/,' 23',/,f15.5,/,' 33',/,f15.5)" );
+	static gio::Fmt Format_706( "('  0',/,'ENDSEC',/,'  0',/,'EOF')" );
+	static gio::Fmt Format_709( "('  0',/,'CIRCLE',/,'  8',/,A,/,' 62',/,I3,/,' 10',/,f15.5,/,' 20',/,f15.5,/,' 30',/,f15.5,/,' 40',/,f15.5)" );
+	static gio::Fmt Format_710( "('999',/,A)" );
+
+	if ( TotSurfaces > 0 && ! allocated( Surface ) ) {
+		// no error needed, probably in end processing, just return
+		return;
+	}
+
+	unit = GetNewUnitNumber();
     {
         IOFlags flags;
         flags.ACTION("write");
         gio::open(unit, DataStringGlobals::outputDxfFileName, flags);
         write_stat = flags.ios();
     }
-    if (write_stat != 0) {
-        ShowFatalError("DXFOutWireFrame: Could not open file " + DataStringGlobals::outputDxfFileName + " for output (write).");
-    }
-
-    gio::write(unit, Format_702); // Start of Entities section
-
-    gio::write(unit, Format_707); // Comment
+	if ( write_stat != 0 ) {
+		ShowFatalError( "DXFOutWireFrame: Could not open file "+DataStringGlobals::outputDxfFileName+" for output (write)." );
+	}
+
+	gio::write( unit, Format_702 ); // Start of Entities section
+
+	gio::write( unit, Format_707 ); // Comment
 
     gio::write(unit, Format_708) << "Program Version"
                                  << "," << VerString;
 
-    gio::write(unit, Format_708) << "DXF using Wireframe" << ' ' << ' ';
-
-    if (ColorScheme == "") {
+	gio::write( unit, Format_708 ) << "DXF using Wireframe" << ' ' << ' ';
+
+	if ( ColorScheme == "" ) {
         gio::write(unit, Format_708) << "Color Scheme"
                                      << ","
                                      << "Default";
-    } else {
+	} else {
         gio::write(unit, Format_708) << "Color Scheme"
                                      << "," << ColorScheme;
-    }
-
-    minx = 99999.0;
-    miny = 99999.0;
-    for (surf = 1; surf <= TotSurfaces; ++surf) {
-        if (Surface(surf).Class == SurfaceClass_IntMass) continue;
-        for (vert = 1; vert <= Surface(surf).Sides; ++vert) {
-            minx = min(minx, Surface(surf).Vertex(vert).x);
-            miny = min(miny, Surface(surf).Vertex(vert).y);
-        }
-    }
-
-    for (vert = 1; vert <= 4; ++vert) {
-        StemX(vert) += minx;
-        StemY(vert) += miny;
-        Head1X(vert) += minx;
-        Head1Y(vert) += miny;
-        Head2X(vert) += minx;
-        Head2Y(vert) += miny;
-        NSide1X(vert) += minx;
-        NSide1Y(vert) += miny;
-        NSide2X(vert) += minx;
-        NSide2Y(vert) += miny;
-        NSide3X(vert) += minx;
-        NSide3Y(vert) += miny;
-    }
-
-    // This writes "True North" above the Arrow Head
-    gio::write(unit, Format_710) << "Text - True North";
-    gio::write(unit, Format_800) << DXFcolorno(ColorNo_Text) << StemX(1) - 1.0 << StemY(1) << StemZ(1);
-
-    gio::write(unit, Format_710) << "Text - Building Title";
-    gio::write(unit, Format_801) << DXFcolorno(ColorNo_Text) << StemX(1) - 4.0 << StemY(1) - 4.0 << StemZ(1) << "Building - " + BuildingName;
-
-    // We want to point the north arrow to true north
-    gio::write(unit, Format_710) << "North Arrow Stem";
-    gio::write(unit, Format_703_0) << DXFcolorno(ColorNo_Text);
-    gio::write(unit, Format_703_1) << StemX(1) << StemY(1) << StemZ(1);
-    gio::write(unit, Format_703_2) << StemX(2) << StemY(2) << StemZ(2);
-    gio::write(unit, Format_703_3) << StemX(3) << StemY(3) << StemZ(3);
-    gio::write(unit, Format_703_4) << StemX(4) << StemY(4) << StemZ(4);
-
-    gio::write(unit, Format_710) << "North Arrow Head 1";
-    gio::write(unit, Format_703_0) << DXFcolorno(ColorNo_Text);
-    gio::write(unit, Format_703_1) << Head1X(1) << Head1Y(1) << Head1Z(1);
-    gio::write(unit, Format_703_2) << Head1X(2) << Head1Y(2) << Head1Z(2);
-    gio::write(unit, Format_703_3) << Head1X(3) << Head1Y(3) << Head1Z(3);
-    gio::write(unit, Format_703_4) << Head1X(4) << Head1Y(4) << Head1Z(4);
-
-    gio::write(unit, Format_710) << "North Arrow Head 2";
-    gio::write(unit, Format_703_0) << DXFcolorno(ColorNo_Text);
-    gio::write(unit, Format_703_1) << Head2X(1) << Head2Y(1) << Head2Z(1);
-    gio::write(unit, Format_703_2) << Head2X(2) << Head2Y(2) << Head2Z(2);
-    gio::write(unit, Format_703_3) << Head2X(3) << Head2Y(3) << Head2Z(3);
-    gio::write(unit, Format_703_4) << Head2X(4) << Head2Y(4) << Head2Z(4);
-
-    gio::write(unit, Format_710) << "North Arrow Side 1";
-    gio::write(unit, Format_703_0) << DXFcolorno(ColorNo_Text);
-    gio::write(unit, Format_703_1) << NSide1X(1) << NSide1Y(1) << NSide1Z(1);
-    gio::write(unit, Format_703_2) << NSide1X(2) << NSide1Y(2) << NSide1Z(2);
-    gio::write(unit, Format_703_3) << NSide1X(3) << NSide1Y(3) << NSide1Z(3);
-    gio::write(unit, Format_703_4) << NSide1X(4) << NSide1Y(4) << NSide1Z(4);
-
-    gio::write(unit, Format_710) << "North Arrow Side 2";
-    gio::write(unit, Format_703_0) << DXFcolorno(ColorNo_Text);
-    gio::write(unit, Format_703_1) << NSide2X(1) << NSide2Y(1) << NSide2Z(1);
-    gio::write(unit, Format_703_2) << NSide2X(2) << NSide2Y(2) << NSide2Z(2);
-    gio::write(unit, Format_703_3) << NSide2X(3) << NSide2Y(3) << NSide2Z(3);
-    gio::write(unit, Format_703_4) << NSide2X(4) << NSide2Y(4) << NSide2Z(4);
-
-    gio::write(unit, Format_710) << "North Arrow Side 3";
-    gio::write(unit, Format_703_0) << DXFcolorno(ColorNo_Text);
-    gio::write(unit, Format_703_1) << NSide3X(1) << NSide3Y(1) << NSide3Z(1);
-    gio::write(unit, Format_703_2) << NSide3X(2) << NSide3Y(2) << NSide3Z(2);
-    gio::write(unit, Format_703_3) << NSide3X(3) << NSide3Y(3) << NSide3Z(3);
-    gio::write(unit, Format_703_4) << NSide3X(4) << NSide3Y(4) << NSide3Z(4);
-
-    gio::write(unit, Format_710) << "Zone Names";
-    for (zones = 1; zones <= NumOfZones; ++zones) {
-        gio::write(ZoneNum, fmtLD) << zones;
-        strip(ZoneNum);
-        TempZoneName = Zone(zones).Name;
-        pos = index(TempZoneName, ' ');
-        while (pos != std::string::npos) {
-            TempZoneName[pos] = '_';
-            pos = index(TempZoneName, ' ');
-        }
-        pos = index(TempZoneName, ':');
-        while (pos != std::string::npos) {
-            TempZoneName[pos] = '_';
-            pos = index(TempZoneName, ':');
-        }
-        gio::write(unit, Format_710) << "Zone=" + ZoneNum + ':' + TempZoneName;
-    }
-
-    //  Do all detached shading surfaces first
-    surfcount = 0;
-    for (surf = 1; surf <= TotSurfaces; ++surf) {
-        if (Surface(surf).HeatTransSurf) continue;
-        if (Surface(surf).Class == SurfaceClass_Shading) continue;
-        if (Surface(surf).Class == SurfaceClass_Detached_F) colorindex = ColorNo_ShdDetFix;
-        if (Surface(surf).Class == SurfaceClass_Detached_B) colorindex = ColorNo_ShdDetBldg;
-        if (Surface(surf).IsPV) colorindex = ColorNo_PV;
-        if (Surface(surf).Class == SurfaceClass_Detached_F) {
-            ShadeType = "Fixed Shading";
-            gio::write(unit, Format_710) << "Fixed Shading:" + Surface(surf).Name;
-        } else if (Surface(surf).Class == SurfaceClass_Detached_B) {
-            ShadeType = "Building Shading";
-            gio::write(unit, Format_710) << "Building Shading:" + Surface(surf).Name;
-        }
-        ++surfcount;
-        gio::write(cSurfNum, fmtLD) << surfcount;
-        strip(cSurfNum);
-        ShadeType += "_" + cSurfNum;
-        minz = 99999.0;
-        for (vert = 1; vert <= Surface(surf).Sides; ++vert) {
-            minz = min(minz, Surface(surf).Vertex(vert).z);
-        }
-        if (Surface(surf).Sides <= 4) {
-            gio::write(unit, Format_715) << ShadeType << DXFcolorno(colorindex) << minz << PolylineWidth << PolylineWidth;
-            for (vert = 1; vert <= Surface(surf).Sides; ++vert) {
+	}
+
+	minx = 99999.0;
+	miny = 99999.0;
+	for ( surf = 1; surf <= TotSurfaces; ++surf ) {
+		if ( Surface( surf ).Class == SurfaceClass_IntMass ) continue;
+		for ( vert = 1; vert <= Surface( surf ).Sides; ++vert ) {
+			minx = min( minx, Surface( surf ).Vertex( vert ).x );
+			miny = min( miny, Surface( surf ).Vertex( vert ).y );
+		}
+	}
+
+	for ( vert = 1; vert <= 4; ++vert ) {
+		StemX( vert ) += minx;
+		StemY( vert ) += miny;
+		Head1X( vert ) += minx;
+		Head1Y( vert ) += miny;
+		Head2X( vert ) += minx;
+		Head2Y( vert ) += miny;
+		NSide1X( vert ) += minx;
+		NSide1Y( vert ) += miny;
+		NSide2X( vert ) += minx;
+		NSide2Y( vert ) += miny;
+		NSide3X( vert ) += minx;
+		NSide3Y( vert ) += miny;
+	}
+
+	// This writes "True North" above the Arrow Head
+	gio::write( unit, Format_710 ) << "Text - True North";
+	gio::write( unit, Format_800 ) << DXFcolorno( ColorNo_Text ) << StemX( 1 ) - 1.0 << StemY( 1 ) << StemZ( 1 );
+
+	gio::write( unit, Format_710 ) << "Text - Building Title";
+	gio::write( unit, Format_801 ) << DXFcolorno( ColorNo_Text ) << StemX( 1 ) - 4.0 << StemY( 1 ) - 4.0 << StemZ( 1 ) << "Building - " + BuildingName;
+
+	// We want to point the north arrow to true north
+	gio::write( unit, Format_710 ) << "North Arrow Stem";
+	gio::write( unit, Format_703_0 ) << DXFcolorno(ColorNo_Text);
+	gio::write( unit, Format_703_1 ) << StemX( 1 ) << StemY( 1 ) << StemZ( 1 );
+	gio::write( unit, Format_703_2 ) << StemX( 2 ) << StemY( 2 ) << StemZ( 2 );
+	gio::write( unit, Format_703_3 ) << StemX( 3 ) << StemY( 3 ) << StemZ( 3 );
+	gio::write( unit, Format_703_4 ) << StemX( 4 ) << StemY( 4 ) << StemZ( 4 );
+
+	gio::write( unit, Format_710 ) << "North Arrow Head 1";
+	gio::write( unit, Format_703_0 ) << DXFcolorno(ColorNo_Text);
+	gio::write( unit, Format_703_1 ) << Head1X( 1 ) << Head1Y( 1 ) << Head1Z( 1 );
+	gio::write( unit, Format_703_2 ) << Head1X( 2 ) << Head1Y( 2 ) << Head1Z( 2 );
+	gio::write( unit, Format_703_3 ) << Head1X( 3 ) << Head1Y( 3 ) << Head1Z( 3 );
+	gio::write( unit, Format_703_4 ) << Head1X( 4 ) << Head1Y( 4 ) << Head1Z( 4 );
+
+	gio::write( unit, Format_710 ) << "North Arrow Head 2";
+	gio::write( unit, Format_703_0 ) << DXFcolorno(ColorNo_Text);
+	gio::write( unit, Format_703_1 ) << Head2X( 1 ) << Head2Y( 1 ) << Head2Z( 1 );
+	gio::write( unit, Format_703_2 ) << Head2X( 2 ) << Head2Y( 2 ) << Head2Z( 2 );
+	gio::write( unit, Format_703_3 ) << Head2X( 3 ) << Head2Y( 3 ) << Head2Z( 3 );
+	gio::write( unit, Format_703_4 ) << Head2X( 4 ) << Head2Y( 4 ) << Head2Z( 4 );
+
+	gio::write( unit, Format_710 ) << "North Arrow Side 1";
+	gio::write( unit, Format_703_0 ) << DXFcolorno(ColorNo_Text);
+	gio::write( unit, Format_703_1 ) << NSide1X( 1 ) << NSide1Y( 1 ) << NSide1Z( 1 );
+	gio::write( unit, Format_703_2 ) << NSide1X( 2 ) << NSide1Y( 2 ) << NSide1Z( 2 );
+	gio::write( unit, Format_703_3 ) << NSide1X( 3 ) << NSide1Y( 3 ) << NSide1Z( 3 );
+	gio::write( unit, Format_703_4 ) << NSide1X( 4 ) << NSide1Y( 4 ) << NSide1Z( 4 );
+
+	gio::write( unit, Format_710 ) << "North Arrow Side 2";
+	gio::write( unit, Format_703_0 ) << DXFcolorno(ColorNo_Text);
+	gio::write( unit, Format_703_1 ) << NSide2X( 1 ) << NSide2Y( 1 ) << NSide2Z( 1 );
+	gio::write( unit, Format_703_2 ) << NSide2X( 2 ) << NSide2Y( 2 ) << NSide2Z( 2 );
+	gio::write( unit, Format_703_3 ) << NSide2X( 3 ) << NSide2Y( 3 ) << NSide2Z( 3 );
+	gio::write( unit, Format_703_4 ) << NSide2X( 4 ) << NSide2Y( 4 ) << NSide2Z( 4 );
+
+	gio::write( unit, Format_710 ) << "North Arrow Side 3";
+	gio::write( unit, Format_703_0 ) << DXFcolorno(ColorNo_Text);
+	gio::write( unit, Format_703_1 ) << NSide3X( 1 ) << NSide3Y( 1 ) << NSide3Z( 1 );
+	gio::write( unit, Format_703_2 ) << NSide3X( 2 ) << NSide3Y( 2 ) << NSide3Z( 2 );
+	gio::write( unit, Format_703_3 ) << NSide3X( 3 ) << NSide3Y( 3 ) << NSide3Z( 3 );
+	gio::write( unit, Format_703_4 ) << NSide3X( 4 ) << NSide3Y( 4 ) << NSide3Z( 4 );
+
+	gio::write( unit, Format_710 ) << "Zone Names";
+	for ( zones = 1; zones <= NumOfZones; ++zones ) {
+		gio::write( ZoneNum, fmtLD ) << zones;
+		strip( ZoneNum );
+		TempZoneName = Zone( zones ).Name;
+		pos = index( TempZoneName, ' ' );
+		while ( pos != std::string::npos ) {
+			TempZoneName[ pos ] = '_';
+			pos = index( TempZoneName, ' ' );
+		}
+		pos = index( TempZoneName, ':' );
+		while ( pos != std::string::npos ) {
+			TempZoneName[ pos ] = '_';
+			pos = index( TempZoneName, ':' );
+		}
+		gio::write( unit, Format_710 ) << "Zone=" + ZoneNum + ':' + TempZoneName;
+	}
+
+	//  Do all detached shading surfaces first
+	surfcount = 0;
+	for ( surf = 1; surf <= TotSurfaces; ++surf ) {
+		if ( Surface( surf ).HeatTransSurf ) continue;
+		if ( Surface( surf ).Class == SurfaceClass_Shading ) continue;
+		if ( Surface( surf ).Class == SurfaceClass_Detached_F ) colorindex = ColorNo_ShdDetFix;
+		if ( Surface( surf ).Class == SurfaceClass_Detached_B ) colorindex = ColorNo_ShdDetBldg;
+		if ( Surface( surf ).IsPV ) colorindex = ColorNo_PV;
+		if ( Surface( surf ).Class == SurfaceClass_Detached_F ) {
+			ShadeType = "Fixed Shading";
+			gio::write( unit, Format_710 ) << "Fixed Shading:" + Surface( surf ).Name;
+		} else if ( Surface( surf ).Class == SurfaceClass_Detached_B ) {
+			ShadeType = "Building Shading";
+			gio::write( unit, Format_710 ) << "Building Shading:" + Surface( surf ).Name;
+		}
+		++surfcount;
+		gio::write( cSurfNum, fmtLD ) << surfcount;
+		strip( cSurfNum );
+		ShadeType += "_" + cSurfNum;
+		minz = 99999.0;
+		for ( vert = 1; vert <= Surface( surf ).Sides; ++vert ) {
+			minz = min( minz, Surface( surf ).Vertex( vert ).z );
+		}
+		if ( Surface( surf ).Sides <= 4 ) {
+			gio::write( unit, Format_715 ) << ShadeType << DXFcolorno( colorindex ) << minz << PolylineWidth << PolylineWidth;
+			for ( vert = 1; vert <= Surface( surf ).Sides; ++vert ) {
                 gio::write(unit, Format_716) << ShadeType << Surface(surf).Vertex(vert).x << Surface(surf).Vertex(vert).y
                                              << Surface(surf).Vertex(vert).z;
-            }
-            gio::write(unit, Format_717) << ShadeType;
-        } else { // polygon
-            gio::write(unit, Format_715) << ShadeType << DXFcolorno(colorindex) << minz << PolylineWidth << PolylineWidth;
-            for (vert = 1; vert <= Surface(surf).Sides; ++vert) {
+			}
+			gio::write( unit, Format_717 ) << ShadeType;
+		} else { // polygon
+			gio::write( unit, Format_715 ) << ShadeType << DXFcolorno( colorindex ) << minz << PolylineWidth << PolylineWidth;
+			for ( vert = 1; vert <= Surface( surf ).Sides; ++vert ) {
                 gio::write(unit, Format_716) << ShadeType << Surface(surf).Vertex(vert).x << Surface(surf).Vertex(vert).y
                                              << Surface(surf).Vertex(vert).z;
-            }
-            gio::write(unit, Format_717) << ShadeType;
-        }
-    }
-
-    // now do zone surfaces, by zone
-    for (zones = 1; zones <= NumOfZones; ++zones) {
-        SaveZoneName = Zone(zones).Name;
-        pos = index(SaveZoneName, ' ');
-        while (pos != std::string::npos) {
-            SaveZoneName[pos] = '_';
-            pos = index(SaveZoneName, ' ');
-        }
-        pos = index(SaveZoneName, ':');
-        while (pos != std::string::npos) {
-            SaveZoneName[pos] = '_';
-            pos = index(SaveZoneName, ':');
-        }
-
-        surfcount = 0;
-        for (surf = max(Zone(zones).SurfaceFirst, 1); surf <= Zone(zones).SurfaceLast; ++surf) {
-            if (Surface(surf).Class == SurfaceClass_IntMass) continue;
-            if (Surface(surf).Class == SurfaceClass_Wall) colorindex = ColorNo_Wall;
-            if (Surface(surf).Class == SurfaceClass_Roof) colorindex = ColorNo_Roof;
-            if (Surface(surf).Class == SurfaceClass_Floor) colorindex = ColorNo_Floor;
-            if (Surface(surf).Class == SurfaceClass_Door) colorindex = ColorNo_Door;
-            if (Surface(surf).Class == SurfaceClass_Window) {
-                if (SurfaceWindow(surf).OriginalClass == SurfaceClass_Window) colorindex = ColorNo_Window;
-                if (SurfaceWindow(surf).OriginalClass == SurfaceClass_GlassDoor) colorindex = ColorNo_GlassDoor;
-                if (SurfaceWindow(surf).OriginalClass == SurfaceClass_TDD_Dome) colorindex = ColorNo_TDDDome;
-                if (SurfaceWindow(surf).OriginalClass == SurfaceClass_TDD_Diffuser) colorindex = ColorNo_TDDDiffuser;
-            }
-            if (Surface(surf).IsPV) colorindex = ColorNo_PV;
-            ++surfcount;
-            gio::write(cSurfNum, fmtLD) << surfcount;
-            strip(cSurfNum);
-
-            gio::write(unit, Format_710) << Surface(surf).ZoneName + ':' + Surface(surf).Name;
-            TempZoneName = SaveZoneName + '_' + cSurfNum;
-            minz = 99999.0;
-            for (vert = 1; vert <= Surface(surf).Sides; ++vert) {
-                minz = min(minz, Surface(surf).Vertex(vert).z);
-            }
-            if (Surface(surf).Sides <= 4) {
-                gio::write(unit, Format_715) << TempZoneName << DXFcolorno(colorindex) << minz << PolylineWidth << PolylineWidth;
-                for (vert = 1; vert <= Surface(surf).Sides; ++vert) {
+			}
+			gio::write( unit, Format_717 ) << ShadeType;
+		}
+	}
+
+	// now do zone surfaces, by zone
+	for ( zones = 1; zones <= NumOfZones; ++zones ) {
+		SaveZoneName = Zone( zones ).Name;
+		pos = index( SaveZoneName, ' ' );
+		while ( pos != std::string::npos ) {
+			SaveZoneName[ pos ] = '_';
+			pos = index( SaveZoneName, ' ' );
+		}
+		pos = index( SaveZoneName, ':' );
+		while ( pos != std::string::npos ) {
+			SaveZoneName[ pos ] = '_';
+			pos = index( SaveZoneName, ':' );
+		}
+
+		surfcount = 0;
+		for ( surf = max( Zone( zones ).SurfaceFirst, 1 ); surf <= Zone( zones ).SurfaceLast; ++surf ) {
+			if ( Surface( surf ).Class == SurfaceClass_IntMass ) continue;
+			if ( Surface( surf ).Class == SurfaceClass_Wall ) colorindex = ColorNo_Wall;
+			if ( Surface( surf ).Class == SurfaceClass_Roof ) colorindex = ColorNo_Roof;
+			if ( Surface( surf ).Class == SurfaceClass_Floor ) colorindex = ColorNo_Floor;
+			if ( Surface( surf ).Class == SurfaceClass_Door ) colorindex = ColorNo_Door;
+			if ( Surface( surf ).Class == SurfaceClass_Window ) {
+				if ( SurfaceWindow( surf ).OriginalClass == SurfaceClass_Window ) colorindex = ColorNo_Window;
+				if ( SurfaceWindow( surf ).OriginalClass == SurfaceClass_GlassDoor ) colorindex = ColorNo_GlassDoor;
+				if ( SurfaceWindow( surf ).OriginalClass == SurfaceClass_TDD_Dome ) colorindex = ColorNo_TDDDome;
+				if ( SurfaceWindow( surf ).OriginalClass == SurfaceClass_TDD_Diffuser ) colorindex = ColorNo_TDDDiffuser;
+			}
+			if ( Surface( surf ).IsPV ) colorindex = ColorNo_PV;
+			++surfcount;
+			gio::write( cSurfNum, fmtLD ) << surfcount;
+			strip( cSurfNum );
+
+			gio::write( unit, Format_710 ) << Surface( surf ).ZoneName + ':' + Surface( surf ).Name;
+			TempZoneName = SaveZoneName + '_' + cSurfNum;
+			minz = 99999.0;
+			for ( vert = 1; vert <= Surface( surf ).Sides; ++vert ) {
+				minz = min( minz, Surface( surf ).Vertex( vert ).z );
+			}
+			if ( Surface( surf ).Sides <= 4 ) {
+				gio::write( unit, Format_715 ) << TempZoneName << DXFcolorno( colorindex ) << minz << PolylineWidth << PolylineWidth;
+				for ( vert = 1; vert <= Surface( surf ).Sides; ++vert ) {
                     gio::write(unit, Format_716) << TempZoneName << Surface(surf).Vertex(vert).x << Surface(surf).Vertex(vert).y
                                                  << Surface(surf).Vertex(vert).z;
-                }
-                gio::write(unit, Format_717) << TempZoneName;
-            } else { // polygon
-                gio::write(unit, Format_715) << TempZoneName << DXFcolorno(colorindex) << minz << PolylineWidth << PolylineWidth;
-                for (vert = 1; vert <= Surface(surf).Sides; ++vert) {
+				}
+				gio::write( unit, Format_717 ) << TempZoneName;
+			} else { // polygon
+				gio::write( unit, Format_715 ) << TempZoneName << DXFcolorno( colorindex ) << minz << PolylineWidth << PolylineWidth;
+				for ( vert = 1; vert <= Surface( surf ).Sides; ++vert ) {
                     gio::write(unit, Format_716) << TempZoneName << Surface(surf).Vertex(vert).x << Surface(surf).Vertex(vert).y
                                                  << Surface(surf).Vertex(vert).z;
-                }
-                gio::write(unit, Format_717) << TempZoneName;
-            }
-        }
-        // still have to do shading surfaces for zone
-        surfcount = 0;
-        for (surf = 1; surf <= TotSurfaces; ++surf) {
-            // if (surface(surf)%heattranssurf) CYCLE ! Shading with a construction is allowed to be HT surf for daylighting shelves
-            if (Surface(surf).Class != SurfaceClass_Shading) continue;
-            if (Surface(surf).ZoneName != Zone(zones).Name) continue;
-            colorindex = ColorNo_ShdAtt;
-            if (Surface(surf).IsPV) colorindex = ColorNo_PV;
-            ++surfcount;
-            gio::write(cSurfNum, fmtLD) << surfcount;
-            strip(cSurfNum);
-
-            gio::write(unit, Format_710) << Surface(surf).ZoneName + ':' + Surface(surf).Name;
-            TempZoneName = SaveZoneName + '_' + cSurfNum;
-            minz = 99999.0;
-            for (vert = 1; vert <= Surface(surf).Sides; ++vert) {
-                minz = min(minz, Surface(surf).Vertex(vert).z);
-            }
-            if (Surface(surf).Sides <= 4) {
-                gio::write(unit, Format_715) << TempZoneName << DXFcolorno(colorindex) << minz << PolylineWidth << PolylineWidth;
-                for (vert = 1; vert <= Surface(surf).Sides; ++vert) {
+				}
+				gio::write( unit, Format_717 ) << TempZoneName;
+			}
+		}
+		// still have to do shading surfaces for zone
+		surfcount = 0;
+		for ( surf = 1; surf <= TotSurfaces; ++surf ) {
+			//if (surface(surf)%heattranssurf) CYCLE ! Shading with a construction is allowed to be HT surf for daylighting shelves
+			if ( Surface( surf ).Class != SurfaceClass_Shading ) continue;
+			if ( Surface( surf ).ZoneName != Zone( zones ).Name ) continue;
+			colorindex = ColorNo_ShdAtt;
+			if ( Surface( surf ).IsPV ) colorindex = ColorNo_PV;
+			++surfcount;
+			gio::write( cSurfNum, fmtLD ) << surfcount;
+			strip( cSurfNum );
+
+			gio::write( unit, Format_710 ) << Surface( surf ).ZoneName + ':' + Surface( surf ).Name;
+			TempZoneName = SaveZoneName + '_' + cSurfNum;
+			minz = 99999.0;
+			for ( vert = 1; vert <= Surface( surf ).Sides; ++vert ) {
+				minz = min( minz, Surface( surf ).Vertex( vert ).z );
+			}
+			if ( Surface( surf ).Sides <= 4 ) {
+				gio::write( unit, Format_715 ) << TempZoneName << DXFcolorno( colorindex ) << minz << PolylineWidth << PolylineWidth;
+				for ( vert = 1; vert <= Surface( surf ).Sides; ++vert ) {
                     gio::write(unit, Format_716) << TempZoneName << Surface(surf).Vertex(vert).x << Surface(surf).Vertex(vert).y
                                                  << Surface(surf).Vertex(vert).z;
-                }
-                gio::write(unit, Format_717) << TempZoneName;
-            } else { // polygon attached shading
-                gio::write(unit, Format_715) << TempZoneName << DXFcolorno(colorindex) << minz << PolylineWidth << PolylineWidth;
-                for (vert = 1; vert <= Surface(surf).Sides; ++vert) {
+				}
+				gio::write( unit, Format_717 ) << TempZoneName;
+			} else { // polygon attached shading
+				gio::write( unit, Format_715 ) << TempZoneName << DXFcolorno( colorindex ) << minz << PolylineWidth << PolylineWidth;
+				for ( vert = 1; vert <= Surface( surf ).Sides; ++vert ) {
                     gio::write(unit, Format_716) << TempZoneName << Surface(surf).Vertex(vert).x << Surface(surf).Vertex(vert).y
                                                  << Surface(surf).Vertex(vert).z;
-                }
-                gio::write(unit, Format_717) << TempZoneName;
-            }
-        }
-    }
-
-    //  711 format('  0',/,'LINE',/,'  8',/,A,/,' 62',/,I3)
-    //  712 format(' 10',/,f15.5,/,' 20',/,f15.5,/,' 30',/,f15.5,/,  &
-    //             ' 11',/,f15.5,/,' 21',/,f15.5,/,' 31',/,f15.5)
-
-    // Do any daylighting reference points on layer for zone
-    for (zones = 1; zones <= NumOfZones; ++zones) {
-        curcolorno = ColorNo_DaylSensor1;
-        TempZoneName = Zone(zones).Name;
-        pos = index(TempZoneName, ' ');
-        while (pos != std::string::npos) {
-            TempZoneName[pos] = '_';
-            pos = index(TempZoneName, ' ');
-        }
-        pos = index(TempZoneName, ':');
-        while (pos != std::string::npos) {
-            TempZoneName[pos] = '_';
-            pos = index(TempZoneName, ':');
-        }
-        for (refpt = 1; refpt <= ZoneDaylight(zones).TotalDaylRefPoints; ++refpt) {
-            gio::write(unit, Format_710) << Zone(zones).Name + ":DayRefPt:" + TrimSigDigits(refpt);
+				}
+				gio::write( unit, Format_717 ) << TempZoneName;
+			}
+		}
+	}
+
+	//  711 format('  0',/,'LINE',/,'  8',/,A,/,' 62',/,I3)
+	//  712 format(' 10',/,f15.5,/,' 20',/,f15.5,/,' 30',/,f15.5,/,  &
+	//             ' 11',/,f15.5,/,' 21',/,f15.5,/,' 31',/,f15.5)
+
+	// Do any daylighting reference points on layer for zone
+	for ( zones = 1; zones <= NumOfZones; ++zones ) {
+		curcolorno = ColorNo_DaylSensor1;
+		TempZoneName = Zone( zones ).Name;
+		pos = index( TempZoneName, ' ' );
+		while ( pos != std::string::npos ) {
+			TempZoneName[ pos ] = '_';
+			pos = index( TempZoneName, ' ' );
+		}
+		pos = index( TempZoneName, ':' );
+		while ( pos != std::string::npos ) {
+			TempZoneName[ pos ] = '_';
+			pos = index( TempZoneName, ':' );
+		}
+		for ( refpt = 1; refpt <= ZoneDaylight( zones ).TotalDaylRefPoints; ++refpt ) {
+			gio::write( unit, Format_710 ) << Zone( zones ).Name + ":DayRefPt:" + TrimSigDigits( refpt );
             gio::write(unit, Format_709) << TempZoneName << DXFcolorno(curcolorno) << ZoneDaylight(zones).DaylRefPtAbsCoord(1, refpt)
                                          << ZoneDaylight(zones).DaylRefPtAbsCoord(2, refpt) << ZoneDaylight(zones).DaylRefPtAbsCoord(3, refpt) << 0.2;
-            curcolorno = ColorNo_DaylSensor2; // ref pts 2 and later are this color
-        }
-    }
-
-    // now do DElight reference points
-    for (zones = 1; zones <= NumOfZones; ++zones) {
-        curcolorno = ColorNo_DaylSensor1;
-        TempZoneName = Zone(zones).Name;
-        pos = index(TempZoneName, ' ');
-        while (pos != std::string::npos) {
-            TempZoneName[pos] = '_';
-            pos = index(TempZoneName, ' ');
-        }
-        pos = index(TempZoneName, ':');
-        while (pos != std::string::npos) {
-            TempZoneName[pos] = '_';
-            pos = index(TempZoneName, ':');
-        }
-        for (refpt = 1; refpt <= ZoneDaylight(zones).TotalDaylRefPoints; ++refpt) {
-            gio::write(unit, Format_710) << Zone(zones).Name + ":DEDayRefPt:" + TrimSigDigits(refpt);
+			curcolorno = ColorNo_DaylSensor2; // ref pts 2 and later are this color
+		}
+	}
+
+	// now do DElight reference points
+	for ( zones = 1; zones <= NumOfZones; ++zones ) {
+		curcolorno = ColorNo_DaylSensor1;
+		TempZoneName = Zone( zones ).Name;
+		pos = index( TempZoneName, ' ' );
+		while ( pos != std::string::npos ) {
+			TempZoneName[ pos ] = '_';
+			pos = index( TempZoneName, ' ' );
+		}
+		pos = index( TempZoneName, ':' );
+		while ( pos != std::string::npos ) {
+			TempZoneName[ pos ] = '_';
+			pos = index( TempZoneName, ':' );
+		}
+		for ( refpt = 1; refpt <= ZoneDaylight( zones ).TotalDaylRefPoints; ++refpt ) {
+			gio::write( unit, Format_710 ) << Zone( zones ).Name + ":DEDayRefPt:" + TrimSigDigits( refpt );
             gio::write(unit, Format_709) << TempZoneName << DXFcolorno(curcolorno) << ZoneDaylight(zones).DaylRefPtAbsCoord(1, refpt)
                                          << ZoneDaylight(zones).DaylRefPtAbsCoord(2, refpt) << ZoneDaylight(zones).DaylRefPtAbsCoord(3, refpt) << 0.2;
-            curcolorno = ColorNo_DaylSensor2; // ref pts 2 and later are this color
-        }
-    }
-
-    gio::write(unit, Format_706);
-
-    gio::close(unit);
+			curcolorno = ColorNo_DaylSensor2; // ref pts 2 and later are this color
+		}
+	}
+
+	gio::write( unit, Format_706 );
+
+	gio::close( unit );
 }
 
 void DetailsForSurfaces(int const RptType) // (1=Vertices only, 10=Details only, 11=Details with vertices)
 {
 
-    // SUBROUTINE INFORMATION:
-    //       AUTHOR         Linda Lawrie
-    //       DATE WRITTEN   February 2002
-    //       MODIFIED       na
-    //       RE-ENGINEERED  na
-
-    // PURPOSE OF THIS SUBROUTINE:
-    // This subroutine provides an optional detailed surface report
-    // for each surface in the input file.
-
-    // METHODOLOGY EMPLOYED:
-    // na
-
-    // REFERENCES:
-    // na
-
-    // Using/Aliasing
-    using namespace DataPrecisionGlobals;
-    using namespace DataHeatBalance;
-    using namespace DataSurfaces;
-    using DataGlobals::NumOfZones;
-    using DataGlobals::OutputFileInits;
-    using General::RoundSigDigits;
-    using General::TrimSigDigits;
-    using ScheduleManager::GetScheduleMaxValue;
+	// SUBROUTINE INFORMATION:
+	//       AUTHOR         Linda Lawrie
+	//       DATE WRITTEN   February 2002
+	//       MODIFIED       na
+	//       RE-ENGINEERED  na
+
+	// PURPOSE OF THIS SUBROUTINE:
+	// This subroutine provides an optional detailed surface report
+	// for each surface in the input file.
+
+	// METHODOLOGY EMPLOYED:
+	// na
+
+	// REFERENCES:
+	// na
+
+	// Using/Aliasing
+	using namespace DataPrecisionGlobals;
+	using namespace DataHeatBalance;
+	using namespace DataSurfaces;
+	using DataGlobals::NumOfZones;
+	using DataGlobals::OutputFileInits;
+	using General::RoundSigDigits;
+	using General::TrimSigDigits;
+	using ScheduleManager::GetScheduleMaxValue;
     using ScheduleManager::GetScheduleMinValue;
     using ScheduleManager::GetScheduleName;
 
-    // Locals
-    // SUBROUTINE ARGUMENT DEFINITIONS:
-
-    // SUBROUTINE PARAMETER DEFINITIONS:
+	// Locals
+	// SUBROUTINE ARGUMENT DEFINITIONS:
+
+	// SUBROUTINE PARAMETER DEFINITIONS:
     static Array1D_string const ConvCoeffCalcs(
         {1, 9}, {"ASHRAESimple", "ASHRAETARP", "CeilingDiffuser", "TrombeWall", "TARP", "MoWitt", "DOE-2", "BLAST", "AdaptiveConvectionAlgorithm"});
 
-    // INTERFACE BLOCK SPECIFICATIONS
-    // na
-
-    // DERIVED TYPE DEFINITIONS
-    // na
-
-    // SUBROUTINE LOCAL VARIABLE DECLARATIONS:
-    int unit;    // Unit number on which to write file
-    int surf;    // Loop variable for surfaces
-    int vert;    // Loop counter
-    int ZoneNum; // Loop counter
-    std::string BaseSurfName;
-    std::string ConstructionName;
-    std::string ScheduleName;
-    std::string IntConvCoeffCalc;
-    std::string ExtConvCoeffCalc;
-    Real64 NominalUwithConvCoeffs;
-    std::string cNominalU;
-    std::string cNominalUwithConvCoeffs;
-    std::string cSchedMin;
-    std::string cSchedMax;
-    std::string SolarDiffusing;
-    int fd;
-    std::string AlgoName;
-
-    if (TotSurfaces > 0 && !allocated(Surface)) {
-        // no error needed, probably in end processing, just return
-        return;
-    }
-
-    unit = OutputFileInits;
-    if (!DataGlobals::eio_stream) return;
-    std::ostream *eiostream = DataGlobals::eio_stream;
-
-    //!!!    Write Header lines for report
-    if (RptType == 10) {                                                                                          // Details only
-        *eiostream << "! <Zone Surfaces>,Zone Name,# Surfaces" + DataStringGlobals::NL;                           // Format_700
-        *eiostream << "! <Shading Surfaces>,Number of Shading Surfaces,# Surfaces" + DataStringGlobals::NL;       // Format_700b
-        *eiostream << "! <HeatTransfer Surface>,Surface Name,Surface Class,Base Surface,Heat Transfer Algorithm"; // Format_701
+	// INTERFACE BLOCK SPECIFICATIONS
+	// na
+
+	// DERIVED TYPE DEFINITIONS
+	// na
+
+	// SUBROUTINE LOCAL VARIABLE DECLARATIONS:
+	int unit; // Unit number on which to write file
+	int surf; // Loop variable for surfaces
+	int vert; // Loop counter
+	int ZoneNum; // Loop counter
+	std::string BaseSurfName;
+	std::string ConstructionName;
+	std::string ScheduleName;
+	std::string IntConvCoeffCalc;
+	std::string ExtConvCoeffCalc;
+	Real64 NominalUwithConvCoeffs;
+	std::string cNominalU;
+	std::string cNominalUwithConvCoeffs;
+	std::string cSchedMin;
+	std::string cSchedMax;
+	std::string SolarDiffusing;
+	int fd;
+	std::string AlgoName;
+
+	if ( TotSurfaces > 0 && ! allocated( Surface ) ) {
+		// no error needed, probably in end processing, just return
+		return;
+	}
+
+	unit = OutputFileInits;
+	if ( !DataGlobals::eio_stream ) return;
+	std::ostream * eiostream = DataGlobals::eio_stream;
+
+	//!!!    Write Header lines for report
+	if ( RptType == 10 ) { // Details only
+		*eiostream << "! <Zone Surfaces>,Zone Name,# Surfaces" + DataStringGlobals::NL; // Format_700
+		*eiostream << "! <Shading Surfaces>,Number of Shading Surfaces,# Surfaces" + DataStringGlobals::NL; // Format_700b
+		*eiostream << "! <HeatTransfer Surface>,Surface Name,Surface Class,Base Surface,Heat Transfer Algorithm"; // Format_701
         *eiostream << ",Construction,Nominal U (w/o film coefs) {W/m2-K},Nominal U (with film coefs) {W/m2-K},Solar Diffusing,Area (Net) {m2},Area "
                       "(Gross) {m2},Area (Sunlit Calc) {m2},Azimuth {deg},Tilt {deg},~Width {m},~Height {m},Reveal "
                       "{m},ExtBoundCondition,ExtConvCoeffCalc,IntConvCoeffCalc,SunExposure,WindExposure,ViewFactorToGround,ViewFactorToSky,"
                       "ViewFactorToGround-IR,ViewFactorToSky-IR,#Sides" +
                           DataStringGlobals::NL;                                                             // Format_7011
-        *eiostream << "! <Shading Surface>,Surface Name,Surface Class,Base Surface,Heat Transfer Algorithm"; // Format_701b
+		*eiostream << "! <Shading Surface>,Surface Name,Surface Class,Base Surface,Heat Transfer Algorithm"; // Format_701b
         *eiostream << ",Transmittance Schedule,Min Schedule Value,Max Schedule Value,Solar Diffusing,Area (Net) {m2},Area (Gross) {m2},Area (Sunlit "
                       "Calc) {m2},Azimuth {deg},Tilt {deg},~Width {m},~Height {m},Reveal "
                       "{m},ExtBoundCondition,ExtConvCoeffCalc,IntConvCoeffCalc,SunExposure,WindExposure,ViewFactorToGround,ViewFactorToSky,"
                       "ViewFactorToGround-IR,ViewFactorToSky-IR,#Sides" +
                           DataStringGlobals::NL;                                                                   // Format_7011b
-        *eiostream << "! <Frame/Divider Surface>,Surface Name,Surface Class,Base Surface,Heat Transfer Algorithm"; // Format_701c
+		*eiostream << "! <Frame/Divider Surface>,Surface Name,Surface Class,Base Surface,Heat Transfer Algorithm"; // Format_701c
         *eiostream << ",Construction,Nominal U (w/o film coefs) {W/m2-K},Nominal U (with film coefs) {W/m2-K},Solar Diffusing,Area (Net) {m2},Area "
                       "(Gross) {m2},Area (Sunlit Calc) {m2},Azimuth {deg},Tilt {deg},~Width {m},~Height {m},Reveal {m}" +
                           DataStringGlobals::NL;                // Format_7011c
-    } else if (RptType == 11) {                                 // Details with Vertices
-        *eiostream << "! <Zone Surfaces>,Zone Name,# Surfaces"; // Format_700
+	} else if ( RptType == 11 ) { // Details with Vertices
+		*eiostream << "! <Zone Surfaces>,Zone Name,# Surfaces"; // Format_700
         *eiostream << ", Vertices are shown starting at Upper-Left-Corner => Counter-Clockwise => World Coordinates" +
                           DataStringGlobals::NL;                                    // Format_710
-        *eiostream << "! <Shading Surfaces>,Number of Shading Surfaces,# Surfaces"; // Format_700b
+		*eiostream << "! <Shading Surfaces>,Number of Shading Surfaces,# Surfaces"; // Format_700b
         *eiostream << ", Vertices are shown starting at Upper-Left-Corner => Counter-Clockwise => World Coordinates" +
                           DataStringGlobals::NL;                                                                  // Format_710
-        *eiostream << "! <HeatTransfer Surface>,Surface Name,Surface Class,Base Surface,Heat Transfer Algorithm"; // Format_701
+		*eiostream << "! <HeatTransfer Surface>,Surface Name,Surface Class,Base Surface,Heat Transfer Algorithm"; // Format_701
         *eiostream << ",Construction,Nominal U (w/o film coefs) {W/m2-K},Nominal U (with film coefs) {W/m2-K},Solar Diffusing,Area (Net) {m2},Area "
                       "(Gross) {m2},Area (Sunlit Calc) {m2},Azimuth {deg},Tilt {deg},~Width {m},~Height {m},Reveal "
                       "{m},ExtBoundCondition,ExtConvCoeffCalc,IntConvCoeffCalc,SunExposure,WindExposure,ViewFactorToGround,ViewFactorToSky,"
@@ -1965,7 +1830,7 @@
         *eiostream << ",Vertex 1 X {m},Vertex 1 Y {m},Vertex 1 Z {m},Vertex 2 X {m},Vertex 2 Y {m},Vertex 2 Z {m},Vertex 3 X {m},Vertex 3 Y "
                       "{m},Vertex 3 Z {m},Vertex 4 X {m},Vertex 4 Z {m},Vertex 4 Z {m},{etc}" +
                           DataStringGlobals::NL;                                                             // Format_707
-        *eiostream << "! <Shading Surface>,Surface Name,Surface Class,Base Surface,Heat Transfer Algorithm"; // Format_701b
+		*eiostream << "! <Shading Surface>,Surface Name,Surface Class,Base Surface,Heat Transfer Algorithm"; // Format_701b
         *eiostream << ",Transmittance Schedule,Min Schedule Value,Max Schedule Value,Solar Diffusing,Area (Net) {m2},Area (Gross) {m2},Area (Sunlit "
                       "Calc) {m2},Azimuth {deg},Tilt {deg},~Width {m},~Height {m},Reveal "
                       "{m},ExtBoundCondition,ExtConvCoeffCalc,IntConvCoeffCalc,SunExposure,WindExposure,ViewFactorToGround,ViewFactorToSky,"
@@ -1973,319 +1838,319 @@
         *eiostream << ",Vertex 1 X {m},Vertex 1 Y {m},Vertex 1 Z {m},Vertex 2 X {m},Vertex 2 Y {m},Vertex 2 Z {m},Vertex 3 X {m},Vertex 3 Y "
                       "{m},Vertex 3 Z {m},Vertex 4 X {m},Vertex 4 Z {m},Vertex 4 Z {m},{etc}" +
                           DataStringGlobals::NL;                                                                   // Format_707
-        *eiostream << "! <Frame/Divider Surface>,Surface Name,Surface Class,Base Surface,Heat Transfer Algorithm"; // Format_701c
-        // Vertices are not applicable for window frame and divider, so skip 707
+		*eiostream << "! <Frame/Divider Surface>,Surface Name,Surface Class,Base Surface,Heat Transfer Algorithm"; // Format_701c
+		// Vertices are not applicable for window frame and divider, so skip 707
         *eiostream << ",Construction,Nominal U (w/o film coefs) {W/m2-K},Nominal U (with film coefs) {W/m2-K},Solar Diffusing,Area (Net) {m2},Area "
                       "(Gross) {m2},Area (Sunlit Calc) {m2},Azimuth {deg},Tilt {deg},~Width {m},~Height {m},Reveal {m}" +
                           DataStringGlobals::NL;                // Format_7011c
-    } else {                                                    // Vertices only
-        *eiostream << "! <Zone Surfaces>,Zone Name,# Surfaces"; // Format_700
+	} else { // Vertices only
+		*eiostream << "! <Zone Surfaces>,Zone Name,# Surfaces"; // Format_700
         *eiostream << ", Vertices are shown starting at Upper-Left-Corner => Counter-Clockwise => World Coordinates" +
                           DataStringGlobals::NL;                                    // Format_710
-        *eiostream << "! <Shading Surfaces>,Number of Shading Surfaces,# Surfaces"; // Format_700b
+		*eiostream << "! <Shading Surfaces>,Number of Shading Surfaces,# Surfaces"; // Format_700b
         *eiostream << ", Vertices are shown starting at Upper-Left-Corner => Counter-Clockwise => World Coordinates" +
                           DataStringGlobals::NL;                                                                  // Format_710
-        *eiostream << "! <HeatTransfer Surface>,Surface Name,Surface Class,Base Surface,Heat Transfer Algorithm"; // Format_701
-        *eiostream << ",#Sides";                                                                                  // Format_7012
+		*eiostream << "! <HeatTransfer Surface>,Surface Name,Surface Class,Base Surface,Heat Transfer Algorithm"; // Format_701
+		*eiostream << ",#Sides"; // Format_7012
         *eiostream << ",Vertex 1 X {m},Vertex 1 Y {m},Vertex 1 Z {m},Vertex 2 X {m},Vertex 2 Y {m},Vertex 2 Z {m},Vertex 3 X {m},Vertex 3 Y "
                       "{m},Vertex 3 Z {m},Vertex 4 X {m},Vertex 4 Z {m},Vertex 4 Z {m},{etc}" +
                           DataStringGlobals::NL;                                                             // Format_707
-        *eiostream << "! <Shading Surface>,Surface Name,Surface Class,Base Surface,Heat Transfer Algorithm"; // Format_701b
-        *eiostream << ",#Sides";                                                                             // Format_7012
+		*eiostream << "! <Shading Surface>,Surface Name,Surface Class,Base Surface,Heat Transfer Algorithm"; // Format_701b
+		*eiostream << ",#Sides"; // Format_7012
         *eiostream << ",Vertex 1 X {m},Vertex 1 Y {m},Vertex 1 Z {m},Vertex 2 X {m},Vertex 2 Y {m},Vertex 2 Z {m},Vertex 3 X {m},Vertex 3 Y "
                       "{m},Vertex 3 Z {m},Vertex 4 X {m},Vertex 4 Z {m},Vertex 4 Z {m},{etc}" +
                           DataStringGlobals::NL; // Format_707
-        // Vertices are not applicable for window frame and divider, so skip 701c here
-    }
-
-    // Do just "detached" shading first
-    for (surf = 1; surf <= TotSurfaces; ++surf) {
-        if (Surface(surf).Zone != 0) break;
-    }
-    if ((surf - 1) > 0) {
+		// Vertices are not applicable for window frame and divider, so skip 701c here
+	}
+
+	// Do just "detached" shading first
+	for ( surf = 1; surf <= TotSurfaces; ++surf ) {
+		if ( Surface( surf ).Zone != 0 ) break;
+	}
+	if ( ( surf - 1 ) > 0 ) {
         *eiostream << "Shading Surfaces,"
                    << "Number of Shading Surfaces," << surf - 1 << DataStringGlobals::NL;
-        for (surf = 1; surf <= TotSurfaces; ++surf) {
-            if (Surface(surf).Zone != 0) break;
-            AlgoName = "None";
+		for ( surf = 1; surf <= TotSurfaces; ++surf ) {
+			if ( Surface( surf ).Zone != 0 ) break;
+			AlgoName = "None";
             *eiostream << "Shading Surface," << Surface(surf).Name << "," << cSurfaceClass(Surface(surf).Class) << "," << Surface(surf).BaseSurfName
                        << "," << AlgoName << ",";
-            if (RptType == 10) {
-                if (Surface(surf).SchedShadowSurfIndex > 0) {
-                    ScheduleName = GetScheduleName(Surface(surf).SchedShadowSurfIndex);
-                    cSchedMin = RoundSigDigits(GetScheduleMinValue(Surface(surf).SchedShadowSurfIndex), 2);
-                    cSchedMax = RoundSigDigits(GetScheduleMaxValue(Surface(surf).SchedShadowSurfIndex), 2);
-                } else {
-                    ScheduleName = "";
-                    cSchedMin = "0.0";
-                    cSchedMax = "0.0";
-                }
+			if ( RptType == 10 ) {
+				if ( Surface( surf ).SchedShadowSurfIndex > 0 ) {
+					ScheduleName = GetScheduleName( Surface( surf ).SchedShadowSurfIndex );
+					cSchedMin = RoundSigDigits( GetScheduleMinValue( Surface( surf ).SchedShadowSurfIndex ), 2 );
+					cSchedMax = RoundSigDigits( GetScheduleMaxValue( Surface( surf ).SchedShadowSurfIndex ), 2 );
+				} else {
+					ScheduleName = "";
+					cSchedMin = "0.0";
+					cSchedMax = "0.0";
+				}
                 *eiostream << ScheduleName << "," << cSchedMin << "," << cSchedMax << "," << ' ' << "," << RoundSigDigits(Surface(surf).Area, 2)
                            << "," << RoundSigDigits(Surface(surf).GrossArea, 2) << "," << RoundSigDigits(Surface(surf).NetAreaShadowCalc, 2) << ","
                            << RoundSigDigits(Surface(surf).Azimuth, 2) << "," << RoundSigDigits(Surface(surf).Tilt, 2) << ","
                            << RoundSigDigits(Surface(surf).Width, 2) << "," << RoundSigDigits(Surface(surf).Height, 2) << ",";
-                *eiostream << ",,,,,,,,,," << TrimSigDigits(Surface(surf).Sides) << DataStringGlobals::NL;
-            } else if (RptType == 1) {
-                *eiostream << TrimSigDigits(Surface(surf).Sides) << ",";
-            } else {
-                if (Surface(surf).SchedShadowSurfIndex > 0) {
-                    ScheduleName = GetScheduleName(Surface(surf).SchedShadowSurfIndex);
-                    cSchedMin = RoundSigDigits(GetScheduleMinValue(Surface(surf).SchedShadowSurfIndex), 2);
-                    cSchedMax = RoundSigDigits(GetScheduleMaxValue(Surface(surf).SchedShadowSurfIndex), 2);
-                } else {
-                    ScheduleName = "";
-                    cSchedMin = "0.0";
-                    cSchedMax = "0.0";
-                }
+				*eiostream << ",,,,,,,,,," << TrimSigDigits( Surface( surf ).Sides ) << DataStringGlobals::NL;
+			} else if ( RptType == 1 ) {
+				*eiostream << TrimSigDigits( Surface( surf ).Sides ) << ",";
+			} else {
+				if ( Surface( surf ).SchedShadowSurfIndex > 0 ) {
+					ScheduleName = GetScheduleName( Surface( surf ).SchedShadowSurfIndex );
+					cSchedMin = RoundSigDigits( GetScheduleMinValue( Surface( surf ).SchedShadowSurfIndex ), 2 );
+					cSchedMax = RoundSigDigits( GetScheduleMaxValue( Surface( surf ).SchedShadowSurfIndex ), 2 );
+				} else {
+					ScheduleName = "";
+					cSchedMin = "0.0";
+					cSchedMax = "0.0";
+				}
                 *eiostream << ScheduleName << "," << cSchedMin << "," << cSchedMax << "," << ' ' << "," << RoundSigDigits(Surface(surf).Area, 2)
                            << "," << RoundSigDigits(Surface(surf).GrossArea, 2) << "," << RoundSigDigits(Surface(surf).NetAreaShadowCalc, 2) << ","
                            << RoundSigDigits(Surface(surf).Azimuth, 2) << "," << RoundSigDigits(Surface(surf).Tilt, 2) << ","
                            << RoundSigDigits(Surface(surf).Width, 2) << "," << RoundSigDigits(Surface(surf).Height, 2) << ",";
-                *eiostream << ",,,,,,,,,," << TrimSigDigits(Surface(surf).Sides) << ",";
-            }
-            if (RptType == 10) continue;
-            for (vert = 1; vert <= Surface(surf).Sides; ++vert) {
-                if (vert != Surface(surf).Sides) {
+				*eiostream << ",,,,,,,,,," << TrimSigDigits( Surface( surf ).Sides ) << ",";
+			}
+			if ( RptType == 10 ) continue;
+			for ( vert = 1; vert <= Surface( surf ).Sides; ++vert ) {
+				if ( vert != Surface( surf ).Sides ) {
                     *eiostream << RoundSigDigits(Surface(surf).Vertex(vert).x, 2) << "," << RoundSigDigits(Surface(surf).Vertex(vert).y, 2) << ","
                                << RoundSigDigits(Surface(surf).Vertex(vert).z, 2) << ",";
-                } else {
+				} else {
                     *eiostream << RoundSigDigits(Surface(surf).Vertex(vert).x, 2) << "," << RoundSigDigits(Surface(surf).Vertex(vert).y, 2) << ","
                                << RoundSigDigits(Surface(surf).Vertex(vert).z, 2) << DataStringGlobals::NL;
-                }
-            }
-            //  This shouldn't happen with shading surface -- always have vertices
-            if (Surface(surf).Sides == 0) *eiostream << DataStringGlobals::NL;
-        }
-    }
-
-    for (ZoneNum = 1; ZoneNum <= NumOfZones; ++ZoneNum) {
+				}
+			}
+			//  This shouldn't happen with shading surface -- always have vertices
+			if ( Surface( surf ).Sides == 0 ) *eiostream << DataStringGlobals::NL;
+		}
+	}
+
+	for ( ZoneNum = 1; ZoneNum <= NumOfZones; ++ZoneNum ) {
         *eiostream << "Zone Surfaces," << Zone(ZoneNum).Name << "," << (Zone(ZoneNum).SurfaceLast - Zone(ZoneNum).SurfaceFirst + 1)
                    << DataStringGlobals::NL;
-        for (surf = 1; surf <= TotSurfaces; ++surf) {
-            if (Surface(surf).Zone != ZoneNum) continue;
-            SolarDiffusing = "";
-            if (RptType == 10 || RptType == 11) { // Details and Details with Vertices
-                if (Surface(surf).BaseSurf == surf) {
-                    BaseSurfName = "";
-                } else {
-                    BaseSurfName = Surface(surf).BaseSurfName;
-                }
+		for ( surf = 1; surf <= TotSurfaces; ++surf ) {
+			if ( Surface( surf ).Zone != ZoneNum ) continue;
+			SolarDiffusing = "";
+			if ( RptType == 10 || RptType == 11 ) { // Details and Details with Vertices
+				if ( Surface( surf ).BaseSurf == surf ) {
+					BaseSurfName = "";
+				} else {
+					BaseSurfName = Surface( surf ).BaseSurfName;
+				}
                 {
                     auto const SELECT_CASE_var(Surface(surf).HeatTransferAlgorithm);
-                    if (SELECT_CASE_var == HeatTransferModel_None) {
-                        AlgoName = "None";
-                    } else if (SELECT_CASE_var == HeatTransferModel_CTF) {
-                        AlgoName = "CTF - ConductionTransferFunction";
-                    } else if (SELECT_CASE_var == HeatTransferModel_CondFD) {
-                        AlgoName = "CondFD - ConductionFiniteDifference";
-                    } else if (SELECT_CASE_var == HeatTransferModel_EMPD) {
-                        AlgoName = "EMPD - MoisturePenetrationDepthConductionTransferFunction";
-                    } else if (SELECT_CASE_var == HeatTransferModel_HAMT) {
-                        AlgoName = "HAMT - CombinedHeatAndMoistureFiniteElement";
-                    } else if (SELECT_CASE_var == HeatTransferModel_Kiva) {
-                        AlgoName = "KivaFoundation - TwoDimensionalFiniteDifference";
-                    } else if (SELECT_CASE_var == HeatTransferModel_Window5) {
-                        AlgoName = "Window5 Detailed Fenestration";
-                    } else if (SELECT_CASE_var == HeatTransferModel_ComplexFenestration) {
-                        AlgoName = "Window7 Complex Fenestration";
-                    } else if (SELECT_CASE_var == HeatTransferModel_TDD) {
-                        AlgoName = "Tubular Daylighting Device";
+				if ( SELECT_CASE_var == HeatTransferModel_None ) {
+					AlgoName = "None";
+				} else if ( SELECT_CASE_var == HeatTransferModel_CTF ) {
+					AlgoName = "CTF - ConductionTransferFunction";
+				} else if ( SELECT_CASE_var == HeatTransferModel_CondFD ) {
+					AlgoName = "CondFD - ConductionFiniteDifference";
+				} else if ( SELECT_CASE_var == HeatTransferModel_EMPD ) {
+					AlgoName = "EMPD - MoisturePenetrationDepthConductionTransferFunction";
+				} else if ( SELECT_CASE_var == HeatTransferModel_HAMT ) {
+					AlgoName = "HAMT - CombinedHeatAndMoistureFiniteElement";
+				} else if ( SELECT_CASE_var == HeatTransferModel_Kiva ) {
+					AlgoName = "KivaFoundation - TwoDimensionalFiniteDifference";
+				} else if ( SELECT_CASE_var == HeatTransferModel_Window5 ) {
+					AlgoName = "Window5 Detailed Fenestration";
+				} else if ( SELECT_CASE_var == HeatTransferModel_ComplexFenestration ) {
+					AlgoName = "Window7 Complex Fenestration";
+				} else if ( SELECT_CASE_var == HeatTransferModel_TDD ) {
+					AlgoName = "Tubular Daylighting Device";
                     }
                 }
-                // Default Convection Coefficient Calculation Algorithms
-                IntConvCoeffCalc = ConvCoeffCalcs(Zone(ZoneNum).InsideConvectionAlgo);
-                ExtConvCoeffCalc = ConvCoeffCalcs(Zone(ZoneNum).OutsideConvectionAlgo);
+				// Default Convection Coefficient Calculation Algorithms
+				IntConvCoeffCalc = ConvCoeffCalcs( Zone( ZoneNum ).InsideConvectionAlgo );
+				ExtConvCoeffCalc = ConvCoeffCalcs( Zone( ZoneNum ).OutsideConvectionAlgo );
 
                 *eiostream << "HeatTransfer Surface," << Surface(surf).Name << "," << cSurfaceClass(Surface(surf).Class) << "," << BaseSurfName << ","
                            << AlgoName << ",";
 
-                // NOTE - THIS CODE IS REPEATED IN SurfaceGeometry.cc IN SetupZoneGeometry
-                // Calculate Nominal U-value with convection/film coefficients for reporting by adding on
-                // prescribed R-values for interior and exterior convection coefficients as found in ASHRAE 90.1-2004, Appendix A
-                if (Surface(surf).Construction > 0 && Surface(surf).Construction <= TotConstructs) {
-                    cNominalUwithConvCoeffs = "";
-                    ConstructionName = Construct(Surface(surf).Construction).Name;
+				// NOTE - THIS CODE IS REPEATED IN SurfaceGeometry.cc IN SetupZoneGeometry
+				// Calculate Nominal U-value with convection/film coefficients for reporting by adding on
+				// prescribed R-values for interior and exterior convection coefficients as found in ASHRAE 90.1-2004, Appendix A
+				if ( Surface( surf ).Construction > 0 && Surface( surf ).Construction <= TotConstructs ) {
+					cNominalUwithConvCoeffs = "";
+					ConstructionName = Construct( Surface( surf ).Construction ).Name;
                     {
                         auto const SELECT_CASE_var(Surface(surf).Class);
-                        if (SELECT_CASE_var == SurfaceClass_Wall) {
-                            // Interior:  vertical, still air, Rcin = 0.68 ft2-F-hr/BTU
-                            // Exterior:  vertical, exterior wind exposure, Rcout = 0.17 ft2-F-hr/BTU
-                            if (NominalU(Surface(surf).Construction) > 0.0) {
-                                NominalUwithConvCoeffs = 1.0 / (0.1197548 + (1.0 / NominalU(Surface(surf).Construction)) + 0.0299387);
-                            } else {
-                                cNominalUwithConvCoeffs = "[invalid]";
-                            }
-                        } else if (SELECT_CASE_var == SurfaceClass_Floor) {
-                            // Interior:  horizontal, still air, heat flow downward, Rcin = 0.92 ft2-F-hr/BTU
-                            // Exterior:  horizontal, semi-exterior (crawlspace), Rcout = 0.46 ft2-F-hr/BTU
-                            if (NominalU(Surface(surf).Construction) > 0.0) {
-                                NominalUwithConvCoeffs = 1.0 / (0.1620212 + (1.0 / NominalU(Surface(surf).Construction)) + 0.0810106);
-                            } else {
-                                cNominalUwithConvCoeffs = "[invalid]";
-                            }
-                        } else if (SELECT_CASE_var == SurfaceClass_Roof) {
-                            // Interior:  horizontal, still air, heat flow upward, Rcin = 0.61 ft2-F-hr/BTU
-                            // Exterior:  horizontal, semi-exterior (attic), Rcout = 0.46 ft2-F-hr/BTU
-                            if (NominalU(Surface(surf).Construction) > 0.0) {
-                                NominalUwithConvCoeffs = 1.0 / (0.1074271 + (1.0 / NominalU(Surface(surf).Construction)) + 0.0810106);
-                            } else {
-                                cNominalUwithConvCoeffs = "[invalid]";
-                            }
-                        } else {
-                            if (NominalU(Surface(surf).Construction) > 0.0) {
-                                NominalUwithConvCoeffs = NominalU(Surface(surf).Construction);
-                            } else {
-                                cNominalUwithConvCoeffs = "[invalid]";
-                            }
+					if ( SELECT_CASE_var == SurfaceClass_Wall ) {
+						// Interior:  vertical, still air, Rcin = 0.68 ft2-F-hr/BTU
+						// Exterior:  vertical, exterior wind exposure, Rcout = 0.17 ft2-F-hr/BTU
+						if ( NominalU( Surface( surf ).Construction ) > 0.0 ) {
+							NominalUwithConvCoeffs = 1.0 / ( 0.1197548 + ( 1.0 / NominalU( Surface( surf ).Construction ) ) + 0.0299387 );
+						} else {
+							cNominalUwithConvCoeffs = "[invalid]";
+						}
+					} else if ( SELECT_CASE_var == SurfaceClass_Floor ) {
+						// Interior:  horizontal, still air, heat flow downward, Rcin = 0.92 ft2-F-hr/BTU
+						// Exterior:  horizontal, semi-exterior (crawlspace), Rcout = 0.46 ft2-F-hr/BTU
+						if ( NominalU( Surface( surf ).Construction ) > 0.0 ) {
+							NominalUwithConvCoeffs = 1.0 / ( 0.1620212 + ( 1.0 / NominalU( Surface( surf ).Construction ) ) + 0.0810106 );
+						} else {
+							cNominalUwithConvCoeffs = "[invalid]";
+						}
+					} else if ( SELECT_CASE_var == SurfaceClass_Roof ) {
+						// Interior:  horizontal, still air, heat flow upward, Rcin = 0.61 ft2-F-hr/BTU
+						// Exterior:  horizontal, semi-exterior (attic), Rcout = 0.46 ft2-F-hr/BTU
+						if ( NominalU( Surface( surf ).Construction ) > 0.0 ) {
+							NominalUwithConvCoeffs = 1.0 / ( 0.1074271 + ( 1.0 / NominalU( Surface( surf ).Construction ) ) + 0.0810106 );
+						} else {
+							cNominalUwithConvCoeffs = "[invalid]";
+						}
+					} else {
+						if ( NominalU( Surface( surf ).Construction ) > 0.0 ) {
+							NominalUwithConvCoeffs = NominalU( Surface( surf ).Construction );
+						} else {
+							cNominalUwithConvCoeffs = "[invalid]";
+						}
                         }
                     }
-                    if (cNominalUwithConvCoeffs == "") {
-                        cNominalUwithConvCoeffs = RoundSigDigits(NominalUwithConvCoeffs, 3);
-                    } else {
-                        cNominalUwithConvCoeffs = "[invalid]";
-                    }
-                    if ((Surface(surf).Class == SurfaceClass_Window) || (Surface(surf).Class == SurfaceClass_TDD_Dome)) {
-                        // SurfaceClass_Window also covers glass doors and TDD:Diffusers
-                        cNominalU = "N/A";
-                        if (SurfaceWindow(surf).SolarDiffusing) {
-                            SolarDiffusing = "Yes";
-                        } else {
-                            SolarDiffusing = "No";
-                        }
-                    } else {
-                        cNominalU = RoundSigDigits(NominalU(Surface(surf).Construction), 3);
-                    }
-                } else {
-                    cNominalUwithConvCoeffs = "**";
-                    cNominalU = "**";
-                    ConstructionName = "**invalid**";
-                }
+					if ( cNominalUwithConvCoeffs == "" ) {
+						cNominalUwithConvCoeffs = RoundSigDigits( NominalUwithConvCoeffs, 3 );
+					} else {
+						cNominalUwithConvCoeffs = "[invalid]";
+					}
+					if ( ( Surface( surf ).Class == SurfaceClass_Window ) || ( Surface( surf ).Class == SurfaceClass_TDD_Dome ) ) {
+						// SurfaceClass_Window also covers glass doors and TDD:Diffusers
+						cNominalU = "N/A";
+						if ( SurfaceWindow( surf ).SolarDiffusing ) {
+							SolarDiffusing = "Yes";
+						} else {
+							SolarDiffusing = "No";
+						}
+					} else {
+						cNominalU = RoundSigDigits( NominalU( Surface( surf ).Construction ), 3 );
+					}
+				} else {
+					cNominalUwithConvCoeffs = "**";
+					cNominalU = "**";
+					ConstructionName = "**invalid**";
+				}
 
                 *eiostream << ConstructionName << "," << cNominalU << "," << cNominalUwithConvCoeffs << "," << SolarDiffusing << ","
                            << RoundSigDigits(Surface(surf).Area, 2) << "," << RoundSigDigits(Surface(surf).GrossArea, 2) << ","
                            << RoundSigDigits(Surface(surf).NetAreaShadowCalc, 2) << "," << RoundSigDigits(Surface(surf).Azimuth, 2) << ","
                            << RoundSigDigits(Surface(surf).Tilt, 2) << "," << RoundSigDigits(Surface(surf).Width, 2) << ","
                            << RoundSigDigits(Surface(surf).Height, 2) << "," << RoundSigDigits(Surface(surf).Reveal, 2) << ",";
-                if (Surface(surf).IntConvCoeff > 0) {
+				if ( Surface( surf ).IntConvCoeff > 0 ) {
                     {
                         auto const SELECT_CASE_var(UserIntConvectionCoeffs(Surface(surf).IntConvCoeff).OverrideType);
-                        if (SELECT_CASE_var == ConvCoefValue) {
-                            IntConvCoeffCalc = "User Supplied Value";
-                        } else if (SELECT_CASE_var == ConvCoefSchedule) {
-                            IntConvCoeffCalc = "User Supplied Schedule";
-                        } else if (SELECT_CASE_var == ConvCoefUserCurve) {
-                            ExtConvCoeffCalc = "User Supplied Curve";
-                        } else if (SELECT_CASE_var == ConvCoefSpecifiedModel) {
-                            ExtConvCoeffCalc = "User Specified Model";
+					if ( SELECT_CASE_var == ConvCoefValue ) {
+						IntConvCoeffCalc = "User Supplied Value";
+					} else if ( SELECT_CASE_var == ConvCoefSchedule ) {
+						IntConvCoeffCalc = "User Supplied Schedule";
+					} else if ( SELECT_CASE_var == ConvCoefUserCurve ) {
+						ExtConvCoeffCalc = "User Supplied Curve";
+					} else if ( SELECT_CASE_var == ConvCoefSpecifiedModel ) {
+						ExtConvCoeffCalc = "User Specified Model";
                         }
                     }
-                } else if (Surface(surf).IntConvCoeff < 0) { // not in use yet.
-                    IntConvCoeffCalc = ConvCoeffCalcs(std::abs(Surface(surf).IntConvCoeff));
-                }
-                if (Surface(surf).ExtConvCoeff > 0) {
+				} else if ( Surface( surf ).IntConvCoeff < 0 ) { // not in use yet.
+					IntConvCoeffCalc = ConvCoeffCalcs( std::abs( Surface( surf ).IntConvCoeff ) );
+				}
+				if ( Surface( surf ).ExtConvCoeff > 0 ) {
                     {
                         auto const SELECT_CASE_var(UserExtConvectionCoeffs(Surface(surf).ExtConvCoeff).OverrideType);
-                        if (SELECT_CASE_var == ConvCoefValue) {
-                            ExtConvCoeffCalc = "User Supplied Value";
-                        } else if (SELECT_CASE_var == ConvCoefSchedule) {
-                            ExtConvCoeffCalc = "User Supplied Schedule";
-                        } else if (SELECT_CASE_var == ConvCoefUserCurve) {
-                            ExtConvCoeffCalc = "User Supplied Curve";
-                        } else if (SELECT_CASE_var == ConvCoefSpecifiedModel) {
-                            ExtConvCoeffCalc = "User Specified Model";
+					if ( SELECT_CASE_var == ConvCoefValue ) {
+						ExtConvCoeffCalc = "User Supplied Value";
+					} else if ( SELECT_CASE_var == ConvCoefSchedule ) {
+						ExtConvCoeffCalc = "User Supplied Schedule";
+					} else if ( SELECT_CASE_var == ConvCoefUserCurve ) {
+						ExtConvCoeffCalc = "User Supplied Curve";
+					} else if ( SELECT_CASE_var == ConvCoefSpecifiedModel ) {
+						ExtConvCoeffCalc = "User Specified Model";
                         }
                     }
-                } else if (Surface(surf).ExtConvCoeff < 0) {
-                    ExtConvCoeffCalc = ConvCoeffCalcs(std::abs(Surface(surf).ExtConvCoeff));
-                }
-                if (Surface(surf).ExtBoundCond == ExternalEnvironment) {
+				} else if ( Surface( surf ).ExtConvCoeff < 0 ) {
+					ExtConvCoeffCalc = ConvCoeffCalcs( std::abs( Surface( surf ).ExtConvCoeff ) );
+				}
+				if ( Surface( surf ).ExtBoundCond == ExternalEnvironment ) {
                     *eiostream << "ExternalEnvironment"
                                << "," << ExtConvCoeffCalc << "," << IntConvCoeffCalc << ",";
-                } else if (Surface(surf).ExtBoundCond == Ground) {
+				} else if ( Surface( surf ).ExtBoundCond == Ground ) {
                     *eiostream << "Ground"
                                << ","
                                << "N/A-Ground"
                                << "," << IntConvCoeffCalc << ",";
-                } else if (Surface(surf).ExtBoundCond == GroundFCfactorMethod) {
+				} else if ( Surface( surf ).ExtBoundCond == GroundFCfactorMethod ) {
                     *eiostream << "FCGround"
                                << ","
                                << "N/A-FCGround"
                                << "," << IntConvCoeffCalc << ",";
-                } else if (Surface(surf).ExtBoundCond == KivaFoundation) {
+				} else if ( Surface( surf ).ExtBoundCond == KivaFoundation ) {
                     *eiostream << "Foundation"
                                << ","
                                << "N/A-Foundation"
                                << "," << IntConvCoeffCalc << ",";
-                } else if (Surface(surf).ExtBoundCond == OtherSideCoefNoCalcExt || Surface(surf).ExtBoundCond == OtherSideCoefCalcExt) {
+				} else if ( Surface( surf ).ExtBoundCond == OtherSideCoefNoCalcExt || Surface( surf ).ExtBoundCond == OtherSideCoefCalcExt ) {
                     *eiostream << OSC(Surface(surf).OSCPtr).Name << ","
                                << "N/A-OSC"
                                << "," << IntConvCoeffCalc << ",";
-                } else if (Surface(surf).ExtBoundCond == OtherSideCondModeledExt) {
+				} else if ( Surface( surf ).ExtBoundCond == OtherSideCondModeledExt ) {
                     *eiostream << OSCM(Surface(surf).OSCMPtr).Name << ","
                                << "N/A-OSCM"
                                << "," << IntConvCoeffCalc << ",";
-                } else {
+				} else {
                     *eiostream << Surface(surf).ExtBoundCondName << ","
                                << "Other/Same Surface Int Conv"
                                << "," << IntConvCoeffCalc << ",";
-                }
-                if (Surface(surf).ExtSolar) {
+				}
+				if ( Surface( surf ).ExtSolar ) {
                     *eiostream << "SunExposed"
                                << ",";
-                } else {
+				} else {
                     *eiostream << "NoSun"
                                << ",";
-                }
-                if (Surface(surf).ExtWind) {
+				}
+				if ( Surface( surf ).ExtWind ) {
                     *eiostream << "WindExposed"
                                << ",";
-                } else {
+				} else {
                     *eiostream << "NoWind"
                                << ",";
-                }
-                if (RptType == 10) {
+				}
+				if ( RptType == 10 ) {
                     *eiostream << RoundSigDigits(Surface(surf).ViewFactorGround, 2) << "," << RoundSigDigits(Surface(surf).ViewFactorSky, 2) << ","
                                << RoundSigDigits(Surface(surf).ViewFactorGroundIR, 2) << "," << RoundSigDigits(Surface(surf).ViewFactorSkyIR, 2)
                                << "," << TrimSigDigits(Surface(surf).Sides) << DataStringGlobals::NL;
-                } else {
+				} else {
                     *eiostream << RoundSigDigits(Surface(surf).ViewFactorGround, 2) << "," << RoundSigDigits(Surface(surf).ViewFactorSky, 2) << ","
                                << RoundSigDigits(Surface(surf).ViewFactorGroundIR, 2) << "," << RoundSigDigits(Surface(surf).ViewFactorSkyIR, 2)
                                << "," << TrimSigDigits(Surface(surf).Sides) << ",";
-                    for (vert = 1; vert <= Surface(surf).Sides; ++vert) {
-                        if (vert != Surface(surf).Sides) {
+					for ( vert = 1; vert <= Surface( surf ).Sides; ++vert ) {
+						if ( vert != Surface( surf ).Sides ) {
                             *eiostream << RoundSigDigits(Surface(surf).Vertex(vert).x, 2) << "," << RoundSigDigits(Surface(surf).Vertex(vert).y, 2)
                                        << "," << RoundSigDigits(Surface(surf).Vertex(vert).z, 2) << ",";
-                        } else {
+						} else {
                             *eiostream << RoundSigDigits(Surface(surf).Vertex(vert).x, 2) << "," << RoundSigDigits(Surface(surf).Vertex(vert).y, 2)
                                        << "," << RoundSigDigits(Surface(surf).Vertex(vert).z, 2) << DataStringGlobals::NL;
-                        }
-                    }
-                    if (Surface(surf).Sides == 0) *eiostream << DataStringGlobals::NL;
-                }
-                // if window, report frame/divider as appropriate
-                if (Surface(surf).FrameDivider > 0) {
-                    fd = Surface(surf).FrameDivider;
-                    if (FrameDivider(fd).FrameWidth > 0.0) {
+						}
+					}
+					if ( Surface( surf ).Sides == 0 )  *eiostream << DataStringGlobals::NL;
+				}
+				// if window, report frame/divider as appropriate
+				if ( Surface( surf ).FrameDivider > 0 ) {
+					fd = Surface( surf ).FrameDivider;
+					if ( FrameDivider( fd ).FrameWidth > 0.0 ) {
                         {
                             auto const SELECT_CASE_var(Surface(surf).HeatTransferAlgorithm);
-                            if (SELECT_CASE_var == HeatTransferModel_None) {
-                                AlgoName = "None";
-                            } else if (SELECT_CASE_var == HeatTransferModel_CTF) {
-                                AlgoName = "CTF - ConductionTransferFunction";
-                            } else if (SELECT_CASE_var == HeatTransferModel_CondFD) {
-                                AlgoName = "CondFD - ConductionFiniteDifference";
-                            } else if (SELECT_CASE_var == HeatTransferModel_EMPD) {
-                                AlgoName = "EMPD - MoisturePenetrationDepthConductionTransferFunction";
-                            } else if (SELECT_CASE_var == HeatTransferModel_HAMT) {
-                                AlgoName = "HAMT - CombinedHeatAndMoistureFiniteElement";
-                            } else if (SELECT_CASE_var == HeatTransferModel_Kiva) {
-                                AlgoName = "KivaFoundation - TwoDimensionalFiniteDifference";
-                            } else if (SELECT_CASE_var == HeatTransferModel_Window5) {
-                                AlgoName = "Window5 Detailed Fenestration";
-                            } else if (SELECT_CASE_var == HeatTransferModel_ComplexFenestration) {
-                                AlgoName = "Window7 Complex Fenestration";
-                            } else if (SELECT_CASE_var == HeatTransferModel_TDD) {
-                                AlgoName = "Tubular Daylighting Device";
+						if ( SELECT_CASE_var == HeatTransferModel_None ) {
+							AlgoName = "None";
+						} else if ( SELECT_CASE_var == HeatTransferModel_CTF ) {
+							AlgoName = "CTF - ConductionTransferFunction";
+						} else if ( SELECT_CASE_var == HeatTransferModel_CondFD ) {
+							AlgoName = "CondFD - ConductionFiniteDifference";
+						} else if ( SELECT_CASE_var == HeatTransferModel_EMPD ) {
+							AlgoName = "EMPD - MoisturePenetrationDepthConductionTransferFunction";
+						} else if ( SELECT_CASE_var == HeatTransferModel_HAMT ) {
+							AlgoName = "HAMT - CombinedHeatAndMoistureFiniteElement";
+						} else if ( SELECT_CASE_var == HeatTransferModel_Kiva ) {
+							AlgoName = "KivaFoundation - TwoDimensionalFiniteDifference";
+						} else if ( SELECT_CASE_var == HeatTransferModel_Window5 ) {
+							AlgoName = "Window5 Detailed Fenestration";
+						} else if ( SELECT_CASE_var == HeatTransferModel_ComplexFenestration ) {
+							AlgoName = "Window7 Complex Fenestration";
+						} else if ( SELECT_CASE_var == HeatTransferModel_TDD ) {
+							AlgoName = "Tubular Daylighting Device";
                             }
                         }
                         *eiostream << "Frame/Divider Surface," << FrameDivider(fd).Name << ","
@@ -2294,302 +2159,302 @@
                                    << RoundSigDigits(SurfaceWindow(surf).FrameArea / Surface(surf).Multiplier, 2) << ",*"
                                    << ",N/A"
                                    << ",N/A," << RoundSigDigits(FrameDivider(fd).FrameWidth, 2) << ",N/A" << DataStringGlobals::NL;
-                    }
-                    if (FrameDivider(fd).DividerWidth > 0.0) {
-                        if (FrameDivider(fd).DividerType == DividedLite) {
+					}
+					if ( FrameDivider( fd ).DividerWidth > 0.0 ) {
+						if ( FrameDivider( fd ).DividerType == DividedLite ) {
                             *eiostream << "Frame/Divider Surface," << FrameDivider(fd).Name << ","
                                        << "Divider:DividedLite," << Surface(surf).Name << ",,";
-                        } else {
+						} else {
                             *eiostream << "Frame/Divider Surface," << FrameDivider(fd).Name << ","
                                        << "Divider:Suspended," << Surface(surf).Name << ",,";
-                        }
+						}
                         *eiostream << ",N/A,N/A,," << RoundSigDigits(SurfaceWindow(surf).DividerArea, 2) << ","
                                    << RoundSigDigits(SurfaceWindow(surf).DividerArea / Surface(surf).Multiplier, 2) << ",*"
                                    << ",N/A"
                                    << ",N/A," << RoundSigDigits(FrameDivider(fd).DividerWidth, 2) << ",N/A" << DataStringGlobals::NL;
-                    }
-                }
-            } else { // RptType=1  Vertices only
-                if (Surface(surf).BaseSurf == surf) {
-                    BaseSurfName = "";
-                } else {
-                    BaseSurfName = Surface(surf).BaseSurfName;
-                }
+					}
+				}
+			} else { // RptType=1  Vertices only
+				if ( Surface( surf ).BaseSurf == surf ) {
+					BaseSurfName = "";
+				} else {
+					BaseSurfName = Surface( surf ).BaseSurfName;
+				}
                 {
                     auto const SELECT_CASE_var(Surface(surf).HeatTransferAlgorithm);
-                    if (SELECT_CASE_var == HeatTransferModel_None) {
-                        AlgoName = "None";
-                    } else if (SELECT_CASE_var == HeatTransferModel_CTF) {
-                        AlgoName = "CTF - ConductionTransferFunction";
-                    } else if (SELECT_CASE_var == HeatTransferModel_CondFD) {
-                        AlgoName = "CondFD - ConductionFiniteDifference";
-                    } else if (SELECT_CASE_var == HeatTransferModel_EMPD) {
-                        AlgoName = "EMPD - MoisturePenetrationDepthConductionTransferFunction";
-                    } else if (SELECT_CASE_var == HeatTransferModel_HAMT) {
-                        AlgoName = "HAMT - CombinedHeatAndMoistureFiniteElement";
-                    } else if (SELECT_CASE_var == HeatTransferModel_Kiva) {
-                        AlgoName = "KivaFoundation - TwoDimensionalFiniteDifference";
-                    } else if (SELECT_CASE_var == HeatTransferModel_Window5) {
-                        AlgoName = "Window5 Detailed Fenestration";
-                    } else if (SELECT_CASE_var == HeatTransferModel_ComplexFenestration) {
-                        AlgoName = "Window7 Complex Fenestration";
-                    } else if (SELECT_CASE_var == HeatTransferModel_TDD) {
-                        AlgoName = "Tubular Daylighting Device";
+				if ( SELECT_CASE_var == HeatTransferModel_None ) {
+					AlgoName = "None";
+				} else if ( SELECT_CASE_var == HeatTransferModel_CTF ) {
+					AlgoName = "CTF - ConductionTransferFunction";
+				} else if ( SELECT_CASE_var == HeatTransferModel_CondFD ) {
+					AlgoName = "CondFD - ConductionFiniteDifference";
+				} else if ( SELECT_CASE_var == HeatTransferModel_EMPD ) {
+					AlgoName = "EMPD - MoisturePenetrationDepthConductionTransferFunction";
+				} else if ( SELECT_CASE_var == HeatTransferModel_HAMT ) {
+					AlgoName = "HAMT - CombinedHeatAndMoistureFiniteElement";
+				} else if ( SELECT_CASE_var == HeatTransferModel_Kiva ) {
+					AlgoName = "KivaFoundation - TwoDimensionalFiniteDifference";
+				} else if ( SELECT_CASE_var == HeatTransferModel_Window5 ) {
+					AlgoName = "Window5 Detailed Fenestration";
+				} else if ( SELECT_CASE_var == HeatTransferModel_ComplexFenestration ) {
+					AlgoName = "Window7 Complex Fenestration";
+				} else if ( SELECT_CASE_var == HeatTransferModel_TDD ) {
+					AlgoName = "Tubular Daylighting Device";
                     }
                 }
                 *eiostream << "HeatTransfer Surface," << Surface(surf).Name << "," << cSurfaceClass(Surface(surf).Class) << "," << BaseSurfName << ","
                            << AlgoName << ",";
-                *eiostream << TrimSigDigits(Surface(surf).Sides) << ",";
-                for (vert = 1; vert <= Surface(surf).Sides; ++vert) {
-                    if (vert != Surface(surf).Sides) {
+				*eiostream << TrimSigDigits( Surface( surf ).Sides ) << ",";
+				for ( vert = 1; vert <= Surface( surf ).Sides; ++vert ) {
+					if ( vert != Surface( surf ).Sides ) {
                         *eiostream << RoundSigDigits(Surface(surf).Vertex(vert).x, 2) << "," << RoundSigDigits(Surface(surf).Vertex(vert).y, 2) << ","
                                    << RoundSigDigits(Surface(surf).Vertex(vert).z, 2) << ",";
-                    } else {
+					} else {
                         *eiostream << RoundSigDigits(Surface(surf).Vertex(vert).x, 2) << "," << RoundSigDigits(Surface(surf).Vertex(vert).y, 2) << ","
                                    << RoundSigDigits(Surface(surf).Vertex(vert).z, 2) << DataStringGlobals::NL;
-                    }
-                }
-                if (Surface(surf).Sides == 0) *eiostream << DataStringGlobals::NL;
-            }
-        } // surfaces
-    }     // zones
+					}
+				}
+				if ( Surface( surf ).Sides == 0 )  *eiostream << DataStringGlobals::NL;
+			}
+		} // surfaces
+	} // zones
 }
 
 void CostInfoOut()
 {
 
-    // SUBROUTINE INFORMATION:
-    //       AUTHOR         Brent Griffith
-    //       DATE WRITTEN   April 2003
-    //       MODIFIED       na
-    //       RE-ENGINEERED  na
-
-    // PURPOSE OF THIS SUBROUTINE:
-    // This subroutine produces a file with information about surfaces.
-    // for the purpose of producing first cost estimates to include in objective value functions
-    // for design optimization
-
-    // METHODOLOGY EMPLOYED:
-    // Access data in DataSurfaces and report
-
-    // REFERENCES:
-    // na
-
-    // Using/Aliasing
-    using namespace DataPrecisionGlobals;
-    using namespace DataHeatBalance;
-    using namespace DataSurfaces;
-
-    // Locals
-    // SUBROUTINE ARGUMENT DEFINITIONS:
-    // na
-
-    // SUBROUTINE PARAMETER DEFINITIONS:
-    // na
-
-    // INTERFACE BLOCK SPECIFICATIONS
-    // na
-
-    // DERIVED TYPE DEFINITIONS
-    // na
-
-    // SUBROUTINE LOCAL VARIABLE DECLARATIONS:
-    int unit; // Unit number on which to write file
-    int surf; // Loop variable for surfaces
-    Array1D_bool uniqueSurf;
-    int write_stat;
-
-    // Formats
-    static gio::Fmt Format_801("(I5,',',A,',',A,',',A,',',f14.5,',',f14.5)");
-
-    if (TotSurfaces > 0 && !allocated(Surface)) {
-        // no error needed, probably in end processing, just return
-        return;
-    }
-
-    // need to determine unique surfacs... some surfaces are shared by zones and hence doubled
-    uniqueSurf.dimension(TotSurfaces, true);
-
-    for (surf = 1; surf <= TotSurfaces; ++surf) {
-        if (Surface(surf).ExtBoundCond > 0) {
-            if (Surface(surf).ExtBoundCond < surf) { // already cycled through
-                uniqueSurf(surf) = false;
-            }
-        }
-        if (Surface(surf).Construction == 0) { // throw out others for now
-            uniqueSurf(surf) = false;
-        }
-    }
-
-    unit = GetNewUnitNumber();
-    // .sci = surface cost info
+	// SUBROUTINE INFORMATION:
+	//       AUTHOR         Brent Griffith
+	//       DATE WRITTEN   April 2003
+	//       MODIFIED       na
+	//       RE-ENGINEERED  na
+
+	// PURPOSE OF THIS SUBROUTINE:
+	// This subroutine produces a file with information about surfaces.
+	// for the purpose of producing first cost estimates to include in objective value functions
+	// for design optimization
+
+	// METHODOLOGY EMPLOYED:
+	// Access data in DataSurfaces and report
+
+	// REFERENCES:
+	// na
+
+	// Using/Aliasing
+	using namespace DataPrecisionGlobals;
+	using namespace DataHeatBalance;
+	using namespace DataSurfaces;
+
+	// Locals
+	// SUBROUTINE ARGUMENT DEFINITIONS:
+	// na
+
+	// SUBROUTINE PARAMETER DEFINITIONS:
+	// na
+
+	// INTERFACE BLOCK SPECIFICATIONS
+	// na
+
+	// DERIVED TYPE DEFINITIONS
+	// na
+
+	// SUBROUTINE LOCAL VARIABLE DECLARATIONS:
+	int unit; // Unit number on which to write file
+	int surf; // Loop variable for surfaces
+	Array1D_bool uniqueSurf;
+	int write_stat;
+
+	// Formats
+	static gio::Fmt Format_801( "(I5,',',A,',',A,',',A,',',f14.5,',',f14.5)" );
+
+	if ( TotSurfaces > 0 && ! allocated( Surface ) ) {
+		// no error needed, probably in end processing, just return
+		return;
+	}
+
+	// need to determine unique surfacs... some surfaces are shared by zones and hence doubled
+	uniqueSurf.dimension( TotSurfaces, true );
+
+	for ( surf = 1; surf <= TotSurfaces; ++surf ) {
+		if ( Surface( surf ).ExtBoundCond > 0 ) {
+			if ( Surface( surf ).ExtBoundCond < surf ) { //already cycled through
+				uniqueSurf( surf ) = false;
+			}
+		}
+		if ( Surface( surf ).Construction == 0 ) { //throw out others for now
+			uniqueSurf( surf ) = false;
+		}
+	}
+
+	unit = GetNewUnitNumber();
+	// .sci = surface cost info
     {
         IOFlags flags;
         flags.ACTION("write");
         gio::open(unit, DataStringGlobals::outputSciFileName, flags);
         write_stat = flags.ios();
     }
-    if (write_stat != 0) {
-        ShowFatalError("CostInfoOut: Could not open file " + DataStringGlobals::outputSciFileName + " for output (write).");
-    }
-    gio::write(unit, fmtLD) << TotSurfaces << int(count(uniqueSurf));
-    gio::write(unit, fmtLD) << "data for surfaces useful for cost information";
-    gio::write(unit, fmtLD) << "Number, Name, Construction, class, area, grossarea";
-
-    for (surf = 1; surf <= TotSurfaces; ++surf) {
-        // if (surface(surf)%class .eq. SurfaceClass_IntMass) CYCLE
-        if (!uniqueSurf(surf)) continue;
-        // why the heck are constructions == 0 ?
-        if (Surface(surf).Construction != 0) {
+	if ( write_stat != 0 ) {
+		ShowFatalError( "CostInfoOut: Could not open file "+DataStringGlobals::outputSciFileName+" for output (write)." );
+	}
+	gio::write( unit, fmtLD ) << TotSurfaces << int( count( uniqueSurf ) );
+	gio::write( unit, fmtLD ) << "data for surfaces useful for cost information";
+	gio::write( unit, fmtLD ) << "Number, Name, Construction, class, area, grossarea";
+
+	for ( surf = 1; surf <= TotSurfaces; ++surf ) {
+		//if (surface(surf)%class .eq. SurfaceClass_IntMass) CYCLE
+		if ( ! uniqueSurf( surf ) ) continue;
+		// why the heck are constructions == 0 ?
+		if ( Surface( surf ).Construction != 0 ) {
             gio::write(unit, Format_801) << surf << Surface(surf).Name << Construct(Surface(surf).Construction).Name
                                          << cSurfaceClass(Surface(surf).Class) << Surface(surf).Area << Surface(surf).GrossArea;
-        }
-    }
-
-    gio::close(unit);
-
-    uniqueSurf.deallocate();
+		}
+	}
+
+	gio::close( unit );
+
+	uniqueSurf.deallocate();
 }
 
 void VRMLOut(std::string &PolygonAction, std::string &ColorScheme)
 {
 
-    // SUBROUTINE INFORMATION:
-    //       AUTHOR         Linda K. Lawrie
-    //       DATE WRITTEN   August 2006
-    //       MODIFIED       na
-    //       RE-ENGINEERED  na
-
-    // PURPOSE OF THIS SUBROUTINE:
-    // This subroutine produces a file of VRML output for the surfaces.
-
-    // METHODOLOGY EMPLOYED:
-    // Use the surface absolute coordinate information to produce
-    // lines.
-
-    // REFERENCES:
-    // na
-
-    // Using/Aliasing
-    using namespace DataPrecisionGlobals;
-    using DataHeatBalance::BuildingName;
-    using DataHeatBalance::Zone;
-    using namespace DataSurfaces;
-    using DataDaylighting::ZoneDaylight;
-    using DataGlobals::NumOfZones;
-    using DataStringGlobals::VerString;
-    using namespace DXFEarClipping;
-
-    // Locals
-    // SUBROUTINE ARGUMENT DEFINITIONS:
-
-    // SUBROUTINE PARAMETER DEFINITIONS:
-    static Array1D_string const colorstring(7, {"WALL", "WINDOW", "FIXEDSHADE", "SUBSHADE", "ROOF", "FLOOR", "BLDGSHADE"});
-
-    // INTERFACE BLOCK SPECIFICATIONS
-    // na
-
-    // DERIVED TYPE DEFINITIONS
-    // na
-
-    // SUBROUTINE LOCAL VARIABLE DECLARATIONS:
-    int unit;       // Unit number on which to write file
-    int surf;       // Loop variable for surfaces
-    int vert;       // Loop counter
-    int colorindex; // color index by surface type
-    //  REAL(r64) minx                 ! minimum x in surface data
-    //  REAL(r64) miny                 ! minimum y in surface data
-    //  REAL(r64) minz                 ! minimum z in surface data (for polygon output)
-    int zones; // loop counter for zone loop
-    std::string ZoneNum;
-    std::string TempZoneName;
-    std::string::size_type pos;
-    std::string ShadeType;
-    static bool ThickPolyline(false);
-    static bool RegularPolyline(false);
-    static std::string PolylineWidth(" 0.55");
-    static bool TriangulateFace(false);
-    int ntri;
-    int svert;
-    int vv0;
-    int vv1;
-    int vv2;
-    std::string csurfnumber;
-    std::string csidenumber;
-    int write_stat;
-
-    // Object Data
-    Array1D<dTriangle> mytriangles;
-
-    // Formats
-    static gio::Fmt Format_702("('#VRML V2.0 utf8')");
+	// SUBROUTINE INFORMATION:
+	//       AUTHOR         Linda K. Lawrie
+	//       DATE WRITTEN   August 2006
+	//       MODIFIED       na
+	//       RE-ENGINEERED  na
+
+	// PURPOSE OF THIS SUBROUTINE:
+	// This subroutine produces a file of VRML output for the surfaces.
+
+	// METHODOLOGY EMPLOYED:
+	// Use the surface absolute coordinate information to produce
+	// lines.
+
+	// REFERENCES:
+	// na
+
+	// Using/Aliasing
+	using namespace DataPrecisionGlobals;
+	using DataHeatBalance::BuildingName;
+	using DataHeatBalance::Zone;
+	using namespace DataSurfaces;
+	using DataDaylighting::ZoneDaylight;
+	using DataGlobals::NumOfZones;
+	using DataStringGlobals::VerString;
+	using namespace DXFEarClipping;
+
+	// Locals
+	// SUBROUTINE ARGUMENT DEFINITIONS:
+
+	// SUBROUTINE PARAMETER DEFINITIONS:
+	static Array1D_string const colorstring( 7, { "WALL", "WINDOW", "FIXEDSHADE", "SUBSHADE", "ROOF", "FLOOR", "BLDGSHADE" } );
+
+	// INTERFACE BLOCK SPECIFICATIONS
+	// na
+
+	// DERIVED TYPE DEFINITIONS
+	// na
+
+	// SUBROUTINE LOCAL VARIABLE DECLARATIONS:
+	int unit; // Unit number on which to write file
+	int surf; // Loop variable for surfaces
+	int vert; // Loop counter
+	int colorindex; // color index by surface type
+	//  REAL(r64) minx                 ! minimum x in surface data
+	//  REAL(r64) miny                 ! minimum y in surface data
+	//  REAL(r64) minz                 ! minimum z in surface data (for polygon output)
+	int zones; // loop counter for zone loop
+	std::string ZoneNum;
+	std::string TempZoneName;
+	std::string::size_type pos;
+	std::string ShadeType;
+	static bool ThickPolyline( false );
+	static bool RegularPolyline( false );
+	static std::string PolylineWidth( " 0.55" );
+	static bool TriangulateFace( false );
+	int ntri;
+	int svert;
+	int vv0;
+	int vv1;
+	int vv2;
+	std::string csurfnumber;
+	std::string csidenumber;
+	int write_stat;
+
+	// Object Data
+	Array1D< dTriangle > mytriangles;
+
+	// Formats
+	static gio::Fmt Format_702( "('#VRML V2.0 utf8')" );
     static gio::Fmt Format_707("('WorldInfo {',/,3X,'title \"Building - ',A,'\"',/,3X,'info [\"EnergyPlus Program Version ',A,'\"]',/,3X,'info "
                                "[\"Surface Color Scheme ',A,'\"]',/,'}')");
-    static gio::Fmt Format_800("('Shape {',/,'appearance DEF ',A,' Appearance {',/,'material Material { diffuseColor ',A,' }',/,'}',/,'}')");
+	static gio::Fmt Format_800( "('Shape {',/,'appearance DEF ',A,' Appearance {',/,'material Material { diffuseColor ',A,' }',/,'}',/,'}')" );
     static gio::Fmt Format_801(
         "('Shape {',/,'appearance USE ',A,/,'geometry IndexedFaceSet {',/,'solid TRUE',/,'coord DEF ',A,' Coordinate {',/,'point [')");
-    static gio::Fmt Format_802("(F15.5,1X,F15.5,1X,F15.5,',')");
-    static gio::Fmt Format_803("(']',/,'}',/,'coordIndex [')");
-    static gio::Fmt Format_804("(A)");
-    static gio::Fmt Format_805("(']',/,'ccw TRUE',/,'solid TRUE',/,'}',/,'}')");
-    static gio::Fmt Format_710("(A)");
-
-    if (PolygonAction == "TRIANGULATE3DFACE" || PolygonAction == "TRIANGULATE") {
-        TriangulateFace = true;
-    } else if (PolygonAction == "THICKPOLYLINE" || PolygonAction == "") {
-        ThickPolyline = true;
-    } else if (PolygonAction == "REGULARPOLYLINE") {
-        RegularPolyline = true;
-        PolylineWidth = " 0";
-    } else {
-        ShowWarningError("VRMLOut: Illegal key specified for Surfaces with > 4 sides=" + PolygonAction);
-        ShowContinueError("\"TRIANGULATE 3DFACE\" will be used for any surfaces with > 4 sides.");
-        TriangulateFace = true;
-    }
-
-    if (TotSurfaces > 0 && !allocated(Surface)) {
-        // no error needed, probably in end processing, just return
-        return;
-    }
-
-    unit = GetNewUnitNumber();
+	static gio::Fmt Format_802( "(F15.5,1X,F15.5,1X,F15.5,',')" );
+	static gio::Fmt Format_803( "(']',/,'}',/,'coordIndex [')" );
+	static gio::Fmt Format_804( "(A)" );
+	static gio::Fmt Format_805( "(']',/,'ccw TRUE',/,'solid TRUE',/,'}',/,'}')" );
+	static gio::Fmt Format_710( "(A)" );
+
+	if ( PolygonAction == "TRIANGULATE3DFACE" || PolygonAction == "TRIANGULATE" ) {
+		TriangulateFace = true;
+	} else if ( PolygonAction == "THICKPOLYLINE" || PolygonAction == "" ) {
+		ThickPolyline = true;
+	} else if ( PolygonAction == "REGULARPOLYLINE" ) {
+		RegularPolyline = true;
+		PolylineWidth = " 0";
+	} else {
+		ShowWarningError( "VRMLOut: Illegal key specified for Surfaces with > 4 sides=" + PolygonAction );
+		ShowContinueError( "\"TRIANGULATE 3DFACE\" will be used for any surfaces with > 4 sides." );
+		TriangulateFace = true;
+	}
+
+	if ( TotSurfaces > 0 && ! allocated( Surface ) ) {
+		// no error needed, probably in end processing, just return
+		return;
+	}
+
+	unit = GetNewUnitNumber();
     {
         IOFlags flags;
         flags.ACTION("write");
         gio::open(unit, DataStringGlobals::outputWrlFileName, flags);
         write_stat = flags.ios();
     }
-    if (write_stat != 0) {
-        ShowFatalError("VRMLOut: Could not open file " + DataStringGlobals::outputWrlFileName + " for output (write).");
-    }
-
-    gio::write(unit, Format_702); // Beginning
-
-    if (ColorScheme == "") {
-        gio::write(unit, Format_707) << BuildingName << VerString << "Default"; // World Info
-    } else {
-        gio::write(unit, Format_707) << BuildingName << VerString << ColorScheme; // World Info
-    }
-
-    gio::write(unit, Format_710) << "# Zone Names";
-    for (zones = 1; zones <= NumOfZones; ++zones) {
-        gio::write(ZoneNum, fmtLD) << zones;
-        strip(ZoneNum);
-        TempZoneName = Zone(zones).Name;
-        pos = index(TempZoneName, ' ');
-        while (pos != std::string::npos) {
-            TempZoneName[pos] = '_';
-            pos = index(TempZoneName, ' ');
-        }
-        pos = index(TempZoneName, ':');
-        while (pos != std::string::npos) {
-            TempZoneName[pos] = '_';
-            pos = index(TempZoneName, ':');
-        }
-        gio::write(unit, Format_710) << "# Zone=" + ZoneNum + ':' + TempZoneName;
-    }
-
-    // Define the colors:
+	if ( write_stat != 0 ) {
+		ShowFatalError( "VRMLOut: Could not open file "+ DataStringGlobals::outputWrlFileName +" for output (write)." );
+	}
+
+	gio::write( unit, Format_702 ); // Beginning
+
+	if ( ColorScheme == "" ) {
+		gio::write( unit, Format_707 ) << BuildingName << VerString << "Default"; // World Info
+	} else {
+		gio::write( unit, Format_707 ) << BuildingName << VerString << ColorScheme; // World Info
+	}
+
+	gio::write( unit, Format_710 ) << "# Zone Names";
+	for ( zones = 1; zones <= NumOfZones; ++zones ) {
+		gio::write( ZoneNum, fmtLD ) << zones;
+		strip( ZoneNum );
+		TempZoneName = Zone( zones ).Name;
+		pos = index( TempZoneName, ' ' );
+		while ( pos != std::string::npos ) {
+			TempZoneName[ pos ] = '_';
+			pos = index( TempZoneName, ' ' );
+		}
+		pos = index( TempZoneName, ':' );
+		while ( pos != std::string::npos ) {
+			TempZoneName[ pos ] = '_';
+			pos = index( TempZoneName, ':' );
+		}
+		gio::write( unit, Format_710 ) << "# Zone=" + ZoneNum + ':' + TempZoneName;
+	}
+
+	// Define the colors:
 
     gio::write(unit, Format_800) << "FLOOR"
                                  << "0.502 0.502 0.502";
@@ -2612,213 +2477,213 @@
     gio::write(unit, Format_800) << "BACKCOLOR"
                                  << "0.502 0.502 0.784";
 
-    //  Do all detached shading surfaces first
-    for (surf = 1; surf <= TotSurfaces; ++surf) {
-        if (Surface(surf).HeatTransSurf) continue;
-        if (Surface(surf).Class == SurfaceClass_Shading) continue;
-        if (Surface(surf).Sides == 0) continue;
-        if (Surface(surf).Class == SurfaceClass_Detached_F) colorindex = 3;
-        if (Surface(surf).Class == SurfaceClass_Detached_B) colorindex = 7;
-        if (Surface(surf).Class == SurfaceClass_Detached_F) {
-            ShadeType = "Fixed Shading";
-            gio::write(unit, Format_710) << "# Fixed Shading:" + Surface(surf).Name;
-        } else if (Surface(surf).Class == SurfaceClass_Detached_B) {
-            ShadeType = "Building Shading";
-            gio::write(unit, Format_710) << "# Building Shading:" + Surface(surf).Name;
-        }
-        gio::write(csurfnumber, fmtLD) << surf;
-        strip(csurfnumber);
-        gio::write(unit, Format_801) << colorstring(colorindex) << "Surf" + csurfnumber;
-        for (vert = 1; vert <= Surface(surf).Sides; ++vert) {
-            gio::write(unit, Format_802) << Surface(surf).Vertex(vert).x << Surface(surf).Vertex(vert).y << Surface(surf).Vertex(vert).z;
-        }
-        gio::write(unit, Format_803);
-        if (Surface(surf).Sides <= 4 || !TriangulateFace) {
-            for (vert = 1; vert <= Surface(surf).Sides; ++vert) {
-                gio::write(csidenumber, fmtLD) << vert - 1;
-                strip(csidenumber);
+	//  Do all detached shading surfaces first
+	for ( surf = 1; surf <= TotSurfaces; ++surf ) {
+		if ( Surface( surf ).HeatTransSurf ) continue;
+		if ( Surface( surf ).Class == SurfaceClass_Shading ) continue;
+		if ( Surface( surf ).Sides == 0 ) continue;
+		if ( Surface( surf ).Class == SurfaceClass_Detached_F ) colorindex = 3;
+		if ( Surface( surf ).Class == SurfaceClass_Detached_B ) colorindex = 7;
+		if ( Surface( surf ).Class == SurfaceClass_Detached_F ) {
+			ShadeType = "Fixed Shading";
+			gio::write( unit, Format_710 ) << "# Fixed Shading:" + Surface( surf ).Name;
+		} else if ( Surface( surf ).Class == SurfaceClass_Detached_B ) {
+			ShadeType = "Building Shading";
+			gio::write( unit, Format_710 ) << "# Building Shading:" + Surface( surf ).Name;
+		}
+		gio::write( csurfnumber, fmtLD ) << surf;
+		strip( csurfnumber );
+		gio::write( unit, Format_801 ) << colorstring( colorindex ) << "Surf" + csurfnumber;
+		for ( vert = 1; vert <= Surface( surf ).Sides; ++vert ) {
+			gio::write( unit, Format_802 ) << Surface( surf ).Vertex( vert ).x << Surface( surf ).Vertex( vert ).y << Surface( surf ).Vertex( vert ).z;
+		}
+		gio::write( unit, Format_803 );
+		if ( Surface( surf ).Sides <= 4 || ! TriangulateFace ) {
+			for ( vert = 1; vert <= Surface( surf ).Sides; ++vert ) {
+				gio::write( csidenumber, fmtLD ) << vert - 1;
+				strip( csidenumber );
                 {
                     IOFlags flags;
                     flags.ADVANCE("No");
                     gio::write(unit, Format_804, flags) << ' ' + csidenumber;
                 }
-                if (vert == Surface(surf).Sides) gio::write(unit, Format_804) << " -1";
-            }
-            gio::write(unit, Format_805);
-        } else { // will be >4 sided polygon with triangulate option
+				if ( vert == Surface( surf ).Sides ) gio::write( unit, Format_804 ) << " -1";
+			}
+			gio::write( unit, Format_805 );
+		} else { // will be >4 sided polygon with triangulate option
             ntri = Triangulate(Surface(surf).Sides, Surface(surf).Vertex, mytriangles, Surface(surf).Azimuth, Surface(surf).Tilt, Surface(surf).Name,
                                Surface(surf).Class);
-            for (svert = 1; svert <= ntri; ++svert) {
-                vv0 = mytriangles(svert).vv0;
-                gio::write(csidenumber, fmtLD) << vv0 - 1;
-                strip(csidenumber);
+			for ( svert = 1; svert <= ntri; ++svert ) {
+				vv0 = mytriangles( svert ).vv0;
+				gio::write( csidenumber, fmtLD ) << vv0 - 1;
+				strip( csidenumber );
                 {
                     IOFlags flags;
                     flags.ADVANCE("No");
                     gio::write(unit, Format_804, flags) << ' ' + csidenumber;
                 }
-                vv1 = mytriangles(svert).vv1;
-                gio::write(csidenumber, fmtLD) << vv1 - 1;
-                strip(csidenumber);
+				vv1 = mytriangles( svert ).vv1;
+				gio::write( csidenumber, fmtLD ) << vv1 - 1;
+				strip( csidenumber );
                 {
                     IOFlags flags;
                     flags.ADVANCE("No");
                     gio::write(unit, Format_804, flags) << ' ' + csidenumber;
                 }
-                vv2 = mytriangles(svert).vv2;
-                gio::write(csidenumber, fmtLD) << vv2 - 1;
-                strip(csidenumber);
+				vv2 = mytriangles( svert ).vv2;
+				gio::write( csidenumber, fmtLD ) << vv2 - 1;
+				strip( csidenumber );
                 {
                     IOFlags flags;
                     flags.ADVANCE("No");
                     gio::write(unit, Format_804, flags) << ' ' + csidenumber;
                 }
-                gio::write(unit, Format_804) << " -1";
-            }
-            gio::write(unit, Format_805);
-            mytriangles.deallocate();
-        }
-    }
-    //  ! now do zone surfaces, by zone
-    for (zones = 1; zones <= NumOfZones; ++zones) {
-        TempZoneName = Zone(zones).Name;
-        pos = index(TempZoneName, ' ');
-        while (pos != std::string::npos) {
-            TempZoneName[pos] = '_';
-            pos = index(TempZoneName, ' ');
-        }
-        pos = index(TempZoneName, ':');
-        while (pos != std::string::npos) {
-            TempZoneName[pos] = '_';
-            pos = index(TempZoneName, ':');
-        }
-        for (surf = max(Zone(zones).SurfaceFirst, 1); surf <= Zone(zones).SurfaceLast; ++surf) {
-            if (Surface(surf).Sides == 0) continue;
-            if (Surface(surf).Class == SurfaceClass_IntMass) continue;
-            if (Surface(surf).Class == SurfaceClass_Wall) colorindex = 1;
-            if (Surface(surf).Class == SurfaceClass_Roof) colorindex = 5;
-            if (Surface(surf).Class == SurfaceClass_TDD_Dome) colorindex = 2;
-            if (Surface(surf).Class == SurfaceClass_Floor) colorindex = 6;
-            if (Surface(surf).Class == SurfaceClass_Window) colorindex = 2;
-            if (Surface(surf).Class == SurfaceClass_Door) colorindex = 2;
-            gio::write(csurfnumber, fmtLD) << surf;
-            strip(csurfnumber);
-            gio::write(unit, Format_710) << "# " + Surface(surf).ZoneName + ':' + Surface(surf).Name;
-            gio::write(unit, Format_801) << colorstring(colorindex) << "Surf" + csurfnumber;
-            for (vert = 1; vert <= Surface(surf).Sides; ++vert) {
-                gio::write(unit, Format_802) << Surface(surf).Vertex(vert).x << Surface(surf).Vertex(vert).y << Surface(surf).Vertex(vert).z;
-            }
-            gio::write(unit, Format_803);
-            if (Surface(surf).Sides <= 4 || !TriangulateFace) {
-                for (vert = 1; vert <= Surface(surf).Sides; ++vert) {
-                    gio::write(csidenumber, fmtLD) << vert - 1;
-                    strip(csidenumber);
+				gio::write( unit, Format_804 ) << " -1";
+			}
+			gio::write( unit, Format_805 );
+			mytriangles.deallocate();
+		}
+	}
+	//  ! now do zone surfaces, by zone
+	for ( zones = 1; zones <= NumOfZones; ++zones ) {
+		TempZoneName = Zone( zones ).Name;
+		pos = index( TempZoneName, ' ' );
+		while ( pos != std::string::npos ) {
+			TempZoneName[ pos ] = '_';
+			pos = index( TempZoneName, ' ' );
+		}
+		pos = index( TempZoneName, ':' );
+		while ( pos != std::string::npos ) {
+			TempZoneName[ pos ] = '_';
+			pos = index( TempZoneName, ':' );
+		}
+		for ( surf = max( Zone( zones ).SurfaceFirst, 1 ); surf <= Zone( zones ).SurfaceLast; ++surf ) {
+			if ( Surface( surf ).Sides == 0 ) continue;
+			if ( Surface( surf ).Class == SurfaceClass_IntMass ) continue;
+			if ( Surface( surf ).Class == SurfaceClass_Wall ) colorindex = 1;
+			if ( Surface( surf ).Class == SurfaceClass_Roof ) colorindex = 5;
+			if ( Surface( surf ).Class == SurfaceClass_TDD_Dome ) colorindex = 2;
+			if ( Surface( surf ).Class == SurfaceClass_Floor ) colorindex = 6;
+			if ( Surface( surf ).Class == SurfaceClass_Window ) colorindex = 2;
+			if ( Surface( surf ).Class == SurfaceClass_Door ) colorindex = 2;
+			gio::write( csurfnumber, fmtLD ) << surf;
+			strip( csurfnumber );
+			gio::write( unit, Format_710 ) << "# " + Surface( surf ).ZoneName + ':' + Surface( surf ).Name;
+			gio::write( unit, Format_801 ) << colorstring( colorindex ) << "Surf" + csurfnumber;
+			for ( vert = 1; vert <= Surface( surf ).Sides; ++vert ) {
+				gio::write( unit, Format_802 ) << Surface( surf ).Vertex( vert ).x << Surface( surf ).Vertex( vert ).y << Surface( surf ).Vertex( vert ).z;
+			}
+			gio::write( unit, Format_803 );
+			if ( Surface( surf ).Sides <= 4 || ! TriangulateFace ) {
+				for ( vert = 1; vert <= Surface( surf ).Sides; ++vert ) {
+					gio::write( csidenumber, fmtLD ) << vert - 1;
+					strip( csidenumber );
                     {
                         IOFlags flags;
                         flags.ADVANCE("No");
                         gio::write(unit, Format_804, flags) << ' ' + csidenumber;
                     }
-                    if (vert == Surface(surf).Sides) gio::write(unit, Format_804) << " -1";
-                }
-                gio::write(unit, Format_805);
-            } else { // will be >4 sided polygon with triangulate option
+					if ( vert == Surface( surf ).Sides ) gio::write( unit, Format_804 ) << " -1";
+				}
+				gio::write( unit, Format_805 );
+			} else { // will be >4 sided polygon with triangulate option
                 ntri = Triangulate(Surface(surf).Sides, Surface(surf).Vertex, mytriangles, Surface(surf).Azimuth, Surface(surf).Tilt,
                                    Surface(surf).Name, Surface(surf).Class);
-                for (svert = 1; svert <= ntri; ++svert) {
-                    vv0 = mytriangles(svert).vv0;
-                    gio::write(csidenumber, fmtLD) << vv0 - 1;
-                    strip(csidenumber);
+				for ( svert = 1; svert <= ntri; ++svert ) {
+					vv0 = mytriangles( svert ).vv0;
+					gio::write( csidenumber, fmtLD ) << vv0 - 1;
+					strip( csidenumber );
                     {
                         IOFlags flags;
                         flags.ADVANCE("No");
                         gio::write(unit, Format_804, flags) << ' ' + csidenumber;
                     }
-                    vv1 = mytriangles(svert).vv1;
-                    gio::write(csidenumber, fmtLD) << vv1 - 1;
-                    strip(csidenumber);
+					vv1 = mytriangles( svert ).vv1;
+					gio::write( csidenumber, fmtLD ) << vv1 - 1;
+					strip( csidenumber );
                     {
                         IOFlags flags;
                         flags.ADVANCE("No");
                         gio::write(unit, Format_804, flags) << ' ' + csidenumber;
                     }
-                    vv2 = mytriangles(svert).vv2;
-                    gio::write(csidenumber, fmtLD) << vv2 - 1;
-                    strip(csidenumber);
+					vv2 = mytriangles( svert ).vv2;
+					gio::write( csidenumber, fmtLD ) << vv2 - 1;
+					strip( csidenumber );
                     {
                         IOFlags flags;
                         flags.ADVANCE("No");
                         gio::write(unit, Format_804, flags) << ' ' + csidenumber;
                     }
-                    gio::write(unit, Format_804) << " -1";
-                }
-                gio::write(unit, Format_805);
-                mytriangles.deallocate();
-            }
-        }
-        // still have to do shading surfaces for zone
-        colorindex = 4;
-        for (surf = 1; surf <= TotSurfaces; ++surf) {
-            //      !if (surface(surf)%heattranssurf) CYCLE ! Shading with a construction is allowed to be HT surf for daylighting shelves
-            if (Surface(surf).Class != SurfaceClass_Shading) continue;
-            if (Surface(surf).ZoneName != Zone(zones).Name) continue;
-            if (Surface(surf).Sides == 0) continue;
-            gio::write(unit, Format_710) << "# " + Surface(surf).ZoneName + ':' + Surface(surf).Name;
-            gio::write(unit, Format_801) << colorstring(colorindex) << "Surf" + csurfnumber;
-            for (vert = 1; vert <= Surface(surf).Sides; ++vert) {
-                gio::write(unit, Format_802) << Surface(surf).Vertex(vert).x << Surface(surf).Vertex(vert).y << Surface(surf).Vertex(vert).z;
-            }
-            gio::write(unit, Format_803);
-            if (Surface(surf).Sides <= 4 || !TriangulateFace) {
-                for (vert = 1; vert <= Surface(surf).Sides; ++vert) {
-                    gio::write(csidenumber, fmtLD) << vert - 1;
-                    strip(csidenumber);
+					gio::write( unit, Format_804 ) << " -1";
+				}
+				gio::write( unit, Format_805 );
+				mytriangles.deallocate();
+			}
+		}
+		// still have to do shading surfaces for zone
+		colorindex = 4;
+		for ( surf = 1; surf <= TotSurfaces; ++surf ) {
+			//      !if (surface(surf)%heattranssurf) CYCLE ! Shading with a construction is allowed to be HT surf for daylighting shelves
+			if ( Surface( surf ).Class != SurfaceClass_Shading ) continue;
+			if ( Surface( surf ).ZoneName != Zone( zones ).Name ) continue;
+			if ( Surface( surf ).Sides == 0 ) continue;
+			gio::write( unit, Format_710 ) << "# " + Surface( surf ).ZoneName + ':' + Surface( surf ).Name;
+			gio::write( unit, Format_801 ) << colorstring( colorindex ) << "Surf" + csurfnumber;
+			for ( vert = 1; vert <= Surface( surf ).Sides; ++vert ) {
+				gio::write( unit, Format_802 ) << Surface( surf ).Vertex( vert ).x << Surface( surf ).Vertex( vert ).y << Surface( surf ).Vertex( vert ).z;
+			}
+			gio::write( unit, Format_803 );
+			if ( Surface( surf ).Sides <= 4 || ! TriangulateFace ) {
+				for ( vert = 1; vert <= Surface( surf ).Sides; ++vert ) {
+					gio::write( csidenumber, fmtLD ) << vert - 1;
+					strip( csidenumber );
                     {
                         IOFlags flags;
                         flags.ADVANCE("No");
                         gio::write(unit, Format_804, flags) << ' ' + csidenumber;
                     }
-                    if (vert == Surface(surf).Sides) gio::write(unit, Format_804) << " -1";
-                }
-                gio::write(unit, Format_805);
-            } else { // will be >4 sided polygon with triangulate option
+					if ( vert == Surface( surf ).Sides ) gio::write( unit, Format_804 ) << " -1";
+				}
+				gio::write( unit, Format_805 );
+			} else { // will be >4 sided polygon with triangulate option
                 ntri = Triangulate(Surface(surf).Sides, Surface(surf).Vertex, mytriangles, Surface(surf).Azimuth, Surface(surf).Tilt,
                                    Surface(surf).Name, Surface(surf).Class);
-                for (svert = 1; svert <= ntri; ++svert) {
-                    vv0 = mytriangles(svert).vv0;
-                    gio::write(csidenumber, fmtLD) << vv0 - 1;
-                    strip(csidenumber);
+				for ( svert = 1; svert <= ntri; ++svert ) {
+					vv0 = mytriangles( svert ).vv0;
+					gio::write( csidenumber, fmtLD ) << vv0 - 1;
+					strip( csidenumber );
                     {
                         IOFlags flags;
                         flags.ADVANCE("No");
                         gio::write(unit, Format_804, flags) << ' ' + csidenumber;
                     }
-                    vv1 = mytriangles(svert).vv1;
-                    gio::write(csidenumber, fmtLD) << vv1 - 1;
-                    strip(csidenumber);
+					vv1 = mytriangles( svert ).vv1;
+					gio::write( csidenumber, fmtLD ) << vv1 - 1;
+					strip( csidenumber );
                     {
                         IOFlags flags;
                         flags.ADVANCE("No");
                         gio::write(unit, Format_804, flags) << ' ' + csidenumber;
                     }
-                    vv2 = mytriangles(svert).vv2;
-                    gio::write(csidenumber, fmtLD) << vv2 - 1;
-                    strip(csidenumber);
+					vv2 = mytriangles( svert ).vv2;
+					gio::write( csidenumber, fmtLD ) << vv2 - 1;
+					strip( csidenumber );
                     {
                         IOFlags flags;
                         flags.ADVANCE("No");
                         gio::write(unit, Format_804, flags) << ' ' + csidenumber;
                     }
-                    gio::write(unit, Format_804) << " -1";
-                }
-                gio::write(unit, Format_805);
-                mytriangles.deallocate();
-            }
-        }
-    }
-
-    // vrml does not have daylighting reference points included
-
-    gio::close(unit);
+					gio::write( unit, Format_804 ) << " -1";
+				}
+				gio::write( unit, Format_805 );
+				mytriangles.deallocate();
+			}
+		}
+	}
+
+	// vrml does not have daylighting reference points included
+
+	gio::close( unit );
 }
 
 } // namespace EnergyPlus