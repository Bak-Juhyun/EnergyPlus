// EnergyPlus, Copyright (c) 1996-2018, The Board of Trustees of the University of Illinois,
// The Regents of the University of California, through Lawrence Berkeley National Laboratory
// (subject to receipt of any required approvals from the U.S. Dept. of Energy), Oak Ridge
// National Laboratory, managed by UT-Battelle, Alliance for Sustainable Energy, LLC, and other
// contributors. All rights reserved.
//
// NOTICE: This Software was developed under funding from the U.S. Department of Energy and the
// U.S. Government consequently retains certain rights. As such, the U.S. Government has been
// granted for itself and others acting on its behalf a paid-up, nonexclusive, irrevocable,
// worldwide license in the Software to reproduce, distribute copies to the public, prepare
// derivative works, and perform publicly and display publicly, and to permit others to do so.
//
// Redistribution and use in source and binary forms, with or without modification, are permitted
// provided that the following conditions are met:
//
// (1) Redistributions of source code must retain the above copyright notice, this list of
//     conditions and the following disclaimer.
//
// (2) Redistributions in binary form must reproduce the above copyright notice, this list of
//     conditions and the following disclaimer in the documentation and/or other materials
//     provided with the distribution.
//
// (3) Neither the name of the University of California, Lawrence Berkeley National Laboratory,
//     the University of Illinois, U.S. Dept. of Energy nor the names of its contributors may be
//     used to endorse or promote products derived from this software without specific prior
//     written permission.
//
// (4) Use of EnergyPlus(TM) Name. If Licensee (i) distributes the software in stand-alone form
//     without changes from the version obtained under this License, or (ii) Licensee makes a
//     reference solely to the software portion of its product, Licensee must refer to the
//     software as "EnergyPlus version X" software, where "X" is the version number Licensee
//     obtained under this License and may not use a different name for the software. Except as
//     specifically required in this Section (4), Licensee shall not use in a company name, a
//     product name, in advertising, publicity, or other promotional activities any name, trade
//     name, trademark, logo, or other designation of "EnergyPlus", "E+", "e+" or confusingly
//     similar designation, without the U.S. Department of Energy's prior written consent.
//
// THIS SOFTWARE IS PROVIDED BY THE COPYRIGHT HOLDERS AND CONTRIBUTORS "AS IS" AND ANY EXPRESS OR
// IMPLIED WARRANTIES, INCLUDING, BUT NOT LIMITED TO, THE IMPLIED WARRANTIES OF MERCHANTABILITY
// AND FITNESS FOR A PARTICULAR PURPOSE ARE DISCLAIMED. IN NO EVENT SHALL THE COPYRIGHT OWNER OR
// CONTRIBUTORS BE LIABLE FOR ANY DIRECT, INDIRECT, INCIDENTAL, SPECIAL, EXEMPLARY, OR
// CONSEQUENTIAL DAMAGES (INCLUDING, BUT NOT LIMITED TO, PROCUREMENT OF SUBSTITUTE GOODS OR
// SERVICES; LOSS OF USE, DATA, OR PROFITS; OR BUSINESS INTERRUPTION) HOWEVER CAUSED AND ON ANY
// THEORY OF LIABILITY, WHETHER IN CONTRACT, STRICT LIABILITY, OR TORT (INCLUDING NEGLIGENCE OR
// OTHERWISE) ARISING IN ANY WAY OUT OF THE USE OF THIS SOFTWARE, EVEN IF ADVISED OF THE
// POSSIBILITY OF SUCH DAMAGE.

// ObjexxFCL Headers
#include <ObjexxFCL/Array.functions.hh>
#include <ObjexxFCL/Array1D.hh>
#include <ObjexxFCL/Fmath.hh>

// EnergyPlus Headers
#include <BaseboardElectric.hh>
#include <BaseboardRadiator.hh>
#include <DataAirflowNetwork.hh>
#include <DataDefineEquip.hh>
#include <DataEnvironment.hh>
#include <DataGlobals.hh>
#include <DataHVACGlobals.hh>
#include <DataHeatBalFanSys.hh>
#include <DataHeatBalSurface.hh>
#include <DataHeatBalance.hh>
#include <DataLoopNode.hh>
#include <DataMoistureBalance.hh>
#include <DataMoistureBalanceEMPD.hh>
#include <DataPrecisionGlobals.hh>
#include <DataRoomAirModel.hh>
#include <DataSurfaceLists.hh>
#include <DataSurfaces.hh>
#include <DataZoneEquipment.hh>
#include <ElectricBaseboardRadiator.hh>
#include <FluidProperties.hh>
#include <General.hh>
#include <HWBaseboardRadiator.hh>
#include <HeatBalFiniteDiffManager.hh>
#include <HeatBalanceHAMTManager.hh>
#include <HighTempRadiantSystem.hh>
#include <InternalHeatGains.hh>
#include <MoistureBalanceEMPDManager.hh>
#include <OutputProcessor.hh>
#include <OutputReportTabular.hh>
#include <Psychrometrics.hh>
#include <RefrigeratedCase.hh>
#include <RoomAirModelAirflowNetwork.hh>
#include <ScheduleManager.hh>
#include <SteamBaseboardRadiator.hh>
#include <UtilityRoutines.hh>
#include <ZoneDehumidifier.hh>
#include <ZonePlenum.hh>

namespace EnergyPlus {

namespace RoomAirModelAirflowNetwork {

    // MODULE INFORMATION:
    //       AUTHOR         Brent Griffith
    //       DATE WRITTEN   November 2009
    //       MODIFIED       Lixing Gu, Aug. 2015 for v8.4 replease
    //       RE-ENGINEERED  na

    // PURPOSE OF THIS MODULE:
    // contains the RoomAir model portions of RoomAirflowNetwork modeling

    // METHODOLOGY EMPLOYED:
    // Interact with Surface HB, internal gain, HVAC system and Airflow Network Domains
    // Do heat and moisture balance calculations on roomair nodes.

    // REFERENCES:
    // none

    // OTHER NOTES:
    // na

    // Using/Aliasing
    using namespace DataPrecisionGlobals;
    using DataGlobals::MaxNameLength;
    using DataGlobals::NumOfZones;
    using namespace DataRoomAirModel;
    using namespace DataHeatBalSurface;
    using namespace DataMoistureBalance;
    using namespace DataSurfaces;
    using namespace DataHeatBalance;
    // Data
    // MODULE PARAMETER DEFINITIONS:

    // MODULE DERIVED TYPE DEFINITIONS:

    // INTERFACE BLOCK SPECIFICATIONS:
    // na

    // MODULE VARIABLE DECLARATIONS:
    // see DataRoomAir

    // SUBROUTINE SPECIFICATIONS FOR MODULE

    // Object Data
    Array1D<RAFNData> RAFN;

    namespace {
        bool InitRoomAirModelAirflowNetworkOneTimeFlag(true);
        bool InitRoomAirModelAirflowNetworkOneTimeFlagConf(true);
        bool InitRoomAirModelAirflowNetworkEnvrnFlag(true);
        bool LoadPredictionRoomAirModelAirflowNetworkOneTimeFlag(true);
    } // namespace

    // Functions

    void clear_state()
    {
        InitRoomAirModelAirflowNetworkOneTimeFlag = true;
        InitRoomAirModelAirflowNetworkOneTimeFlagConf = true;
        InitRoomAirModelAirflowNetworkEnvrnFlag = true;
        LoadPredictionRoomAirModelAirflowNetworkOneTimeFlag = true;
        RAFN.deallocate();
    }

    void SimRoomAirModelAirflowNetwork(int const ZoneNum) // index number for the specified zone
    {

        // SUBROUTINE INFORMATION:
        //       AUTHOR         Brent Griffith
        //       DATE WRITTEN   January 2004/Aug 2005
        //       MODIFIED       Lixing Gu, Aug. 2015 for v8.4 replease
        //       RE-ENGINEERED  na

        // PURPOSE OF THIS SUBROUTINE:
        // This subroutine manages RoomAirflowNetwork model simulation

        // METHODOLOGY EMPLOYED:
        // calls subroutines

        // REFERENCES:
        // na

        // USE STATEMENTS:
        // na

        // SUBROUTINE LOCAL VARIABLE DECLARATIONS:
        int ThisRoomAirNode;
        int RAFNNum;

        // FLOW:
        RAFNNum = RoomAirflowNetworkZoneInfo(ZoneNum).RAFNNum;

        if (RAFNNum == 0) {
            ShowFatalError("SimRoomAirModelAirflowNetwork: Zone is not defined in the RoomAirModelAirflowNetwork model =" + Zone(ZoneNum).Name);
        }

        auto &thisRAFN(RAFN(RAFNNum));
        thisRAFN.ZoneNum = ZoneNum;

        // model control volume for each roomAir:node in the zone.
        for (ThisRoomAirNode = 1; ThisRoomAirNode <= RoomAirflowNetworkZoneInfo(ZoneNum).NumOfAirNodes; ++ThisRoomAirNode) {

            thisRAFN.RoomAirNode = ThisRoomAirNode;

            thisRAFN.InitRoomAirModelAirflowNetwork(ThisRoomAirNode);

            thisRAFN.CalcRoomAirModelAirflowNetwork(ThisRoomAirNode);
        }

        thisRAFN.UpdateRoomAirModelAirflowNetwork();

    } // SimRoomAirModelAirflowNetwork

    //****************************************************

    void LoadPredictionRoomAirModelAirflowNetwork(int const ZoneNum, int const RoomAirNode) // index number for the specified zone and node
    {

        // SUBROUTINE INFORMATION:
        //       AUTHOR         Lixing Gu
        //       DATE WRITTEN   June, 2015
        //       MODIFIED       na
        //       RE-ENGINEERED  na

        // PURPOSE OF THIS SUBROUTINE:
        // Predict zone loads at a controlled node

        // METHODOLOGY EMPLOYED:
        // na

        // REFERENCES:
        // na

        // USE STATEMENTS:
        // na

        // SUBROUTINE LOCAL VARIABLE DECLARATIONS:
        //////////// hoisted into namespace ////////////////////////////////////////////////
        // static bool OneTimeFlag( true );  // one time setup flag // LoadPredictionRoomAirModelAirflowNetworkOneTimeFlag
        ////////////////////////////////////////////////////////////////////////////////////
        int RAFNNum;

        // FLOW:
        if (LoadPredictionRoomAirModelAirflowNetworkOneTimeFlag) {
            RAFN.allocate(NumOfRoomAirflowNetControl);
            LoadPredictionRoomAirModelAirflowNetworkOneTimeFlag = false;
        }

        RAFNNum = RoomAirflowNetworkZoneInfo(ZoneNum).RAFNNum;

        if (RAFNNum == 0) {
            ShowFatalError("LoadPredictionRoomAirModelAirflowNetwork: Zone is not defined in the RoomAirModelAirflowNetwork model =" +
                           Zone(ZoneNum).Name);
        }
        auto &thisRAFN(RAFN(RAFNNum));
        thisRAFN.ZoneNum = ZoneNum;

        thisRAFN.InitRoomAirModelAirflowNetwork(RoomAirNode);

    } // LoadPredictionRoomAirModelAirflowNetwork

    //****************************************************

    void RAFNData::InitRoomAirModelAirflowNetwork(int const RoomAirNode) // index number for the specified zone
    {

        // SUBROUTINE INFORMATION:
        //       AUTHOR         B. Griffith
        //       DATE WRITTEN   November 2009
        //       MODIFIED       Lixing Gu, Aug. 2015 for v8.4 replease
        //       RE-ENGINEERED  na

        // PURPOSE OF THIS SUBROUTINE:
        // Perform one-time checking and term calculations

        // Using/Aliasing
        using DataAirflowNetwork::AirflowNetworkLinkSimu;
        using DataAirflowNetwork::AirflowNetworkLinkageData;
        using DataAirflowNetwork::AirflowNetworkNodeSimu;
        using DataEnvironment::OutBaroPress;
        using DataGlobals::BeginEnvrnFlag;
        using DataGlobals::NumOfZones;
        using DataHeatBalFanSys::NonAirSystemResponse;
        using DataHeatBalFanSys::SumLatentHTRadSys;
        using DataHeatBalFanSys::SysDepZoneLoadsLagged;
        using DataHeatBalFanSys::ZoneLatentGain;
        using DataHeatBalance::Zone;
        using DataLoopNode::NodeID;
        using DataLoopNode::NumOfNodes;
        using DataZoneEquipment::ZoneEquipConfig;
        using DataZoneEquipment::ZoneEquipList;
        using General::RoundSigDigits;
        using InternalHeatGains::SumInternalLatentGainsByTypes;
        using Psychrometrics::PsyCpAirFnWTdb;
        using Psychrometrics::PsyRhoAirFnPbTdbW;

        // SUBROUTINE LOCAL VARIABLE DECLARATIONS:
        //////////// hoisted into namespace ////////////////////////////////////////////////
        // static bool MyOneTimeFlag( true );  // one time setup flag // InitRoomAirModelAirflowNetworkOneTimeFlag
        // static bool MyOneTimeFlagConf( true ); // one time setup flag for zone configuration // InitRoomAirModelAirflowNetworkOneTimeFlagConf
        // static bool MyEnvrnFlag( true ); // one time setup flag for zone configuration // InitRoomAirModelAirflowNetworkEnvrnFlag
        ////////////////////////////////////////////////////////////////////////////////////
        Real64 SumLinkMCp;
        Real64 SumLinkMCpT;
        int linkNum;
        Real64 LinkInTemp;
        Real64 CpAir;
        Real64 LinkInHumRat;
        Real64 LinkInMdot;
        Real64 SumLinkM;
        Real64 SumLinkMW;
        int LoopZone;
        int NumSurfs;
        int LoopAirNode;
        int NodeNum;
        int NodeIn;
        int Link;
        int IdZone;
        int IdNode;
        int EquipLoop;
        int MaxNodeNum;
        Array1D_bool NodeFound; // True if a node is found.
        int MaxEquipNum;
        Array1D_bool EquipFound;
        int ISum;
        bool ErrorsFound;
        int I;
        Array1D<Real64> SupplyFrac;
        Array1D<Real64> ReturnFrac;

        if (InitRoomAirModelAirflowNetworkOneTimeFlag) { // then do one - time setup inits

            // loop over all zones with RoomAirflowNetwork model
            for (LoopZone = 1; LoopZone <= NumOfZones; ++LoopZone) {
                if (!RoomAirflowNetworkZoneInfo(LoopZone).IsUsed) continue;
                NumSurfs = Zone(LoopZone).SurfaceLast - Zone(LoopZone).SurfaceFirst + 1;
                for (LoopAirNode = 1; LoopAirNode <= RoomAirflowNetworkZoneInfo(LoopZone).NumOfAirNodes;
                     ++LoopAirNode) { // loop over all the modeled room air nodes
                    // calculate volume of air in node's control volume
                    RoomAirflowNetworkZoneInfo(LoopZone).Node(LoopAirNode).AirVolume =
                        Zone(LoopZone).Volume * RoomAirflowNetworkZoneInfo(LoopZone).Node(LoopAirNode).ZoneVolumeFraction;

                    SetupOutputVariable("RoomAirflowNetwork Node NonAirSystemResponse", OutputProcessor::Unit::W,
                                        RoomAirflowNetworkZoneInfo(LoopZone).Node(LoopAirNode).NonAirSystemResponse, "HVAC", "Average",
                                        RoomAirflowNetworkZoneInfo(LoopZone).Node(LoopAirNode).Name);
                    SetupOutputVariable("RoomAirflowNetwork Node SysDepZoneLoadsLagged", OutputProcessor::Unit::W,
                                        RoomAirflowNetworkZoneInfo(LoopZone).Node(LoopAirNode).SysDepZoneLoadsLagged, "HVAC", "Average",
                                        RoomAirflowNetworkZoneInfo(LoopZone).Node(LoopAirNode).Name);
                    SetupOutputVariable("RoomAirflowNetwork Node SumIntSensibleGain", OutputProcessor::Unit::W,
                                        RoomAirflowNetworkZoneInfo(LoopZone).Node(LoopAirNode).SumIntSensibleGain, "HVAC", "Average",
                                        RoomAirflowNetworkZoneInfo(LoopZone).Node(LoopAirNode).Name);
                    SetupOutputVariable("RoomAirflowNetwork Node SumIntLatentGain", OutputProcessor::Unit::W,
                                        RoomAirflowNetworkZoneInfo(LoopZone).Node(LoopAirNode).SumIntLatentGain, "HVAC", "Average",
                                        RoomAirflowNetworkZoneInfo(LoopZone).Node(LoopAirNode).Name);
                }
            }
            InitRoomAirModelAirflowNetworkOneTimeFlag = false;
        }

        if (InitRoomAirModelAirflowNetworkOneTimeFlagConf) { // then do one - time setup inits
            if (allocated(ZoneEquipConfig) && allocated(ZoneEquipList)) {
                MaxNodeNum = 0;
                MaxEquipNum = 0;
                ErrorsFound = false;
                for (LoopZone = 1; LoopZone <= NumOfZones; ++LoopZone) {
                    if (!Zone(LoopZone).IsControlled) continue;
                    MaxEquipNum = max(MaxEquipNum, ZoneEquipList(LoopZone).NumOfEquipTypes);
                    MaxNodeNum = max(MaxNodeNum, ZoneEquipConfig(LoopZone).NumInletNodes);
                }
                if (MaxNodeNum > 0) {
                    NodeFound.allocate(MaxNodeNum);
                    NodeFound = false;
                }
                if (MaxEquipNum > 0) {
                    EquipFound.allocate(MaxEquipNum);
                    SupplyFrac.allocate(MaxEquipNum);
                    ReturnFrac.allocate(MaxEquipNum);
                    EquipFound = false;
                    SupplyFrac = 0.0;
                    ReturnFrac = 0.0;
                }

                // loop over all zones with RoomAirflowNetwork model
                for (LoopZone = 1; LoopZone <= NumOfZones; ++LoopZone) {
                    if (!Zone(LoopZone).IsControlled) continue;
                    if (!RoomAirflowNetworkZoneInfo(LoopZone).IsUsed) continue;
                    // find actualZoneID in ZoneEquipConfig
                    for (IdZone = 1; IdZone <= NumOfZones; ++IdZone) {
                        if (ZoneEquipConfig(IdZone).ActualZoneNum == LoopZone) {
                            RoomAirflowNetworkZoneInfo(LoopZone).ActualZoneID = IdZone;
                            break;
                        }
                    }
                    SupplyFrac = 0.0;
                    ReturnFrac = 0.0;
                    NodeFound = false;

                    // find supply air node number
                    for (LoopAirNode = 1; LoopAirNode <= RoomAirflowNetworkZoneInfo(LoopZone).NumOfAirNodes;
                         ++LoopAirNode) { // loop over all the modeled room air nodes
                        for (EquipLoop = 1; EquipLoop <= RoomAirflowNetworkZoneInfo(LoopZone).Node(LoopAirNode).NumHVACs;
                             ++EquipLoop) { // loop over all the equip for a single room air node
                            // Check zone equipment name
                            for (I = 1; I <= ZoneEquipList(LoopZone).NumOfEquipTypes; ++I) { // loop over all equip types
                                if (UtilityRoutines::SameString(ZoneEquipList(LoopZone).EquipName(I),
                                                                RoomAirflowNetworkZoneInfo(LoopZone).Node(LoopAirNode).HVAC(EquipLoop).Name)) {
                                    if (RoomAirflowNetworkZoneInfo(LoopZone).Node(LoopAirNode).HVAC(EquipLoop).EquipConfigIndex == 0)
                                        RoomAirflowNetworkZoneInfo(LoopZone).Node(LoopAirNode).HVAC(EquipLoop).EquipConfigIndex = I;
                                    EquipFound(I) = true;
                                    SupplyFrac(I) =
                                        SupplyFrac(I) + RoomAirflowNetworkZoneInfo(LoopZone).Node(LoopAirNode).HVAC(EquipLoop).SupplyFraction;
                                    ReturnFrac(I) =
                                        ReturnFrac(I) + RoomAirflowNetworkZoneInfo(LoopZone).Node(LoopAirNode).HVAC(EquipLoop).ReturnFraction;
                                }
                            }
                            for (IdNode = 1; IdNode <= NumOfNodes; ++IdNode) { // loop over all nodes to find supply node ID
                                if (UtilityRoutines::SameString(
                                        NodeID(IdNode), RoomAirflowNetworkZoneInfo(LoopZone).Node(LoopAirNode).HVAC(EquipLoop).SupplyNodeName)) {
                                    RoomAirflowNetworkZoneInfo(LoopZone).Node(LoopAirNode).HVAC(EquipLoop).SupNodeNum = IdNode;
                                    break;
                                }
                            }
                            // Verify inlet nodes
                            int inletNodeIndex = 0;
                            for (NodeNum = 1; NodeNum <= ZoneEquipConfig(LoopZone).NumInletNodes;
                                 ++NodeNum) { // loop over all supply inlet nodes in a single zone
                                // !Get node conditions
                                if (ZoneEquipConfig(LoopZone).InletNode(NodeNum) == IdNode) {
                                    NodeFound(NodeNum) = true;
                                    inletNodeIndex = NodeNum;
                                    break;
                                }
                            }

                            if (RoomAirflowNetworkZoneInfo(LoopZone).Node(LoopAirNode).HVAC(EquipLoop).SupNodeNum > 0 &&
                                UtilityRoutines::SameString(RoomAirflowNetworkZoneInfo(LoopZone).Node(LoopAirNode).HVAC(EquipLoop).ReturnNodeName,
                                                            "")) {
                                // Find matching return node
                                for (int retNode = 1; retNode <= ZoneEquipConfig(LoopZone).NumReturnNodes; ++retNode) {
                                    if ((ZoneEquipConfig(LoopZone).ReturnNodeInletNum(retNode) == inletNodeIndex) &&
                                        (ZoneEquipConfig(LoopZone).ReturnNode(retNode) > 0)) {
                                        RoomAirflowNetworkZoneInfo(LoopZone).Node(LoopAirNode).HVAC(EquipLoop).RetNodeNum =
                                            ZoneEquipConfig(LoopZone).ReturnNode(retNode); // Zone return node
                                        break;
                                    }
                                }
                            }

                            if (RoomAirflowNetworkZoneInfo(LoopZone).Node(LoopAirNode).HVAC(EquipLoop).RetNodeNum == 0) {
                                for (IdNode = 1; IdNode <= NumOfNodes; ++IdNode) { // loop over all nodes to find return node ID
                                    if (UtilityRoutines::SameString(
                                            NodeID(IdNode), RoomAirflowNetworkZoneInfo(LoopZone).Node(LoopAirNode).HVAC(EquipLoop).ReturnNodeName)) {
                                        RoomAirflowNetworkZoneInfo(LoopZone).Node(LoopAirNode).HVAC(EquipLoop).RetNodeNum = IdNode;
                                        break;
                                    }
                                }
                            }
                            SetupOutputVariable("RoomAirflowNetwork Node HVAC Supply Fraction", OutputProcessor::Unit::None,
                                                RoomAirflowNetworkZoneInfo(LoopZone).Node(LoopAirNode).HVAC(EquipLoop).SupplyFraction, "HVAC",
                                                "Average", RoomAirflowNetworkZoneInfo(LoopZone).Node(LoopAirNode).HVAC(EquipLoop).Name);
                            SetupOutputVariable("RoomAirflowNetwork Node HVAC Return Fraction", OutputProcessor::Unit::None,
                                                RoomAirflowNetworkZoneInfo(LoopZone).Node(LoopAirNode).HVAC(EquipLoop).ReturnFraction, "HVAC",
                                                "Average", RoomAirflowNetworkZoneInfo(LoopZone).Node(LoopAirNode).HVAC(EquipLoop).Name);
                        }
                    }
                    // Count node with.TRUE.
                    ISum = 0;
                    for (NodeNum = 1; NodeNum <= MaxNodeNum; ++NodeNum) { // loop over all supply inlet nodes in a single zone
                        if (NodeFound(NodeNum)) ISum = ISum + 1;
                    }
                    // Provide error messages with incorrect supplu node inputs
<<<<<<< HEAD
					if ( ISum != ZoneEquipConfig( LoopZone ).NumInletNodes ) {
						if ( ISum > ZoneEquipConfig( LoopZone ).NumInletNodes ) {
							ShowSevereError( "GetRoomAirflowNetworkData: The number of equipment listed in RoomAirflowNetwork:Node:HVACEquipment objects" );
							ShowContinueError( "is greater than the number of zone configuration inlet nodes in " + Zone( LoopZone ).Name );
							ShowContinueError( "Please check inputs of both objects." );
							ErrorsFound = true;
						} else {
							ShowSevereError( "GetRoomAirflowNetworkData: The number of equipment listed in RoomAirflowNetwork:Node:HVACEquipment objects" );
							ShowContinueError( "is less than the number of zone configuration inlet nodes in " + Zone( LoopZone ).Name );
							ShowContinueError( "Please check inputs of both objects." );
							ErrorsFound = true;
						}
					}

					// Check equipment names to ensure they are used in RoomAirflowNetwork : Node : HVACEquipment objects
					for ( I = 1; I <= ZoneEquipList( LoopZone ).NumOfEquipTypes; ++I ) { //loop over all equip types
						if ( !EquipFound( I ) ) {
							ShowSevereError( "GetRoomAirflowNetworkData: The equipment listed in ZoneEquipList is not found in the lsit of RoomAir:Node:AirflowNetwork:HVACEquipment objects =" );
							ShowContinueError( ZoneEquipList( LoopZone ).EquipName( I ) + ". Please check inputs of both objects." );
							ErrorsFound = true;
						}
					}

					// Check fraction to ensure sum = 1.0 for every equipment
					for ( I = 1; I <= ZoneEquipList( LoopZone ).NumOfEquipTypes; ++I ) { //loop over all equip types
						if ( abs( SupplyFrac( I ) - 1.0 ) > 0.001 ) {
							ShowSevereError( "GetRoomAirflowNetworkData: Invalid, zone supply fractions do not sum to 1.0" );
							ShowContinueError( "Entered in " + ZoneEquipList( LoopZone ).EquipName( I ) + " defined in RoomAir:Node:AirflowNetwork:HVACEquipment" );
							ShowContinueError( "The Fraction of supply fraction values across all the roomair nodes in a zone needs to sum to 1.0." );
							ShowContinueError( "The sum of fractions entered = " + RoundSigDigits( SupplyFrac( I ), 3 ) );
							ErrorsFound = true;
						}
						if ( abs( ReturnFrac( I ) - 1.0 ) > 0.001 ) {
							ShowSevereError( "GetRoomAirflowNetworkData: Invalid, zone return fractions do not sum to 1.0" );
							ShowContinueError( "Entered in " + ZoneEquipList( LoopZone ).EquipName( I ) + " defined in RoomAir:Node:AirflowNetwork:HVACEquipment" );
							ShowContinueError( "The Fraction of return fraction values across all the roomair nodes in a zone needs to sum to 1.0." );
							ShowContinueError( "The sum of fractions entered = " + RoundSigDigits( ReturnFrac( I ), 3 ) );
							ErrorsFound = true;
						}
					}

				}
				InitRoomAirModelAirflowNetworkOneTimeFlagConf = false;
				if ( allocated( NodeFound ) ) NodeFound.deallocate( );
				if ( ErrorsFound ) {
					ShowFatalError( "GetRoomAirflowNetworkData: Errors found getting air model input.  Program terminates." );
				}
			}
		} //End of InitRoomAirModelAirflowNetworkOneTimeFlagConf

		if ( BeginEnvrnFlag && InitRoomAirModelAirflowNetworkEnvrnFlag ) {
			for ( LoopZone = 1; LoopZone <= NumOfZones; ++LoopZone ) {
				if ( !RoomAirflowNetworkZoneInfo( LoopZone ).IsUsed ) continue;
				for ( LoopAirNode = 1; LoopAirNode <= RoomAirflowNetworkZoneInfo( LoopZone ).NumOfAirNodes; ++LoopAirNode ) {  // loop over all the modeled room air nodes
					RoomAirflowNetworkZoneInfo( LoopZone ).Node( LoopAirNode ).AirTemp = 23.0;
					RoomAirflowNetworkZoneInfo( LoopZone ).Node( LoopAirNode ).AirTempX1 = 23.0;
					RoomAirflowNetworkZoneInfo( LoopZone ).Node( LoopAirNode ).AirTempX2 = 23.0;
					RoomAirflowNetworkZoneInfo( LoopZone ).Node( LoopAirNode ).AirTempX3 = 23.0;
					RoomAirflowNetworkZoneInfo( LoopZone ).Node( LoopAirNode ).AirTempX4 = 23.0;
					RoomAirflowNetworkZoneInfo( LoopZone ).Node( LoopAirNode ).AirTempDSX1 = 23.0;
					RoomAirflowNetworkZoneInfo( LoopZone ).Node( LoopAirNode ).AirTempDSX2 = 23.0;
					RoomAirflowNetworkZoneInfo( LoopZone ).Node( LoopAirNode ).AirTempDSX3 = 23.0;
					RoomAirflowNetworkZoneInfo( LoopZone ).Node( LoopAirNode ).AirTempDSX4 = 23.0;
					RoomAirflowNetworkZoneInfo( LoopZone ).Node( LoopAirNode ).AirTempT1 = 23.0;
					RoomAirflowNetworkZoneInfo( LoopZone ).Node( LoopAirNode ).AirTempTMX = 23.0;
					RoomAirflowNetworkZoneInfo( LoopZone ).Node( LoopAirNode ).AirTempTM2 = 23.0;

					RoomAirflowNetworkZoneInfo( LoopZone ).Node( LoopAirNode ).HumRat = 0.0;
					RoomAirflowNetworkZoneInfo( LoopZone ).Node( LoopAirNode ).HumRatX1 = 0.0;
					RoomAirflowNetworkZoneInfo( LoopZone ).Node( LoopAirNode ).HumRatX2 = 0.0;
					RoomAirflowNetworkZoneInfo( LoopZone ).Node( LoopAirNode ).HumRatX3 = 0.0;
					RoomAirflowNetworkZoneInfo( LoopZone ).Node( LoopAirNode ).HumRatX4 = 0.0;
					RoomAirflowNetworkZoneInfo( LoopZone ).Node( LoopAirNode ).HumRatDSX1 = 0.0;
					RoomAirflowNetworkZoneInfo( LoopZone ).Node( LoopAirNode ).HumRatDSX2 = 0.0;
					RoomAirflowNetworkZoneInfo( LoopZone ).Node( LoopAirNode ).HumRatDSX3 = 0.0;
					RoomAirflowNetworkZoneInfo( LoopZone ).Node( LoopAirNode ).HumRatDSX4 = 0.0;
					RoomAirflowNetworkZoneInfo( LoopZone ).Node( LoopAirNode ).HumRatW1 = 0.0;
					RoomAirflowNetworkZoneInfo( LoopZone ).Node( LoopAirNode ).HumRatWMX = 0.0;
					RoomAirflowNetworkZoneInfo( LoopZone ).Node( LoopAirNode ).HumRatWM2 = 0.0;

					RoomAirflowNetworkZoneInfo( LoopZone ).Node( LoopAirNode ).SysDepZoneLoadsLagged = 0.0;
					RoomAirflowNetworkZoneInfo( LoopZone ).Node( LoopAirNode ).SysDepZoneLoadsLaggedOld = 0.0;
				}
			}
			InitRoomAirModelAirflowNetworkEnvrnFlag = false;
		}
		if ( !BeginEnvrnFlag ) {
			InitRoomAirModelAirflowNetworkEnvrnFlag = true;
		}

		// reuse code in ZoneTempPredictorCorrector for sensible components.
		CalcNodeSums( RoomAirNode );

		SumNonAirSystemResponseForNode( RoomAirNode );

		// latent gains.
		auto & ThisRAFNNode( RoomAirflowNetworkZoneInfo( ZoneNum ).Node( RoomAirNode ) );

		if ( allocated( ThisRAFNNode.SurfMask ) ) {
			CalcSurfaceMoistureSums( RoomAirNode, ThisRAFNNode.SumHmAW, ThisRAFNNode.SumHmARa, ThisRAFNNode.SumHmARaW, ThisRAFNNode.SurfMask );
		}

		// prepare AirflowNetwor flow rates and temperatures
		SumLinkMCp = 0.0;
		SumLinkMCpT = 0.0;
		SumLinkM = 0.0;
		SumLinkMW = 0.0;

		NodeNum = ThisRAFNNode.AirflowNetworkNodeID;
		if (NodeNum > 0) {
			for ( linkNum = 1; linkNum <= ThisRAFNNode.NumOfAirflowLinks; ++linkNum ) {
				Link = ThisRAFNNode.Link( linkNum ).AirflowNetworkLinkSimuID;
				if (AirflowNetworkLinkageData(Link).nodeNums[ 0 ] == NodeNum) {  // incoming flow
					NodeIn = AirflowNetworkLinkageData(Link).nodeNums[ 1 ];
					ThisRAFNNode.Link( linkNum ).TempIn = AirflowNetworkNodeSimu( NodeIn ).TZ;
					ThisRAFNNode.Link( linkNum ).HumRatIn = AirflowNetworkNodeSimu( NodeIn ).WZ;
					ThisRAFNNode.Link( linkNum ).MdotIn = AirflowNetworkLinkSimu( Link ).FLOW2;
				}
				if (AirflowNetworkLinkageData(Link).nodeNums[ 1 ] == NodeNum) { // outgoing flow
					NodeIn = AirflowNetworkLinkageData(Link).nodeNums[ 0 ];
					ThisRAFNNode.Link( linkNum ).TempIn = AirflowNetworkNodeSimu( NodeIn ).TZ;
					ThisRAFNNode.Link( linkNum ).HumRatIn = AirflowNetworkNodeSimu( NodeIn ).WZ;
					ThisRAFNNode.Link( linkNum ).MdotIn = AirflowNetworkLinkSimu( Link ).FLOW;
				}
			}

			for ( linkNum = 1; linkNum <= ThisRAFNNode.NumOfAirflowLinks; ++linkNum ) {
				LinkInTemp = ThisRAFNNode.Link( linkNum ).TempIn;
				LinkInHumRat = ThisRAFNNode.Link( linkNum ).HumRatIn;
				LinkInMdot = ThisRAFNNode.Link( linkNum ).MdotIn;
				CpAir = PsyCpAirFnWTdb( LinkInHumRat, LinkInTemp );
				SumLinkMCp = SumLinkMCp + CpAir * LinkInMdot;
				SumLinkMCpT = SumLinkMCpT + CpAir * LinkInMdot * LinkInTemp;
				SumLinkM = SumLinkM + LinkInMdot;
				SumLinkMW = SumLinkMW + LinkInMdot * LinkInHumRat;
			}
		}

		ThisRAFNNode.SumLinkMCp = SumLinkMCp;
		ThisRAFNNode.SumLinkMCpT = SumLinkMCpT;
		ThisRAFNNode.SumLinkM = SumLinkM;
		ThisRAFNNode.SumLinkMW = SumLinkMW;
		ThisRAFNNode.SysDepZoneLoadsLagged = ThisRAFNNode.SysDepZoneLoadsLaggedOld;

		ThisRAFNNode.RhoAir = PsyRhoAirFnPbTdbW( OutBaroPress, ThisRAFNNode.AirTemp, ThisRAFNNode.HumRat, "InitRoomAirModelAirflowNetwork" );

		ThisRAFNNode.CpAir = PsyCpAirFnWTdb( ThisRAFNNode.HumRat, ThisRAFNNode.AirTemp );

	} // InitRoomAirModelAirflowNetwork

	//*****************************************************************************************

	void
	RAFNData::CalcRoomAirModelAirflowNetwork( int const RoomAirNode ) // index number for the specified zone and node
	{

		// SUBROUTINE INFORMATION:
		//       AUTHOR         Brent Griffith
		//       DATE WRITTEN   November 2009
		//       MODIFIED       Lixing Gu, Aug. 2015 for v8.4 replease
		//       RE-ENGINEERED

		// PURPOSE OF THIS SUBROUTINE:
		// calculate new values for temperature and humidity ratio for room air node

		// METHODOLOGY EMPLOYED:
		// take terms(updated in init routine) and use classic air balance equations
		// solved for state variables. Store results in structure.

		// REFERENCES:
		// na

		// Using/Aliasing
		using DataHVACGlobals::UseZoneTimeStepHistory;
		using DataHVACGlobals::TimeStepSys;
		using DataGlobals::SecInHour;
		using Psychrometrics::PsyHgAirFnWTdb;
		using DataHeatBalFanSys::ZoneAirHumRat;
		using DataHeatBalFanSys::MAT;
		using DataEnvironment::OutBaroPress;
		using Psychrometrics::PsyRhFnTdbWPb;

		// SUBROUTINE LOCAL VARIABLE DECLARATIONS:
		Real64 H2OHtOfVap;
		Real64 HumRatTmp;
		Real64 NodeTempX1;
		Real64 NodeTempX2;
		Real64 NodeTempX3;
		Real64 NodeHumRatX1;
		Real64 NodeHumRatX2;
		Real64 NodeHumRatX3;
		Real64 TempDepCoef;
		Real64 TempIndCoef;
		Real64 AirCap;
		Real64 TempTmp;
		Real64 A;
		Real64 B;
		Real64 C;
		Real64 AirTempT1;
		Real64 HumRatW1;

		auto & ThisRAFNNode( RoomAirflowNetworkZoneInfo( ZoneNum ).Node( RoomAirNode ) );

		if (UseZoneTimeStepHistory) {
			NodeTempX1 = ThisRAFNNode.AirTempX1;
			NodeTempX2 = ThisRAFNNode.AirTempX2;
			NodeTempX3 = ThisRAFNNode.AirTempX3;

			NodeHumRatX1 = ThisRAFNNode.HumRatX1;
			NodeHumRatX2 = ThisRAFNNode.HumRatX2;
			NodeHumRatX3 = ThisRAFNNode.HumRatX3;
		}
		else {  // use down - stepped history
			NodeTempX1 = ThisRAFNNode.AirTempDSX1;
			NodeTempX2 = ThisRAFNNode.AirTempDSX2;
			NodeTempX3 = ThisRAFNNode.AirTempDSX3;

			NodeHumRatX1 = ThisRAFNNode.HumRatDSX1;
			NodeHumRatX2 = ThisRAFNNode.HumRatDSX2;
			NodeHumRatX3 = ThisRAFNNode.HumRatDSX3;
		}

		if ( ZoneAirSolutionAlgo != Use3rdOrder ) {
			AirTempT1 = ThisRAFNNode.AirTempT1;
			HumRatW1 = ThisRAFNNode.HumRatW1;
		}
		// solve for node drybulb temperature
		TempDepCoef = ThisRAFNNode.SumHA + ThisRAFNNode.SumLinkMCp + ThisRAFNNode.SumSysMCp;
		TempIndCoef = ThisRAFNNode.SumIntSensibleGain + ThisRAFNNode.SumHATsurf - ThisRAFNNode.SumHATref + ThisRAFNNode.SumLinkMCpT + ThisRAFNNode.SumSysMCpT + ThisRAFNNode.NonAirSystemResponse + ThisRAFNNode.SysDepZoneLoadsLagged;
		AirCap = ThisRAFNNode.AirVolume * Zone( ZoneNum ).ZoneVolCapMultpSens * ThisRAFNNode.RhoAir * ThisRAFNNode.CpAir / ( TimeStepSys*SecInHour );

		if ( ZoneAirSolutionAlgo == UseAnalyticalSolution ) {
			if ( TempDepCoef == 0.0 ) { // B=0
				TempTmp = AirTempT1 + TempIndCoef / AirCap;
			} else {
				TempTmp = ( AirTempT1 - TempIndCoef / TempDepCoef ) * std::exp( min( 700.0, -TempDepCoef / AirCap ) ) + TempIndCoef / TempDepCoef;
			}
		} else if ( ZoneAirSolutionAlgo == UseEulerMethod ) {
			TempTmp = ( AirCap * AirTempT1 + TempIndCoef ) / ( AirCap + TempDepCoef );
		} else {
			TempTmp = ( TempIndCoef + AirCap*( 3.0*NodeTempX1 - ( 3.0 / 2.0 )*NodeTempX2 + ( 1.0 / 3.0 )*NodeTempX3 ) )
				/ ( ( 11.0 / 6.0 ) * AirCap + TempDepCoef );
		}

		ThisRAFNNode.AirTemp = TempTmp;

		// solve for node humidity ratio using 3 algorithms
		H2OHtOfVap = PsyHgAirFnWTdb( ThisRAFNNode.HumRat, ThisRAFNNode.AirTemp );
		A = ThisRAFNNode.SumLinkM + ThisRAFNNode.SumHmARa + ThisRAFNNode.SumSysM;
		B = ( ThisRAFNNode.SumIntLatentGain / H2OHtOfVap ) + ThisRAFNNode.SumSysMW + ThisRAFNNode.SumLinkMW + ThisRAFNNode.SumHmARaW;
		C = ThisRAFNNode.RhoAir * ThisRAFNNode.AirVolume * Zone( ZoneNum ).ZoneVolCapMultpMoist / ( SecInHour * TimeStepSys );

		// Exact solution
		if ( ZoneAirSolutionAlgo == UseAnalyticalSolution ) {
			if ( A == 0.0 ) { // B=0
				HumRatTmp = HumRatW1 + B / C;
			} else {
				HumRatTmp = ( HumRatW1 - B / A ) * std::exp( min( 700., -A / C ) ) + B / A;
			}
		} else if ( ZoneAirSolutionAlgo == UseEulerMethod ) {
			HumRatTmp = ( C * HumRatW1 + B ) / ( C + A );
		} else {
			HumRatTmp = ( B + C*( 3.0*NodeHumRatX1 - ( 3.0 / 2.0 )*NodeHumRatX2 + ( 1.0 / 3.0 )*NodeHumRatX3 ) ) / ( ( 11.0 / 6.0 )*C + A );
		}

		ThisRAFNNode.HumRat = HumRatTmp;

		ThisRAFNNode.AirCap = AirCap;
		ThisRAFNNode.AirHumRat = C;

		ThisRAFNNode.RelHumidity = PsyRhFnTdbWPb( TempTmp, HumRatTmp, OutBaroPress, "CalcRoomAirModelAirflowNetwork" ) * 100.0;

	} // CalcRoomAirModelAirflowNetwork

	void
	RAFNData::UpdateRoomAirModelAirflowNetwork()
	{

		// SUBROUTINE INFORMATION:
		//       AUTHOR         B Griffith
		//       DATE WRITTEN   November 2009
		//       MODIFIED       Lixing Gu, Aug. 2015 for v8.4 replease
		//       RE-ENGINEERED  na

		// PURPOSE OF THIS SUBROUTINE:
		// update variables

		// METHODOLOGY EMPLOYED:
		// na

		// REFERENCES:
		// na

		// Using/Aliasing
		using DataHeatBalFanSys::TempTstatAir;
		using DataHeatBalance::Zone;
		using DataZoneEquipment::ZoneEquipConfig;
		using DataZoneEquipment::ZoneEquipList;
		using DataLoopNode::Node;
		using DataGlobals::ZoneSizingCalc;

		// SUBROUTINE LOCAL VARIABLE DECLARATIONS:
		int AirNodeNum; // nested node structure index
		int I;
		int LoopAirNode;
		int EquipLoop;
		Real64 NodeMass;
		Real64 SumMass;
		Real64 SumMassT;
		Real64 SumMassW;
		int RetNodeNum;

		auto & ThisRAFNZone( RoomAirflowNetworkZoneInfo( ZoneNum ) );

		if ( !ThisRAFNZone.IsUsed ) return;

		if ( !ZoneSizingCalc ) SumSystemDepResponseForNode();

		AirNodeNum = RoomAirflowNetworkZoneInfo(ZoneNum).ControlAirNodeID;

		// Update return node conditions
		for ( I = 1; I <= ZoneEquipList( ZoneNum ).NumOfEquipTypes; ++I ) { //loop over all equip types
			SumMass = 0.0;
			SumMassT = 0.0;
			SumMassW = 0.0;
			for ( LoopAirNode = 1; LoopAirNode <= ThisRAFNZone.NumOfAirNodes; ++LoopAirNode ) { //loop over all the modeled room air nodes
				for ( EquipLoop = 1; EquipLoop <= ThisRAFNZone.Node( LoopAirNode ).NumHVACs; ++EquipLoop ) { //loop over all the equip for a single room air node
					if ( ThisRAFNZone.Node( LoopAirNode ).HVAC( EquipLoop ).EquipConfigIndex == I ) {
						if ( ThisRAFNZone.Node( LoopAirNode ).HVAC( EquipLoop ).SupNodeNum > 0 && ThisRAFNZone.Node( LoopAirNode ).HVAC( EquipLoop ).RetNodeNum > 0 ) {
							NodeMass = Node( ThisRAFNZone.Node( LoopAirNode ).HVAC( EquipLoop ).SupNodeNum ).MassFlowRate * ThisRAFNZone.Node( LoopAirNode ).HVAC( EquipLoop ).ReturnFraction;
							SumMass += NodeMass;
							SumMassT += NodeMass * ThisRAFNZone.Node( LoopAirNode ).AirTemp;
							SumMassW += NodeMass * ThisRAFNZone.Node( LoopAirNode ).HumRat;
							RetNodeNum = ThisRAFNZone.Node( LoopAirNode ).HVAC( EquipLoop ).RetNodeNum;
						}
					}
				}
			}
			if ( SumMass > 0.0 ) {
				Node( RetNodeNum ).Temp = SumMassT / SumMass;
				Node( RetNodeNum ).HumRat = SumMassW / SumMass;
			}
		}
	}  // UpdateRoomAirModelAirflowNetwork


	void
	RAFNData::CalcNodeSums(
		int const RoomAirNodeNum
	)
	{

		// SUBROUTINE INFORMATION:
		//       AUTHOR         B Griffith
		//       DATE WRITTEN   August 2009
		//       MODIFIED       Lixing Gu, Aug. 2015 for v8.4 replease
		//       RE - ENGINEERED  na

		// PURPOSE OF THIS SUBROUTINE :
		// This subroutine calculates the various sums that go into the zone heat balance
		// equation.This replaces the SUMC, SUMHA, and SUMHAT calculations that were
		// previously done in various places throughout the program.
		// The SumHAT portion of the code is reproduced in RadiantSystemHighTemp and
		// RadiantSystemLowTemp and should be updated accordingly.
		//
		// A reference temperature(Tref) is specified for use with the ceiling diffuser
		// convection correlation.A bogus value of Tref = -999.9 defaults to using
		// the zone air(i.e.outlet) temperature for the reference temperature.
		// If Tref is applied to all surfaces, SumHA = 0, and SumHATref /= 0.
		// If Tref is not used at all, SumHATref = 0, and SumHA /= 0.
		//

		// METHODOLOGY EMPLOYED:
		// na

		// REFERENCES:
		// na

		// USE STATEMENTS:
		using DataSurfaces::Surface;
		using DataSurfaces::SurfaceClass_Window;
		using DataSurfaces::SurfaceWindow;
		using DataHeatBalance::Zone;
		using DataLoopNode::Node;
		using DataZoneEquipment::ZoneEquipConfig;
		using ZonePlenum::ZoneRetPlenCond;
		using ZonePlenum::ZoneSupPlenCond;
		using ZonePlenum::NumZoneReturnPlenums;
		using ZonePlenum::NumZoneSupplyPlenums;
		using DataDefineEquip::AirDistUnit;
		using DataHeatBalFanSys::ZoneAirHumRat;
		using DataAirflowNetwork::AirflowNetworkZoneExhaustFan;
		using DataGlobals::NumOfZones;
		using DataGlobals::TimeStepZone;
		using DataGlobals::SecInHour;
		using Psychrometrics::PsyCpAirFnWTdb;
		using Psychrometrics::PsyRhoAirFnPbTdbW;
		using InternalHeatGains::SumInternalConvectionGainsByTypes;
		using InternalHeatGains::SumReturnAirConvectionGainsByTypes;
		using InternalHeatGains::SumInternalConvectionGainsByIndices;
		using InternalHeatGains::SumInternalLatentGainsByIndices;
		using InternalHeatGains::SumReturnAirConvectionGainsByIndices;
		using DataHeatBalFanSys::MAT;

		// SUBROUTINE LOCAL VARIABLE DECLARATIONS:
		int NodeNum; // System node number
		Real64 NodeTemp; // System node temperature
		Real64 NodeW; // System node humidity ratio
		Real64 MassFlowRate; // System node mass flow rate
		int ZoneEquipConfigNum;
		bool  ControlledZoneAirFlag;
		int ZoneRetPlenumNum;
		int ZoneSupPlenumNum;
		bool  ZoneRetPlenumAirFlag;
		bool  ZoneSupPlenumAirFlag;
		Real64 CpAir;  // Specific heat of air
		int SurfNum; // Surface number
		Real64 HA; //                     !Hc*Area
		Real64 Area; //                   !Effective surface area
		Real64 RefAirTemp; //             !Reference air temperature for surface convection calculations
		Real64 ZoneMult;
		int ADUListIndex;
		int ADUNum;
		int ADUInNode;
		int ADUOutNode;
		Real64 SumIntGain; //             !node sum of convective internal gains
		Real64 SumHA;                 // Zone sum of Hc*Area
		Real64 SumHATsurf; //             !Zone sum of Hc*Area*Tsurf
		Real64 SumHATref; //              !Zone sum of Hc*Area*Tref, for ceiling diffuser convection correlation
		Real64 SumMCp; //                !Zone sum of MassFlowRate*Cp
		Real64 SumMCpT; //                !Zone sum of MassFlowRate*Cp*T
		Real64 SumSysMCp; //              !Zone sum of air system MassFlowRate*Cp
		Real64 SumSysMCpT; //             !Zone sum of air system MassFlowRate*Cp*T
		Real64 SumSysM; //                !Zone sum of air system MassFlowRate
		Real64 SumSysMW; //               !Zone sum of air system MassFlowRate*W
		int EquipLoop; //              !Index of equipment loop
		int Loop; //                   !Index of RAFN node
		bool  Found; //
		Real64 SumLinkM; //               !Zone sum of MassFlowRate from the AirflowNetwork model
		Real64 SumLinkMW; //             !Zone sum of MassFlowRate*W from the AirflowNetwork model

	    // FLOW
		SumIntGain = 0.0;
		SumHA = 0.0;
		SumHATsurf = 0.0;
		SumHATref = 0.0;
		SumMCp = 0.0;
		SumMCpT = 0.0;
		SumSysMCp = 0.0;
		SumSysMCpT = 0.0;
		SumSysM = 0.0;
		SumSysMW = 0.0;
		SumLinkM = 0.0;
		SumLinkMW = 0.0;

		// Sum all convective internal gains: SumIntGain
		SumInternalConvectionGainsByIndices( ZoneNum, RoomAirflowNetworkZoneInfo( ZoneNum ).Node( RoomAirNodeNum ).IntGainsDeviceIndices,
			RoomAirflowNetworkZoneInfo( ZoneNum ).Node( RoomAirNodeNum ).IntGainsFractions, RoomAirflowNetworkZoneInfo( ZoneNum ).Node( RoomAirNodeNum ).SumIntSensibleGain );

		SumInternalLatentGainsByIndices( ZoneNum, RoomAirflowNetworkZoneInfo( ZoneNum ).Node( RoomAirNodeNum ).IntGainsDeviceIndices,
			RoomAirflowNetworkZoneInfo( ZoneNum ).Node( RoomAirNodeNum ).IntGainsFractions, RoomAirflowNetworkZoneInfo( ZoneNum ).Node( RoomAirNodeNum ).SumIntLatentGain );
		// Add heat to return air if zonal system(no return air) or cycling system(return air frequently very low or zero)
		if ( Zone( ZoneNum ).NoHeatToReturnAir ) {
			// *******************************************
			SumReturnAirConvectionGainsByIndices( ZoneNum, RoomAirflowNetworkZoneInfo( ZoneNum ).Node( RoomAirNodeNum ).IntGainsDeviceIndices,
				RoomAirflowNetworkZoneInfo( ZoneNum ).Node( RoomAirNodeNum ).IntGainsFractions, SumIntGain );
			RoomAirflowNetworkZoneInfo( ZoneNum ).Node( RoomAirNodeNum ).SumIntSensibleGain += SumIntGain;
		}

		// Check to see if this is a controlled zone

		ControlledZoneAirFlag = false;
		for ( ZoneEquipConfigNum = 1; ZoneEquipConfigNum <= NumOfZones; ++ZoneEquipConfigNum ) {
			if ( !Zone( ZoneEquipConfigNum ).IsControlled ) continue;
			if ( ZoneEquipConfig( ZoneEquipConfigNum ).ActualZoneNum != ZoneNum ) continue;
			ControlledZoneAirFlag = true;
			break; // sloppy way of finding ZoneEquipConfigNum for later use.
		} // ZoneEquipConfigNum

		// Check to see if this is a plenum zone
		ZoneRetPlenumAirFlag = false;
		for ( ZoneRetPlenumNum = 1; ZoneRetPlenumNum <= NumZoneReturnPlenums; ++ZoneRetPlenumNum ) {
			if ( ZoneRetPlenCond( ZoneRetPlenumNum ).ActualZoneNum != ZoneNum ) continue;
			ZoneRetPlenumAirFlag = true;
			break;
		} // ZoneRetPlenumNum
		ZoneSupPlenumAirFlag = false;
		for ( ZoneSupPlenumNum = 1; ZoneSupPlenumNum <= NumZoneSupplyPlenums; ++ZoneSupPlenumNum ) {
			if ( ZoneSupPlenCond( ZoneSupPlenumNum ).ActualZoneNum != ZoneNum ) continue;
			ZoneSupPlenumAirFlag = true;
			break;
		} // ZoneSupPlenumNum

		// Plenum and controlled zones have a different set of inlet nodes which must be calculated.
		if ( ControlledZoneAirFlag ) {
			for ( NodeNum = 1; NodeNum <= ZoneEquipConfig( ZoneEquipConfigNum ).NumInletNodes; ++NodeNum ) {
				// Get node conditions
				// this next block is of interest to irratic system loads... maybe nodes are not accurate at time of call ?
				// how can we tell ? predict step must be lagged ? correct step, systems have run.
				for ( EquipLoop = 1; EquipLoop <= RoomAirflowNetworkZoneInfo( ZoneNum ).Node( RoomAirNodeNum ).NumHVACs; ++EquipLoop ) {
					if ( RoomAirflowNetworkZoneInfo( ZoneNum ).Node( RoomAirNodeNum ).HVAC( EquipLoop ).SupNodeNum == ZoneEquipConfig( ZoneEquipConfigNum ).InletNode( NodeNum ) ) {
						NodeTemp = Node( ZoneEquipConfig( ZoneEquipConfigNum ).InletNode( NodeNum ) ).Temp;
						NodeW = Node( ZoneEquipConfig( ZoneEquipConfigNum ).InletNode( NodeNum ) ).HumRat;
						MassFlowRate = Node( ZoneEquipConfig( ZoneEquipConfigNum ).InletNode( NodeNum ) ).MassFlowRate * RoomAirflowNetworkZoneInfo( ZoneNum ).Node( RoomAirNodeNum ).HVAC( EquipLoop ).SupplyFraction;
						CpAir = PsyCpAirFnWTdb( ZoneAirHumRat( ZoneNum ), NodeTemp );
						SumSysMCp += MassFlowRate * CpAir;
						SumSysMCpT += MassFlowRate * CpAir * NodeTemp;
						SumSysM += MassFlowRate;
						SumSysMW += MassFlowRate * NodeW;
					}
				} // EquipLoop
			} // NodeNum
		}
		else if ( ZoneRetPlenumAirFlag ) {
			for ( NodeNum = 1; NodeNum <= ZoneRetPlenCond( ZoneRetPlenumNum ).NumInletNodes; ++NodeNum ) {
				// Get node conditions
				NodeTemp = Node( ZoneRetPlenCond( ZoneRetPlenumNum ).InletNode( NodeNum ) ).Temp;
				MassFlowRate = Node( ZoneRetPlenCond( ZoneRetPlenumNum ).InletNode( NodeNum ) ).MassFlowRate;
				CpAir = PsyCpAirFnWTdb( ZoneAirHumRat( ZoneNum ), NodeTemp );
				SumSysMCp += MassFlowRate * CpAir;
				SumSysMCpT += MassFlowRate * CpAir * NodeTemp;
			} // NodeNum
			// add in the leaks
			for ( ADUListIndex = 1; ADUListIndex <= ZoneRetPlenCond( ZoneRetPlenumNum ).NumADUs; ++ADUListIndex ) {
				ADUNum = ZoneRetPlenCond( ZoneRetPlenumNum ).ADUIndex( ADUListIndex );
				if ( AirDistUnit( ADUNum ).UpStreamLeak ) {
					ADUInNode = AirDistUnit( ADUNum ).InletNodeNum;
					NodeTemp = Node( ADUInNode ).Temp;
					MassFlowRate = AirDistUnit( ADUNum ).MassFlowRateUpStrLk;
					CpAir = PsyCpAirFnWTdb( ZoneAirHumRat( ZoneNum ), NodeTemp );
					SumSysMCp += MassFlowRate * CpAir;
					SumSysMCpT += MassFlowRate * CpAir * NodeTemp;
				}
				if ( AirDistUnit( ADUNum ).DownStreamLeak ) {
					ADUOutNode = AirDistUnit( ADUNum ).OutletNodeNum;
					NodeTemp = Node( ADUOutNode ).Temp;
					MassFlowRate = AirDistUnit( ADUNum ).MassFlowRateDnStrLk;
					CpAir = PsyCpAirFnWTdb( ZoneAirHumRat( ZoneNum ), NodeTemp );
					SumSysMCp += MassFlowRate * CpAir;
					SumSysMCpT += MassFlowRate * CpAir * NodeTemp;
				}
			} // ADUListIndex
		} else if ( ZoneSupPlenumAirFlag ) {
			// Get node conditions
			NodeTemp = Node( ZoneSupPlenCond( ZoneSupPlenumNum ).InletNode ).Temp;
			MassFlowRate = Node( ZoneSupPlenCond( ZoneSupPlenumNum ).InletNode ).MassFlowRate;
			CpAir = PsyCpAirFnWTdb( ZoneAirHumRat( ZoneNum ), NodeTemp );
			SumSysMCp += MassFlowRate * CpAir;
			SumSysMCpT += MassFlowRate * CpAir * NodeTemp;
		}

		ZoneMult = Zone(ZoneNum).Multiplier * Zone(ZoneNum).ListMultiplier;

		SumSysMCp = SumSysMCp / ZoneMult;
		SumSysMCpT = SumSysMCpT / ZoneMult;
		SumSysM = SumSysM / ZoneMult;
		SumSysMW = SumSysMW / ZoneMult;

		// Sum all surface convection : SumHA, SumHATsurf, SumHATref(and additional contributions to SumIntGain)
		// Modified by Gu to include assigned surfaces only shown in the surface lsit
		if ( !RoomAirflowNetworkZoneInfo( ZoneNum ).Node( RoomAirNodeNum ).HasSurfacesAssigned ) return;

		for ( SurfNum = Zone( ZoneNum ).SurfaceFirst; SurfNum <= Zone( ZoneNum ).SurfaceLast; ++SurfNum ) {

			if ( !Surface( SurfNum ).HeatTransSurf ) continue;  // Skip non - heat transfer surfaces
			if ( RoomAirflowNetworkZoneInfo( ZoneNum ).ControlAirNodeID == RoomAirNodeNum ) {
				Found = false;
				for ( Loop = 1; Loop <= RoomAirflowNetworkZoneInfo( ZoneNum ).NumOfAirNodes; ++Loop ) {
					if ( Loop != RoomAirNodeNum ) {
						if ( RoomAirflowNetworkZoneInfo( ZoneNum ).Node( Loop ).SurfMask( SurfNum - Zone( ZoneNum ).SurfaceFirst + 1 ) ) {
							Found = true;
							break;
						}
					}
				}
				if ( Found ) continue;
			} else {
				if ( !RoomAirflowNetworkZoneInfo( ZoneNum ).Node( RoomAirNodeNum ).SurfMask( SurfNum - Zone( ZoneNum ).SurfaceFirst + 1 ) ) continue;
			}

			HA = 0.0;
			Area = Surface( SurfNum ).Area; // For windows, this is the glazing area

			if ( Surface( SurfNum ).Class == SurfaceClass_Window ) {

				// Add to the convective internal gains
				if ( SurfaceWindow( SurfNum ).ShadingFlag == IntShadeOn || SurfaceWindow( SurfNum ).ShadingFlag == IntBlindOn ) {
					// The shade area covers the area of the glazing plus the area of the dividers.
					Area += SurfaceWindow( SurfNum ).DividerArea;
					SumIntGain += SurfaceWindow( SurfNum ).DividerHeatGain;
				}

				// Convective heat gain from natural convection in gap between glass and interior shade or blind
				if ( SurfaceWindow( SurfNum ).ShadingFlag == IntShadeOn || SurfaceWindow( SurfNum ).ShadingFlag == IntBlindOn )
					SumIntGain += SurfaceWindow( SurfNum ).ConvHeatFlowNatural;

				// Convective heat gain from airflow window
				if ( SurfaceWindow( SurfNum ).AirflowThisTS > 0.0 ) {
					SumIntGain += SurfaceWindow( SurfNum ).ConvHeatGainToZoneAir;
					if ( Zone( ZoneNum ).NoHeatToReturnAir ) {
						SumIntGain += SurfaceWindow( SurfNum ).RetHeatGainToZoneAir;
						WinHeatGain( SurfNum ) += SurfaceWindow( SurfNum ).RetHeatGainToZoneAir;
						WinHeatTransfer( SurfNum ) += SurfaceWindow( SurfNum ).RetHeatGainToZoneAir;
						if ( WinHeatGain( SurfNum ) >= 0.0 ) {
							WinHeatGainRep( SurfNum ) = WinHeatGain( SurfNum );
							WinHeatGainRepEnergy( SurfNum ) = WinHeatGainRep( SurfNum ) * TimeStepZone * SecInHour;
						} else {
							WinHeatLossRep( SurfNum ) = -WinHeatGain( SurfNum );
							WinHeatLossRepEnergy( SurfNum ) = WinHeatLossRep( SurfNum ) * TimeStepZone * SecInHour;
						}
						WinHeatTransfer( SurfNum ) = WinHeatGain( SurfNum );
						WinHeatTransferRepEnergy( SurfNum ) = WinHeatGain( SurfNum ) * TimeStepZone * SecInHour;
					}
				}

				// Add to the surface convection sums
				if ( SurfaceWindow( SurfNum ).FrameArea > 0.0 ) {
					//Window frame contribution
					SumHATsurf += HConvIn( SurfNum ) * SurfaceWindow( SurfNum ).FrameArea
						* ( 1.0 + SurfaceWindow( SurfNum ).ProjCorrFrIn ) * SurfaceWindow( SurfNum ).FrameTempSurfIn;
					HA += HConvIn( SurfNum ) * SurfaceWindow( SurfNum ).FrameArea * ( 1.0 + SurfaceWindow( SurfNum ).ProjCorrFrIn );
				}

				if ( SurfaceWindow( SurfNum ).DividerArea > 0.0 && SurfaceWindow( SurfNum ).ShadingFlag != IntShadeOn && SurfaceWindow( SurfNum ).ShadingFlag != IntBlindOn ) {
					// Window divider contribution(only from shade or blind for window with divider and interior shade or blind)
					SumHATsurf += HConvIn( SurfNum ) * SurfaceWindow( SurfNum ).DividerArea
						* ( 1.0 + 2.0 * SurfaceWindow( SurfNum ).ProjCorrDivIn ) * SurfaceWindow( SurfNum ).DividerTempSurfIn;
					HA += HConvIn( SurfNum ) * SurfaceWindow( SurfNum ).DividerArea * ( 1.0 + 2.0 * SurfaceWindow( SurfNum ).ProjCorrDivIn );
				}

			}  // End of check if window

			HA = HA + HConvIn( SurfNum ) * Area;
			SumHATsurf += HConvIn( SurfNum ) * Area * TempSurfInTmp( SurfNum );

			if ( Surface( SurfNum ).TAirRef == ZoneMeanAirTemp ) {
				// The zone air is the reference temperature(which is to be solved for in CorrectZoneAirTemp).
				RefAirTemp = MAT( ZoneNum );
				SumHA += HA;
			} else if ( Surface( SurfNum ).TAirRef == AdjacentAirTemp ) {
				RefAirTemp = TempEffBulkAir( SurfNum );
				SumHATref += HA * RefAirTemp;
			} else if ( Surface( SurfNum ).TAirRef == ZoneSupplyAirTemp ) {
				// check whether this zone is a controlled zone or not
				if ( !ControlledZoneAirFlag ) {
					ShowFatalError( "Zones must be controlled for Ceiling-Diffuser Convection model. No system serves zone " + Zone( ZoneNum ).Name );
					return;
				}
				// determine supply air temperature as a weighted average of the inlet temperatures.
				RefAirTemp = SumSysMCpT / SumSysMCp;
				SumHATref += HA * RefAirTemp;
			} else {
				RefAirTemp = MAT( ZoneNum );
				SumHA = SumHA + HA;
			}

		} // SurfNum

		// Assemble values
		RoomAirflowNetworkZoneInfo( ZoneNum ).Node( RoomAirNodeNum ).SumHA = SumHA;
		RoomAirflowNetworkZoneInfo( ZoneNum ).Node( RoomAirNodeNum ).SumHATsurf = SumHATsurf;
		RoomAirflowNetworkZoneInfo( ZoneNum ).Node( RoomAirNodeNum ).SumHATref = SumHATref;
		RoomAirflowNetworkZoneInfo( ZoneNum ).Node( RoomAirNodeNum ).SumSysMCp = SumSysMCp;
		RoomAirflowNetworkZoneInfo( ZoneNum ).Node( RoomAirNodeNum ).SumSysMCpT = SumSysMCpT;
		RoomAirflowNetworkZoneInfo( ZoneNum ).Node( RoomAirNodeNum ).SumSysM = SumSysM;
		RoomAirflowNetworkZoneInfo( ZoneNum ).Node( RoomAirNodeNum ).SumSysMW = SumSysMW;

	} // CalcNodeSums

	void
	RAFNData::CalcSurfaceMoistureSums(
		int const RoomAirNode,
		Real64 & SumHmAW,
		Real64 & SumHmARa,
		Real64 & SumHmARaW,
		Array1< bool > const & EP_UNUSED(SurfMask)
	)
	{

		// SUBROUTINE INFORMATION:
		//       AUTHOR         B Griffith
		//                      derived from P. Biddulph-- HAMT, L. Gu -- EPMD,
		//       DATE WRITTEN   November 2009
		//       MODIFIED       Lixing Gu, Aug. 2015 for v8.4 replease
		//       RE-ENGINEERED  na

		// PURPOSE OF THIS SUBROUTINE:
		// Breakout summation of surface moisture interaction terms

		// METHODOLOGY EMPLOYED:
		// na

		// REFERENCES:
		// na

		// Using/Aliasing
		using Psychrometrics::PsyRhoAirFnPbTdbW;
		using Psychrometrics::PsyWFnTdbRhPb;
		using Psychrometrics::PsyRhFnTdbRhov;
		using Psychrometrics::PsyRhFnTdbRhovLBnd0C;
		using DataMoistureBalanceEMPD::RVSurface;
		using HeatBalanceHAMTManager::UpdateHeatBalHAMT;
		using MoistureBalanceEMPDManager::UpdateMoistureBalanceEMPD;
		using DataEnvironment::OutBaroPress;
		using DataHeatBalSurface::TempSurfInTmp;
		using DataHeatBalFanSys::MAT;

		// SUBROUTINE LOCAL VARIABLE DECLARATIONS:
		int SurfNum;
		int Loop;
		Real64 RhoAirZone;
		Real64 Wsurf;
		bool Found;

		SumHmAW = 0.0;
		SumHmARa = 0.0;
		SumHmARaW = 0.0;

		for ( SurfNum = Zone( ZoneNum ).SurfaceFirst; SurfNum <= Zone( ZoneNum ).SurfaceLast; ++SurfNum ) {
			if ( !Surface( SurfNum ).HeatTransSurf ) continue; // Skip non - heat transfer surfaces
			if ( Surface( SurfNum ).Class == SurfaceClass_Window ) continue;

			if ( RoomAirflowNetworkZoneInfo( ZoneNum ).ControlAirNodeID == RoomAirNode ) {
				Found = false;
				for ( Loop = 1; Loop <= RoomAirflowNetworkZoneInfo( ZoneNum ).NumOfAirNodes; ++Loop ) {
					// None - assigned surfaces belong to the zone node
					if ( Loop != RoomAirNode ) {
						if ( RoomAirflowNetworkZoneInfo( ZoneNum ).Node( Loop ).SurfMask( SurfNum - Zone( ZoneNum ).SurfaceFirst + 1 ) ) {
							Found = true;
							break;
						}
					}
				}
				if ( Found ) continue;
			} else {
				if ( !RoomAirflowNetworkZoneInfo( ZoneNum ).Node( RoomAirNode ).SurfMask( SurfNum - Zone( ZoneNum ).SurfaceFirst + 1 ) ) continue;
			}

			if ( Surface( SurfNum ).HeatTransferAlgorithm == HeatTransferModel_HAMT ) {
				UpdateHeatBalHAMT( SurfNum );

				SumHmAW += HMassConvInFD( SurfNum )*Surface( SurfNum ).Area* ( RhoVaporSurfIn( SurfNum ) - RhoVaporAirIn( SurfNum ) );

				RhoAirZone = PsyRhoAirFnPbTdbW( OutBaroPress, MAT( Surface( SurfNum ).Zone ), PsyRhFnTdbRhov( MAT( Surface( SurfNum ).Zone ), RhoVaporAirIn( SurfNum ), "RhoAirZone" ) );

				Wsurf = PsyWFnTdbRhPb( TempSurfInTmp( SurfNum ), PsyRhFnTdbRhov( TempSurfInTmp( SurfNum ), RhoVaporSurfIn( SurfNum ), "Wsurf" ), OutBaroPress );

				SumHmARa = SumHmARa + HMassConvInFD( SurfNum )*Surface( SurfNum ).Area*RhoAirZone;

				SumHmARaW = SumHmARaW + HMassConvInFD( SurfNum )*Surface( SurfNum ).Area*RhoAirZone*Wsurf;
			}

			if ( Surface( SurfNum ).HeatTransferAlgorithm == HeatTransferModel_EMPD ) {

				UpdateMoistureBalanceEMPD( SurfNum );
				RhoVaporSurfIn( SurfNum ) = RVSurface( SurfNum );

				SumHmAW = SumHmAW + HMassConvInFD( SurfNum )*Surface( SurfNum ).Area* ( RhoVaporSurfIn( SurfNum ) - RhoVaporAirIn( SurfNum ) );
				SumHmARa = SumHmARa + HMassConvInFD( SurfNum )*Surface( SurfNum ).Area* PsyRhoAirFnPbTdbW( OutBaroPress, TempSurfInTmp( SurfNum ),
					PsyWFnTdbRhPb( TempSurfInTmp( SurfNum ), PsyRhFnTdbRhovLBnd0C( TempSurfInTmp( SurfNum ), RhoVaporAirIn( SurfNum ) ), OutBaroPress ) );
				SumHmARaW = SumHmARaW + HMassConvInFD( SurfNum )*Surface( SurfNum ).Area*RhoVaporSurfIn( SurfNum );
			}
		}

	} // CalcSurfaceMoistureSums

	void
	RAFNData::SumNonAirSystemResponseForNode(
		int const RAFNNodeNum
	)
	{

		// SUBROUTINE INFORMATION:
		//       AUTHOR         B. Griffith
		//       DATE WRITTEN   June 2012
		//       MODIFIED       Lixing Gu, Aug. 2015 for v8.4 replease
		//       RE-ENGINEERED  na

		// PURPOSE OF THIS SUBROUTINE:
		// Sum system response from none air systems

		// METHODOLOGY EMPLOYED:
		// na

		// REFERENCES:
		// na

		// USE STATEMENTS:
		using HWBaseboardRadiator::SimHWBaseboard;
		using SteamBaseboardRadiator::SimSteamBaseboard;
		using BaseboardRadiator::SimBaseboard;
		using BaseboardElectric::SimElectricBaseboard;
		using RefrigeratedCase::SimAirChillerSet;
		using ElectricBaseboardRadiator::SimElecBaseboard;
		using HighTempRadiantSystem::SimHighTempRadiantSystem;
		using DataZoneEquipment::ZoneEquipConfig;
		using DataHVACGlobals::ZoneEquipTypeOf_BaseboardConvectiveWater;
		using DataHVACGlobals::ZoneEquipTypeOf_BaseboardRadiantConvectiveSteam;
		using DataHVACGlobals::ZoneEquipTypeOf_BaseboardRadiantConvectiveWater;
		using DataHVACGlobals::ZoneEquipTypeOf_BaseboardConvectiveElectric;
		using DataHVACGlobals::ZoneEquipTypeOf_RefrigerationChillerSet;
		using DataHVACGlobals::ZoneEquipTypeOf_BaseboardRadiantConvectiveElectric;
		using DataHVACGlobals::ZoneEquipTypeOf_HighTemperatureRadiant;

		// SUBROUTINE LOCAL VARIABLE DECLARATIONS:
		int I;
		Real64 SysOutputProvided;
		Real64 LatOutputProvided;

		// TODO
		auto & ThisRAFNNode( RoomAirflowNetworkZoneInfo( ZoneNum ).Node( RAFNNodeNum ) );

		ThisRAFNNode.NonAirSystemResponse = 0.0;

		if ( !allocated( ZoneEquipConfig ) ) return;


		for ( I = 1; I <= ThisRAFNNode.NumHVACs; ++I ) {

			if ( ThisRAFNNode.HVAC( I ).TypeOfNum == ZoneEquipTypeOf_BaseboardRadiantConvectiveWater ) {
				//'ZoneHVAC:Baseboard:RadiantConvective:Water' 13
				SimHWBaseboard( ThisRAFNNode.HVAC( I ).Name, ZoneNum, RoomAirflowNetworkZoneInfo( ZoneNum ).ActualZoneID, false, SysOutputProvided,
					ThisRAFNNode.HVAC( I ).CompIndex );
				ThisRAFNNode.NonAirSystemResponse += ThisRAFNNode.HVAC( I ).SupplyFraction * SysOutputProvided;
				// LatOutputProvided = 0.0d0 !This baseboard does not add / remove any latent heat
			}

			if ( ThisRAFNNode.HVAC( I ).TypeOfNum == ZoneEquipTypeOf_BaseboardRadiantConvectiveSteam ) {
				// CASE(BBSteam_Num) !'ZoneHVAC:Baseboard:RadiantConvective:Steam' 14
				SimSteamBaseboard( ThisRAFNNode.HVAC( I ).Name, ZoneNum, RoomAirflowNetworkZoneInfo( ZoneNum ).ActualZoneID, false, SysOutputProvided,
					ThisRAFNNode.HVAC( I ).CompIndex );

				ThisRAFNNode.NonAirSystemResponse += ThisRAFNNode.HVAC( I ).SupplyFraction * SysOutputProvided;
				// LatOutputProvided = 0.0d0 !This baseboard does not add / remove any latent heat
			}

			if ( ThisRAFNNode.HVAC( I ).TypeOfNum == ZoneEquipTypeOf_BaseboardConvectiveWater ) {
				// CASE(BBWaterConvective_Num)  !'ZoneHVAC:Baseboard:Convective:Water' 16
				SimBaseboard( ThisRAFNNode.HVAC( I ).Name, ZoneNum, RoomAirflowNetworkZoneInfo( ZoneNum ).ActualZoneID, false, SysOutputProvided,
					ThisRAFNNode.HVAC( I ).CompIndex );
				ThisRAFNNode.NonAirSystemResponse += ThisRAFNNode.HVAC( I ).SupplyFraction * SysOutputProvided;
				// LatOutputProvided = 0.0d0 !This baseboard does not add / remove any latent heat
			}

			if ( ThisRAFNNode.HVAC( I ).TypeOfNum == ZoneEquipTypeOf_BaseboardConvectiveElectric ) {
				// CASE(BBElectricConvective_Num)  !'ZoneHVAC:Baseboard:Convective:Electric' 15
				SimElectricBaseboard( ThisRAFNNode.HVAC( I ).Name, ZoneNum, RoomAirflowNetworkZoneInfo( ZoneNum ).ActualZoneID, SysOutputProvided,
					ThisRAFNNode.HVAC( I ).CompIndex );
				ThisRAFNNode.NonAirSystemResponse += ThisRAFNNode.HVAC( I ).SupplyFraction * SysOutputProvided;
				// LatOutputProvided = 0.0d0 !This baseboard does not add / remove any latent heat
			}

			if ( ThisRAFNNode.HVAC( I ).TypeOfNum == ZoneEquipTypeOf_RefrigerationChillerSet ) {
				// CASE(RefrigerationAirChillerSet_Num)  !'ZoneHVAC:RefrigerationChillerSet' 20
				SimAirChillerSet( ThisRAFNNode.HVAC( I ).Name, ZoneNum, false, SysOutputProvided, LatOutputProvided, ThisRAFNNode.HVAC( I ).CompIndex );
				ThisRAFNNode.NonAirSystemResponse += ThisRAFNNode.HVAC( I ).SupplyFraction * SysOutputProvided;
			}

			if ( ThisRAFNNode.HVAC( I ).TypeOfNum == ZoneEquipTypeOf_BaseboardRadiantConvectiveElectric ) {
				//CASE(BBElectric_Num)  !'ZoneHVAC:Baseboard:RadiantConvective:Electric' 12
				SimElecBaseboard( ThisRAFNNode.HVAC( I ).Name, ZoneNum, RoomAirflowNetworkZoneInfo( ZoneNum ).ActualZoneID, false, SysOutputProvided,
					ThisRAFNNode.HVAC( I ).CompIndex );
				ThisRAFNNode.NonAirSystemResponse += ThisRAFNNode.HVAC( I ).SupplyFraction * SysOutputProvided;
				// LatOutputProvided = 0.0d0 !This baseboard does not add / remove any latent heat
			}

			if ( ThisRAFNNode.HVAC( I ).TypeOfNum == ZoneEquipTypeOf_HighTemperatureRadiant ) {
				//CASE(BBElectric_Num)  !'ZoneHVAC:HighTemperatureRadiant' 17
				SimHighTempRadiantSystem( ThisRAFNNode.HVAC( I ).Name, false, SysOutputProvided,
					ThisRAFNNode.HVAC( I ).CompIndex );
				ThisRAFNNode.NonAirSystemResponse += ThisRAFNNode.HVAC( I ).SupplyFraction * SysOutputProvided;
				// LatOutputProvided = 0.0d0 !This baseboard does not add / remove any latent heat
			}

			//Zone sum of system convective gains, collected via NonAirSystemResponse
		}

	} // SumNonAirSystemResponseForNode

	//*****************************************************************************************

	void
	RAFNData::SumSystemDepResponseForNode(
	)
	{
		// SUBROUTINE INFORMATION:
		//       AUTHOR         B.Griffith
		//       DATE WRITTEN   aug 2005, Jan2004
		//       MODIFIED       Lixing Gu, Aug. 2015 for v8.4 replease
		//       RE-ENGINEERED  na

		// PURPOSE OF THIS SUBROUTINE:
		// Sum system sensible loads used at the next time step

		// METHODOLOGY EMPLOYED:
		// na

		// REFERENCES:
		// na

		// USE STATEMENTS:
		using ZoneDehumidifier::SimZoneDehumidifier;
		using DataHVACGlobals::ZoneEquipTypeOf_DehumidifierDX;

		// Return value
		// na

		// SUBROUTINE LOCAL VARIABLE DECLARATIONS:
		int I;
		Real64 SysOutputProvided;
		Real64 LatOutputProvided;
		int RoomAirNode;

		// TODO

		auto & ThisRAFNZone( RoomAirflowNetworkZoneInfo( ZoneNum ) );

		// SysDepZoneLoads saved to be added to zone heat balance next
		SysOutputProvided = 0.0;
		for ( RoomAirNode = 1; RoomAirNode <= ThisRAFNZone.NumOfAirNodes; ++RoomAirNode ) {
			ThisRAFNZone.Node( RoomAirNode ).SysDepZoneLoadsLaggedOld = 0.0;
			for ( I = 1; I <= ThisRAFNZone.Node( RoomAirNode ).NumHVACs; ++I ) {
				if ( ThisRAFNZone.Node( RoomAirNode ).HVAC( I ).TypeOfNum == ZoneEquipTypeOf_DehumidifierDX ) {
					if ( SysOutputProvided == 0.0 ) SimZoneDehumidifier( ThisRAFNZone.Node( RoomAirNode ).HVAC( I ).Name, ZoneNum, false, SysOutputProvided, LatOutputProvided, ThisRAFNZone.Node( RoomAirNode ).HVAC( I ).CompIndex );
					if ( SysOutputProvided > 0.0 ) break;
				}
			}
		}

		if ( SysOutputProvided > 0.0 ) {
			for ( RoomAirNode = 1; RoomAirNode <= ThisRAFNZone.NumOfAirNodes; ++RoomAirNode ) {
				for ( I = 1; I <= ThisRAFNZone.Node( RoomAirNode ).NumHVACs; ++I ) {
					if ( ThisRAFNZone.Node( RoomAirNode ).HVAC( I ).TypeOfNum == ZoneEquipTypeOf_DehumidifierDX ) {
						ThisRAFNZone.Node( RoomAirNode ).SysDepZoneLoadsLaggedOld += ThisRAFNZone.Node( RoomAirNode ).HVAC( I ).SupplyFraction * SysOutputProvided;
					}
				}
			}
		}

	} // SumSystemDepResponseForNode

	//*****************************************************************************************

} // RoomAirModelAirflowNetwork

} // EnergyPlus
=======
                    if (ISum != ZoneEquipConfig(LoopZone).NumInletNodes) {
                        if (ISum > ZoneEquipConfig(LoopZone).NumInletNodes) {
                            ShowSevereError(
                                "GetRoomAirflowNetworkData: The number of equipment listed in RoomAirflowNetwork:Node:HVACEquipment objects");
                            ShowContinueError("is greater than the number of zone configuration inlet nodes in " + Zone(LoopZone).Name);
                            ShowContinueError("Please check inputs of both objects.");
                            ErrorsFound = true;
                        } else {
                            ShowSevereError(
                                "GetRoomAirflowNetworkData: The number of equipment listed in RoomAirflowNetwork:Node:HVACEquipment objects");
                            ShowContinueError("is less than the number of zone configuration inlet nodes in " + Zone(LoopZone).Name);
                            ShowContinueError("Please check inputs of both objects.");
                            ErrorsFound = true;
                        }
                    }

                    // Check equipment names to ensure they are used in RoomAirflowNetwork : Node : HVACEquipment objects
                    for (I = 1; I <= ZoneEquipList(LoopZone).NumOfEquipTypes; ++I) { // loop over all equip types
                        if (!EquipFound(I)) {
                            ShowSevereError("GetRoomAirflowNetworkData: The equipment listed in ZoneEquipList is not found in the lsit of "
                                            "RoomAir:Node:AirflowNetwork:HVACEquipment objects =");
                            ShowContinueError(ZoneEquipList(LoopZone).EquipName(I) + ". Please check inputs of both objects.");
                            ErrorsFound = true;
                        }
                    }

                    // Check fraction to ensure sum = 1.0 for every equipment
                    for (I = 1; I <= ZoneEquipList(LoopZone).NumOfEquipTypes; ++I) { // loop over all equip types
                        if (abs(SupplyFrac(I) - 1.0) > 0.001) {
                            ShowSevereError("GetRoomAirflowNetworkData: Invalid, zone supply fractions do not sum to 1.0");
                            ShowContinueError("Entered in " + ZoneEquipList(LoopZone).EquipName(I) +
                                              " defined in RoomAir:Node:AirflowNetwork:HVACEquipment");
                            ShowContinueError("The Fraction of supply fraction values across all the roomair nodes in a zone needs to sum to 1.0.");
                            ShowContinueError("The sum of fractions entered = " + RoundSigDigits(SupplyFrac(I), 3));
                            ErrorsFound = true;
                        }
                        if (abs(ReturnFrac(I) - 1.0) > 0.001) {
                            ShowSevereError("GetRoomAirflowNetworkData: Invalid, zone return fractions do not sum to 1.0");
                            ShowContinueError("Entered in " + ZoneEquipList(LoopZone).EquipName(I) +
                                              " defined in RoomAir:Node:AirflowNetwork:HVACEquipment");
                            ShowContinueError("The Fraction of return fraction values across all the roomair nodes in a zone needs to sum to 1.0.");
                            ShowContinueError("The sum of fractions entered = " + RoundSigDigits(ReturnFrac(I), 3));
                            ErrorsFound = true;
                        }
                    }
                }
                InitRoomAirModelAirflowNetworkOneTimeFlagConf = false;
                if (allocated(NodeFound)) NodeFound.deallocate();
                if (ErrorsFound) {
                    ShowFatalError("GetRoomAirflowNetworkData: Errors found getting air model input.  Program terminates.");
                }
            }
        } // End of InitRoomAirModelAirflowNetworkOneTimeFlagConf

        if (BeginEnvrnFlag && InitRoomAirModelAirflowNetworkEnvrnFlag) {
            for (LoopZone = 1; LoopZone <= NumOfZones; ++LoopZone) {
                if (!RoomAirflowNetworkZoneInfo(LoopZone).IsUsed) continue;
                for (LoopAirNode = 1; LoopAirNode <= RoomAirflowNetworkZoneInfo(LoopZone).NumOfAirNodes;
                     ++LoopAirNode) { // loop over all the modeled room air nodes
                    RoomAirflowNetworkZoneInfo(LoopZone).Node(LoopAirNode).AirTemp = 23.0;
                    RoomAirflowNetworkZoneInfo(LoopZone).Node(LoopAirNode).AirTempX1 = 23.0;
                    RoomAirflowNetworkZoneInfo(LoopZone).Node(LoopAirNode).AirTempX2 = 23.0;
                    RoomAirflowNetworkZoneInfo(LoopZone).Node(LoopAirNode).AirTempX3 = 23.0;
                    RoomAirflowNetworkZoneInfo(LoopZone).Node(LoopAirNode).AirTempX4 = 23.0;
                    RoomAirflowNetworkZoneInfo(LoopZone).Node(LoopAirNode).AirTempDSX1 = 23.0;
                    RoomAirflowNetworkZoneInfo(LoopZone).Node(LoopAirNode).AirTempDSX2 = 23.0;
                    RoomAirflowNetworkZoneInfo(LoopZone).Node(LoopAirNode).AirTempDSX3 = 23.0;
                    RoomAirflowNetworkZoneInfo(LoopZone).Node(LoopAirNode).AirTempDSX4 = 23.0;
                    RoomAirflowNetworkZoneInfo(LoopZone).Node(LoopAirNode).AirTempT1 = 23.0;
                    RoomAirflowNetworkZoneInfo(LoopZone).Node(LoopAirNode).AirTempTMX = 23.0;
                    RoomAirflowNetworkZoneInfo(LoopZone).Node(LoopAirNode).AirTempTM2 = 23.0;

                    RoomAirflowNetworkZoneInfo(LoopZone).Node(LoopAirNode).HumRat = 0.0;
                    RoomAirflowNetworkZoneInfo(LoopZone).Node(LoopAirNode).HumRatX1 = 0.0;
                    RoomAirflowNetworkZoneInfo(LoopZone).Node(LoopAirNode).HumRatX2 = 0.0;
                    RoomAirflowNetworkZoneInfo(LoopZone).Node(LoopAirNode).HumRatX3 = 0.0;
                    RoomAirflowNetworkZoneInfo(LoopZone).Node(LoopAirNode).HumRatX4 = 0.0;
                    RoomAirflowNetworkZoneInfo(LoopZone).Node(LoopAirNode).HumRatDSX1 = 0.0;
                    RoomAirflowNetworkZoneInfo(LoopZone).Node(LoopAirNode).HumRatDSX2 = 0.0;
                    RoomAirflowNetworkZoneInfo(LoopZone).Node(LoopAirNode).HumRatDSX3 = 0.0;
                    RoomAirflowNetworkZoneInfo(LoopZone).Node(LoopAirNode).HumRatDSX4 = 0.0;
                    RoomAirflowNetworkZoneInfo(LoopZone).Node(LoopAirNode).HumRatW1 = 0.0;
                    RoomAirflowNetworkZoneInfo(LoopZone).Node(LoopAirNode).HumRatWMX = 0.0;
                    RoomAirflowNetworkZoneInfo(LoopZone).Node(LoopAirNode).HumRatWM2 = 0.0;

                    RoomAirflowNetworkZoneInfo(LoopZone).Node(LoopAirNode).SysDepZoneLoadsLagged = 0.0;
                    RoomAirflowNetworkZoneInfo(LoopZone).Node(LoopAirNode).SysDepZoneLoadsLaggedOld = 0.0;
                }
            }
            InitRoomAirModelAirflowNetworkEnvrnFlag = false;
        }
        if (!BeginEnvrnFlag) {
            InitRoomAirModelAirflowNetworkEnvrnFlag = true;
        }

        // reuse code in ZoneTempPredictorCorrector for sensible components.
        CalcNodeSums(RoomAirNode);

        SumNonAirSystemResponseForNode(RoomAirNode);

        // latent gains.
        auto &ThisRAFNNode(RoomAirflowNetworkZoneInfo(ZoneNum).Node(RoomAirNode));

        if (allocated(ThisRAFNNode.SurfMask)) {
            CalcSurfaceMoistureSums(RoomAirNode, ThisRAFNNode.SumHmAW, ThisRAFNNode.SumHmARa, ThisRAFNNode.SumHmARaW, ThisRAFNNode.SurfMask);
        }

        // prepare AirflowNetwor flow rates and temperatures
        SumLinkMCp = 0.0;
        SumLinkMCpT = 0.0;
        SumLinkM = 0.0;
        SumLinkMW = 0.0;

        NodeNum = ThisRAFNNode.AirflowNetworkNodeID;
        if (NodeNum > 0) {
            for (linkNum = 1; linkNum <= ThisRAFNNode.NumOfAirflowLinks; ++linkNum) {
                Link = ThisRAFNNode.Link(linkNum).AirflowNetworkLinkSimuID;
                if (AirflowNetworkLinkageData(Link).NodeNums(1) == NodeNum) { // incoming flow
                    NodeIn = AirflowNetworkLinkageData(Link).NodeNums(2);
                    ThisRAFNNode.Link(linkNum).TempIn = AirflowNetworkNodeSimu(NodeIn).TZ;
                    ThisRAFNNode.Link(linkNum).HumRatIn = AirflowNetworkNodeSimu(NodeIn).WZ;
                    ThisRAFNNode.Link(linkNum).MdotIn = AirflowNetworkLinkSimu(Link).FLOW2;
                }
                if (AirflowNetworkLinkageData(Link).NodeNums(2) == NodeNum) { // outgoing flow
                    NodeIn = AirflowNetworkLinkageData(Link).NodeNums(1);
                    ThisRAFNNode.Link(linkNum).TempIn = AirflowNetworkNodeSimu(NodeIn).TZ;
                    ThisRAFNNode.Link(linkNum).HumRatIn = AirflowNetworkNodeSimu(NodeIn).WZ;
                    ThisRAFNNode.Link(linkNum).MdotIn = AirflowNetworkLinkSimu(Link).FLOW;
                }
            }

            for (linkNum = 1; linkNum <= ThisRAFNNode.NumOfAirflowLinks; ++linkNum) {
                LinkInTemp = ThisRAFNNode.Link(linkNum).TempIn;
                LinkInHumRat = ThisRAFNNode.Link(linkNum).HumRatIn;
                LinkInMdot = ThisRAFNNode.Link(linkNum).MdotIn;
                CpAir = PsyCpAirFnWTdb(LinkInHumRat, LinkInTemp);
                SumLinkMCp = SumLinkMCp + CpAir * LinkInMdot;
                SumLinkMCpT = SumLinkMCpT + CpAir * LinkInMdot * LinkInTemp;
                SumLinkM = SumLinkM + LinkInMdot;
                SumLinkMW = SumLinkMW + LinkInMdot * LinkInHumRat;
            }
        }

        ThisRAFNNode.SumLinkMCp = SumLinkMCp;
        ThisRAFNNode.SumLinkMCpT = SumLinkMCpT;
        ThisRAFNNode.SumLinkM = SumLinkM;
        ThisRAFNNode.SumLinkMW = SumLinkMW;
        ThisRAFNNode.SysDepZoneLoadsLagged = ThisRAFNNode.SysDepZoneLoadsLaggedOld;

        ThisRAFNNode.RhoAir = PsyRhoAirFnPbTdbW(OutBaroPress, ThisRAFNNode.AirTemp, ThisRAFNNode.HumRat, "InitRoomAirModelAirflowNetwork");

        ThisRAFNNode.CpAir = PsyCpAirFnWTdb(ThisRAFNNode.HumRat, ThisRAFNNode.AirTemp);

    } // InitRoomAirModelAirflowNetwork

    //*****************************************************************************************

    void RAFNData::CalcRoomAirModelAirflowNetwork(int const RoomAirNode) // index number for the specified zone and node
    {

        // SUBROUTINE INFORMATION:
        //       AUTHOR         Brent Griffith
        //       DATE WRITTEN   November 2009
        //       MODIFIED       Lixing Gu, Aug. 2015 for v8.4 replease
        //       RE-ENGINEERED

        // PURPOSE OF THIS SUBROUTINE:
        // calculate new values for temperature and humidity ratio for room air node

        // METHODOLOGY EMPLOYED:
        // take terms(updated in init routine) and use classic air balance equations
        // solved for state variables. Store results in structure.

        // REFERENCES:
        // na

        // Using/Aliasing
        using DataEnvironment::OutBaroPress;
        using DataGlobals::SecInHour;
        using DataHVACGlobals::TimeStepSys;
        using DataHVACGlobals::UseZoneTimeStepHistory;
        using DataHeatBalFanSys::MAT;
        using DataHeatBalFanSys::ZoneAirHumRat;
        using Psychrometrics::PsyHgAirFnWTdb;
        using Psychrometrics::PsyRhFnTdbWPb;

        // SUBROUTINE LOCAL VARIABLE DECLARATIONS:
        Real64 H2OHtOfVap;
        Real64 HumRatTmp;
        Real64 NodeTempX1;
        Real64 NodeTempX2;
        Real64 NodeTempX3;
        Real64 NodeHumRatX1;
        Real64 NodeHumRatX2;
        Real64 NodeHumRatX3;
        Real64 TempDepCoef;
        Real64 TempIndCoef;
        Real64 AirCap;
        Real64 TempTmp;
        Real64 A;
        Real64 B;
        Real64 C;
        Real64 AirTempT1;
        Real64 HumRatW1;

        auto &ThisRAFNNode(RoomAirflowNetworkZoneInfo(ZoneNum).Node(RoomAirNode));

        if (UseZoneTimeStepHistory) {
            NodeTempX1 = ThisRAFNNode.AirTempX1;
            NodeTempX2 = ThisRAFNNode.AirTempX2;
            NodeTempX3 = ThisRAFNNode.AirTempX3;

            NodeHumRatX1 = ThisRAFNNode.HumRatX1;
            NodeHumRatX2 = ThisRAFNNode.HumRatX2;
            NodeHumRatX3 = ThisRAFNNode.HumRatX3;
        } else { // use down - stepped history
            NodeTempX1 = ThisRAFNNode.AirTempDSX1;
            NodeTempX2 = ThisRAFNNode.AirTempDSX2;
            NodeTempX3 = ThisRAFNNode.AirTempDSX3;

            NodeHumRatX1 = ThisRAFNNode.HumRatDSX1;
            NodeHumRatX2 = ThisRAFNNode.HumRatDSX2;
            NodeHumRatX3 = ThisRAFNNode.HumRatDSX3;
        }

        if (ZoneAirSolutionAlgo != Use3rdOrder) {
            AirTempT1 = ThisRAFNNode.AirTempT1;
            HumRatW1 = ThisRAFNNode.HumRatW1;
        }
        // solve for node drybulb temperature
        TempDepCoef = ThisRAFNNode.SumHA + ThisRAFNNode.SumLinkMCp + ThisRAFNNode.SumSysMCp;
        TempIndCoef = ThisRAFNNode.SumIntSensibleGain + ThisRAFNNode.SumHATsurf - ThisRAFNNode.SumHATref + ThisRAFNNode.SumLinkMCpT +
                      ThisRAFNNode.SumSysMCpT + ThisRAFNNode.NonAirSystemResponse + ThisRAFNNode.SysDepZoneLoadsLagged;
        AirCap = ThisRAFNNode.AirVolume * Zone(ZoneNum).ZoneVolCapMultpSens * ThisRAFNNode.RhoAir * ThisRAFNNode.CpAir / (TimeStepSys * SecInHour);

        if (ZoneAirSolutionAlgo == UseAnalyticalSolution) {
            if (TempDepCoef == 0.0) { // B=0
                TempTmp = AirTempT1 + TempIndCoef / AirCap;
            } else {
                TempTmp = (AirTempT1 - TempIndCoef / TempDepCoef) * std::exp(min(700.0, -TempDepCoef / AirCap)) + TempIndCoef / TempDepCoef;
            }
        } else if (ZoneAirSolutionAlgo == UseEulerMethod) {
            TempTmp = (AirCap * AirTempT1 + TempIndCoef) / (AirCap + TempDepCoef);
        } else {
            TempTmp = (TempIndCoef + AirCap * (3.0 * NodeTempX1 - (3.0 / 2.0) * NodeTempX2 + (1.0 / 3.0) * NodeTempX3)) /
                      ((11.0 / 6.0) * AirCap + TempDepCoef);
        }

        ThisRAFNNode.AirTemp = TempTmp;

        // solve for node humidity ratio using 3 algorithms
        H2OHtOfVap = PsyHgAirFnWTdb(ThisRAFNNode.HumRat, ThisRAFNNode.AirTemp);
        A = ThisRAFNNode.SumLinkM + ThisRAFNNode.SumHmARa + ThisRAFNNode.SumSysM;
        B = (ThisRAFNNode.SumIntLatentGain / H2OHtOfVap) + ThisRAFNNode.SumSysMW + ThisRAFNNode.SumLinkMW + ThisRAFNNode.SumHmARaW;
        C = ThisRAFNNode.RhoAir * ThisRAFNNode.AirVolume * Zone(ZoneNum).ZoneVolCapMultpMoist / (SecInHour * TimeStepSys);

        // Exact solution
        if (ZoneAirSolutionAlgo == UseAnalyticalSolution) {
            if (A == 0.0) { // B=0
                HumRatTmp = HumRatW1 + B / C;
            } else {
                HumRatTmp = (HumRatW1 - B / A) * std::exp(min(700., -A / C)) + B / A;
            }
        } else if (ZoneAirSolutionAlgo == UseEulerMethod) {
            HumRatTmp = (C * HumRatW1 + B) / (C + A);
        } else {
            HumRatTmp = (B + C * (3.0 * NodeHumRatX1 - (3.0 / 2.0) * NodeHumRatX2 + (1.0 / 3.0) * NodeHumRatX3)) / ((11.0 / 6.0) * C + A);
        }

        ThisRAFNNode.HumRat = HumRatTmp;

        ThisRAFNNode.AirCap = AirCap;
        ThisRAFNNode.AirHumRat = C;

        ThisRAFNNode.RelHumidity = PsyRhFnTdbWPb(TempTmp, HumRatTmp, OutBaroPress, "CalcRoomAirModelAirflowNetwork") * 100.0;

    } // CalcRoomAirModelAirflowNetwork

    void RAFNData::UpdateRoomAirModelAirflowNetwork()
    {

        // SUBROUTINE INFORMATION:
        //       AUTHOR         B Griffith
        //       DATE WRITTEN   November 2009
        //       MODIFIED       Lixing Gu, Aug. 2015 for v8.4 replease
        //       RE-ENGINEERED  na

        // PURPOSE OF THIS SUBROUTINE:
        // update variables

        // METHODOLOGY EMPLOYED:
        // na

        // REFERENCES:
        // na

        // Using/Aliasing
        using DataGlobals::ZoneSizingCalc;
        using DataHeatBalFanSys::TempTstatAir;
        using DataHeatBalance::Zone;
        using DataLoopNode::Node;
        using DataZoneEquipment::ZoneEquipConfig;
        using DataZoneEquipment::ZoneEquipList;

        // SUBROUTINE LOCAL VARIABLE DECLARATIONS:
        int AirNodeNum; // nested node structure index
        int I;
        int LoopAirNode;
        int EquipLoop;
        Real64 NodeMass;
        Real64 SumMass;
        Real64 SumMassT;
        Real64 SumMassW;
        int RetNodeNum;

        auto &ThisRAFNZone(RoomAirflowNetworkZoneInfo(ZoneNum));

        if (!ThisRAFNZone.IsUsed) return;

        if (!ZoneSizingCalc) SumSystemDepResponseForNode();

        AirNodeNum = RoomAirflowNetworkZoneInfo(ZoneNum).ControlAirNodeID;

        // Update return node conditions
        for (I = 1; I <= ZoneEquipList(ZoneNum).NumOfEquipTypes; ++I) { // loop over all equip types
            SumMass = 0.0;
            SumMassT = 0.0;
            SumMassW = 0.0;
            for (LoopAirNode = 1; LoopAirNode <= ThisRAFNZone.NumOfAirNodes; ++LoopAirNode) { // loop over all the modeled room air nodes
                for (EquipLoop = 1; EquipLoop <= ThisRAFNZone.Node(LoopAirNode).NumHVACs;
                     ++EquipLoop) { // loop over all the equip for a single room air node
                    if (ThisRAFNZone.Node(LoopAirNode).HVAC(EquipLoop).EquipConfigIndex == I) {
                        if (ThisRAFNZone.Node(LoopAirNode).HVAC(EquipLoop).SupNodeNum > 0 &&
                            ThisRAFNZone.Node(LoopAirNode).HVAC(EquipLoop).RetNodeNum > 0) {
                            NodeMass = Node(ThisRAFNZone.Node(LoopAirNode).HVAC(EquipLoop).SupNodeNum).MassFlowRate *
                                       ThisRAFNZone.Node(LoopAirNode).HVAC(EquipLoop).ReturnFraction;
                            SumMass += NodeMass;
                            SumMassT += NodeMass * ThisRAFNZone.Node(LoopAirNode).AirTemp;
                            SumMassW += NodeMass * ThisRAFNZone.Node(LoopAirNode).HumRat;
                            RetNodeNum = ThisRAFNZone.Node(LoopAirNode).HVAC(EquipLoop).RetNodeNum;
                        }
                    }
                }
            }
            if (SumMass > 0.0) {
                Node(RetNodeNum).Temp = SumMassT / SumMass;
                Node(RetNodeNum).HumRat = SumMassW / SumMass;
            }
        }
    } // UpdateRoomAirModelAirflowNetwork

    void RAFNData::CalcNodeSums(int const RoomAirNodeNum)
    {

        // SUBROUTINE INFORMATION:
        //       AUTHOR         B Griffith
        //       DATE WRITTEN   August 2009
        //       MODIFIED       Lixing Gu, Aug. 2015 for v8.4 replease
        //       RE - ENGINEERED  na

        // PURPOSE OF THIS SUBROUTINE :
        // This subroutine calculates the various sums that go into the zone heat balance
        // equation.This replaces the SUMC, SUMHA, and SUMHAT calculations that were
        // previously done in various places throughout the program.
        // The SumHAT portion of the code is reproduced in RadiantSystemHighTemp and
        // RadiantSystemLowTemp and should be updated accordingly.
        //
        // A reference temperature(Tref) is specified for use with the ceiling diffuser
        // convection correlation.A bogus value of Tref = -999.9 defaults to using
        // the zone air(i.e.outlet) temperature for the reference temperature.
        // If Tref is applied to all surfaces, SumHA = 0, and SumHATref /= 0.
        // If Tref is not used at all, SumHATref = 0, and SumHA /= 0.
        //

        // METHODOLOGY EMPLOYED:
        // na

        // REFERENCES:
        // na

        // USE STATEMENTS:
        using DataAirflowNetwork::AirflowNetworkZoneExhaustFan;
        using DataDefineEquip::AirDistUnit;
        using DataGlobals::NumOfZones;
        using DataGlobals::SecInHour;
        using DataGlobals::TimeStepZone;
        using DataHeatBalFanSys::MAT;
        using DataHeatBalFanSys::ZoneAirHumRat;
        using DataHeatBalance::Zone;
        using DataLoopNode::Node;
        using DataSurfaces::Surface;
        using DataSurfaces::SurfaceClass_Window;
        using DataSurfaces::SurfaceWindow;
        using DataZoneEquipment::ZoneEquipConfig;
        using InternalHeatGains::SumInternalConvectionGainsByIndices;
        using InternalHeatGains::SumInternalConvectionGainsByTypes;
        using InternalHeatGains::SumInternalLatentGainsByIndices;
        using InternalHeatGains::SumReturnAirConvectionGainsByIndices;
        using InternalHeatGains::SumReturnAirConvectionGainsByTypes;
        using Psychrometrics::PsyCpAirFnWTdb;
        using Psychrometrics::PsyRhoAirFnPbTdbW;
        using ZonePlenum::NumZoneReturnPlenums;
        using ZonePlenum::NumZoneSupplyPlenums;
        using ZonePlenum::ZoneRetPlenCond;
        using ZonePlenum::ZoneSupPlenCond;

        // SUBROUTINE LOCAL VARIABLE DECLARATIONS:
        int NodeNum;         // System node number
        Real64 NodeTemp;     // System node temperature
        Real64 NodeW;        // System node humidity ratio
        Real64 MassFlowRate; // System node mass flow rate
        int ZoneEquipConfigNum;
        bool ControlledZoneAirFlag;
        int ZoneRetPlenumNum;
        int ZoneSupPlenumNum;
        bool ZoneRetPlenumAirFlag;
        bool ZoneSupPlenumAirFlag;
        Real64 CpAir;      // Specific heat of air
        int SurfNum;       // Surface number
        Real64 HA;         //                     !Hc*Area
        Real64 Area;       //                   !Effective surface area
        Real64 RefAirTemp; //             !Reference air temperature for surface convection calculations
        Real64 ZoneMult;
        int ADUListIndex;
        int ADUNum;
        int ADUInNode;
        int ADUOutNode;
        Real64 SumIntGain; //             !node sum of convective internal gains
        Real64 SumHA;      // Zone sum of Hc*Area
        Real64 SumHATsurf; //             !Zone sum of Hc*Area*Tsurf
        Real64 SumHATref;  //              !Zone sum of Hc*Area*Tref, for ceiling diffuser convection correlation
        Real64 SumMCp;     //                !Zone sum of MassFlowRate*Cp
        Real64 SumMCpT;    //                !Zone sum of MassFlowRate*Cp*T
        Real64 SumSysMCp;  //              !Zone sum of air system MassFlowRate*Cp
        Real64 SumSysMCpT; //             !Zone sum of air system MassFlowRate*Cp*T
        Real64 SumSysM;    //                !Zone sum of air system MassFlowRate
        Real64 SumSysMW;   //               !Zone sum of air system MassFlowRate*W
        int EquipLoop;     //              !Index of equipment loop
        int Loop;          //                   !Index of RAFN node
        bool Found;        //
        Real64 SumLinkM;   //               !Zone sum of MassFlowRate from the AirflowNetwork model
        Real64 SumLinkMW;  //             !Zone sum of MassFlowRate*W from the AirflowNetwork model

        // FLOW
        SumIntGain = 0.0;
        SumHA = 0.0;
        SumHATsurf = 0.0;
        SumHATref = 0.0;
        SumMCp = 0.0;
        SumMCpT = 0.0;
        SumSysMCp = 0.0;
        SumSysMCpT = 0.0;
        SumSysM = 0.0;
        SumSysMW = 0.0;
        SumLinkM = 0.0;
        SumLinkMW = 0.0;

        // Sum all convective internal gains: SumIntGain
        SumInternalConvectionGainsByIndices(ZoneNum, RoomAirflowNetworkZoneInfo(ZoneNum).Node(RoomAirNodeNum).IntGainsDeviceIndices,
                                            RoomAirflowNetworkZoneInfo(ZoneNum).Node(RoomAirNodeNum).IntGainsFractions,
                                            RoomAirflowNetworkZoneInfo(ZoneNum).Node(RoomAirNodeNum).SumIntSensibleGain);

        SumInternalLatentGainsByIndices(ZoneNum, RoomAirflowNetworkZoneInfo(ZoneNum).Node(RoomAirNodeNum).IntGainsDeviceIndices,
                                        RoomAirflowNetworkZoneInfo(ZoneNum).Node(RoomAirNodeNum).IntGainsFractions,
                                        RoomAirflowNetworkZoneInfo(ZoneNum).Node(RoomAirNodeNum).SumIntLatentGain);
        // Add heat to return air if zonal system(no return air) or cycling system(return air frequently very low or zero)
        if (Zone(ZoneNum).NoHeatToReturnAir) {
            // *******************************************
            SumReturnAirConvectionGainsByIndices(ZoneNum, RoomAirflowNetworkZoneInfo(ZoneNum).Node(RoomAirNodeNum).IntGainsDeviceIndices,
                                                 RoomAirflowNetworkZoneInfo(ZoneNum).Node(RoomAirNodeNum).IntGainsFractions, SumIntGain);
            RoomAirflowNetworkZoneInfo(ZoneNum).Node(RoomAirNodeNum).SumIntSensibleGain += SumIntGain;
        }

        // Check to see if this is a controlled zone

        ControlledZoneAirFlag = false;
        for (ZoneEquipConfigNum = 1; ZoneEquipConfigNum <= NumOfZones; ++ZoneEquipConfigNum) {
            if (!Zone(ZoneEquipConfigNum).IsControlled) continue;
            if (ZoneEquipConfig(ZoneEquipConfigNum).ActualZoneNum != ZoneNum) continue;
            ControlledZoneAirFlag = true;
            break; // sloppy way of finding ZoneEquipConfigNum for later use.
        }          // ZoneEquipConfigNum

        // Check to see if this is a plenum zone
        ZoneRetPlenumAirFlag = false;
        for (ZoneRetPlenumNum = 1; ZoneRetPlenumNum <= NumZoneReturnPlenums; ++ZoneRetPlenumNum) {
            if (ZoneRetPlenCond(ZoneRetPlenumNum).ActualZoneNum != ZoneNum) continue;
            ZoneRetPlenumAirFlag = true;
            break;
        } // ZoneRetPlenumNum
        ZoneSupPlenumAirFlag = false;
        for (ZoneSupPlenumNum = 1; ZoneSupPlenumNum <= NumZoneSupplyPlenums; ++ZoneSupPlenumNum) {
            if (ZoneSupPlenCond(ZoneSupPlenumNum).ActualZoneNum != ZoneNum) continue;
            ZoneSupPlenumAirFlag = true;
            break;
        } // ZoneSupPlenumNum

        // Plenum and controlled zones have a different set of inlet nodes which must be calculated.
        if (ControlledZoneAirFlag) {
            for (NodeNum = 1; NodeNum <= ZoneEquipConfig(ZoneEquipConfigNum).NumInletNodes; ++NodeNum) {
                // Get node conditions
                // this next block is of interest to irratic system loads... maybe nodes are not accurate at time of call ?
                // how can we tell ? predict step must be lagged ? correct step, systems have run.
                for (EquipLoop = 1; EquipLoop <= RoomAirflowNetworkZoneInfo(ZoneNum).Node(RoomAirNodeNum).NumHVACs; ++EquipLoop) {
                    if (RoomAirflowNetworkZoneInfo(ZoneNum).Node(RoomAirNodeNum).HVAC(EquipLoop).SupNodeNum ==
                        ZoneEquipConfig(ZoneEquipConfigNum).InletNode(NodeNum)) {
                        NodeTemp = Node(ZoneEquipConfig(ZoneEquipConfigNum).InletNode(NodeNum)).Temp;
                        NodeW = Node(ZoneEquipConfig(ZoneEquipConfigNum).InletNode(NodeNum)).HumRat;
                        MassFlowRate = Node(ZoneEquipConfig(ZoneEquipConfigNum).InletNode(NodeNum)).MassFlowRate *
                                       RoomAirflowNetworkZoneInfo(ZoneNum).Node(RoomAirNodeNum).HVAC(EquipLoop).SupplyFraction;
                        CpAir = PsyCpAirFnWTdb(ZoneAirHumRat(ZoneNum), NodeTemp);
                        SumSysMCp += MassFlowRate * CpAir;
                        SumSysMCpT += MassFlowRate * CpAir * NodeTemp;
                        SumSysM += MassFlowRate;
                        SumSysMW += MassFlowRate * NodeW;
                    }
                } // EquipLoop
            }     // NodeNum
        } else if (ZoneRetPlenumAirFlag) {
            for (NodeNum = 1; NodeNum <= ZoneRetPlenCond(ZoneRetPlenumNum).NumInletNodes; ++NodeNum) {
                // Get node conditions
                NodeTemp = Node(ZoneRetPlenCond(ZoneRetPlenumNum).InletNode(NodeNum)).Temp;
                MassFlowRate = Node(ZoneRetPlenCond(ZoneRetPlenumNum).InletNode(NodeNum)).MassFlowRate;
                CpAir = PsyCpAirFnWTdb(ZoneAirHumRat(ZoneNum), NodeTemp);
                SumSysMCp += MassFlowRate * CpAir;
                SumSysMCpT += MassFlowRate * CpAir * NodeTemp;
            } // NodeNum
            // add in the leaks
            for (ADUListIndex = 1; ADUListIndex <= ZoneRetPlenCond(ZoneRetPlenumNum).NumADUs; ++ADUListIndex) {
                ADUNum = ZoneRetPlenCond(ZoneRetPlenumNum).ADUIndex(ADUListIndex);
                if (AirDistUnit(ADUNum).UpStreamLeak) {
                    ADUInNode = AirDistUnit(ADUNum).InletNodeNum;
                    NodeTemp = Node(ADUInNode).Temp;
                    MassFlowRate = AirDistUnit(ADUNum).MassFlowRateUpStrLk;
                    CpAir = PsyCpAirFnWTdb(ZoneAirHumRat(ZoneNum), NodeTemp);
                    SumSysMCp += MassFlowRate * CpAir;
                    SumSysMCpT += MassFlowRate * CpAir * NodeTemp;
                }
                if (AirDistUnit(ADUNum).DownStreamLeak) {
                    ADUOutNode = AirDistUnit(ADUNum).OutletNodeNum;
                    NodeTemp = Node(ADUOutNode).Temp;
                    MassFlowRate = AirDistUnit(ADUNum).MassFlowRateDnStrLk;
                    CpAir = PsyCpAirFnWTdb(ZoneAirHumRat(ZoneNum), NodeTemp);
                    SumSysMCp += MassFlowRate * CpAir;
                    SumSysMCpT += MassFlowRate * CpAir * NodeTemp;
                }
            } // ADUListIndex
        } else if (ZoneSupPlenumAirFlag) {
            // Get node conditions
            NodeTemp = Node(ZoneSupPlenCond(ZoneSupPlenumNum).InletNode).Temp;
            MassFlowRate = Node(ZoneSupPlenCond(ZoneSupPlenumNum).InletNode).MassFlowRate;
            CpAir = PsyCpAirFnWTdb(ZoneAirHumRat(ZoneNum), NodeTemp);
            SumSysMCp += MassFlowRate * CpAir;
            SumSysMCpT += MassFlowRate * CpAir * NodeTemp;
        }

        ZoneMult = Zone(ZoneNum).Multiplier * Zone(ZoneNum).ListMultiplier;

        SumSysMCp = SumSysMCp / ZoneMult;
        SumSysMCpT = SumSysMCpT / ZoneMult;
        SumSysM = SumSysM / ZoneMult;
        SumSysMW = SumSysMW / ZoneMult;

        // Sum all surface convection : SumHA, SumHATsurf, SumHATref(and additional contributions to SumIntGain)
        // Modified by Gu to include assigned surfaces only shown in the surface lsit
        if (!RoomAirflowNetworkZoneInfo(ZoneNum).Node(RoomAirNodeNum).HasSurfacesAssigned) return;

        for (SurfNum = Zone(ZoneNum).SurfaceFirst; SurfNum <= Zone(ZoneNum).SurfaceLast; ++SurfNum) {

            if (!Surface(SurfNum).HeatTransSurf) continue; // Skip non - heat transfer surfaces
            if (RoomAirflowNetworkZoneInfo(ZoneNum).ControlAirNodeID == RoomAirNodeNum) {
                Found = false;
                for (Loop = 1; Loop <= RoomAirflowNetworkZoneInfo(ZoneNum).NumOfAirNodes; ++Loop) {
                    if (Loop != RoomAirNodeNum) {
                        if (RoomAirflowNetworkZoneInfo(ZoneNum).Node(Loop).SurfMask(SurfNum - Zone(ZoneNum).SurfaceFirst + 1)) {
                            Found = true;
                            break;
                        }
                    }
                }
                if (Found) continue;
            } else {
                if (!RoomAirflowNetworkZoneInfo(ZoneNum).Node(RoomAirNodeNum).SurfMask(SurfNum - Zone(ZoneNum).SurfaceFirst + 1)) continue;
            }

            HA = 0.0;
            Area = Surface(SurfNum).Area; // For windows, this is the glazing area

            if (Surface(SurfNum).Class == SurfaceClass_Window) {

                // Add to the convective internal gains
                if (SurfaceWindow(SurfNum).ShadingFlag == IntShadeOn || SurfaceWindow(SurfNum).ShadingFlag == IntBlindOn) {
                    // The shade area covers the area of the glazing plus the area of the dividers.
                    Area += SurfaceWindow(SurfNum).DividerArea;
                    SumIntGain += SurfaceWindow(SurfNum).DividerHeatGain;
                }

                // Convective heat gain from natural convection in gap between glass and interior shade or blind
                if (SurfaceWindow(SurfNum).ShadingFlag == IntShadeOn || SurfaceWindow(SurfNum).ShadingFlag == IntBlindOn)
                    SumIntGain += SurfaceWindow(SurfNum).ConvHeatFlowNatural;

                // Convective heat gain from airflow window
                if (SurfaceWindow(SurfNum).AirflowThisTS > 0.0) {
                    SumIntGain += SurfaceWindow(SurfNum).ConvHeatGainToZoneAir;
                    if (Zone(ZoneNum).NoHeatToReturnAir) {
                        SumIntGain += SurfaceWindow(SurfNum).RetHeatGainToZoneAir;
                        WinHeatGain(SurfNum) += SurfaceWindow(SurfNum).RetHeatGainToZoneAir;
                        WinHeatTransfer(SurfNum) += SurfaceWindow(SurfNum).RetHeatGainToZoneAir;
                        if (WinHeatGain(SurfNum) >= 0.0) {
                            WinHeatGainRep(SurfNum) = WinHeatGain(SurfNum);
                            WinHeatGainRepEnergy(SurfNum) = WinHeatGainRep(SurfNum) * TimeStepZone * SecInHour;
                        } else {
                            WinHeatLossRep(SurfNum) = -WinHeatGain(SurfNum);
                            WinHeatLossRepEnergy(SurfNum) = WinHeatLossRep(SurfNum) * TimeStepZone * SecInHour;
                        }
                        WinHeatTransfer(SurfNum) = WinHeatGain(SurfNum);
                        WinHeatTransferRepEnergy(SurfNum) = WinHeatGain(SurfNum) * TimeStepZone * SecInHour;
                    }
                }

                // Add to the surface convection sums
                if (SurfaceWindow(SurfNum).FrameArea > 0.0) {
                    // Window frame contribution
                    SumHATsurf += HConvIn(SurfNum) * SurfaceWindow(SurfNum).FrameArea * (1.0 + SurfaceWindow(SurfNum).ProjCorrFrIn) *
                                  SurfaceWindow(SurfNum).FrameTempSurfIn;
                    HA += HConvIn(SurfNum) * SurfaceWindow(SurfNum).FrameArea * (1.0 + SurfaceWindow(SurfNum).ProjCorrFrIn);
                }

                if (SurfaceWindow(SurfNum).DividerArea > 0.0 && SurfaceWindow(SurfNum).ShadingFlag != IntShadeOn &&
                    SurfaceWindow(SurfNum).ShadingFlag != IntBlindOn) {
                    // Window divider contribution(only from shade or blind for window with divider and interior shade or blind)
                    SumHATsurf += HConvIn(SurfNum) * SurfaceWindow(SurfNum).DividerArea * (1.0 + 2.0 * SurfaceWindow(SurfNum).ProjCorrDivIn) *
                                  SurfaceWindow(SurfNum).DividerTempSurfIn;
                    HA += HConvIn(SurfNum) * SurfaceWindow(SurfNum).DividerArea * (1.0 + 2.0 * SurfaceWindow(SurfNum).ProjCorrDivIn);
                }

            } // End of check if window

            HA = HA + HConvIn(SurfNum) * Area;
            SumHATsurf += HConvIn(SurfNum) * Area * TempSurfInTmp(SurfNum);

            if (Surface(SurfNum).TAirRef == ZoneMeanAirTemp) {
                // The zone air is the reference temperature(which is to be solved for in CorrectZoneAirTemp).
                RefAirTemp = MAT(ZoneNum);
                SumHA += HA;
            } else if (Surface(SurfNum).TAirRef == AdjacentAirTemp) {
                RefAirTemp = TempEffBulkAir(SurfNum);
                SumHATref += HA * RefAirTemp;
            } else if (Surface(SurfNum).TAirRef == ZoneSupplyAirTemp) {
                // check whether this zone is a controlled zone or not
                if (!ControlledZoneAirFlag) {
                    ShowFatalError("Zones must be controlled for Ceiling-Diffuser Convection model. No system serves zone " + Zone(ZoneNum).Name);
                    return;
                }
                // determine supply air temperature as a weighted average of the inlet temperatures.
                RefAirTemp = SumSysMCpT / SumSysMCp;
                SumHATref += HA * RefAirTemp;
            } else {
                RefAirTemp = MAT(ZoneNum);
                SumHA = SumHA + HA;
            }

        } // SurfNum

        // Assemble values
        RoomAirflowNetworkZoneInfo(ZoneNum).Node(RoomAirNodeNum).SumHA = SumHA;
        RoomAirflowNetworkZoneInfo(ZoneNum).Node(RoomAirNodeNum).SumHATsurf = SumHATsurf;
        RoomAirflowNetworkZoneInfo(ZoneNum).Node(RoomAirNodeNum).SumHATref = SumHATref;
        RoomAirflowNetworkZoneInfo(ZoneNum).Node(RoomAirNodeNum).SumSysMCp = SumSysMCp;
        RoomAirflowNetworkZoneInfo(ZoneNum).Node(RoomAirNodeNum).SumSysMCpT = SumSysMCpT;
        RoomAirflowNetworkZoneInfo(ZoneNum).Node(RoomAirNodeNum).SumSysM = SumSysM;
        RoomAirflowNetworkZoneInfo(ZoneNum).Node(RoomAirNodeNum).SumSysMW = SumSysMW;

    } // CalcNodeSums

    void RAFNData::CalcSurfaceMoistureSums(
        int const RoomAirNode, Real64 &SumHmAW, Real64 &SumHmARa, Real64 &SumHmARaW, Array1<bool> const &EP_UNUSED(SurfMask))
    {

        // SUBROUTINE INFORMATION:
        //       AUTHOR         B Griffith
        //                      derived from P. Biddulph-- HAMT, L. Gu -- EPMD,
        //       DATE WRITTEN   November 2009
        //       MODIFIED       Lixing Gu, Aug. 2015 for v8.4 replease
        //       RE-ENGINEERED  na

        // PURPOSE OF THIS SUBROUTINE:
        // Breakout summation of surface moisture interaction terms

        // METHODOLOGY EMPLOYED:
        // na

        // REFERENCES:
        // na

        // Using/Aliasing
        using DataEnvironment::OutBaroPress;
        using DataHeatBalFanSys::MAT;
        using DataHeatBalSurface::TempSurfInTmp;
        using DataMoistureBalanceEMPD::RVSurface;
        using HeatBalanceHAMTManager::UpdateHeatBalHAMT;
        using MoistureBalanceEMPDManager::UpdateMoistureBalanceEMPD;
        using Psychrometrics::PsyRhFnTdbRhov;
        using Psychrometrics::PsyRhFnTdbRhovLBnd0C;
        using Psychrometrics::PsyRhoAirFnPbTdbW;
        using Psychrometrics::PsyWFnTdbRhPb;

        // SUBROUTINE LOCAL VARIABLE DECLARATIONS:
        int SurfNum;
        int Loop;
        Real64 RhoAirZone;
        Real64 Wsurf;
        bool Found;

        SumHmAW = 0.0;
        SumHmARa = 0.0;
        SumHmARaW = 0.0;

        for (SurfNum = Zone(ZoneNum).SurfaceFirst; SurfNum <= Zone(ZoneNum).SurfaceLast; ++SurfNum) {
            if (!Surface(SurfNum).HeatTransSurf) continue; // Skip non - heat transfer surfaces
            if (Surface(SurfNum).Class == SurfaceClass_Window) continue;

            if (RoomAirflowNetworkZoneInfo(ZoneNum).ControlAirNodeID == RoomAirNode) {
                Found = false;
                for (Loop = 1; Loop <= RoomAirflowNetworkZoneInfo(ZoneNum).NumOfAirNodes; ++Loop) {
                    // None - assigned surfaces belong to the zone node
                    if (Loop != RoomAirNode) {
                        if (RoomAirflowNetworkZoneInfo(ZoneNum).Node(Loop).SurfMask(SurfNum - Zone(ZoneNum).SurfaceFirst + 1)) {
                            Found = true;
                            break;
                        }
                    }
                }
                if (Found) continue;
            } else {
                if (!RoomAirflowNetworkZoneInfo(ZoneNum).Node(RoomAirNode).SurfMask(SurfNum - Zone(ZoneNum).SurfaceFirst + 1)) continue;
            }

            if (Surface(SurfNum).HeatTransferAlgorithm == HeatTransferModel_HAMT) {
                UpdateHeatBalHAMT(SurfNum);

                SumHmAW += HMassConvInFD(SurfNum) * Surface(SurfNum).Area * (RhoVaporSurfIn(SurfNum) - RhoVaporAirIn(SurfNum));

                RhoAirZone = PsyRhoAirFnPbTdbW(OutBaroPress, MAT(Surface(SurfNum).Zone),
                                               PsyRhFnTdbRhov(MAT(Surface(SurfNum).Zone), RhoVaporAirIn(SurfNum), "RhoAirZone"));

                Wsurf = PsyWFnTdbRhPb(TempSurfInTmp(SurfNum), PsyRhFnTdbRhov(TempSurfInTmp(SurfNum), RhoVaporSurfIn(SurfNum), "Wsurf"), OutBaroPress);

                SumHmARa = SumHmARa + HMassConvInFD(SurfNum) * Surface(SurfNum).Area * RhoAirZone;

                SumHmARaW = SumHmARaW + HMassConvInFD(SurfNum) * Surface(SurfNum).Area * RhoAirZone * Wsurf;
            }

            if (Surface(SurfNum).HeatTransferAlgorithm == HeatTransferModel_EMPD) {

                UpdateMoistureBalanceEMPD(SurfNum);
                RhoVaporSurfIn(SurfNum) = RVSurface(SurfNum);

                SumHmAW = SumHmAW + HMassConvInFD(SurfNum) * Surface(SurfNum).Area * (RhoVaporSurfIn(SurfNum) - RhoVaporAirIn(SurfNum));
                SumHmARa = SumHmARa +
                           HMassConvInFD(SurfNum) * Surface(SurfNum).Area *
                               PsyRhoAirFnPbTdbW(OutBaroPress, TempSurfInTmp(SurfNum),
                                                 PsyWFnTdbRhPb(TempSurfInTmp(SurfNum),
                                                               PsyRhFnTdbRhovLBnd0C(TempSurfInTmp(SurfNum), RhoVaporAirIn(SurfNum)), OutBaroPress));
                SumHmARaW = SumHmARaW + HMassConvInFD(SurfNum) * Surface(SurfNum).Area * RhoVaporSurfIn(SurfNum);
            }
        }

    } // CalcSurfaceMoistureSums

    void RAFNData::SumNonAirSystemResponseForNode(int const RAFNNodeNum)
    {

        // SUBROUTINE INFORMATION:
        //       AUTHOR         B. Griffith
        //       DATE WRITTEN   June 2012
        //       MODIFIED       Lixing Gu, Aug. 2015 for v8.4 replease
        //       RE-ENGINEERED  na

        // PURPOSE OF THIS SUBROUTINE:
        // Sum system response from none air systems

        // METHODOLOGY EMPLOYED:
        // na

        // REFERENCES:
        // na

        // USE STATEMENTS:
        using BaseboardElectric::SimElectricBaseboard;
        using BaseboardRadiator::SimBaseboard;
        using DataHVACGlobals::ZoneEquipTypeOf_BaseboardConvectiveElectric;
        using DataHVACGlobals::ZoneEquipTypeOf_BaseboardConvectiveWater;
        using DataHVACGlobals::ZoneEquipTypeOf_BaseboardRadiantConvectiveElectric;
        using DataHVACGlobals::ZoneEquipTypeOf_BaseboardRadiantConvectiveSteam;
        using DataHVACGlobals::ZoneEquipTypeOf_BaseboardRadiantConvectiveWater;
        using DataHVACGlobals::ZoneEquipTypeOf_HighTemperatureRadiant;
        using DataHVACGlobals::ZoneEquipTypeOf_RefrigerationChillerSet;
        using DataZoneEquipment::ZoneEquipConfig;
        using ElectricBaseboardRadiator::SimElecBaseboard;
        using HWBaseboardRadiator::SimHWBaseboard;
        using HighTempRadiantSystem::SimHighTempRadiantSystem;
        using RefrigeratedCase::SimAirChillerSet;
        using SteamBaseboardRadiator::SimSteamBaseboard;

        // SUBROUTINE LOCAL VARIABLE DECLARATIONS:
        int I;
        Real64 SysOutputProvided;
        Real64 LatOutputProvided;

        // TODO
        auto &ThisRAFNNode(RoomAirflowNetworkZoneInfo(ZoneNum).Node(RAFNNodeNum));

        ThisRAFNNode.NonAirSystemResponse = 0.0;

        if (!allocated(ZoneEquipConfig)) return;

        for (I = 1; I <= ThisRAFNNode.NumHVACs; ++I) {

            if (ThisRAFNNode.HVAC(I).TypeOfNum == ZoneEquipTypeOf_BaseboardRadiantConvectiveWater) {
                //'ZoneHVAC:Baseboard:RadiantConvective:Water' 13
                SimHWBaseboard(ThisRAFNNode.HVAC(I).Name, ZoneNum, RoomAirflowNetworkZoneInfo(ZoneNum).ActualZoneID, false, SysOutputProvided,
                               ThisRAFNNode.HVAC(I).CompIndex);
                ThisRAFNNode.NonAirSystemResponse += ThisRAFNNode.HVAC(I).SupplyFraction * SysOutputProvided;
                // LatOutputProvided = 0.0d0 !This baseboard does not add / remove any latent heat
            }

            if (ThisRAFNNode.HVAC(I).TypeOfNum == ZoneEquipTypeOf_BaseboardRadiantConvectiveSteam) {
                // CASE(BBSteam_Num) !'ZoneHVAC:Baseboard:RadiantConvective:Steam' 14
                SimSteamBaseboard(ThisRAFNNode.HVAC(I).Name, ZoneNum, RoomAirflowNetworkZoneInfo(ZoneNum).ActualZoneID, false, SysOutputProvided,
                                  ThisRAFNNode.HVAC(I).CompIndex);

                ThisRAFNNode.NonAirSystemResponse += ThisRAFNNode.HVAC(I).SupplyFraction * SysOutputProvided;
                // LatOutputProvided = 0.0d0 !This baseboard does not add / remove any latent heat
            }

            if (ThisRAFNNode.HVAC(I).TypeOfNum == ZoneEquipTypeOf_BaseboardConvectiveWater) {
                // CASE(BBWaterConvective_Num)  !'ZoneHVAC:Baseboard:Convective:Water' 16
                SimBaseboard(ThisRAFNNode.HVAC(I).Name, ZoneNum, RoomAirflowNetworkZoneInfo(ZoneNum).ActualZoneID, false, SysOutputProvided,
                             ThisRAFNNode.HVAC(I).CompIndex);
                ThisRAFNNode.NonAirSystemResponse += ThisRAFNNode.HVAC(I).SupplyFraction * SysOutputProvided;
                // LatOutputProvided = 0.0d0 !This baseboard does not add / remove any latent heat
            }

            if (ThisRAFNNode.HVAC(I).TypeOfNum == ZoneEquipTypeOf_BaseboardConvectiveElectric) {
                // CASE(BBElectricConvective_Num)  !'ZoneHVAC:Baseboard:Convective:Electric' 15
                SimElectricBaseboard(ThisRAFNNode.HVAC(I).Name, ZoneNum, RoomAirflowNetworkZoneInfo(ZoneNum).ActualZoneID, SysOutputProvided,
                                     ThisRAFNNode.HVAC(I).CompIndex);
                ThisRAFNNode.NonAirSystemResponse += ThisRAFNNode.HVAC(I).SupplyFraction * SysOutputProvided;
                // LatOutputProvided = 0.0d0 !This baseboard does not add / remove any latent heat
            }

            if (ThisRAFNNode.HVAC(I).TypeOfNum == ZoneEquipTypeOf_RefrigerationChillerSet) {
                // CASE(RefrigerationAirChillerSet_Num)  !'ZoneHVAC:RefrigerationChillerSet' 20
                SimAirChillerSet(ThisRAFNNode.HVAC(I).Name, ZoneNum, false, SysOutputProvided, LatOutputProvided, ThisRAFNNode.HVAC(I).CompIndex);
                ThisRAFNNode.NonAirSystemResponse += ThisRAFNNode.HVAC(I).SupplyFraction * SysOutputProvided;
            }

            if (ThisRAFNNode.HVAC(I).TypeOfNum == ZoneEquipTypeOf_BaseboardRadiantConvectiveElectric) {
                // CASE(BBElectric_Num)  !'ZoneHVAC:Baseboard:RadiantConvective:Electric' 12
                SimElecBaseboard(ThisRAFNNode.HVAC(I).Name, ZoneNum, RoomAirflowNetworkZoneInfo(ZoneNum).ActualZoneID, false, SysOutputProvided,
                                 ThisRAFNNode.HVAC(I).CompIndex);
                ThisRAFNNode.NonAirSystemResponse += ThisRAFNNode.HVAC(I).SupplyFraction * SysOutputProvided;
                // LatOutputProvided = 0.0d0 !This baseboard does not add / remove any latent heat
            }

            if (ThisRAFNNode.HVAC(I).TypeOfNum == ZoneEquipTypeOf_HighTemperatureRadiant) {
                // CASE(BBElectric_Num)  !'ZoneHVAC:HighTemperatureRadiant' 17
                SimHighTempRadiantSystem(ThisRAFNNode.HVAC(I).Name, false, SysOutputProvided, ThisRAFNNode.HVAC(I).CompIndex);
                ThisRAFNNode.NonAirSystemResponse += ThisRAFNNode.HVAC(I).SupplyFraction * SysOutputProvided;
                // LatOutputProvided = 0.0d0 !This baseboard does not add / remove any latent heat
            }

            // Zone sum of system convective gains, collected via NonAirSystemResponse
        }

    } // SumNonAirSystemResponseForNode

    //*****************************************************************************************

    void RAFNData::SumSystemDepResponseForNode()
    {
        // SUBROUTINE INFORMATION:
        //       AUTHOR         B.Griffith
        //       DATE WRITTEN   aug 2005, Jan2004
        //       MODIFIED       Lixing Gu, Aug. 2015 for v8.4 replease
        //       RE-ENGINEERED  na

        // PURPOSE OF THIS SUBROUTINE:
        // Sum system sensible loads used at the next time step

        // METHODOLOGY EMPLOYED:
        // na

        // REFERENCES:
        // na

        // USE STATEMENTS:
        using DataHVACGlobals::ZoneEquipTypeOf_DehumidifierDX;
        using ZoneDehumidifier::SimZoneDehumidifier;

        // Return value
        // na

        // SUBROUTINE LOCAL VARIABLE DECLARATIONS:
        int I;
        Real64 SysOutputProvided;
        Real64 LatOutputProvided;
        int RoomAirNode;

        // TODO

        auto &ThisRAFNZone(RoomAirflowNetworkZoneInfo(ZoneNum));

        // SysDepZoneLoads saved to be added to zone heat balance next
        SysOutputProvided = 0.0;
        for (RoomAirNode = 1; RoomAirNode <= ThisRAFNZone.NumOfAirNodes; ++RoomAirNode) {
            ThisRAFNZone.Node(RoomAirNode).SysDepZoneLoadsLaggedOld = 0.0;
            for (I = 1; I <= ThisRAFNZone.Node(RoomAirNode).NumHVACs; ++I) {
                if (ThisRAFNZone.Node(RoomAirNode).HVAC(I).TypeOfNum == ZoneEquipTypeOf_DehumidifierDX) {
                    if (SysOutputProvided == 0.0)
                        SimZoneDehumidifier(ThisRAFNZone.Node(RoomAirNode).HVAC(I).Name, ZoneNum, false, SysOutputProvided, LatOutputProvided,
                                            ThisRAFNZone.Node(RoomAirNode).HVAC(I).CompIndex);
                    if (SysOutputProvided > 0.0) break;
                }
            }
        }

        if (SysOutputProvided > 0.0) {
            for (RoomAirNode = 1; RoomAirNode <= ThisRAFNZone.NumOfAirNodes; ++RoomAirNode) {
                for (I = 1; I <= ThisRAFNZone.Node(RoomAirNode).NumHVACs; ++I) {
                    if (ThisRAFNZone.Node(RoomAirNode).HVAC(I).TypeOfNum == ZoneEquipTypeOf_DehumidifierDX) {
                        ThisRAFNZone.Node(RoomAirNode).SysDepZoneLoadsLaggedOld +=
                            ThisRAFNZone.Node(RoomAirNode).HVAC(I).SupplyFraction * SysOutputProvided;
                    }
                }
            }
        }

    } // SumSystemDepResponseForNode

    //*****************************************************************************************

} // namespace RoomAirModelAirflowNetwork

} // namespace EnergyPlus
>>>>>>> 61b09a18
<|MERGE_RESOLUTION|>--- conflicted
+++ resolved
@@ -93,243 +93,243 @@
 
 namespace RoomAirModelAirflowNetwork {
 
-    // MODULE INFORMATION:
-    //       AUTHOR         Brent Griffith
-    //       DATE WRITTEN   November 2009
-    //       MODIFIED       Lixing Gu, Aug. 2015 for v8.4 replease
-    //       RE-ENGINEERED  na
-
-    // PURPOSE OF THIS MODULE:
-    // contains the RoomAir model portions of RoomAirflowNetwork modeling
-
-    // METHODOLOGY EMPLOYED:
-    // Interact with Surface HB, internal gain, HVAC system and Airflow Network Domains
-    // Do heat and moisture balance calculations on roomair nodes.
-
-    // REFERENCES:
-    // none
-
-    // OTHER NOTES:
-    // na
-
-    // Using/Aliasing
-    using namespace DataPrecisionGlobals;
-    using DataGlobals::MaxNameLength;
-    using DataGlobals::NumOfZones;
-    using namespace DataRoomAirModel;
-    using namespace DataHeatBalSurface;
-    using namespace DataMoistureBalance;
-    using namespace DataSurfaces;
-    using namespace DataHeatBalance;
-    // Data
-    // MODULE PARAMETER DEFINITIONS:
-
-    // MODULE DERIVED TYPE DEFINITIONS:
-
-    // INTERFACE BLOCK SPECIFICATIONS:
-    // na
-
-    // MODULE VARIABLE DECLARATIONS:
-    // see DataRoomAir
-
-    // SUBROUTINE SPECIFICATIONS FOR MODULE
-
-    // Object Data
-    Array1D<RAFNData> RAFN;
-
-    namespace {
-        bool InitRoomAirModelAirflowNetworkOneTimeFlag(true);
-        bool InitRoomAirModelAirflowNetworkOneTimeFlagConf(true);
-        bool InitRoomAirModelAirflowNetworkEnvrnFlag(true);
-        bool LoadPredictionRoomAirModelAirflowNetworkOneTimeFlag(true);
+	// MODULE INFORMATION:
+	//       AUTHOR         Brent Griffith
+	//       DATE WRITTEN   November 2009
+	//       MODIFIED       Lixing Gu, Aug. 2015 for v8.4 replease
+	//       RE-ENGINEERED  na
+
+	// PURPOSE OF THIS MODULE:
+	// contains the RoomAir model portions of RoomAirflowNetwork modeling
+
+	// METHODOLOGY EMPLOYED:
+	// Interact with Surface HB, internal gain, HVAC system and Airflow Network Domains
+	// Do heat and moisture balance calculations on roomair nodes.
+
+	// REFERENCES:
+	// none
+
+	// OTHER NOTES:
+	// na
+
+	// Using/Aliasing
+	using namespace DataPrecisionGlobals;
+	using DataGlobals::MaxNameLength;
+	using DataGlobals::NumOfZones;
+	using namespace DataRoomAirModel;
+	using namespace DataHeatBalSurface;
+	using namespace DataMoistureBalance;
+	using namespace DataSurfaces;
+	using namespace DataHeatBalance;
+	// Data
+	// MODULE PARAMETER DEFINITIONS:
+
+	// MODULE DERIVED TYPE DEFINITIONS:
+
+	// INTERFACE BLOCK SPECIFICATIONS:
+	// na
+
+	// MODULE VARIABLE DECLARATIONS:
+	// see DataRoomAir
+
+	// SUBROUTINE SPECIFICATIONS FOR MODULE
+
+	// Object Data
+	Array1D< RAFNData > RAFN;
+
+	namespace {
+		bool InitRoomAirModelAirflowNetworkOneTimeFlag( true );
+		bool InitRoomAirModelAirflowNetworkOneTimeFlagConf( true );
+		bool InitRoomAirModelAirflowNetworkEnvrnFlag( true );
+		bool LoadPredictionRoomAirModelAirflowNetworkOneTimeFlag( true );
     } // namespace
 
-    // Functions
+	// Functions
 
     void clear_state()
-    {
-        InitRoomAirModelAirflowNetworkOneTimeFlag = true;
-        InitRoomAirModelAirflowNetworkOneTimeFlagConf = true;
-        InitRoomAirModelAirflowNetworkEnvrnFlag = true;
-        LoadPredictionRoomAirModelAirflowNetworkOneTimeFlag = true;
-        RAFN.deallocate();
-    }
+	{
+		InitRoomAirModelAirflowNetworkOneTimeFlag = true;
+		InitRoomAirModelAirflowNetworkOneTimeFlagConf = true;
+		InitRoomAirModelAirflowNetworkEnvrnFlag = true;
+		LoadPredictionRoomAirModelAirflowNetworkOneTimeFlag = true;
+		RAFN.deallocate();
+	}
 
     void SimRoomAirModelAirflowNetwork(int const ZoneNum) // index number for the specified zone
-    {
-
-        // SUBROUTINE INFORMATION:
-        //       AUTHOR         Brent Griffith
-        //       DATE WRITTEN   January 2004/Aug 2005
-        //       MODIFIED       Lixing Gu, Aug. 2015 for v8.4 replease
-        //       RE-ENGINEERED  na
-
-        // PURPOSE OF THIS SUBROUTINE:
-        // This subroutine manages RoomAirflowNetwork model simulation
-
-        // METHODOLOGY EMPLOYED:
-        // calls subroutines
-
-        // REFERENCES:
-        // na
-
-        // USE STATEMENTS:
-        // na
-
-        // SUBROUTINE LOCAL VARIABLE DECLARATIONS:
-        int ThisRoomAirNode;
-        int RAFNNum;
-
-        // FLOW:
-        RAFNNum = RoomAirflowNetworkZoneInfo(ZoneNum).RAFNNum;
-
-        if (RAFNNum == 0) {
-            ShowFatalError("SimRoomAirModelAirflowNetwork: Zone is not defined in the RoomAirModelAirflowNetwork model =" + Zone(ZoneNum).Name);
-        }
-
-        auto &thisRAFN(RAFN(RAFNNum));
-        thisRAFN.ZoneNum = ZoneNum;
-
-        // model control volume for each roomAir:node in the zone.
-        for (ThisRoomAirNode = 1; ThisRoomAirNode <= RoomAirflowNetworkZoneInfo(ZoneNum).NumOfAirNodes; ++ThisRoomAirNode) {
-
-            thisRAFN.RoomAirNode = ThisRoomAirNode;
-
-            thisRAFN.InitRoomAirModelAirflowNetwork(ThisRoomAirNode);
-
-            thisRAFN.CalcRoomAirModelAirflowNetwork(ThisRoomAirNode);
-        }
-
-        thisRAFN.UpdateRoomAirModelAirflowNetwork();
-
-    } // SimRoomAirModelAirflowNetwork
-
-    //****************************************************
+	{
+
+		// SUBROUTINE INFORMATION:
+		//       AUTHOR         Brent Griffith
+		//       DATE WRITTEN   January 2004/Aug 2005
+		//       MODIFIED       Lixing Gu, Aug. 2015 for v8.4 replease
+		//       RE-ENGINEERED  na
+
+		// PURPOSE OF THIS SUBROUTINE:
+		// This subroutine manages RoomAirflowNetwork model simulation
+
+		// METHODOLOGY EMPLOYED:
+		// calls subroutines
+
+		// REFERENCES:
+		// na
+
+		// USE STATEMENTS:
+		// na
+
+		// SUBROUTINE LOCAL VARIABLE DECLARATIONS:
+		int ThisRoomAirNode;
+		int RAFNNum;
+
+		// FLOW:
+		RAFNNum = RoomAirflowNetworkZoneInfo( ZoneNum ).RAFNNum;
+
+		if ( RAFNNum == 0 ) {
+			ShowFatalError( "SimRoomAirModelAirflowNetwork: Zone is not defined in the RoomAirModelAirflowNetwork model =" + Zone(ZoneNum).Name );
+		}
+
+		auto & thisRAFN( RAFN( RAFNNum ) );
+		thisRAFN.ZoneNum = ZoneNum;
+
+		// model control volume for each roomAir:node in the zone.
+		for (ThisRoomAirNode = 1; ThisRoomAirNode <= RoomAirflowNetworkZoneInfo(ZoneNum).NumOfAirNodes; ++ThisRoomAirNode) {
+
+			thisRAFN.RoomAirNode = ThisRoomAirNode;
+
+			thisRAFN.InitRoomAirModelAirflowNetwork( ThisRoomAirNode );
+
+			thisRAFN.CalcRoomAirModelAirflowNetwork( ThisRoomAirNode );
+		}
+
+		thisRAFN.UpdateRoomAirModelAirflowNetwork();
+
+	}  //SimRoomAirModelAirflowNetwork
+
+	//****************************************************
 
     void LoadPredictionRoomAirModelAirflowNetwork(int const ZoneNum, int const RoomAirNode) // index number for the specified zone and node
-    {
-
-        // SUBROUTINE INFORMATION:
-        //       AUTHOR         Lixing Gu
-        //       DATE WRITTEN   June, 2015
-        //       MODIFIED       na
-        //       RE-ENGINEERED  na
-
-        // PURPOSE OF THIS SUBROUTINE:
-        // Predict zone loads at a controlled node
-
-        // METHODOLOGY EMPLOYED:
-        // na
-
-        // REFERENCES:
-        // na
-
-        // USE STATEMENTS:
-        // na
-
-        // SUBROUTINE LOCAL VARIABLE DECLARATIONS:
-        //////////// hoisted into namespace ////////////////////////////////////////////////
-        // static bool OneTimeFlag( true );  // one time setup flag // LoadPredictionRoomAirModelAirflowNetworkOneTimeFlag
-        ////////////////////////////////////////////////////////////////////////////////////
-        int RAFNNum;
-
-        // FLOW:
-        if (LoadPredictionRoomAirModelAirflowNetworkOneTimeFlag) {
-            RAFN.allocate(NumOfRoomAirflowNetControl);
-            LoadPredictionRoomAirModelAirflowNetworkOneTimeFlag = false;
-        }
-
-        RAFNNum = RoomAirflowNetworkZoneInfo(ZoneNum).RAFNNum;
-
-        if (RAFNNum == 0) {
+	{
+
+		// SUBROUTINE INFORMATION:
+		//       AUTHOR         Lixing Gu
+		//       DATE WRITTEN   June, 2015
+		//       MODIFIED       na
+		//       RE-ENGINEERED  na
+
+		// PURPOSE OF THIS SUBROUTINE:
+		// Predict zone loads at a controlled node
+
+		// METHODOLOGY EMPLOYED:
+		// na
+
+		// REFERENCES:
+		// na
+
+		// USE STATEMENTS:
+		// na
+
+		// SUBROUTINE LOCAL VARIABLE DECLARATIONS:
+		//////////// hoisted into namespace ////////////////////////////////////////////////
+		// static bool OneTimeFlag( true );  // one time setup flag // LoadPredictionRoomAirModelAirflowNetworkOneTimeFlag
+		////////////////////////////////////////////////////////////////////////////////////
+		int RAFNNum;
+
+		// FLOW:
+		if ( LoadPredictionRoomAirModelAirflowNetworkOneTimeFlag ) {
+			RAFN.allocate( NumOfRoomAirflowNetControl );
+			LoadPredictionRoomAirModelAirflowNetworkOneTimeFlag = false;
+		}
+
+		RAFNNum = RoomAirflowNetworkZoneInfo( ZoneNum ).RAFNNum;
+
+		if ( RAFNNum == 0 ) {
             ShowFatalError("LoadPredictionRoomAirModelAirflowNetwork: Zone is not defined in the RoomAirModelAirflowNetwork model =" +
                            Zone(ZoneNum).Name);
-        }
-        auto &thisRAFN(RAFN(RAFNNum));
-        thisRAFN.ZoneNum = ZoneNum;
-
-        thisRAFN.InitRoomAirModelAirflowNetwork(RoomAirNode);
-
-    } // LoadPredictionRoomAirModelAirflowNetwork
-
-    //****************************************************
+		}
+		auto & thisRAFN( RAFN( RAFNNum ) );
+		thisRAFN.ZoneNum = ZoneNum;
+
+		thisRAFN.InitRoomAirModelAirflowNetwork( RoomAirNode );
+
+	}  //LoadPredictionRoomAirModelAirflowNetwork
+
+	//****************************************************
 
     void RAFNData::InitRoomAirModelAirflowNetwork(int const RoomAirNode) // index number for the specified zone
-    {
-
-        // SUBROUTINE INFORMATION:
-        //       AUTHOR         B. Griffith
-        //       DATE WRITTEN   November 2009
-        //       MODIFIED       Lixing Gu, Aug. 2015 for v8.4 replease
-        //       RE-ENGINEERED  na
-
-        // PURPOSE OF THIS SUBROUTINE:
-        // Perform one-time checking and term calculations
-
-        // Using/Aliasing
+	{
+
+		// SUBROUTINE INFORMATION:
+		//       AUTHOR         B. Griffith
+		//       DATE WRITTEN   November 2009
+		//       MODIFIED       Lixing Gu, Aug. 2015 for v8.4 replease
+		//       RE-ENGINEERED  na
+
+		// PURPOSE OF THIS SUBROUTINE:
+		// Perform one-time checking and term calculations
+
+		// Using/Aliasing
         using DataAirflowNetwork::AirflowNetworkLinkSimu;
         using DataAirflowNetwork::AirflowNetworkLinkageData;
         using DataAirflowNetwork::AirflowNetworkNodeSimu;
         using DataEnvironment::OutBaroPress;
         using DataGlobals::BeginEnvrnFlag;
         using DataGlobals::NumOfZones;
-        using DataHeatBalFanSys::NonAirSystemResponse;
+		using DataHeatBalFanSys::NonAirSystemResponse;
         using DataHeatBalFanSys::SumLatentHTRadSys;
-        using DataHeatBalFanSys::SysDepZoneLoadsLagged;
+		using DataHeatBalFanSys::SysDepZoneLoadsLagged;
         using DataHeatBalFanSys::ZoneLatentGain;
-        using DataHeatBalance::Zone;
+		using DataHeatBalance::Zone;
         using DataLoopNode::NodeID;
         using DataLoopNode::NumOfNodes;
-        using DataZoneEquipment::ZoneEquipConfig;
-        using DataZoneEquipment::ZoneEquipList;
-        using General::RoundSigDigits;
+		using DataZoneEquipment::ZoneEquipConfig;
+		using DataZoneEquipment::ZoneEquipList;
+		using General::RoundSigDigits;
         using InternalHeatGains::SumInternalLatentGainsByTypes;
         using Psychrometrics::PsyCpAirFnWTdb;
         using Psychrometrics::PsyRhoAirFnPbTdbW;
 
-        // SUBROUTINE LOCAL VARIABLE DECLARATIONS:
-        //////////// hoisted into namespace ////////////////////////////////////////////////
-        // static bool MyOneTimeFlag( true );  // one time setup flag // InitRoomAirModelAirflowNetworkOneTimeFlag
-        // static bool MyOneTimeFlagConf( true ); // one time setup flag for zone configuration // InitRoomAirModelAirflowNetworkOneTimeFlagConf
-        // static bool MyEnvrnFlag( true ); // one time setup flag for zone configuration // InitRoomAirModelAirflowNetworkEnvrnFlag
-        ////////////////////////////////////////////////////////////////////////////////////
-        Real64 SumLinkMCp;
-        Real64 SumLinkMCpT;
-        int linkNum;
-        Real64 LinkInTemp;
-        Real64 CpAir;
-        Real64 LinkInHumRat;
-        Real64 LinkInMdot;
-        Real64 SumLinkM;
-        Real64 SumLinkMW;
-        int LoopZone;
-        int NumSurfs;
-        int LoopAirNode;
-        int NodeNum;
-        int NodeIn;
-        int Link;
-        int IdZone;
-        int IdNode;
-        int EquipLoop;
-        int MaxNodeNum;
-        Array1D_bool NodeFound; // True if a node is found.
-        int MaxEquipNum;
-        Array1D_bool EquipFound;
-        int ISum;
-        bool ErrorsFound;
-        int I;
-        Array1D<Real64> SupplyFrac;
-        Array1D<Real64> ReturnFrac;
-
-        if (InitRoomAirModelAirflowNetworkOneTimeFlag) { // then do one - time setup inits
-
-            // loop over all zones with RoomAirflowNetwork model
-            for (LoopZone = 1; LoopZone <= NumOfZones; ++LoopZone) {
-                if (!RoomAirflowNetworkZoneInfo(LoopZone).IsUsed) continue;
-                NumSurfs = Zone(LoopZone).SurfaceLast - Zone(LoopZone).SurfaceFirst + 1;
+		// SUBROUTINE LOCAL VARIABLE DECLARATIONS:
+		//////////// hoisted into namespace ////////////////////////////////////////////////
+		// static bool MyOneTimeFlag( true );  // one time setup flag // InitRoomAirModelAirflowNetworkOneTimeFlag
+		// static bool MyOneTimeFlagConf( true ); // one time setup flag for zone configuration // InitRoomAirModelAirflowNetworkOneTimeFlagConf
+		// static bool MyEnvrnFlag( true ); // one time setup flag for zone configuration // InitRoomAirModelAirflowNetworkEnvrnFlag
+		////////////////////////////////////////////////////////////////////////////////////
+		Real64 SumLinkMCp;
+		Real64 SumLinkMCpT;
+		int linkNum;
+		Real64 LinkInTemp;
+		Real64 CpAir;
+		Real64 LinkInHumRat;
+		Real64 LinkInMdot;
+		Real64 SumLinkM;
+		Real64 SumLinkMW;
+		int LoopZone;
+		int NumSurfs;
+		int LoopAirNode;
+		int NodeNum;
+		int NodeIn;
+		int Link;
+		int IdZone;
+		int IdNode;
+		int EquipLoop;
+		int MaxNodeNum;
+		Array1D_bool NodeFound; // True if a node is found.
+		int MaxEquipNum;
+		Array1D_bool EquipFound;
+		int ISum;
+		bool ErrorsFound;
+		int I;
+		Array1D< Real64 > SupplyFrac;
+		Array1D< Real64 > ReturnFrac;
+
+		if ( InitRoomAirModelAirflowNetworkOneTimeFlag ) {  // then do one - time setup inits
+
+			// loop over all zones with RoomAirflowNetwork model
+			for ( LoopZone = 1; LoopZone <= NumOfZones; ++LoopZone ) {
+				if ( !RoomAirflowNetworkZoneInfo( LoopZone ).IsUsed ) continue;
+				NumSurfs = Zone( LoopZone ).SurfaceLast - Zone( LoopZone ).SurfaceFirst + 1;
                 for (LoopAirNode = 1; LoopAirNode <= RoomAirflowNetworkZoneInfo(LoopZone).NumOfAirNodes;
                      ++LoopAirNode) { // loop over all the modeled room air nodes
-                    // calculate volume of air in node's control volume
+					// calculate volume of air in node's control volume
                     RoomAirflowNetworkZoneInfo(LoopZone).Node(LoopAirNode).AirVolume =
                         Zone(LoopZone).Volume * RoomAirflowNetworkZoneInfo(LoopZone).Node(LoopAirNode).ZoneVolumeFraction;
 
@@ -345,132 +345,133 @@
                     SetupOutputVariable("RoomAirflowNetwork Node SumIntLatentGain", OutputProcessor::Unit::W,
                                         RoomAirflowNetworkZoneInfo(LoopZone).Node(LoopAirNode).SumIntLatentGain, "HVAC", "Average",
                                         RoomAirflowNetworkZoneInfo(LoopZone).Node(LoopAirNode).Name);
-                }
-            }
-            InitRoomAirModelAirflowNetworkOneTimeFlag = false;
-        }
-
-        if (InitRoomAirModelAirflowNetworkOneTimeFlagConf) { // then do one - time setup inits
-            if (allocated(ZoneEquipConfig) && allocated(ZoneEquipList)) {
-                MaxNodeNum = 0;
-                MaxEquipNum = 0;
-                ErrorsFound = false;
-                for (LoopZone = 1; LoopZone <= NumOfZones; ++LoopZone) {
-                    if (!Zone(LoopZone).IsControlled) continue;
-                    MaxEquipNum = max(MaxEquipNum, ZoneEquipList(LoopZone).NumOfEquipTypes);
-                    MaxNodeNum = max(MaxNodeNum, ZoneEquipConfig(LoopZone).NumInletNodes);
-                }
-                if (MaxNodeNum > 0) {
-                    NodeFound.allocate(MaxNodeNum);
-                    NodeFound = false;
-                }
-                if (MaxEquipNum > 0) {
-                    EquipFound.allocate(MaxEquipNum);
-                    SupplyFrac.allocate(MaxEquipNum);
-                    ReturnFrac.allocate(MaxEquipNum);
-                    EquipFound = false;
-                    SupplyFrac = 0.0;
-                    ReturnFrac = 0.0;
-                }
-
-                // loop over all zones with RoomAirflowNetwork model
-                for (LoopZone = 1; LoopZone <= NumOfZones; ++LoopZone) {
-                    if (!Zone(LoopZone).IsControlled) continue;
-                    if (!RoomAirflowNetworkZoneInfo(LoopZone).IsUsed) continue;
-                    // find actualZoneID in ZoneEquipConfig
-                    for (IdZone = 1; IdZone <= NumOfZones; ++IdZone) {
-                        if (ZoneEquipConfig(IdZone).ActualZoneNum == LoopZone) {
-                            RoomAirflowNetworkZoneInfo(LoopZone).ActualZoneID = IdZone;
-                            break;
-                        }
-                    }
-                    SupplyFrac = 0.0;
-                    ReturnFrac = 0.0;
-                    NodeFound = false;
-
-                    // find supply air node number
+				}
+			}
+			InitRoomAirModelAirflowNetworkOneTimeFlag = false;
+		}
+
+		if ( InitRoomAirModelAirflowNetworkOneTimeFlagConf ) { //then do one - time setup inits
+			if ( allocated( ZoneEquipConfig ) && allocated( ZoneEquipList ) ) {
+				MaxNodeNum = 0;
+				MaxEquipNum = 0;
+				ErrorsFound = false;
+				for ( LoopZone = 1; LoopZone <= NumOfZones; ++LoopZone ) {
+					if ( !Zone( LoopZone ).IsControlled ) continue;
+					MaxEquipNum = max( MaxEquipNum, ZoneEquipList( LoopZone ).NumOfEquipTypes );
+					MaxNodeNum = max( MaxNodeNum, ZoneEquipConfig( LoopZone ).NumInletNodes );
+				}
+				if ( MaxNodeNum > 0 ) {
+					NodeFound.allocate( MaxNodeNum );
+					NodeFound = false;
+				}
+				if ( MaxEquipNum > 0 ) {
+					EquipFound.allocate( MaxEquipNum );
+					SupplyFrac.allocate( MaxEquipNum );
+					ReturnFrac.allocate( MaxEquipNum );
+					EquipFound = false;
+					SupplyFrac = 0.0;
+					ReturnFrac = 0.0;
+				}
+
+				// loop over all zones with RoomAirflowNetwork model
+				for ( LoopZone = 1; LoopZone <= NumOfZones; ++LoopZone ) {
+					if ( !Zone( LoopZone ).IsControlled ) continue;
+					if ( !RoomAirflowNetworkZoneInfo( LoopZone ).IsUsed ) continue;
+					// find actualZoneID in ZoneEquipConfig
+					for ( IdZone = 1; IdZone <= NumOfZones; ++IdZone ) {
+						if ( ZoneEquipConfig( IdZone ).ActualZoneNum == LoopZone ) {
+							RoomAirflowNetworkZoneInfo( LoopZone ).ActualZoneID = IdZone;
+							break;
+						}
+					}
+					SupplyFrac = 0.0;
+					ReturnFrac = 0.0;
+					NodeFound = false;
+
+					// find supply air node number
                     for (LoopAirNode = 1; LoopAirNode <= RoomAirflowNetworkZoneInfo(LoopZone).NumOfAirNodes;
                          ++LoopAirNode) { // loop over all the modeled room air nodes
                         for (EquipLoop = 1; EquipLoop <= RoomAirflowNetworkZoneInfo(LoopZone).Node(LoopAirNode).NumHVACs;
                              ++EquipLoop) { // loop over all the equip for a single room air node
-                            // Check zone equipment name
-                            for (I = 1; I <= ZoneEquipList(LoopZone).NumOfEquipTypes; ++I) { // loop over all equip types
+							// Check zone equipment name
+							for ( I = 1; I <= ZoneEquipList( LoopZone ).NumOfEquipTypes; ++I ) { //loop over all equip types
                                 if (UtilityRoutines::SameString(ZoneEquipList(LoopZone).EquipName(I),
                                                                 RoomAirflowNetworkZoneInfo(LoopZone).Node(LoopAirNode).HVAC(EquipLoop).Name)) {
-                                    if (RoomAirflowNetworkZoneInfo(LoopZone).Node(LoopAirNode).HVAC(EquipLoop).EquipConfigIndex == 0)
-                                        RoomAirflowNetworkZoneInfo(LoopZone).Node(LoopAirNode).HVAC(EquipLoop).EquipConfigIndex = I;
-                                    EquipFound(I) = true;
+									if ( RoomAirflowNetworkZoneInfo( LoopZone ).Node( LoopAirNode ).HVAC( EquipLoop ).EquipConfigIndex == 0 )
+										RoomAirflowNetworkZoneInfo( LoopZone ).Node( LoopAirNode ).HVAC( EquipLoop ).EquipConfigIndex = I;
+									EquipFound( I ) = true;
                                     SupplyFrac(I) =
                                         SupplyFrac(I) + RoomAirflowNetworkZoneInfo(LoopZone).Node(LoopAirNode).HVAC(EquipLoop).SupplyFraction;
                                     ReturnFrac(I) =
                                         ReturnFrac(I) + RoomAirflowNetworkZoneInfo(LoopZone).Node(LoopAirNode).HVAC(EquipLoop).ReturnFraction;
-                                }
-                            }
-                            for (IdNode = 1; IdNode <= NumOfNodes; ++IdNode) { // loop over all nodes to find supply node ID
+								}
+							}
+							for ( IdNode = 1; IdNode <= NumOfNodes; ++IdNode ) { //loop over all nodes to find supply node ID
                                 if (UtilityRoutines::SameString(
                                         NodeID(IdNode), RoomAirflowNetworkZoneInfo(LoopZone).Node(LoopAirNode).HVAC(EquipLoop).SupplyNodeName)) {
-                                    RoomAirflowNetworkZoneInfo(LoopZone).Node(LoopAirNode).HVAC(EquipLoop).SupNodeNum = IdNode;
-                                    break;
-                                }
-                            }
-                            // Verify inlet nodes
-                            int inletNodeIndex = 0;
+									RoomAirflowNetworkZoneInfo( LoopZone ).Node( LoopAirNode ).HVAC( EquipLoop ).SupNodeNum = IdNode;
+									break;
+								}
+							}
+							// Verify inlet nodes
+							int inletNodeIndex = 0;
                             for (NodeNum = 1; NodeNum <= ZoneEquipConfig(LoopZone).NumInletNodes;
                                  ++NodeNum) { // loop over all supply inlet nodes in a single zone
-                                // !Get node conditions
-                                if (ZoneEquipConfig(LoopZone).InletNode(NodeNum) == IdNode) {
-                                    NodeFound(NodeNum) = true;
-                                    inletNodeIndex = NodeNum;
-                                    break;
-                                }
-                            }
+								// !Get node conditions
+								if ( ZoneEquipConfig( LoopZone ).InletNode( NodeNum ) == IdNode ) {
+									NodeFound( NodeNum ) = true;
+									inletNodeIndex = NodeNum;
+									break;
+								}
+							}
 
                             if (RoomAirflowNetworkZoneInfo(LoopZone).Node(LoopAirNode).HVAC(EquipLoop).SupNodeNum > 0 &&
                                 UtilityRoutines::SameString(RoomAirflowNetworkZoneInfo(LoopZone).Node(LoopAirNode).HVAC(EquipLoop).ReturnNodeName,
                                                             "")) {
-                                // Find matching return node
-                                for (int retNode = 1; retNode <= ZoneEquipConfig(LoopZone).NumReturnNodes; ++retNode) {
+								// Find matching return node
+								for ( int retNode = 1; retNode <= ZoneEquipConfig( LoopZone ).NumReturnNodes; ++retNode ) {
                                     if ((ZoneEquipConfig(LoopZone).ReturnNodeInletNum(retNode) == inletNodeIndex) &&
                                         (ZoneEquipConfig(LoopZone).ReturnNode(retNode) > 0)) {
                                         RoomAirflowNetworkZoneInfo(LoopZone).Node(LoopAirNode).HVAC(EquipLoop).RetNodeNum =
                                             ZoneEquipConfig(LoopZone).ReturnNode(retNode); // Zone return node
-                                        break;
-                                    }
-                                }
-                            }
-
-                            if (RoomAirflowNetworkZoneInfo(LoopZone).Node(LoopAirNode).HVAC(EquipLoop).RetNodeNum == 0) {
-                                for (IdNode = 1; IdNode <= NumOfNodes; ++IdNode) { // loop over all nodes to find return node ID
+										break;
+									}
+								}
+							}
+
+							if ( RoomAirflowNetworkZoneInfo( LoopZone ).Node( LoopAirNode ).HVAC( EquipLoop ).RetNodeNum == 0 ) {
+								for ( IdNode = 1; IdNode <= NumOfNodes; ++IdNode ) { //loop over all nodes to find return node ID
                                     if (UtilityRoutines::SameString(
                                             NodeID(IdNode), RoomAirflowNetworkZoneInfo(LoopZone).Node(LoopAirNode).HVAC(EquipLoop).ReturnNodeName)) {
-                                        RoomAirflowNetworkZoneInfo(LoopZone).Node(LoopAirNode).HVAC(EquipLoop).RetNodeNum = IdNode;
-                                        break;
-                                    }
-                                }
-                            }
+										RoomAirflowNetworkZoneInfo( LoopZone ).Node( LoopAirNode ).HVAC( EquipLoop ).RetNodeNum = IdNode;
+										break;
+									}
+								}
+							}
                             SetupOutputVariable("RoomAirflowNetwork Node HVAC Supply Fraction", OutputProcessor::Unit::None,
                                                 RoomAirflowNetworkZoneInfo(LoopZone).Node(LoopAirNode).HVAC(EquipLoop).SupplyFraction, "HVAC",
                                                 "Average", RoomAirflowNetworkZoneInfo(LoopZone).Node(LoopAirNode).HVAC(EquipLoop).Name);
                             SetupOutputVariable("RoomAirflowNetwork Node HVAC Return Fraction", OutputProcessor::Unit::None,
                                                 RoomAirflowNetworkZoneInfo(LoopZone).Node(LoopAirNode).HVAC(EquipLoop).ReturnFraction, "HVAC",
                                                 "Average", RoomAirflowNetworkZoneInfo(LoopZone).Node(LoopAirNode).HVAC(EquipLoop).Name);
-                        }
-                    }
-                    // Count node with.TRUE.
-                    ISum = 0;
-                    for (NodeNum = 1; NodeNum <= MaxNodeNum; ++NodeNum) { // loop over all supply inlet nodes in a single zone
-                        if (NodeFound(NodeNum)) ISum = ISum + 1;
-                    }
+						}
+					}
+					// Count node with.TRUE.
+					ISum = 0;
+					for ( NodeNum = 1; NodeNum <= MaxNodeNum; ++NodeNum ) { //loop over all supply inlet nodes in a single zone
+						if ( NodeFound( NodeNum ) ) ISum = ISum + 1;
+					}
                     // Provide error messages with incorrect supplu node inputs
-<<<<<<< HEAD
 					if ( ISum != ZoneEquipConfig( LoopZone ).NumInletNodes ) {
 						if ( ISum > ZoneEquipConfig( LoopZone ).NumInletNodes ) {
-							ShowSevereError( "GetRoomAirflowNetworkData: The number of equipment listed in RoomAirflowNetwork:Node:HVACEquipment objects" );
+                            ShowSevereError(
+                                "GetRoomAirflowNetworkData: The number of equipment listed in RoomAirflowNetwork:Node:HVACEquipment objects");
 							ShowContinueError( "is greater than the number of zone configuration inlet nodes in " + Zone( LoopZone ).Name );
 							ShowContinueError( "Please check inputs of both objects." );
 							ErrorsFound = true;
 						} else {
-							ShowSevereError( "GetRoomAirflowNetworkData: The number of equipment listed in RoomAirflowNetwork:Node:HVACEquipment objects" );
+                            ShowSevereError(
+                                "GetRoomAirflowNetworkData: The number of equipment listed in RoomAirflowNetwork:Node:HVACEquipment objects");
 							ShowContinueError( "is less than the number of zone configuration inlet nodes in " + Zone( LoopZone ).Name );
 							ShowContinueError( "Please check inputs of both objects." );
 							ErrorsFound = true;
@@ -480,7 +481,8 @@
 					// Check equipment names to ensure they are used in RoomAirflowNetwork : Node : HVACEquipment objects
 					for ( I = 1; I <= ZoneEquipList( LoopZone ).NumOfEquipTypes; ++I ) { //loop over all equip types
 						if ( !EquipFound( I ) ) {
-							ShowSevereError( "GetRoomAirflowNetworkData: The equipment listed in ZoneEquipList is not found in the lsit of RoomAir:Node:AirflowNetwork:HVACEquipment objects =" );
+                            ShowSevereError("GetRoomAirflowNetworkData: The equipment listed in ZoneEquipList is not found in the lsit of "
+                                            "RoomAir:Node:AirflowNetwork:HVACEquipment objects =");
 							ShowContinueError( ZoneEquipList( LoopZone ).EquipName( I ) + ". Please check inputs of both objects." );
 							ErrorsFound = true;
 						}
@@ -490,20 +492,21 @@
 					for ( I = 1; I <= ZoneEquipList( LoopZone ).NumOfEquipTypes; ++I ) { //loop over all equip types
 						if ( abs( SupplyFrac( I ) - 1.0 ) > 0.001 ) {
 							ShowSevereError( "GetRoomAirflowNetworkData: Invalid, zone supply fractions do not sum to 1.0" );
-							ShowContinueError( "Entered in " + ZoneEquipList( LoopZone ).EquipName( I ) + " defined in RoomAir:Node:AirflowNetwork:HVACEquipment" );
+                            ShowContinueError("Entered in " + ZoneEquipList(LoopZone).EquipName(I) +
+                                              " defined in RoomAir:Node:AirflowNetwork:HVACEquipment");
 							ShowContinueError( "The Fraction of supply fraction values across all the roomair nodes in a zone needs to sum to 1.0." );
 							ShowContinueError( "The sum of fractions entered = " + RoundSigDigits( SupplyFrac( I ), 3 ) );
 							ErrorsFound = true;
 						}
 						if ( abs( ReturnFrac( I ) - 1.0 ) > 0.001 ) {
 							ShowSevereError( "GetRoomAirflowNetworkData: Invalid, zone return fractions do not sum to 1.0" );
-							ShowContinueError( "Entered in " + ZoneEquipList( LoopZone ).EquipName( I ) + " defined in RoomAir:Node:AirflowNetwork:HVACEquipment" );
+                            ShowContinueError("Entered in " + ZoneEquipList(LoopZone).EquipName(I) +
+                                              " defined in RoomAir:Node:AirflowNetwork:HVACEquipment");
 							ShowContinueError( "The Fraction of return fraction values across all the roomair nodes in a zone needs to sum to 1.0." );
 							ShowContinueError( "The sum of fractions entered = " + RoundSigDigits( ReturnFrac( I ), 3 ) );
 							ErrorsFound = true;
 						}
 					}
-
 				}
 				InitRoomAirModelAirflowNetworkOneTimeFlagConf = false;
 				if ( allocated( NodeFound ) ) NodeFound.deallocate( );
@@ -516,7 +519,8 @@
 		if ( BeginEnvrnFlag && InitRoomAirModelAirflowNetworkEnvrnFlag ) {
 			for ( LoopZone = 1; LoopZone <= NumOfZones; ++LoopZone ) {
 				if ( !RoomAirflowNetworkZoneInfo( LoopZone ).IsUsed ) continue;
-				for ( LoopAirNode = 1; LoopAirNode <= RoomAirflowNetworkZoneInfo( LoopZone ).NumOfAirNodes; ++LoopAirNode ) {  // loop over all the modeled room air nodes
+                for (LoopAirNode = 1; LoopAirNode <= RoomAirflowNetworkZoneInfo(LoopZone).NumOfAirNodes;
+                     ++LoopAirNode) { // loop over all the modeled room air nodes
 					RoomAirflowNetworkZoneInfo( LoopZone ).Node( LoopAirNode ).AirTemp = 23.0;
 					RoomAirflowNetworkZoneInfo( LoopZone ).Node( LoopAirNode ).AirTempX1 = 23.0;
 					RoomAirflowNetworkZoneInfo( LoopZone ).Node( LoopAirNode ).AirTempX2 = 23.0;
@@ -615,8 +619,7 @@
 
 	//*****************************************************************************************
 
-	void
-	RAFNData::CalcRoomAirModelAirflowNetwork( int const RoomAirNode ) // index number for the specified zone and node
+    void RAFNData::CalcRoomAirModelAirflowNetwork(int const RoomAirNode) // index number for the specified zone and node
 	{
 
 		// SUBROUTINE INFORMATION:
@@ -636,13 +639,13 @@
 		// na
 
 		// Using/Aliasing
-		using DataHVACGlobals::UseZoneTimeStepHistory;
-		using DataHVACGlobals::TimeStepSys;
+        using DataEnvironment::OutBaroPress;
 		using DataGlobals::SecInHour;
-		using Psychrometrics::PsyHgAirFnWTdb;
-		using DataHeatBalFanSys::ZoneAirHumRat;
+        using DataHVACGlobals::TimeStepSys;
+        using DataHVACGlobals::UseZoneTimeStepHistory;
 		using DataHeatBalFanSys::MAT;
-		using DataEnvironment::OutBaroPress;
+        using DataHeatBalFanSys::ZoneAirHumRat;
+        using Psychrometrics::PsyHgAirFnWTdb;
 		using Psychrometrics::PsyRhFnTdbWPb;
 
 		// SUBROUTINE LOCAL VARIABLE DECLARATIONS:
@@ -674,8 +677,7 @@
 			NodeHumRatX1 = ThisRAFNNode.HumRatX1;
 			NodeHumRatX2 = ThisRAFNNode.HumRatX2;
 			NodeHumRatX3 = ThisRAFNNode.HumRatX3;
-		}
-		else {  // use down - stepped history
+        } else { // use down - stepped history
 			NodeTempX1 = ThisRAFNNode.AirTempDSX1;
 			NodeTempX2 = ThisRAFNNode.AirTempDSX2;
 			NodeTempX3 = ThisRAFNNode.AirTempDSX3;
@@ -691,7 +693,8 @@
 		}
 		// solve for node drybulb temperature
 		TempDepCoef = ThisRAFNNode.SumHA + ThisRAFNNode.SumLinkMCp + ThisRAFNNode.SumSysMCp;
-		TempIndCoef = ThisRAFNNode.SumIntSensibleGain + ThisRAFNNode.SumHATsurf - ThisRAFNNode.SumHATref + ThisRAFNNode.SumLinkMCpT + ThisRAFNNode.SumSysMCpT + ThisRAFNNode.NonAirSystemResponse + ThisRAFNNode.SysDepZoneLoadsLagged;
+        TempIndCoef = ThisRAFNNode.SumIntSensibleGain + ThisRAFNNode.SumHATsurf - ThisRAFNNode.SumHATref + ThisRAFNNode.SumLinkMCpT +
+                      ThisRAFNNode.SumSysMCpT + ThisRAFNNode.NonAirSystemResponse + ThisRAFNNode.SysDepZoneLoadsLagged;
 		AirCap = ThisRAFNNode.AirVolume * Zone( ZoneNum ).ZoneVolCapMultpSens * ThisRAFNNode.RhoAir * ThisRAFNNode.CpAir / ( TimeStepSys*SecInHour );
 
 		if ( ZoneAirSolutionAlgo == UseAnalyticalSolution ) {
@@ -703,8 +706,8 @@
 		} else if ( ZoneAirSolutionAlgo == UseEulerMethod ) {
 			TempTmp = ( AirCap * AirTempT1 + TempIndCoef ) / ( AirCap + TempDepCoef );
 		} else {
-			TempTmp = ( TempIndCoef + AirCap*( 3.0*NodeTempX1 - ( 3.0 / 2.0 )*NodeTempX2 + ( 1.0 / 3.0 )*NodeTempX3 ) )
-				/ ( ( 11.0 / 6.0 ) * AirCap + TempDepCoef );
+            TempTmp = (TempIndCoef + AirCap * (3.0 * NodeTempX1 - (3.0 / 2.0) * NodeTempX2 + (1.0 / 3.0) * NodeTempX3)) /
+                      ((11.0 / 6.0) * AirCap + TempDepCoef);
 		}
 
 		ThisRAFNNode.AirTemp = TempTmp;
@@ -737,8 +740,7 @@
 
 	} // CalcRoomAirModelAirflowNetwork
 
-	void
-	RAFNData::UpdateRoomAirModelAirflowNetwork()
+    void RAFNData::UpdateRoomAirModelAirflowNetwork()
 	{
 
 		// SUBROUTINE INFORMATION:
@@ -757,12 +759,12 @@
 		// na
 
 		// Using/Aliasing
+        using DataGlobals::ZoneSizingCalc;
 		using DataHeatBalFanSys::TempTstatAir;
 		using DataHeatBalance::Zone;
+        using DataLoopNode::Node;
 		using DataZoneEquipment::ZoneEquipConfig;
 		using DataZoneEquipment::ZoneEquipList;
-		using DataLoopNode::Node;
-		using DataGlobals::ZoneSizingCalc;
 
 		// SUBROUTINE LOCAL VARIABLE DECLARATIONS:
 		int AirNodeNum; // nested node structure index
@@ -789,10 +791,13 @@
 			SumMassT = 0.0;
 			SumMassW = 0.0;
 			for ( LoopAirNode = 1; LoopAirNode <= ThisRAFNZone.NumOfAirNodes; ++LoopAirNode ) { //loop over all the modeled room air nodes
-				for ( EquipLoop = 1; EquipLoop <= ThisRAFNZone.Node( LoopAirNode ).NumHVACs; ++EquipLoop ) { //loop over all the equip for a single room air node
+                for (EquipLoop = 1; EquipLoop <= ThisRAFNZone.Node(LoopAirNode).NumHVACs;
+                     ++EquipLoop) { // loop over all the equip for a single room air node
 					if ( ThisRAFNZone.Node( LoopAirNode ).HVAC( EquipLoop ).EquipConfigIndex == I ) {
-						if ( ThisRAFNZone.Node( LoopAirNode ).HVAC( EquipLoop ).SupNodeNum > 0 && ThisRAFNZone.Node( LoopAirNode ).HVAC( EquipLoop ).RetNodeNum > 0 ) {
-							NodeMass = Node( ThisRAFNZone.Node( LoopAirNode ).HVAC( EquipLoop ).SupNodeNum ).MassFlowRate * ThisRAFNZone.Node( LoopAirNode ).HVAC( EquipLoop ).ReturnFraction;
+                        if (ThisRAFNZone.Node(LoopAirNode).HVAC(EquipLoop).SupNodeNum > 0 &&
+                            ThisRAFNZone.Node(LoopAirNode).HVAC(EquipLoop).RetNodeNum > 0) {
+                            NodeMass = Node(ThisRAFNZone.Node(LoopAirNode).HVAC(EquipLoop).SupNodeNum).MassFlowRate *
+                                       ThisRAFNZone.Node(LoopAirNode).HVAC(EquipLoop).ReturnFraction;
 							SumMass += NodeMass;
 							SumMassT += NodeMass * ThisRAFNZone.Node( LoopAirNode ).AirTemp;
 							SumMassW += NodeMass * ThisRAFNZone.Node( LoopAirNode ).HumRat;
@@ -808,11 +813,7 @@
 		}
 	}  // UpdateRoomAirModelAirflowNetwork
 
-
-	void
-	RAFNData::CalcNodeSums(
-		int const RoomAirNodeNum
-	)
+    void RAFNData::CalcNodeSums(int const RoomAirNodeNum)
 	{
 
 		// SUBROUTINE INFORMATION:
@@ -842,30 +843,30 @@
 		// na
 
 		// USE STATEMENTS:
+        using DataAirflowNetwork::AirflowNetworkZoneExhaustFan;
+        using DataDefineEquip::AirDistUnit;
+        using DataGlobals::NumOfZones;
+        using DataGlobals::SecInHour;
+        using DataGlobals::TimeStepZone;
+        using DataHeatBalFanSys::MAT;
+        using DataHeatBalFanSys::ZoneAirHumRat;
+        using DataHeatBalance::Zone;
+        using DataLoopNode::Node;
 		using DataSurfaces::Surface;
 		using DataSurfaces::SurfaceClass_Window;
 		using DataSurfaces::SurfaceWindow;
-		using DataHeatBalance::Zone;
-		using DataLoopNode::Node;
 		using DataZoneEquipment::ZoneEquipConfig;
-		using ZonePlenum::ZoneRetPlenCond;
-		using ZonePlenum::ZoneSupPlenCond;
-		using ZonePlenum::NumZoneReturnPlenums;
-		using ZonePlenum::NumZoneSupplyPlenums;
-		using DataDefineEquip::AirDistUnit;
-		using DataHeatBalFanSys::ZoneAirHumRat;
-		using DataAirflowNetwork::AirflowNetworkZoneExhaustFan;
-		using DataGlobals::NumOfZones;
-		using DataGlobals::TimeStepZone;
-		using DataGlobals::SecInHour;
-		using Psychrometrics::PsyCpAirFnWTdb;
-		using Psychrometrics::PsyRhoAirFnPbTdbW;
-		using InternalHeatGains::SumInternalConvectionGainsByTypes;
-		using InternalHeatGains::SumReturnAirConvectionGainsByTypes;
 		using InternalHeatGains::SumInternalConvectionGainsByIndices;
+        using InternalHeatGains::SumInternalConvectionGainsByTypes;
 		using InternalHeatGains::SumInternalLatentGainsByIndices;
 		using InternalHeatGains::SumReturnAirConvectionGainsByIndices;
-		using DataHeatBalFanSys::MAT;
+        using InternalHeatGains::SumReturnAirConvectionGainsByTypes;
+        using Psychrometrics::PsyCpAirFnWTdb;
+        using Psychrometrics::PsyRhoAirFnPbTdbW;
+        using ZonePlenum::NumZoneReturnPlenums;
+        using ZonePlenum::NumZoneSupplyPlenums;
+        using ZonePlenum::ZoneRetPlenCond;
+        using ZonePlenum::ZoneSupPlenCond;
 
 		// SUBROUTINE LOCAL VARIABLE DECLARATIONS:
 		int NodeNum; // System node number
@@ -920,10 +921,12 @@
 
 		// Sum all convective internal gains: SumIntGain
 		SumInternalConvectionGainsByIndices( ZoneNum, RoomAirflowNetworkZoneInfo( ZoneNum ).Node( RoomAirNodeNum ).IntGainsDeviceIndices,
-			RoomAirflowNetworkZoneInfo( ZoneNum ).Node( RoomAirNodeNum ).IntGainsFractions, RoomAirflowNetworkZoneInfo( ZoneNum ).Node( RoomAirNodeNum ).SumIntSensibleGain );
+                                            RoomAirflowNetworkZoneInfo(ZoneNum).Node(RoomAirNodeNum).IntGainsFractions,
+                                            RoomAirflowNetworkZoneInfo(ZoneNum).Node(RoomAirNodeNum).SumIntSensibleGain);
 
 		SumInternalLatentGainsByIndices( ZoneNum, RoomAirflowNetworkZoneInfo( ZoneNum ).Node( RoomAirNodeNum ).IntGainsDeviceIndices,
-			RoomAirflowNetworkZoneInfo( ZoneNum ).Node( RoomAirNodeNum ).IntGainsFractions, RoomAirflowNetworkZoneInfo( ZoneNum ).Node( RoomAirNodeNum ).SumIntLatentGain );
+                                        RoomAirflowNetworkZoneInfo(ZoneNum).Node(RoomAirNodeNum).IntGainsFractions,
+                                        RoomAirflowNetworkZoneInfo(ZoneNum).Node(RoomAirNodeNum).SumIntLatentGain);
 		// Add heat to return air if zonal system(no return air) or cycling system(return air frequently very low or zero)
 		if ( Zone( ZoneNum ).NoHeatToReturnAir ) {
 			// *******************************************
@@ -963,10 +966,12 @@
 				// this next block is of interest to irratic system loads... maybe nodes are not accurate at time of call ?
 				// how can we tell ? predict step must be lagged ? correct step, systems have run.
 				for ( EquipLoop = 1; EquipLoop <= RoomAirflowNetworkZoneInfo( ZoneNum ).Node( RoomAirNodeNum ).NumHVACs; ++EquipLoop ) {
-					if ( RoomAirflowNetworkZoneInfo( ZoneNum ).Node( RoomAirNodeNum ).HVAC( EquipLoop ).SupNodeNum == ZoneEquipConfig( ZoneEquipConfigNum ).InletNode( NodeNum ) ) {
+                    if (RoomAirflowNetworkZoneInfo(ZoneNum).Node(RoomAirNodeNum).HVAC(EquipLoop).SupNodeNum ==
+                        ZoneEquipConfig(ZoneEquipConfigNum).InletNode(NodeNum)) {
 						NodeTemp = Node( ZoneEquipConfig( ZoneEquipConfigNum ).InletNode( NodeNum ) ).Temp;
 						NodeW = Node( ZoneEquipConfig( ZoneEquipConfigNum ).InletNode( NodeNum ) ).HumRat;
-						MassFlowRate = Node( ZoneEquipConfig( ZoneEquipConfigNum ).InletNode( NodeNum ) ).MassFlowRate * RoomAirflowNetworkZoneInfo( ZoneNum ).Node( RoomAirNodeNum ).HVAC( EquipLoop ).SupplyFraction;
+                        MassFlowRate = Node(ZoneEquipConfig(ZoneEquipConfigNum).InletNode(NodeNum)).MassFlowRate *
+                                       RoomAirflowNetworkZoneInfo(ZoneNum).Node(RoomAirNodeNum).HVAC(EquipLoop).SupplyFraction;
 						CpAir = PsyCpAirFnWTdb( ZoneAirHumRat( ZoneNum ), NodeTemp );
 						SumSysMCp += MassFlowRate * CpAir;
 						SumSysMCpT += MassFlowRate * CpAir * NodeTemp;
@@ -975,8 +980,7 @@
 					}
 				} // EquipLoop
 			} // NodeNum
-		}
-		else if ( ZoneRetPlenumAirFlag ) {
+        } else if (ZoneRetPlenumAirFlag) {
 			for ( NodeNum = 1; NodeNum <= ZoneRetPlenCond( ZoneRetPlenumNum ).NumInletNodes; ++NodeNum ) {
 				// Get node conditions
 				NodeTemp = Node( ZoneRetPlenCond( ZoneRetPlenumNum ).InletNode( NodeNum ) ).Temp;
@@ -1081,15 +1085,16 @@
 				// Add to the surface convection sums
 				if ( SurfaceWindow( SurfNum ).FrameArea > 0.0 ) {
 					//Window frame contribution
-					SumHATsurf += HConvIn( SurfNum ) * SurfaceWindow( SurfNum ).FrameArea
-						* ( 1.0 + SurfaceWindow( SurfNum ).ProjCorrFrIn ) * SurfaceWindow( SurfNum ).FrameTempSurfIn;
+                    SumHATsurf += HConvIn(SurfNum) * SurfaceWindow(SurfNum).FrameArea * (1.0 + SurfaceWindow(SurfNum).ProjCorrFrIn) *
+                                  SurfaceWindow(SurfNum).FrameTempSurfIn;
 					HA += HConvIn( SurfNum ) * SurfaceWindow( SurfNum ).FrameArea * ( 1.0 + SurfaceWindow( SurfNum ).ProjCorrFrIn );
 				}
 
-				if ( SurfaceWindow( SurfNum ).DividerArea > 0.0 && SurfaceWindow( SurfNum ).ShadingFlag != IntShadeOn && SurfaceWindow( SurfNum ).ShadingFlag != IntBlindOn ) {
+                if (SurfaceWindow(SurfNum).DividerArea > 0.0 && SurfaceWindow(SurfNum).ShadingFlag != IntShadeOn &&
+                    SurfaceWindow(SurfNum).ShadingFlag != IntBlindOn) {
 					// Window divider contribution(only from shade or blind for window with divider and interior shade or blind)
-					SumHATsurf += HConvIn( SurfNum ) * SurfaceWindow( SurfNum ).DividerArea
-						* ( 1.0 + 2.0 * SurfaceWindow( SurfNum ).ProjCorrDivIn ) * SurfaceWindow( SurfNum ).DividerTempSurfIn;
+                    SumHATsurf += HConvIn(SurfNum) * SurfaceWindow(SurfNum).DividerArea * (1.0 + 2.0 * SurfaceWindow(SurfNum).ProjCorrDivIn) *
+                                  SurfaceWindow(SurfNum).DividerTempSurfIn;
 					HA += HConvIn( SurfNum ) * SurfaceWindow( SurfNum ).DividerArea * ( 1.0 + 2.0 * SurfaceWindow( SurfNum ).ProjCorrDivIn );
 				}
 
@@ -1132,14 +1137,8 @@
 
 	} // CalcNodeSums
 
-	void
-	RAFNData::CalcSurfaceMoistureSums(
-		int const RoomAirNode,
-		Real64 & SumHmAW,
-		Real64 & SumHmARa,
-		Real64 & SumHmARaW,
-		Array1< bool > const & EP_UNUSED(SurfMask)
-	)
+    void RAFNData::CalcSurfaceMoistureSums(
+        int const RoomAirNode, Real64 &SumHmAW, Real64 &SumHmARa, Real64 &SumHmARaW, Array1<bool> const &EP_UNUSED(SurfMask))
 	{
 
 		// SUBROUTINE INFORMATION:
@@ -1159,16 +1158,16 @@
 		// na
 
 		// Using/Aliasing
-		using Psychrometrics::PsyRhoAirFnPbTdbW;
-		using Psychrometrics::PsyWFnTdbRhPb;
-		using Psychrometrics::PsyRhFnTdbRhov;
-		using Psychrometrics::PsyRhFnTdbRhovLBnd0C;
+        using DataEnvironment::OutBaroPress;
+        using DataHeatBalFanSys::MAT;
+        using DataHeatBalSurface::TempSurfInTmp;
 		using DataMoistureBalanceEMPD::RVSurface;
 		using HeatBalanceHAMTManager::UpdateHeatBalHAMT;
 		using MoistureBalanceEMPDManager::UpdateMoistureBalanceEMPD;
-		using DataEnvironment::OutBaroPress;
-		using DataHeatBalSurface::TempSurfInTmp;
-		using DataHeatBalFanSys::MAT;
+        using Psychrometrics::PsyRhFnTdbRhov;
+        using Psychrometrics::PsyRhFnTdbRhovLBnd0C;
+        using Psychrometrics::PsyRhoAirFnPbTdbW;
+        using Psychrometrics::PsyWFnTdbRhPb;
 
 		// SUBROUTINE LOCAL VARIABLE DECLARATIONS:
 		int SurfNum;
@@ -1206,7 +1205,8 @@
 
 				SumHmAW += HMassConvInFD( SurfNum )*Surface( SurfNum ).Area* ( RhoVaporSurfIn( SurfNum ) - RhoVaporAirIn( SurfNum ) );
 
-				RhoAirZone = PsyRhoAirFnPbTdbW( OutBaroPress, MAT( Surface( SurfNum ).Zone ), PsyRhFnTdbRhov( MAT( Surface( SurfNum ).Zone ), RhoVaporAirIn( SurfNum ), "RhoAirZone" ) );
+                RhoAirZone = PsyRhoAirFnPbTdbW(OutBaroPress, MAT(Surface(SurfNum).Zone),
+                                               PsyRhFnTdbRhov(MAT(Surface(SurfNum).Zone), RhoVaporAirIn(SurfNum), "RhoAirZone"));
 
 				Wsurf = PsyWFnTdbRhPb( TempSurfInTmp( SurfNum ), PsyRhFnTdbRhov( TempSurfInTmp( SurfNum ), RhoVaporSurfIn( SurfNum ), "Wsurf" ), OutBaroPress );
 
@@ -1221,18 +1221,18 @@
 				RhoVaporSurfIn( SurfNum ) = RVSurface( SurfNum );
 
 				SumHmAW = SumHmAW + HMassConvInFD( SurfNum )*Surface( SurfNum ).Area* ( RhoVaporSurfIn( SurfNum ) - RhoVaporAirIn( SurfNum ) );
-				SumHmARa = SumHmARa + HMassConvInFD( SurfNum )*Surface( SurfNum ).Area* PsyRhoAirFnPbTdbW( OutBaroPress, TempSurfInTmp( SurfNum ),
-					PsyWFnTdbRhPb( TempSurfInTmp( SurfNum ), PsyRhFnTdbRhovLBnd0C( TempSurfInTmp( SurfNum ), RhoVaporAirIn( SurfNum ) ), OutBaroPress ) );
+                SumHmARa = SumHmARa +
+                           HMassConvInFD(SurfNum) * Surface(SurfNum).Area *
+                               PsyRhoAirFnPbTdbW(OutBaroPress, TempSurfInTmp(SurfNum),
+                                                 PsyWFnTdbRhPb(TempSurfInTmp(SurfNum),
+                                                               PsyRhFnTdbRhovLBnd0C(TempSurfInTmp(SurfNum), RhoVaporAirIn(SurfNum)), OutBaroPress));
 				SumHmARaW = SumHmARaW + HMassConvInFD( SurfNum )*Surface( SurfNum ).Area*RhoVaporSurfIn( SurfNum );
 			}
 		}
 
 	} // CalcSurfaceMoistureSums
 
-	void
-	RAFNData::SumNonAirSystemResponseForNode(
-		int const RAFNNodeNum
-	)
+    void RAFNData::SumNonAirSystemResponseForNode(int const RAFNNodeNum)
 	{
 
 		// SUBROUTINE INFORMATION:
@@ -1251,962 +1251,14 @@
 		// na
 
 		// USE STATEMENTS:
-		using HWBaseboardRadiator::SimHWBaseboard;
-		using SteamBaseboardRadiator::SimSteamBaseboard;
-		using BaseboardRadiator::SimBaseboard;
 		using BaseboardElectric::SimElectricBaseboard;
-		using RefrigeratedCase::SimAirChillerSet;
-		using ElectricBaseboardRadiator::SimElecBaseboard;
-		using HighTempRadiantSystem::SimHighTempRadiantSystem;
-		using DataZoneEquipment::ZoneEquipConfig;
+        using BaseboardRadiator::SimBaseboard;
+        using DataHVACGlobals::ZoneEquipTypeOf_BaseboardConvectiveElectric;
 		using DataHVACGlobals::ZoneEquipTypeOf_BaseboardConvectiveWater;
+        using DataHVACGlobals::ZoneEquipTypeOf_BaseboardRadiantConvectiveElectric;
 		using DataHVACGlobals::ZoneEquipTypeOf_BaseboardRadiantConvectiveSteam;
 		using DataHVACGlobals::ZoneEquipTypeOf_BaseboardRadiantConvectiveWater;
-		using DataHVACGlobals::ZoneEquipTypeOf_BaseboardConvectiveElectric;
-		using DataHVACGlobals::ZoneEquipTypeOf_RefrigerationChillerSet;
-		using DataHVACGlobals::ZoneEquipTypeOf_BaseboardRadiantConvectiveElectric;
 		using DataHVACGlobals::ZoneEquipTypeOf_HighTemperatureRadiant;
-
-		// SUBROUTINE LOCAL VARIABLE DECLARATIONS:
-		int I;
-		Real64 SysOutputProvided;
-		Real64 LatOutputProvided;
-
-		// TODO
-		auto & ThisRAFNNode( RoomAirflowNetworkZoneInfo( ZoneNum ).Node( RAFNNodeNum ) );
-
-		ThisRAFNNode.NonAirSystemResponse = 0.0;
-
-		if ( !allocated( ZoneEquipConfig ) ) return;
-
-
-		for ( I = 1; I <= ThisRAFNNode.NumHVACs; ++I ) {
-
-			if ( ThisRAFNNode.HVAC( I ).TypeOfNum == ZoneEquipTypeOf_BaseboardRadiantConvectiveWater ) {
-				//'ZoneHVAC:Baseboard:RadiantConvective:Water' 13
-				SimHWBaseboard( ThisRAFNNode.HVAC( I ).Name, ZoneNum, RoomAirflowNetworkZoneInfo( ZoneNum ).ActualZoneID, false, SysOutputProvided,
-					ThisRAFNNode.HVAC( I ).CompIndex );
-				ThisRAFNNode.NonAirSystemResponse += ThisRAFNNode.HVAC( I ).SupplyFraction * SysOutputProvided;
-				// LatOutputProvided = 0.0d0 !This baseboard does not add / remove any latent heat
-			}
-
-			if ( ThisRAFNNode.HVAC( I ).TypeOfNum == ZoneEquipTypeOf_BaseboardRadiantConvectiveSteam ) {
-				// CASE(BBSteam_Num) !'ZoneHVAC:Baseboard:RadiantConvective:Steam' 14
-				SimSteamBaseboard( ThisRAFNNode.HVAC( I ).Name, ZoneNum, RoomAirflowNetworkZoneInfo( ZoneNum ).ActualZoneID, false, SysOutputProvided,
-					ThisRAFNNode.HVAC( I ).CompIndex );
-
-				ThisRAFNNode.NonAirSystemResponse += ThisRAFNNode.HVAC( I ).SupplyFraction * SysOutputProvided;
-				// LatOutputProvided = 0.0d0 !This baseboard does not add / remove any latent heat
-			}
-
-			if ( ThisRAFNNode.HVAC( I ).TypeOfNum == ZoneEquipTypeOf_BaseboardConvectiveWater ) {
-				// CASE(BBWaterConvective_Num)  !'ZoneHVAC:Baseboard:Convective:Water' 16
-				SimBaseboard( ThisRAFNNode.HVAC( I ).Name, ZoneNum, RoomAirflowNetworkZoneInfo( ZoneNum ).ActualZoneID, false, SysOutputProvided,
-					ThisRAFNNode.HVAC( I ).CompIndex );
-				ThisRAFNNode.NonAirSystemResponse += ThisRAFNNode.HVAC( I ).SupplyFraction * SysOutputProvided;
-				// LatOutputProvided = 0.0d0 !This baseboard does not add / remove any latent heat
-			}
-
-			if ( ThisRAFNNode.HVAC( I ).TypeOfNum == ZoneEquipTypeOf_BaseboardConvectiveElectric ) {
-				// CASE(BBElectricConvective_Num)  !'ZoneHVAC:Baseboard:Convective:Electric' 15
-				SimElectricBaseboard( ThisRAFNNode.HVAC( I ).Name, ZoneNum, RoomAirflowNetworkZoneInfo( ZoneNum ).ActualZoneID, SysOutputProvided,
-					ThisRAFNNode.HVAC( I ).CompIndex );
-				ThisRAFNNode.NonAirSystemResponse += ThisRAFNNode.HVAC( I ).SupplyFraction * SysOutputProvided;
-				// LatOutputProvided = 0.0d0 !This baseboard does not add / remove any latent heat
-			}
-
-			if ( ThisRAFNNode.HVAC( I ).TypeOfNum == ZoneEquipTypeOf_RefrigerationChillerSet ) {
-				// CASE(RefrigerationAirChillerSet_Num)  !'ZoneHVAC:RefrigerationChillerSet' 20
-				SimAirChillerSet( ThisRAFNNode.HVAC( I ).Name, ZoneNum, false, SysOutputProvided, LatOutputProvided, ThisRAFNNode.HVAC( I ).CompIndex );
-				ThisRAFNNode.NonAirSystemResponse += ThisRAFNNode.HVAC( I ).SupplyFraction * SysOutputProvided;
-			}
-
-			if ( ThisRAFNNode.HVAC( I ).TypeOfNum == ZoneEquipTypeOf_BaseboardRadiantConvectiveElectric ) {
-				//CASE(BBElectric_Num)  !'ZoneHVAC:Baseboard:RadiantConvective:Electric' 12
-				SimElecBaseboard( ThisRAFNNode.HVAC( I ).Name, ZoneNum, RoomAirflowNetworkZoneInfo( ZoneNum ).ActualZoneID, false, SysOutputProvided,
-					ThisRAFNNode.HVAC( I ).CompIndex );
-				ThisRAFNNode.NonAirSystemResponse += ThisRAFNNode.HVAC( I ).SupplyFraction * SysOutputProvided;
-				// LatOutputProvided = 0.0d0 !This baseboard does not add / remove any latent heat
-			}
-
-			if ( ThisRAFNNode.HVAC( I ).TypeOfNum == ZoneEquipTypeOf_HighTemperatureRadiant ) {
-				//CASE(BBElectric_Num)  !'ZoneHVAC:HighTemperatureRadiant' 17
-				SimHighTempRadiantSystem( ThisRAFNNode.HVAC( I ).Name, false, SysOutputProvided,
-					ThisRAFNNode.HVAC( I ).CompIndex );
-				ThisRAFNNode.NonAirSystemResponse += ThisRAFNNode.HVAC( I ).SupplyFraction * SysOutputProvided;
-				// LatOutputProvided = 0.0d0 !This baseboard does not add / remove any latent heat
-			}
-
-			//Zone sum of system convective gains, collected via NonAirSystemResponse
-		}
-
-	} // SumNonAirSystemResponseForNode
-
-	//*****************************************************************************************
-
-	void
-	RAFNData::SumSystemDepResponseForNode(
-	)
-	{
-		// SUBROUTINE INFORMATION:
-		//       AUTHOR         B.Griffith
-		//       DATE WRITTEN   aug 2005, Jan2004
-		//       MODIFIED       Lixing Gu, Aug. 2015 for v8.4 replease
-		//       RE-ENGINEERED  na
-
-		// PURPOSE OF THIS SUBROUTINE:
-		// Sum system sensible loads used at the next time step
-
-		// METHODOLOGY EMPLOYED:
-		// na
-
-		// REFERENCES:
-		// na
-
-		// USE STATEMENTS:
-		using ZoneDehumidifier::SimZoneDehumidifier;
-		using DataHVACGlobals::ZoneEquipTypeOf_DehumidifierDX;
-
-		// Return value
-		// na
-
-		// SUBROUTINE LOCAL VARIABLE DECLARATIONS:
-		int I;
-		Real64 SysOutputProvided;
-		Real64 LatOutputProvided;
-		int RoomAirNode;
-
-		// TODO
-
-		auto & ThisRAFNZone( RoomAirflowNetworkZoneInfo( ZoneNum ) );
-
-		// SysDepZoneLoads saved to be added to zone heat balance next
-		SysOutputProvided = 0.0;
-		for ( RoomAirNode = 1; RoomAirNode <= ThisRAFNZone.NumOfAirNodes; ++RoomAirNode ) {
-			ThisRAFNZone.Node( RoomAirNode ).SysDepZoneLoadsLaggedOld = 0.0;
-			for ( I = 1; I <= ThisRAFNZone.Node( RoomAirNode ).NumHVACs; ++I ) {
-				if ( ThisRAFNZone.Node( RoomAirNode ).HVAC( I ).TypeOfNum == ZoneEquipTypeOf_DehumidifierDX ) {
-					if ( SysOutputProvided == 0.0 ) SimZoneDehumidifier( ThisRAFNZone.Node( RoomAirNode ).HVAC( I ).Name, ZoneNum, false, SysOutputProvided, LatOutputProvided, ThisRAFNZone.Node( RoomAirNode ).HVAC( I ).CompIndex );
-					if ( SysOutputProvided > 0.0 ) break;
-				}
-			}
-		}
-
-		if ( SysOutputProvided > 0.0 ) {
-			for ( RoomAirNode = 1; RoomAirNode <= ThisRAFNZone.NumOfAirNodes; ++RoomAirNode ) {
-				for ( I = 1; I <= ThisRAFNZone.Node( RoomAirNode ).NumHVACs; ++I ) {
-					if ( ThisRAFNZone.Node( RoomAirNode ).HVAC( I ).TypeOfNum == ZoneEquipTypeOf_DehumidifierDX ) {
-						ThisRAFNZone.Node( RoomAirNode ).SysDepZoneLoadsLaggedOld += ThisRAFNZone.Node( RoomAirNode ).HVAC( I ).SupplyFraction * SysOutputProvided;
-					}
-				}
-			}
-		}
-
-	} // SumSystemDepResponseForNode
-
-	//*****************************************************************************************
-
-} // RoomAirModelAirflowNetwork
-
-} // EnergyPlus
-=======
-                    if (ISum != ZoneEquipConfig(LoopZone).NumInletNodes) {
-                        if (ISum > ZoneEquipConfig(LoopZone).NumInletNodes) {
-                            ShowSevereError(
-                                "GetRoomAirflowNetworkData: The number of equipment listed in RoomAirflowNetwork:Node:HVACEquipment objects");
-                            ShowContinueError("is greater than the number of zone configuration inlet nodes in " + Zone(LoopZone).Name);
-                            ShowContinueError("Please check inputs of both objects.");
-                            ErrorsFound = true;
-                        } else {
-                            ShowSevereError(
-                                "GetRoomAirflowNetworkData: The number of equipment listed in RoomAirflowNetwork:Node:HVACEquipment objects");
-                            ShowContinueError("is less than the number of zone configuration inlet nodes in " + Zone(LoopZone).Name);
-                            ShowContinueError("Please check inputs of both objects.");
-                            ErrorsFound = true;
-                        }
-                    }
-
-                    // Check equipment names to ensure they are used in RoomAirflowNetwork : Node : HVACEquipment objects
-                    for (I = 1; I <= ZoneEquipList(LoopZone).NumOfEquipTypes; ++I) { // loop over all equip types
-                        if (!EquipFound(I)) {
-                            ShowSevereError("GetRoomAirflowNetworkData: The equipment listed in ZoneEquipList is not found in the lsit of "
-                                            "RoomAir:Node:AirflowNetwork:HVACEquipment objects =");
-                            ShowContinueError(ZoneEquipList(LoopZone).EquipName(I) + ". Please check inputs of both objects.");
-                            ErrorsFound = true;
-                        }
-                    }
-
-                    // Check fraction to ensure sum = 1.0 for every equipment
-                    for (I = 1; I <= ZoneEquipList(LoopZone).NumOfEquipTypes; ++I) { // loop over all equip types
-                        if (abs(SupplyFrac(I) - 1.0) > 0.001) {
-                            ShowSevereError("GetRoomAirflowNetworkData: Invalid, zone supply fractions do not sum to 1.0");
-                            ShowContinueError("Entered in " + ZoneEquipList(LoopZone).EquipName(I) +
-                                              " defined in RoomAir:Node:AirflowNetwork:HVACEquipment");
-                            ShowContinueError("The Fraction of supply fraction values across all the roomair nodes in a zone needs to sum to 1.0.");
-                            ShowContinueError("The sum of fractions entered = " + RoundSigDigits(SupplyFrac(I), 3));
-                            ErrorsFound = true;
-                        }
-                        if (abs(ReturnFrac(I) - 1.0) > 0.001) {
-                            ShowSevereError("GetRoomAirflowNetworkData: Invalid, zone return fractions do not sum to 1.0");
-                            ShowContinueError("Entered in " + ZoneEquipList(LoopZone).EquipName(I) +
-                                              " defined in RoomAir:Node:AirflowNetwork:HVACEquipment");
-                            ShowContinueError("The Fraction of return fraction values across all the roomair nodes in a zone needs to sum to 1.0.");
-                            ShowContinueError("The sum of fractions entered = " + RoundSigDigits(ReturnFrac(I), 3));
-                            ErrorsFound = true;
-                        }
-                    }
-                }
-                InitRoomAirModelAirflowNetworkOneTimeFlagConf = false;
-                if (allocated(NodeFound)) NodeFound.deallocate();
-                if (ErrorsFound) {
-                    ShowFatalError("GetRoomAirflowNetworkData: Errors found getting air model input.  Program terminates.");
-                }
-            }
-        } // End of InitRoomAirModelAirflowNetworkOneTimeFlagConf
-
-        if (BeginEnvrnFlag && InitRoomAirModelAirflowNetworkEnvrnFlag) {
-            for (LoopZone = 1; LoopZone <= NumOfZones; ++LoopZone) {
-                if (!RoomAirflowNetworkZoneInfo(LoopZone).IsUsed) continue;
-                for (LoopAirNode = 1; LoopAirNode <= RoomAirflowNetworkZoneInfo(LoopZone).NumOfAirNodes;
-                     ++LoopAirNode) { // loop over all the modeled room air nodes
-                    RoomAirflowNetworkZoneInfo(LoopZone).Node(LoopAirNode).AirTemp = 23.0;
-                    RoomAirflowNetworkZoneInfo(LoopZone).Node(LoopAirNode).AirTempX1 = 23.0;
-                    RoomAirflowNetworkZoneInfo(LoopZone).Node(LoopAirNode).AirTempX2 = 23.0;
-                    RoomAirflowNetworkZoneInfo(LoopZone).Node(LoopAirNode).AirTempX3 = 23.0;
-                    RoomAirflowNetworkZoneInfo(LoopZone).Node(LoopAirNode).AirTempX4 = 23.0;
-                    RoomAirflowNetworkZoneInfo(LoopZone).Node(LoopAirNode).AirTempDSX1 = 23.0;
-                    RoomAirflowNetworkZoneInfo(LoopZone).Node(LoopAirNode).AirTempDSX2 = 23.0;
-                    RoomAirflowNetworkZoneInfo(LoopZone).Node(LoopAirNode).AirTempDSX3 = 23.0;
-                    RoomAirflowNetworkZoneInfo(LoopZone).Node(LoopAirNode).AirTempDSX4 = 23.0;
-                    RoomAirflowNetworkZoneInfo(LoopZone).Node(LoopAirNode).AirTempT1 = 23.0;
-                    RoomAirflowNetworkZoneInfo(LoopZone).Node(LoopAirNode).AirTempTMX = 23.0;
-                    RoomAirflowNetworkZoneInfo(LoopZone).Node(LoopAirNode).AirTempTM2 = 23.0;
-
-                    RoomAirflowNetworkZoneInfo(LoopZone).Node(LoopAirNode).HumRat = 0.0;
-                    RoomAirflowNetworkZoneInfo(LoopZone).Node(LoopAirNode).HumRatX1 = 0.0;
-                    RoomAirflowNetworkZoneInfo(LoopZone).Node(LoopAirNode).HumRatX2 = 0.0;
-                    RoomAirflowNetworkZoneInfo(LoopZone).Node(LoopAirNode).HumRatX3 = 0.0;
-                    RoomAirflowNetworkZoneInfo(LoopZone).Node(LoopAirNode).HumRatX4 = 0.0;
-                    RoomAirflowNetworkZoneInfo(LoopZone).Node(LoopAirNode).HumRatDSX1 = 0.0;
-                    RoomAirflowNetworkZoneInfo(LoopZone).Node(LoopAirNode).HumRatDSX2 = 0.0;
-                    RoomAirflowNetworkZoneInfo(LoopZone).Node(LoopAirNode).HumRatDSX3 = 0.0;
-                    RoomAirflowNetworkZoneInfo(LoopZone).Node(LoopAirNode).HumRatDSX4 = 0.0;
-                    RoomAirflowNetworkZoneInfo(LoopZone).Node(LoopAirNode).HumRatW1 = 0.0;
-                    RoomAirflowNetworkZoneInfo(LoopZone).Node(LoopAirNode).HumRatWMX = 0.0;
-                    RoomAirflowNetworkZoneInfo(LoopZone).Node(LoopAirNode).HumRatWM2 = 0.0;
-
-                    RoomAirflowNetworkZoneInfo(LoopZone).Node(LoopAirNode).SysDepZoneLoadsLagged = 0.0;
-                    RoomAirflowNetworkZoneInfo(LoopZone).Node(LoopAirNode).SysDepZoneLoadsLaggedOld = 0.0;
-                }
-            }
-            InitRoomAirModelAirflowNetworkEnvrnFlag = false;
-        }
-        if (!BeginEnvrnFlag) {
-            InitRoomAirModelAirflowNetworkEnvrnFlag = true;
-        }
-
-        // reuse code in ZoneTempPredictorCorrector for sensible components.
-        CalcNodeSums(RoomAirNode);
-
-        SumNonAirSystemResponseForNode(RoomAirNode);
-
-        // latent gains.
-        auto &ThisRAFNNode(RoomAirflowNetworkZoneInfo(ZoneNum).Node(RoomAirNode));
-
-        if (allocated(ThisRAFNNode.SurfMask)) {
-            CalcSurfaceMoistureSums(RoomAirNode, ThisRAFNNode.SumHmAW, ThisRAFNNode.SumHmARa, ThisRAFNNode.SumHmARaW, ThisRAFNNode.SurfMask);
-        }
-
-        // prepare AirflowNetwor flow rates and temperatures
-        SumLinkMCp = 0.0;
-        SumLinkMCpT = 0.0;
-        SumLinkM = 0.0;
-        SumLinkMW = 0.0;
-
-        NodeNum = ThisRAFNNode.AirflowNetworkNodeID;
-        if (NodeNum > 0) {
-            for (linkNum = 1; linkNum <= ThisRAFNNode.NumOfAirflowLinks; ++linkNum) {
-                Link = ThisRAFNNode.Link(linkNum).AirflowNetworkLinkSimuID;
-                if (AirflowNetworkLinkageData(Link).NodeNums(1) == NodeNum) { // incoming flow
-                    NodeIn = AirflowNetworkLinkageData(Link).NodeNums(2);
-                    ThisRAFNNode.Link(linkNum).TempIn = AirflowNetworkNodeSimu(NodeIn).TZ;
-                    ThisRAFNNode.Link(linkNum).HumRatIn = AirflowNetworkNodeSimu(NodeIn).WZ;
-                    ThisRAFNNode.Link(linkNum).MdotIn = AirflowNetworkLinkSimu(Link).FLOW2;
-                }
-                if (AirflowNetworkLinkageData(Link).NodeNums(2) == NodeNum) { // outgoing flow
-                    NodeIn = AirflowNetworkLinkageData(Link).NodeNums(1);
-                    ThisRAFNNode.Link(linkNum).TempIn = AirflowNetworkNodeSimu(NodeIn).TZ;
-                    ThisRAFNNode.Link(linkNum).HumRatIn = AirflowNetworkNodeSimu(NodeIn).WZ;
-                    ThisRAFNNode.Link(linkNum).MdotIn = AirflowNetworkLinkSimu(Link).FLOW;
-                }
-            }
-
-            for (linkNum = 1; linkNum <= ThisRAFNNode.NumOfAirflowLinks; ++linkNum) {
-                LinkInTemp = ThisRAFNNode.Link(linkNum).TempIn;
-                LinkInHumRat = ThisRAFNNode.Link(linkNum).HumRatIn;
-                LinkInMdot = ThisRAFNNode.Link(linkNum).MdotIn;
-                CpAir = PsyCpAirFnWTdb(LinkInHumRat, LinkInTemp);
-                SumLinkMCp = SumLinkMCp + CpAir * LinkInMdot;
-                SumLinkMCpT = SumLinkMCpT + CpAir * LinkInMdot * LinkInTemp;
-                SumLinkM = SumLinkM + LinkInMdot;
-                SumLinkMW = SumLinkMW + LinkInMdot * LinkInHumRat;
-            }
-        }
-
-        ThisRAFNNode.SumLinkMCp = SumLinkMCp;
-        ThisRAFNNode.SumLinkMCpT = SumLinkMCpT;
-        ThisRAFNNode.SumLinkM = SumLinkM;
-        ThisRAFNNode.SumLinkMW = SumLinkMW;
-        ThisRAFNNode.SysDepZoneLoadsLagged = ThisRAFNNode.SysDepZoneLoadsLaggedOld;
-
-        ThisRAFNNode.RhoAir = PsyRhoAirFnPbTdbW(OutBaroPress, ThisRAFNNode.AirTemp, ThisRAFNNode.HumRat, "InitRoomAirModelAirflowNetwork");
-
-        ThisRAFNNode.CpAir = PsyCpAirFnWTdb(ThisRAFNNode.HumRat, ThisRAFNNode.AirTemp);
-
-    } // InitRoomAirModelAirflowNetwork
-
-    //*****************************************************************************************
-
-    void RAFNData::CalcRoomAirModelAirflowNetwork(int const RoomAirNode) // index number for the specified zone and node
-    {
-
-        // SUBROUTINE INFORMATION:
-        //       AUTHOR         Brent Griffith
-        //       DATE WRITTEN   November 2009
-        //       MODIFIED       Lixing Gu, Aug. 2015 for v8.4 replease
-        //       RE-ENGINEERED
-
-        // PURPOSE OF THIS SUBROUTINE:
-        // calculate new values for temperature and humidity ratio for room air node
-
-        // METHODOLOGY EMPLOYED:
-        // take terms(updated in init routine) and use classic air balance equations
-        // solved for state variables. Store results in structure.
-
-        // REFERENCES:
-        // na
-
-        // Using/Aliasing
-        using DataEnvironment::OutBaroPress;
-        using DataGlobals::SecInHour;
-        using DataHVACGlobals::TimeStepSys;
-        using DataHVACGlobals::UseZoneTimeStepHistory;
-        using DataHeatBalFanSys::MAT;
-        using DataHeatBalFanSys::ZoneAirHumRat;
-        using Psychrometrics::PsyHgAirFnWTdb;
-        using Psychrometrics::PsyRhFnTdbWPb;
-
-        // SUBROUTINE LOCAL VARIABLE DECLARATIONS:
-        Real64 H2OHtOfVap;
-        Real64 HumRatTmp;
-        Real64 NodeTempX1;
-        Real64 NodeTempX2;
-        Real64 NodeTempX3;
-        Real64 NodeHumRatX1;
-        Real64 NodeHumRatX2;
-        Real64 NodeHumRatX3;
-        Real64 TempDepCoef;
-        Real64 TempIndCoef;
-        Real64 AirCap;
-        Real64 TempTmp;
-        Real64 A;
-        Real64 B;
-        Real64 C;
-        Real64 AirTempT1;
-        Real64 HumRatW1;
-
-        auto &ThisRAFNNode(RoomAirflowNetworkZoneInfo(ZoneNum).Node(RoomAirNode));
-
-        if (UseZoneTimeStepHistory) {
-            NodeTempX1 = ThisRAFNNode.AirTempX1;
-            NodeTempX2 = ThisRAFNNode.AirTempX2;
-            NodeTempX3 = ThisRAFNNode.AirTempX3;
-
-            NodeHumRatX1 = ThisRAFNNode.HumRatX1;
-            NodeHumRatX2 = ThisRAFNNode.HumRatX2;
-            NodeHumRatX3 = ThisRAFNNode.HumRatX3;
-        } else { // use down - stepped history
-            NodeTempX1 = ThisRAFNNode.AirTempDSX1;
-            NodeTempX2 = ThisRAFNNode.AirTempDSX2;
-            NodeTempX3 = ThisRAFNNode.AirTempDSX3;
-
-            NodeHumRatX1 = ThisRAFNNode.HumRatDSX1;
-            NodeHumRatX2 = ThisRAFNNode.HumRatDSX2;
-            NodeHumRatX3 = ThisRAFNNode.HumRatDSX3;
-        }
-
-        if (ZoneAirSolutionAlgo != Use3rdOrder) {
-            AirTempT1 = ThisRAFNNode.AirTempT1;
-            HumRatW1 = ThisRAFNNode.HumRatW1;
-        }
-        // solve for node drybulb temperature
-        TempDepCoef = ThisRAFNNode.SumHA + ThisRAFNNode.SumLinkMCp + ThisRAFNNode.SumSysMCp;
-        TempIndCoef = ThisRAFNNode.SumIntSensibleGain + ThisRAFNNode.SumHATsurf - ThisRAFNNode.SumHATref + ThisRAFNNode.SumLinkMCpT +
-                      ThisRAFNNode.SumSysMCpT + ThisRAFNNode.NonAirSystemResponse + ThisRAFNNode.SysDepZoneLoadsLagged;
-        AirCap = ThisRAFNNode.AirVolume * Zone(ZoneNum).ZoneVolCapMultpSens * ThisRAFNNode.RhoAir * ThisRAFNNode.CpAir / (TimeStepSys * SecInHour);
-
-        if (ZoneAirSolutionAlgo == UseAnalyticalSolution) {
-            if (TempDepCoef == 0.0) { // B=0
-                TempTmp = AirTempT1 + TempIndCoef / AirCap;
-            } else {
-                TempTmp = (AirTempT1 - TempIndCoef / TempDepCoef) * std::exp(min(700.0, -TempDepCoef / AirCap)) + TempIndCoef / TempDepCoef;
-            }
-        } else if (ZoneAirSolutionAlgo == UseEulerMethod) {
-            TempTmp = (AirCap * AirTempT1 + TempIndCoef) / (AirCap + TempDepCoef);
-        } else {
-            TempTmp = (TempIndCoef + AirCap * (3.0 * NodeTempX1 - (3.0 / 2.0) * NodeTempX2 + (1.0 / 3.0) * NodeTempX3)) /
-                      ((11.0 / 6.0) * AirCap + TempDepCoef);
-        }
-
-        ThisRAFNNode.AirTemp = TempTmp;
-
-        // solve for node humidity ratio using 3 algorithms
-        H2OHtOfVap = PsyHgAirFnWTdb(ThisRAFNNode.HumRat, ThisRAFNNode.AirTemp);
-        A = ThisRAFNNode.SumLinkM + ThisRAFNNode.SumHmARa + ThisRAFNNode.SumSysM;
-        B = (ThisRAFNNode.SumIntLatentGain / H2OHtOfVap) + ThisRAFNNode.SumSysMW + ThisRAFNNode.SumLinkMW + ThisRAFNNode.SumHmARaW;
-        C = ThisRAFNNode.RhoAir * ThisRAFNNode.AirVolume * Zone(ZoneNum).ZoneVolCapMultpMoist / (SecInHour * TimeStepSys);
-
-        // Exact solution
-        if (ZoneAirSolutionAlgo == UseAnalyticalSolution) {
-            if (A == 0.0) { // B=0
-                HumRatTmp = HumRatW1 + B / C;
-            } else {
-                HumRatTmp = (HumRatW1 - B / A) * std::exp(min(700., -A / C)) + B / A;
-            }
-        } else if (ZoneAirSolutionAlgo == UseEulerMethod) {
-            HumRatTmp = (C * HumRatW1 + B) / (C + A);
-        } else {
-            HumRatTmp = (B + C * (3.0 * NodeHumRatX1 - (3.0 / 2.0) * NodeHumRatX2 + (1.0 / 3.0) * NodeHumRatX3)) / ((11.0 / 6.0) * C + A);
-        }
-
-        ThisRAFNNode.HumRat = HumRatTmp;
-
-        ThisRAFNNode.AirCap = AirCap;
-        ThisRAFNNode.AirHumRat = C;
-
-        ThisRAFNNode.RelHumidity = PsyRhFnTdbWPb(TempTmp, HumRatTmp, OutBaroPress, "CalcRoomAirModelAirflowNetwork") * 100.0;
-
-    } // CalcRoomAirModelAirflowNetwork
-
-    void RAFNData::UpdateRoomAirModelAirflowNetwork()
-    {
-
-        // SUBROUTINE INFORMATION:
-        //       AUTHOR         B Griffith
-        //       DATE WRITTEN   November 2009
-        //       MODIFIED       Lixing Gu, Aug. 2015 for v8.4 replease
-        //       RE-ENGINEERED  na
-
-        // PURPOSE OF THIS SUBROUTINE:
-        // update variables
-
-        // METHODOLOGY EMPLOYED:
-        // na
-
-        // REFERENCES:
-        // na
-
-        // Using/Aliasing
-        using DataGlobals::ZoneSizingCalc;
-        using DataHeatBalFanSys::TempTstatAir;
-        using DataHeatBalance::Zone;
-        using DataLoopNode::Node;
-        using DataZoneEquipment::ZoneEquipConfig;
-        using DataZoneEquipment::ZoneEquipList;
-
-        // SUBROUTINE LOCAL VARIABLE DECLARATIONS:
-        int AirNodeNum; // nested node structure index
-        int I;
-        int LoopAirNode;
-        int EquipLoop;
-        Real64 NodeMass;
-        Real64 SumMass;
-        Real64 SumMassT;
-        Real64 SumMassW;
-        int RetNodeNum;
-
-        auto &ThisRAFNZone(RoomAirflowNetworkZoneInfo(ZoneNum));
-
-        if (!ThisRAFNZone.IsUsed) return;
-
-        if (!ZoneSizingCalc) SumSystemDepResponseForNode();
-
-        AirNodeNum = RoomAirflowNetworkZoneInfo(ZoneNum).ControlAirNodeID;
-
-        // Update return node conditions
-        for (I = 1; I <= ZoneEquipList(ZoneNum).NumOfEquipTypes; ++I) { // loop over all equip types
-            SumMass = 0.0;
-            SumMassT = 0.0;
-            SumMassW = 0.0;
-            for (LoopAirNode = 1; LoopAirNode <= ThisRAFNZone.NumOfAirNodes; ++LoopAirNode) { // loop over all the modeled room air nodes
-                for (EquipLoop = 1; EquipLoop <= ThisRAFNZone.Node(LoopAirNode).NumHVACs;
-                     ++EquipLoop) { // loop over all the equip for a single room air node
-                    if (ThisRAFNZone.Node(LoopAirNode).HVAC(EquipLoop).EquipConfigIndex == I) {
-                        if (ThisRAFNZone.Node(LoopAirNode).HVAC(EquipLoop).SupNodeNum > 0 &&
-                            ThisRAFNZone.Node(LoopAirNode).HVAC(EquipLoop).RetNodeNum > 0) {
-                            NodeMass = Node(ThisRAFNZone.Node(LoopAirNode).HVAC(EquipLoop).SupNodeNum).MassFlowRate *
-                                       ThisRAFNZone.Node(LoopAirNode).HVAC(EquipLoop).ReturnFraction;
-                            SumMass += NodeMass;
-                            SumMassT += NodeMass * ThisRAFNZone.Node(LoopAirNode).AirTemp;
-                            SumMassW += NodeMass * ThisRAFNZone.Node(LoopAirNode).HumRat;
-                            RetNodeNum = ThisRAFNZone.Node(LoopAirNode).HVAC(EquipLoop).RetNodeNum;
-                        }
-                    }
-                }
-            }
-            if (SumMass > 0.0) {
-                Node(RetNodeNum).Temp = SumMassT / SumMass;
-                Node(RetNodeNum).HumRat = SumMassW / SumMass;
-            }
-        }
-    } // UpdateRoomAirModelAirflowNetwork
-
-    void RAFNData::CalcNodeSums(int const RoomAirNodeNum)
-    {
-
-        // SUBROUTINE INFORMATION:
-        //       AUTHOR         B Griffith
-        //       DATE WRITTEN   August 2009
-        //       MODIFIED       Lixing Gu, Aug. 2015 for v8.4 replease
-        //       RE - ENGINEERED  na
-
-        // PURPOSE OF THIS SUBROUTINE :
-        // This subroutine calculates the various sums that go into the zone heat balance
-        // equation.This replaces the SUMC, SUMHA, and SUMHAT calculations that were
-        // previously done in various places throughout the program.
-        // The SumHAT portion of the code is reproduced in RadiantSystemHighTemp and
-        // RadiantSystemLowTemp and should be updated accordingly.
-        //
-        // A reference temperature(Tref) is specified for use with the ceiling diffuser
-        // convection correlation.A bogus value of Tref = -999.9 defaults to using
-        // the zone air(i.e.outlet) temperature for the reference temperature.
-        // If Tref is applied to all surfaces, SumHA = 0, and SumHATref /= 0.
-        // If Tref is not used at all, SumHATref = 0, and SumHA /= 0.
-        //
-
-        // METHODOLOGY EMPLOYED:
-        // na
-
-        // REFERENCES:
-        // na
-
-        // USE STATEMENTS:
-        using DataAirflowNetwork::AirflowNetworkZoneExhaustFan;
-        using DataDefineEquip::AirDistUnit;
-        using DataGlobals::NumOfZones;
-        using DataGlobals::SecInHour;
-        using DataGlobals::TimeStepZone;
-        using DataHeatBalFanSys::MAT;
-        using DataHeatBalFanSys::ZoneAirHumRat;
-        using DataHeatBalance::Zone;
-        using DataLoopNode::Node;
-        using DataSurfaces::Surface;
-        using DataSurfaces::SurfaceClass_Window;
-        using DataSurfaces::SurfaceWindow;
-        using DataZoneEquipment::ZoneEquipConfig;
-        using InternalHeatGains::SumInternalConvectionGainsByIndices;
-        using InternalHeatGains::SumInternalConvectionGainsByTypes;
-        using InternalHeatGains::SumInternalLatentGainsByIndices;
-        using InternalHeatGains::SumReturnAirConvectionGainsByIndices;
-        using InternalHeatGains::SumReturnAirConvectionGainsByTypes;
-        using Psychrometrics::PsyCpAirFnWTdb;
-        using Psychrometrics::PsyRhoAirFnPbTdbW;
-        using ZonePlenum::NumZoneReturnPlenums;
-        using ZonePlenum::NumZoneSupplyPlenums;
-        using ZonePlenum::ZoneRetPlenCond;
-        using ZonePlenum::ZoneSupPlenCond;
-
-        // SUBROUTINE LOCAL VARIABLE DECLARATIONS:
-        int NodeNum;         // System node number
-        Real64 NodeTemp;     // System node temperature
-        Real64 NodeW;        // System node humidity ratio
-        Real64 MassFlowRate; // System node mass flow rate
-        int ZoneEquipConfigNum;
-        bool ControlledZoneAirFlag;
-        int ZoneRetPlenumNum;
-        int ZoneSupPlenumNum;
-        bool ZoneRetPlenumAirFlag;
-        bool ZoneSupPlenumAirFlag;
-        Real64 CpAir;      // Specific heat of air
-        int SurfNum;       // Surface number
-        Real64 HA;         //                     !Hc*Area
-        Real64 Area;       //                   !Effective surface area
-        Real64 RefAirTemp; //             !Reference air temperature for surface convection calculations
-        Real64 ZoneMult;
-        int ADUListIndex;
-        int ADUNum;
-        int ADUInNode;
-        int ADUOutNode;
-        Real64 SumIntGain; //             !node sum of convective internal gains
-        Real64 SumHA;      // Zone sum of Hc*Area
-        Real64 SumHATsurf; //             !Zone sum of Hc*Area*Tsurf
-        Real64 SumHATref;  //              !Zone sum of Hc*Area*Tref, for ceiling diffuser convection correlation
-        Real64 SumMCp;     //                !Zone sum of MassFlowRate*Cp
-        Real64 SumMCpT;    //                !Zone sum of MassFlowRate*Cp*T
-        Real64 SumSysMCp;  //              !Zone sum of air system MassFlowRate*Cp
-        Real64 SumSysMCpT; //             !Zone sum of air system MassFlowRate*Cp*T
-        Real64 SumSysM;    //                !Zone sum of air system MassFlowRate
-        Real64 SumSysMW;   //               !Zone sum of air system MassFlowRate*W
-        int EquipLoop;     //              !Index of equipment loop
-        int Loop;          //                   !Index of RAFN node
-        bool Found;        //
-        Real64 SumLinkM;   //               !Zone sum of MassFlowRate from the AirflowNetwork model
-        Real64 SumLinkMW;  //             !Zone sum of MassFlowRate*W from the AirflowNetwork model
-
-        // FLOW
-        SumIntGain = 0.0;
-        SumHA = 0.0;
-        SumHATsurf = 0.0;
-        SumHATref = 0.0;
-        SumMCp = 0.0;
-        SumMCpT = 0.0;
-        SumSysMCp = 0.0;
-        SumSysMCpT = 0.0;
-        SumSysM = 0.0;
-        SumSysMW = 0.0;
-        SumLinkM = 0.0;
-        SumLinkMW = 0.0;
-
-        // Sum all convective internal gains: SumIntGain
-        SumInternalConvectionGainsByIndices(ZoneNum, RoomAirflowNetworkZoneInfo(ZoneNum).Node(RoomAirNodeNum).IntGainsDeviceIndices,
-                                            RoomAirflowNetworkZoneInfo(ZoneNum).Node(RoomAirNodeNum).IntGainsFractions,
-                                            RoomAirflowNetworkZoneInfo(ZoneNum).Node(RoomAirNodeNum).SumIntSensibleGain);
-
-        SumInternalLatentGainsByIndices(ZoneNum, RoomAirflowNetworkZoneInfo(ZoneNum).Node(RoomAirNodeNum).IntGainsDeviceIndices,
-                                        RoomAirflowNetworkZoneInfo(ZoneNum).Node(RoomAirNodeNum).IntGainsFractions,
-                                        RoomAirflowNetworkZoneInfo(ZoneNum).Node(RoomAirNodeNum).SumIntLatentGain);
-        // Add heat to return air if zonal system(no return air) or cycling system(return air frequently very low or zero)
-        if (Zone(ZoneNum).NoHeatToReturnAir) {
-            // *******************************************
-            SumReturnAirConvectionGainsByIndices(ZoneNum, RoomAirflowNetworkZoneInfo(ZoneNum).Node(RoomAirNodeNum).IntGainsDeviceIndices,
-                                                 RoomAirflowNetworkZoneInfo(ZoneNum).Node(RoomAirNodeNum).IntGainsFractions, SumIntGain);
-            RoomAirflowNetworkZoneInfo(ZoneNum).Node(RoomAirNodeNum).SumIntSensibleGain += SumIntGain;
-        }
-
-        // Check to see if this is a controlled zone
-
-        ControlledZoneAirFlag = false;
-        for (ZoneEquipConfigNum = 1; ZoneEquipConfigNum <= NumOfZones; ++ZoneEquipConfigNum) {
-            if (!Zone(ZoneEquipConfigNum).IsControlled) continue;
-            if (ZoneEquipConfig(ZoneEquipConfigNum).ActualZoneNum != ZoneNum) continue;
-            ControlledZoneAirFlag = true;
-            break; // sloppy way of finding ZoneEquipConfigNum for later use.
-        }          // ZoneEquipConfigNum
-
-        // Check to see if this is a plenum zone
-        ZoneRetPlenumAirFlag = false;
-        for (ZoneRetPlenumNum = 1; ZoneRetPlenumNum <= NumZoneReturnPlenums; ++ZoneRetPlenumNum) {
-            if (ZoneRetPlenCond(ZoneRetPlenumNum).ActualZoneNum != ZoneNum) continue;
-            ZoneRetPlenumAirFlag = true;
-            break;
-        } // ZoneRetPlenumNum
-        ZoneSupPlenumAirFlag = false;
-        for (ZoneSupPlenumNum = 1; ZoneSupPlenumNum <= NumZoneSupplyPlenums; ++ZoneSupPlenumNum) {
-            if (ZoneSupPlenCond(ZoneSupPlenumNum).ActualZoneNum != ZoneNum) continue;
-            ZoneSupPlenumAirFlag = true;
-            break;
-        } // ZoneSupPlenumNum
-
-        // Plenum and controlled zones have a different set of inlet nodes which must be calculated.
-        if (ControlledZoneAirFlag) {
-            for (NodeNum = 1; NodeNum <= ZoneEquipConfig(ZoneEquipConfigNum).NumInletNodes; ++NodeNum) {
-                // Get node conditions
-                // this next block is of interest to irratic system loads... maybe nodes are not accurate at time of call ?
-                // how can we tell ? predict step must be lagged ? correct step, systems have run.
-                for (EquipLoop = 1; EquipLoop <= RoomAirflowNetworkZoneInfo(ZoneNum).Node(RoomAirNodeNum).NumHVACs; ++EquipLoop) {
-                    if (RoomAirflowNetworkZoneInfo(ZoneNum).Node(RoomAirNodeNum).HVAC(EquipLoop).SupNodeNum ==
-                        ZoneEquipConfig(ZoneEquipConfigNum).InletNode(NodeNum)) {
-                        NodeTemp = Node(ZoneEquipConfig(ZoneEquipConfigNum).InletNode(NodeNum)).Temp;
-                        NodeW = Node(ZoneEquipConfig(ZoneEquipConfigNum).InletNode(NodeNum)).HumRat;
-                        MassFlowRate = Node(ZoneEquipConfig(ZoneEquipConfigNum).InletNode(NodeNum)).MassFlowRate *
-                                       RoomAirflowNetworkZoneInfo(ZoneNum).Node(RoomAirNodeNum).HVAC(EquipLoop).SupplyFraction;
-                        CpAir = PsyCpAirFnWTdb(ZoneAirHumRat(ZoneNum), NodeTemp);
-                        SumSysMCp += MassFlowRate * CpAir;
-                        SumSysMCpT += MassFlowRate * CpAir * NodeTemp;
-                        SumSysM += MassFlowRate;
-                        SumSysMW += MassFlowRate * NodeW;
-                    }
-                } // EquipLoop
-            }     // NodeNum
-        } else if (ZoneRetPlenumAirFlag) {
-            for (NodeNum = 1; NodeNum <= ZoneRetPlenCond(ZoneRetPlenumNum).NumInletNodes; ++NodeNum) {
-                // Get node conditions
-                NodeTemp = Node(ZoneRetPlenCond(ZoneRetPlenumNum).InletNode(NodeNum)).Temp;
-                MassFlowRate = Node(ZoneRetPlenCond(ZoneRetPlenumNum).InletNode(NodeNum)).MassFlowRate;
-                CpAir = PsyCpAirFnWTdb(ZoneAirHumRat(ZoneNum), NodeTemp);
-                SumSysMCp += MassFlowRate * CpAir;
-                SumSysMCpT += MassFlowRate * CpAir * NodeTemp;
-            } // NodeNum
-            // add in the leaks
-            for (ADUListIndex = 1; ADUListIndex <= ZoneRetPlenCond(ZoneRetPlenumNum).NumADUs; ++ADUListIndex) {
-                ADUNum = ZoneRetPlenCond(ZoneRetPlenumNum).ADUIndex(ADUListIndex);
-                if (AirDistUnit(ADUNum).UpStreamLeak) {
-                    ADUInNode = AirDistUnit(ADUNum).InletNodeNum;
-                    NodeTemp = Node(ADUInNode).Temp;
-                    MassFlowRate = AirDistUnit(ADUNum).MassFlowRateUpStrLk;
-                    CpAir = PsyCpAirFnWTdb(ZoneAirHumRat(ZoneNum), NodeTemp);
-                    SumSysMCp += MassFlowRate * CpAir;
-                    SumSysMCpT += MassFlowRate * CpAir * NodeTemp;
-                }
-                if (AirDistUnit(ADUNum).DownStreamLeak) {
-                    ADUOutNode = AirDistUnit(ADUNum).OutletNodeNum;
-                    NodeTemp = Node(ADUOutNode).Temp;
-                    MassFlowRate = AirDistUnit(ADUNum).MassFlowRateDnStrLk;
-                    CpAir = PsyCpAirFnWTdb(ZoneAirHumRat(ZoneNum), NodeTemp);
-                    SumSysMCp += MassFlowRate * CpAir;
-                    SumSysMCpT += MassFlowRate * CpAir * NodeTemp;
-                }
-            } // ADUListIndex
-        } else if (ZoneSupPlenumAirFlag) {
-            // Get node conditions
-            NodeTemp = Node(ZoneSupPlenCond(ZoneSupPlenumNum).InletNode).Temp;
-            MassFlowRate = Node(ZoneSupPlenCond(ZoneSupPlenumNum).InletNode).MassFlowRate;
-            CpAir = PsyCpAirFnWTdb(ZoneAirHumRat(ZoneNum), NodeTemp);
-            SumSysMCp += MassFlowRate * CpAir;
-            SumSysMCpT += MassFlowRate * CpAir * NodeTemp;
-        }
-
-        ZoneMult = Zone(ZoneNum).Multiplier * Zone(ZoneNum).ListMultiplier;
-
-        SumSysMCp = SumSysMCp / ZoneMult;
-        SumSysMCpT = SumSysMCpT / ZoneMult;
-        SumSysM = SumSysM / ZoneMult;
-        SumSysMW = SumSysMW / ZoneMult;
-
-        // Sum all surface convection : SumHA, SumHATsurf, SumHATref(and additional contributions to SumIntGain)
-        // Modified by Gu to include assigned surfaces only shown in the surface lsit
-        if (!RoomAirflowNetworkZoneInfo(ZoneNum).Node(RoomAirNodeNum).HasSurfacesAssigned) return;
-
-        for (SurfNum = Zone(ZoneNum).SurfaceFirst; SurfNum <= Zone(ZoneNum).SurfaceLast; ++SurfNum) {
-
-            if (!Surface(SurfNum).HeatTransSurf) continue; // Skip non - heat transfer surfaces
-            if (RoomAirflowNetworkZoneInfo(ZoneNum).ControlAirNodeID == RoomAirNodeNum) {
-                Found = false;
-                for (Loop = 1; Loop <= RoomAirflowNetworkZoneInfo(ZoneNum).NumOfAirNodes; ++Loop) {
-                    if (Loop != RoomAirNodeNum) {
-                        if (RoomAirflowNetworkZoneInfo(ZoneNum).Node(Loop).SurfMask(SurfNum - Zone(ZoneNum).SurfaceFirst + 1)) {
-                            Found = true;
-                            break;
-                        }
-                    }
-                }
-                if (Found) continue;
-            } else {
-                if (!RoomAirflowNetworkZoneInfo(ZoneNum).Node(RoomAirNodeNum).SurfMask(SurfNum - Zone(ZoneNum).SurfaceFirst + 1)) continue;
-            }
-
-            HA = 0.0;
-            Area = Surface(SurfNum).Area; // For windows, this is the glazing area
-
-            if (Surface(SurfNum).Class == SurfaceClass_Window) {
-
-                // Add to the convective internal gains
-                if (SurfaceWindow(SurfNum).ShadingFlag == IntShadeOn || SurfaceWindow(SurfNum).ShadingFlag == IntBlindOn) {
-                    // The shade area covers the area of the glazing plus the area of the dividers.
-                    Area += SurfaceWindow(SurfNum).DividerArea;
-                    SumIntGain += SurfaceWindow(SurfNum).DividerHeatGain;
-                }
-
-                // Convective heat gain from natural convection in gap between glass and interior shade or blind
-                if (SurfaceWindow(SurfNum).ShadingFlag == IntShadeOn || SurfaceWindow(SurfNum).ShadingFlag == IntBlindOn)
-                    SumIntGain += SurfaceWindow(SurfNum).ConvHeatFlowNatural;
-
-                // Convective heat gain from airflow window
-                if (SurfaceWindow(SurfNum).AirflowThisTS > 0.0) {
-                    SumIntGain += SurfaceWindow(SurfNum).ConvHeatGainToZoneAir;
-                    if (Zone(ZoneNum).NoHeatToReturnAir) {
-                        SumIntGain += SurfaceWindow(SurfNum).RetHeatGainToZoneAir;
-                        WinHeatGain(SurfNum) += SurfaceWindow(SurfNum).RetHeatGainToZoneAir;
-                        WinHeatTransfer(SurfNum) += SurfaceWindow(SurfNum).RetHeatGainToZoneAir;
-                        if (WinHeatGain(SurfNum) >= 0.0) {
-                            WinHeatGainRep(SurfNum) = WinHeatGain(SurfNum);
-                            WinHeatGainRepEnergy(SurfNum) = WinHeatGainRep(SurfNum) * TimeStepZone * SecInHour;
-                        } else {
-                            WinHeatLossRep(SurfNum) = -WinHeatGain(SurfNum);
-                            WinHeatLossRepEnergy(SurfNum) = WinHeatLossRep(SurfNum) * TimeStepZone * SecInHour;
-                        }
-                        WinHeatTransfer(SurfNum) = WinHeatGain(SurfNum);
-                        WinHeatTransferRepEnergy(SurfNum) = WinHeatGain(SurfNum) * TimeStepZone * SecInHour;
-                    }
-                }
-
-                // Add to the surface convection sums
-                if (SurfaceWindow(SurfNum).FrameArea > 0.0) {
-                    // Window frame contribution
-                    SumHATsurf += HConvIn(SurfNum) * SurfaceWindow(SurfNum).FrameArea * (1.0 + SurfaceWindow(SurfNum).ProjCorrFrIn) *
-                                  SurfaceWindow(SurfNum).FrameTempSurfIn;
-                    HA += HConvIn(SurfNum) * SurfaceWindow(SurfNum).FrameArea * (1.0 + SurfaceWindow(SurfNum).ProjCorrFrIn);
-                }
-
-                if (SurfaceWindow(SurfNum).DividerArea > 0.0 && SurfaceWindow(SurfNum).ShadingFlag != IntShadeOn &&
-                    SurfaceWindow(SurfNum).ShadingFlag != IntBlindOn) {
-                    // Window divider contribution(only from shade or blind for window with divider and interior shade or blind)
-                    SumHATsurf += HConvIn(SurfNum) * SurfaceWindow(SurfNum).DividerArea * (1.0 + 2.0 * SurfaceWindow(SurfNum).ProjCorrDivIn) *
-                                  SurfaceWindow(SurfNum).DividerTempSurfIn;
-                    HA += HConvIn(SurfNum) * SurfaceWindow(SurfNum).DividerArea * (1.0 + 2.0 * SurfaceWindow(SurfNum).ProjCorrDivIn);
-                }
-
-            } // End of check if window
-
-            HA = HA + HConvIn(SurfNum) * Area;
-            SumHATsurf += HConvIn(SurfNum) * Area * TempSurfInTmp(SurfNum);
-
-            if (Surface(SurfNum).TAirRef == ZoneMeanAirTemp) {
-                // The zone air is the reference temperature(which is to be solved for in CorrectZoneAirTemp).
-                RefAirTemp = MAT(ZoneNum);
-                SumHA += HA;
-            } else if (Surface(SurfNum).TAirRef == AdjacentAirTemp) {
-                RefAirTemp = TempEffBulkAir(SurfNum);
-                SumHATref += HA * RefAirTemp;
-            } else if (Surface(SurfNum).TAirRef == ZoneSupplyAirTemp) {
-                // check whether this zone is a controlled zone or not
-                if (!ControlledZoneAirFlag) {
-                    ShowFatalError("Zones must be controlled for Ceiling-Diffuser Convection model. No system serves zone " + Zone(ZoneNum).Name);
-                    return;
-                }
-                // determine supply air temperature as a weighted average of the inlet temperatures.
-                RefAirTemp = SumSysMCpT / SumSysMCp;
-                SumHATref += HA * RefAirTemp;
-            } else {
-                RefAirTemp = MAT(ZoneNum);
-                SumHA = SumHA + HA;
-            }
-
-        } // SurfNum
-
-        // Assemble values
-        RoomAirflowNetworkZoneInfo(ZoneNum).Node(RoomAirNodeNum).SumHA = SumHA;
-        RoomAirflowNetworkZoneInfo(ZoneNum).Node(RoomAirNodeNum).SumHATsurf = SumHATsurf;
-        RoomAirflowNetworkZoneInfo(ZoneNum).Node(RoomAirNodeNum).SumHATref = SumHATref;
-        RoomAirflowNetworkZoneInfo(ZoneNum).Node(RoomAirNodeNum).SumSysMCp = SumSysMCp;
-        RoomAirflowNetworkZoneInfo(ZoneNum).Node(RoomAirNodeNum).SumSysMCpT = SumSysMCpT;
-        RoomAirflowNetworkZoneInfo(ZoneNum).Node(RoomAirNodeNum).SumSysM = SumSysM;
-        RoomAirflowNetworkZoneInfo(ZoneNum).Node(RoomAirNodeNum).SumSysMW = SumSysMW;
-
-    } // CalcNodeSums
-
-    void RAFNData::CalcSurfaceMoistureSums(
-        int const RoomAirNode, Real64 &SumHmAW, Real64 &SumHmARa, Real64 &SumHmARaW, Array1<bool> const &EP_UNUSED(SurfMask))
-    {
-
-        // SUBROUTINE INFORMATION:
-        //       AUTHOR         B Griffith
-        //                      derived from P. Biddulph-- HAMT, L. Gu -- EPMD,
-        //       DATE WRITTEN   November 2009
-        //       MODIFIED       Lixing Gu, Aug. 2015 for v8.4 replease
-        //       RE-ENGINEERED  na
-
-        // PURPOSE OF THIS SUBROUTINE:
-        // Breakout summation of surface moisture interaction terms
-
-        // METHODOLOGY EMPLOYED:
-        // na
-
-        // REFERENCES:
-        // na
-
-        // Using/Aliasing
-        using DataEnvironment::OutBaroPress;
-        using DataHeatBalFanSys::MAT;
-        using DataHeatBalSurface::TempSurfInTmp;
-        using DataMoistureBalanceEMPD::RVSurface;
-        using HeatBalanceHAMTManager::UpdateHeatBalHAMT;
-        using MoistureBalanceEMPDManager::UpdateMoistureBalanceEMPD;
-        using Psychrometrics::PsyRhFnTdbRhov;
-        using Psychrometrics::PsyRhFnTdbRhovLBnd0C;
-        using Psychrometrics::PsyRhoAirFnPbTdbW;
-        using Psychrometrics::PsyWFnTdbRhPb;
-
-        // SUBROUTINE LOCAL VARIABLE DECLARATIONS:
-        int SurfNum;
-        int Loop;
-        Real64 RhoAirZone;
-        Real64 Wsurf;
-        bool Found;
-
-        SumHmAW = 0.0;
-        SumHmARa = 0.0;
-        SumHmARaW = 0.0;
-
-        for (SurfNum = Zone(ZoneNum).SurfaceFirst; SurfNum <= Zone(ZoneNum).SurfaceLast; ++SurfNum) {
-            if (!Surface(SurfNum).HeatTransSurf) continue; // Skip non - heat transfer surfaces
-            if (Surface(SurfNum).Class == SurfaceClass_Window) continue;
-
-            if (RoomAirflowNetworkZoneInfo(ZoneNum).ControlAirNodeID == RoomAirNode) {
-                Found = false;
-                for (Loop = 1; Loop <= RoomAirflowNetworkZoneInfo(ZoneNum).NumOfAirNodes; ++Loop) {
-                    // None - assigned surfaces belong to the zone node
-                    if (Loop != RoomAirNode) {
-                        if (RoomAirflowNetworkZoneInfo(ZoneNum).Node(Loop).SurfMask(SurfNum - Zone(ZoneNum).SurfaceFirst + 1)) {
-                            Found = true;
-                            break;
-                        }
-                    }
-                }
-                if (Found) continue;
-            } else {
-                if (!RoomAirflowNetworkZoneInfo(ZoneNum).Node(RoomAirNode).SurfMask(SurfNum - Zone(ZoneNum).SurfaceFirst + 1)) continue;
-            }
-
-            if (Surface(SurfNum).HeatTransferAlgorithm == HeatTransferModel_HAMT) {
-                UpdateHeatBalHAMT(SurfNum);
-
-                SumHmAW += HMassConvInFD(SurfNum) * Surface(SurfNum).Area * (RhoVaporSurfIn(SurfNum) - RhoVaporAirIn(SurfNum));
-
-                RhoAirZone = PsyRhoAirFnPbTdbW(OutBaroPress, MAT(Surface(SurfNum).Zone),
-                                               PsyRhFnTdbRhov(MAT(Surface(SurfNum).Zone), RhoVaporAirIn(SurfNum), "RhoAirZone"));
-
-                Wsurf = PsyWFnTdbRhPb(TempSurfInTmp(SurfNum), PsyRhFnTdbRhov(TempSurfInTmp(SurfNum), RhoVaporSurfIn(SurfNum), "Wsurf"), OutBaroPress);
-
-                SumHmARa = SumHmARa + HMassConvInFD(SurfNum) * Surface(SurfNum).Area * RhoAirZone;
-
-                SumHmARaW = SumHmARaW + HMassConvInFD(SurfNum) * Surface(SurfNum).Area * RhoAirZone * Wsurf;
-            }
-
-            if (Surface(SurfNum).HeatTransferAlgorithm == HeatTransferModel_EMPD) {
-
-                UpdateMoistureBalanceEMPD(SurfNum);
-                RhoVaporSurfIn(SurfNum) = RVSurface(SurfNum);
-
-                SumHmAW = SumHmAW + HMassConvInFD(SurfNum) * Surface(SurfNum).Area * (RhoVaporSurfIn(SurfNum) - RhoVaporAirIn(SurfNum));
-                SumHmARa = SumHmARa +
-                           HMassConvInFD(SurfNum) * Surface(SurfNum).Area *
-                               PsyRhoAirFnPbTdbW(OutBaroPress, TempSurfInTmp(SurfNum),
-                                                 PsyWFnTdbRhPb(TempSurfInTmp(SurfNum),
-                                                               PsyRhFnTdbRhovLBnd0C(TempSurfInTmp(SurfNum), RhoVaporAirIn(SurfNum)), OutBaroPress));
-                SumHmARaW = SumHmARaW + HMassConvInFD(SurfNum) * Surface(SurfNum).Area * RhoVaporSurfIn(SurfNum);
-            }
-        }
-
-    } // CalcSurfaceMoistureSums
-
-    void RAFNData::SumNonAirSystemResponseForNode(int const RAFNNodeNum)
-    {
-
-        // SUBROUTINE INFORMATION:
-        //       AUTHOR         B. Griffith
-        //       DATE WRITTEN   June 2012
-        //       MODIFIED       Lixing Gu, Aug. 2015 for v8.4 replease
-        //       RE-ENGINEERED  na
-
-        // PURPOSE OF THIS SUBROUTINE:
-        // Sum system response from none air systems
-
-        // METHODOLOGY EMPLOYED:
-        // na
-
-        // REFERENCES:
-        // na
-
-        // USE STATEMENTS:
-        using BaseboardElectric::SimElectricBaseboard;
-        using BaseboardRadiator::SimBaseboard;
-        using DataHVACGlobals::ZoneEquipTypeOf_BaseboardConvectiveElectric;
-        using DataHVACGlobals::ZoneEquipTypeOf_BaseboardConvectiveWater;
-        using DataHVACGlobals::ZoneEquipTypeOf_BaseboardRadiantConvectiveElectric;
-        using DataHVACGlobals::ZoneEquipTypeOf_BaseboardRadiantConvectiveSteam;
-        using DataHVACGlobals::ZoneEquipTypeOf_BaseboardRadiantConvectiveWater;
-        using DataHVACGlobals::ZoneEquipTypeOf_HighTemperatureRadiant;
         using DataHVACGlobals::ZoneEquipTypeOf_RefrigerationChillerSet;
         using DataZoneEquipment::ZoneEquipConfig;
         using ElectricBaseboardRadiator::SimElecBaseboard;
@@ -2215,145 +1267,144 @@
         using RefrigeratedCase::SimAirChillerSet;
         using SteamBaseboardRadiator::SimSteamBaseboard;
 
-        // SUBROUTINE LOCAL VARIABLE DECLARATIONS:
-        int I;
-        Real64 SysOutputProvided;
-        Real64 LatOutputProvided;
-
-        // TODO
-        auto &ThisRAFNNode(RoomAirflowNetworkZoneInfo(ZoneNum).Node(RAFNNodeNum));
-
-        ThisRAFNNode.NonAirSystemResponse = 0.0;
-
-        if (!allocated(ZoneEquipConfig)) return;
-
-        for (I = 1; I <= ThisRAFNNode.NumHVACs; ++I) {
-
-            if (ThisRAFNNode.HVAC(I).TypeOfNum == ZoneEquipTypeOf_BaseboardRadiantConvectiveWater) {
-                //'ZoneHVAC:Baseboard:RadiantConvective:Water' 13
-                SimHWBaseboard(ThisRAFNNode.HVAC(I).Name, ZoneNum, RoomAirflowNetworkZoneInfo(ZoneNum).ActualZoneID, false, SysOutputProvided,
-                               ThisRAFNNode.HVAC(I).CompIndex);
-                ThisRAFNNode.NonAirSystemResponse += ThisRAFNNode.HVAC(I).SupplyFraction * SysOutputProvided;
-                // LatOutputProvided = 0.0d0 !This baseboard does not add / remove any latent heat
-            }
-
-            if (ThisRAFNNode.HVAC(I).TypeOfNum == ZoneEquipTypeOf_BaseboardRadiantConvectiveSteam) {
-                // CASE(BBSteam_Num) !'ZoneHVAC:Baseboard:RadiantConvective:Steam' 14
-                SimSteamBaseboard(ThisRAFNNode.HVAC(I).Name, ZoneNum, RoomAirflowNetworkZoneInfo(ZoneNum).ActualZoneID, false, SysOutputProvided,
-                                  ThisRAFNNode.HVAC(I).CompIndex);
-
-                ThisRAFNNode.NonAirSystemResponse += ThisRAFNNode.HVAC(I).SupplyFraction * SysOutputProvided;
-                // LatOutputProvided = 0.0d0 !This baseboard does not add / remove any latent heat
-            }
-
-            if (ThisRAFNNode.HVAC(I).TypeOfNum == ZoneEquipTypeOf_BaseboardConvectiveWater) {
-                // CASE(BBWaterConvective_Num)  !'ZoneHVAC:Baseboard:Convective:Water' 16
-                SimBaseboard(ThisRAFNNode.HVAC(I).Name, ZoneNum, RoomAirflowNetworkZoneInfo(ZoneNum).ActualZoneID, false, SysOutputProvided,
-                             ThisRAFNNode.HVAC(I).CompIndex);
-                ThisRAFNNode.NonAirSystemResponse += ThisRAFNNode.HVAC(I).SupplyFraction * SysOutputProvided;
-                // LatOutputProvided = 0.0d0 !This baseboard does not add / remove any latent heat
-            }
-
-            if (ThisRAFNNode.HVAC(I).TypeOfNum == ZoneEquipTypeOf_BaseboardConvectiveElectric) {
-                // CASE(BBElectricConvective_Num)  !'ZoneHVAC:Baseboard:Convective:Electric' 15
-                SimElectricBaseboard(ThisRAFNNode.HVAC(I).Name, ZoneNum, RoomAirflowNetworkZoneInfo(ZoneNum).ActualZoneID, SysOutputProvided,
-                                     ThisRAFNNode.HVAC(I).CompIndex);
-                ThisRAFNNode.NonAirSystemResponse += ThisRAFNNode.HVAC(I).SupplyFraction * SysOutputProvided;
-                // LatOutputProvided = 0.0d0 !This baseboard does not add / remove any latent heat
-            }
-
-            if (ThisRAFNNode.HVAC(I).TypeOfNum == ZoneEquipTypeOf_RefrigerationChillerSet) {
-                // CASE(RefrigerationAirChillerSet_Num)  !'ZoneHVAC:RefrigerationChillerSet' 20
-                SimAirChillerSet(ThisRAFNNode.HVAC(I).Name, ZoneNum, false, SysOutputProvided, LatOutputProvided, ThisRAFNNode.HVAC(I).CompIndex);
-                ThisRAFNNode.NonAirSystemResponse += ThisRAFNNode.HVAC(I).SupplyFraction * SysOutputProvided;
-            }
-
-            if (ThisRAFNNode.HVAC(I).TypeOfNum == ZoneEquipTypeOf_BaseboardRadiantConvectiveElectric) {
-                // CASE(BBElectric_Num)  !'ZoneHVAC:Baseboard:RadiantConvective:Electric' 12
-                SimElecBaseboard(ThisRAFNNode.HVAC(I).Name, ZoneNum, RoomAirflowNetworkZoneInfo(ZoneNum).ActualZoneID, false, SysOutputProvided,
-                                 ThisRAFNNode.HVAC(I).CompIndex);
-                ThisRAFNNode.NonAirSystemResponse += ThisRAFNNode.HVAC(I).SupplyFraction * SysOutputProvided;
-                // LatOutputProvided = 0.0d0 !This baseboard does not add / remove any latent heat
-            }
-
-            if (ThisRAFNNode.HVAC(I).TypeOfNum == ZoneEquipTypeOf_HighTemperatureRadiant) {
-                // CASE(BBElectric_Num)  !'ZoneHVAC:HighTemperatureRadiant' 17
+		// SUBROUTINE LOCAL VARIABLE DECLARATIONS:
+		int I;
+		Real64 SysOutputProvided;
+		Real64 LatOutputProvided;
+
+		// TODO
+		auto & ThisRAFNNode( RoomAirflowNetworkZoneInfo( ZoneNum ).Node( RAFNNodeNum ) );
+
+		ThisRAFNNode.NonAirSystemResponse = 0.0;
+
+		if ( !allocated( ZoneEquipConfig ) ) return;
+
+		for ( I = 1; I <= ThisRAFNNode.NumHVACs; ++I ) {
+
+			if ( ThisRAFNNode.HVAC( I ).TypeOfNum == ZoneEquipTypeOf_BaseboardRadiantConvectiveWater ) {
+				//'ZoneHVAC:Baseboard:RadiantConvective:Water' 13
+				SimHWBaseboard( ThisRAFNNode.HVAC( I ).Name, ZoneNum, RoomAirflowNetworkZoneInfo( ZoneNum ).ActualZoneID, false, SysOutputProvided,
+					ThisRAFNNode.HVAC( I ).CompIndex );
+				ThisRAFNNode.NonAirSystemResponse += ThisRAFNNode.HVAC( I ).SupplyFraction * SysOutputProvided;
+				// LatOutputProvided = 0.0d0 !This baseboard does not add / remove any latent heat
+			}
+
+			if ( ThisRAFNNode.HVAC( I ).TypeOfNum == ZoneEquipTypeOf_BaseboardRadiantConvectiveSteam ) {
+				// CASE(BBSteam_Num) !'ZoneHVAC:Baseboard:RadiantConvective:Steam' 14
+				SimSteamBaseboard( ThisRAFNNode.HVAC( I ).Name, ZoneNum, RoomAirflowNetworkZoneInfo( ZoneNum ).ActualZoneID, false, SysOutputProvided,
+					ThisRAFNNode.HVAC( I ).CompIndex );
+
+				ThisRAFNNode.NonAirSystemResponse += ThisRAFNNode.HVAC( I ).SupplyFraction * SysOutputProvided;
+				// LatOutputProvided = 0.0d0 !This baseboard does not add / remove any latent heat
+			}
+
+			if ( ThisRAFNNode.HVAC( I ).TypeOfNum == ZoneEquipTypeOf_BaseboardConvectiveWater ) {
+				// CASE(BBWaterConvective_Num)  !'ZoneHVAC:Baseboard:Convective:Water' 16
+				SimBaseboard( ThisRAFNNode.HVAC( I ).Name, ZoneNum, RoomAirflowNetworkZoneInfo( ZoneNum ).ActualZoneID, false, SysOutputProvided,
+					ThisRAFNNode.HVAC( I ).CompIndex );
+				ThisRAFNNode.NonAirSystemResponse += ThisRAFNNode.HVAC( I ).SupplyFraction * SysOutputProvided;
+				// LatOutputProvided = 0.0d0 !This baseboard does not add / remove any latent heat
+			}
+
+			if ( ThisRAFNNode.HVAC( I ).TypeOfNum == ZoneEquipTypeOf_BaseboardConvectiveElectric ) {
+				// CASE(BBElectricConvective_Num)  !'ZoneHVAC:Baseboard:Convective:Electric' 15
+				SimElectricBaseboard( ThisRAFNNode.HVAC( I ).Name, ZoneNum, RoomAirflowNetworkZoneInfo( ZoneNum ).ActualZoneID, SysOutputProvided,
+					ThisRAFNNode.HVAC( I ).CompIndex );
+				ThisRAFNNode.NonAirSystemResponse += ThisRAFNNode.HVAC( I ).SupplyFraction * SysOutputProvided;
+				// LatOutputProvided = 0.0d0 !This baseboard does not add / remove any latent heat
+			}
+
+			if ( ThisRAFNNode.HVAC( I ).TypeOfNum == ZoneEquipTypeOf_RefrigerationChillerSet ) {
+				// CASE(RefrigerationAirChillerSet_Num)  !'ZoneHVAC:RefrigerationChillerSet' 20
+				SimAirChillerSet( ThisRAFNNode.HVAC( I ).Name, ZoneNum, false, SysOutputProvided, LatOutputProvided, ThisRAFNNode.HVAC( I ).CompIndex );
+				ThisRAFNNode.NonAirSystemResponse += ThisRAFNNode.HVAC( I ).SupplyFraction * SysOutputProvided;
+			}
+
+			if ( ThisRAFNNode.HVAC( I ).TypeOfNum == ZoneEquipTypeOf_BaseboardRadiantConvectiveElectric ) {
+				//CASE(BBElectric_Num)  !'ZoneHVAC:Baseboard:RadiantConvective:Electric' 12
+				SimElecBaseboard( ThisRAFNNode.HVAC( I ).Name, ZoneNum, RoomAirflowNetworkZoneInfo( ZoneNum ).ActualZoneID, false, SysOutputProvided,
+					ThisRAFNNode.HVAC( I ).CompIndex );
+				ThisRAFNNode.NonAirSystemResponse += ThisRAFNNode.HVAC( I ).SupplyFraction * SysOutputProvided;
+				// LatOutputProvided = 0.0d0 !This baseboard does not add / remove any latent heat
+			}
+
+			if ( ThisRAFNNode.HVAC( I ).TypeOfNum == ZoneEquipTypeOf_HighTemperatureRadiant ) {
+				//CASE(BBElectric_Num)  !'ZoneHVAC:HighTemperatureRadiant' 17
                 SimHighTempRadiantSystem(ThisRAFNNode.HVAC(I).Name, false, SysOutputProvided, ThisRAFNNode.HVAC(I).CompIndex);
-                ThisRAFNNode.NonAirSystemResponse += ThisRAFNNode.HVAC(I).SupplyFraction * SysOutputProvided;
-                // LatOutputProvided = 0.0d0 !This baseboard does not add / remove any latent heat
-            }
-
-            // Zone sum of system convective gains, collected via NonAirSystemResponse
-        }
-
-    } // SumNonAirSystemResponseForNode
-
-    //*****************************************************************************************
+				ThisRAFNNode.NonAirSystemResponse += ThisRAFNNode.HVAC( I ).SupplyFraction * SysOutputProvided;
+				// LatOutputProvided = 0.0d0 !This baseboard does not add / remove any latent heat
+			}
+
+			//Zone sum of system convective gains, collected via NonAirSystemResponse
+		}
+
+	} // SumNonAirSystemResponseForNode
+
+	//*****************************************************************************************
 
     void RAFNData::SumSystemDepResponseForNode()
-    {
-        // SUBROUTINE INFORMATION:
-        //       AUTHOR         B.Griffith
-        //       DATE WRITTEN   aug 2005, Jan2004
-        //       MODIFIED       Lixing Gu, Aug. 2015 for v8.4 replease
-        //       RE-ENGINEERED  na
-
-        // PURPOSE OF THIS SUBROUTINE:
-        // Sum system sensible loads used at the next time step
-
-        // METHODOLOGY EMPLOYED:
-        // na
-
-        // REFERENCES:
-        // na
-
-        // USE STATEMENTS:
-        using DataHVACGlobals::ZoneEquipTypeOf_DehumidifierDX;
+	{
+		// SUBROUTINE INFORMATION:
+		//       AUTHOR         B.Griffith
+		//       DATE WRITTEN   aug 2005, Jan2004
+		//       MODIFIED       Lixing Gu, Aug. 2015 for v8.4 replease
+		//       RE-ENGINEERED  na
+
+		// PURPOSE OF THIS SUBROUTINE:
+		// Sum system sensible loads used at the next time step
+
+		// METHODOLOGY EMPLOYED:
+		// na
+
+		// REFERENCES:
+		// na
+
+		// USE STATEMENTS:
+		using DataHVACGlobals::ZoneEquipTypeOf_DehumidifierDX;
         using ZoneDehumidifier::SimZoneDehumidifier;
 
-        // Return value
-        // na
-
-        // SUBROUTINE LOCAL VARIABLE DECLARATIONS:
-        int I;
-        Real64 SysOutputProvided;
-        Real64 LatOutputProvided;
-        int RoomAirNode;
-
-        // TODO
-
-        auto &ThisRAFNZone(RoomAirflowNetworkZoneInfo(ZoneNum));
-
-        // SysDepZoneLoads saved to be added to zone heat balance next
-        SysOutputProvided = 0.0;
-        for (RoomAirNode = 1; RoomAirNode <= ThisRAFNZone.NumOfAirNodes; ++RoomAirNode) {
-            ThisRAFNZone.Node(RoomAirNode).SysDepZoneLoadsLaggedOld = 0.0;
-            for (I = 1; I <= ThisRAFNZone.Node(RoomAirNode).NumHVACs; ++I) {
-                if (ThisRAFNZone.Node(RoomAirNode).HVAC(I).TypeOfNum == ZoneEquipTypeOf_DehumidifierDX) {
+		// Return value
+		// na
+
+		// SUBROUTINE LOCAL VARIABLE DECLARATIONS:
+		int I;
+		Real64 SysOutputProvided;
+		Real64 LatOutputProvided;
+		int RoomAirNode;
+
+		// TODO
+
+		auto & ThisRAFNZone( RoomAirflowNetworkZoneInfo( ZoneNum ) );
+
+		// SysDepZoneLoads saved to be added to zone heat balance next
+		SysOutputProvided = 0.0;
+		for ( RoomAirNode = 1; RoomAirNode <= ThisRAFNZone.NumOfAirNodes; ++RoomAirNode ) {
+			ThisRAFNZone.Node( RoomAirNode ).SysDepZoneLoadsLaggedOld = 0.0;
+			for ( I = 1; I <= ThisRAFNZone.Node( RoomAirNode ).NumHVACs; ++I ) {
+				if ( ThisRAFNZone.Node( RoomAirNode ).HVAC( I ).TypeOfNum == ZoneEquipTypeOf_DehumidifierDX ) {
                     if (SysOutputProvided == 0.0)
                         SimZoneDehumidifier(ThisRAFNZone.Node(RoomAirNode).HVAC(I).Name, ZoneNum, false, SysOutputProvided, LatOutputProvided,
                                             ThisRAFNZone.Node(RoomAirNode).HVAC(I).CompIndex);
-                    if (SysOutputProvided > 0.0) break;
-                }
-            }
-        }
-
-        if (SysOutputProvided > 0.0) {
-            for (RoomAirNode = 1; RoomAirNode <= ThisRAFNZone.NumOfAirNodes; ++RoomAirNode) {
-                for (I = 1; I <= ThisRAFNZone.Node(RoomAirNode).NumHVACs; ++I) {
-                    if (ThisRAFNZone.Node(RoomAirNode).HVAC(I).TypeOfNum == ZoneEquipTypeOf_DehumidifierDX) {
+					if ( SysOutputProvided > 0.0 ) break;
+				}
+			}
+		}
+
+		if ( SysOutputProvided > 0.0 ) {
+			for ( RoomAirNode = 1; RoomAirNode <= ThisRAFNZone.NumOfAirNodes; ++RoomAirNode ) {
+				for ( I = 1; I <= ThisRAFNZone.Node( RoomAirNode ).NumHVACs; ++I ) {
+					if ( ThisRAFNZone.Node( RoomAirNode ).HVAC( I ).TypeOfNum == ZoneEquipTypeOf_DehumidifierDX ) {
                         ThisRAFNZone.Node(RoomAirNode).SysDepZoneLoadsLaggedOld +=
                             ThisRAFNZone.Node(RoomAirNode).HVAC(I).SupplyFraction * SysOutputProvided;
-                    }
-                }
-            }
-        }
-
-    } // SumSystemDepResponseForNode
-
-    //*****************************************************************************************
+					}
+				}
+			}
+		}
+
+	} // SumSystemDepResponseForNode
+
+	//*****************************************************************************************
 
 } // namespace RoomAirModelAirflowNetwork
 
-} // namespace EnergyPlus
->>>>>>> 61b09a18
+} // namespace EnergyPlus