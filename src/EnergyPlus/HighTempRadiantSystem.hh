--- conflicted
+++ resolved
@@ -184,21 +184,15 @@
 
     void CalcHighTempRadiantSystem(int const RadSysNum); // name of the low temperature radiant system
 
-<<<<<<< HEAD
     void CalcHighTempRadiantSystemSP(ConvectionCoefficientsData &dataConvectionCoefficients,
+                                     ZoneTempPredictorCorrectorData &dataZoneTempPredictorCorrector,
                                      bool const FirstHVACIteration, // true if this is the first HVAC iteration at this system time step !unused1208
                                      int const RadSysNum            // name of the low temperature radiant system
     );
 
     void UpdateHighTempRadiantSystem(ConvectionCoefficientsData &dataConvectionCoefficients,
+                                     ZoneTempPredictorCorrectorData &dataZoneTempPredictorCorrector,
                                      int const RadSysNum, // Index for the low temperature radiant system under consideration within the derived types
-=======
-    void CalcHighTempRadiantSystemSP(ZoneTempPredictorCorrectorData &dataZoneTempPredictorCorrector, bool const FirstHVACIteration, // true if this is the first HVAC iteration at this system time step !unused1208
-                                     int const RadSysNum            // name of the low temperature radiant system
-    );
-
-    void UpdateHighTempRadiantSystem(ZoneTempPredictorCorrectorData &dataZoneTempPredictorCorrector, int const RadSysNum, // Index for the low temperature radiant system under consideration within the derived types
->>>>>>> 4f18c328
                                      Real64 &LoadMet      // load met by the radiant system, in Watts
     );
 
