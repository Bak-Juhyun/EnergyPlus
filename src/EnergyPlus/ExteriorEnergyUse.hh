// EnergyPlus, Copyright (c) 1996-2020, The Board of Trustees of the University of Illinois,
// The Regents of the University of California, through Lawrence Berkeley National Laboratory
// (subject to receipt of any required approvals from the U.S. Dept. of Energy), Oak Ridge
// National Laboratory, managed by UT-Battelle, Alliance for Sustainable Energy, LLC, and other
// contributors. All rights reserved.
//
// NOTICE: This Software was developed under funding from the U.S. Department of Energy and the
// U.S. Government consequently retains certain rights. As such, the U.S. Government has been
// granted for itself and others acting on its behalf a paid-up, nonexclusive, irrevocable,
// worldwide license in the Software to reproduce, distribute copies to the public, prepare
// derivative works, and perform publicly and display publicly, and to permit others to do so.
//
// Redistribution and use in source and binary forms, with or without modification, are permitted
// provided that the following conditions are met:
//
// (1) Redistributions of source code must retain the above copyright notice, this list of
//     conditions and the following disclaimer.
//
// (2) Redistributions in binary form must reproduce the above copyright notice, this list of
//     conditions and the following disclaimer in the documentation and/or other materials
//     provided with the distribution.
//
// (3) Neither the name of the University of California, Lawrence Berkeley National Laboratory,
//     the University of Illinois, U.S. Dept. of Energy nor the names of its contributors may be
//     used to endorse or promote products derived from this software without specific prior
//     written permission.
//
// (4) Use of EnergyPlus(TM) Name. If Licensee (i) distributes the software in stand-alone form
//     without changes from the version obtained under this License, or (ii) Licensee makes a
//     reference solely to the software portion of its product, Licensee must refer to the
//     software as "EnergyPlus version X" software, where "X" is the version number Licensee
//     obtained under this License and may not use a different name for the software. Except as
//     specifically required in this Section (4), Licensee shall not use in a company name, a
//     product name, in advertising, publicity, or other promotional activities any name, trade
//     name, trademark, logo, or other designation of "EnergyPlus", "E+", "e+" or confusingly
//     similar designation, without the U.S. Department of Energy's prior written consent.
//
// THIS SOFTWARE IS PROVIDED BY THE COPYRIGHT HOLDERS AND CONTRIBUTORS "AS IS" AND ANY EXPRESS OR
// IMPLIED WARRANTIES, INCLUDING, BUT NOT LIMITED TO, THE IMPLIED WARRANTIES OF MERCHANTABILITY
// AND FITNESS FOR A PARTICULAR PURPOSE ARE DISCLAIMED. IN NO EVENT SHALL THE COPYRIGHT OWNER OR
// CONTRIBUTORS BE LIABLE FOR ANY DIRECT, INDIRECT, INCIDENTAL, SPECIAL, EXEMPLARY, OR
// CONSEQUENTIAL DAMAGES (INCLUDING, BUT NOT LIMITED TO, PROCUREMENT OF SUBSTITUTE GOODS OR
// SERVICES; LOSS OF USE, DATA, OR PROFITS; OR BUSINESS INTERRUPTION) HOWEVER CAUSED AND ON ANY
// THEORY OF LIABILITY, WHETHER IN CONTRACT, STRICT LIABILITY, OR TORT (INCLUDING NEGLIGENCE OR
// OTHERWISE) ARISING IN ANY WAY OUT OF THE USE OF THIS SOFTWARE, EVEN IF ADVISED OF THE
// POSSIBILITY OF SUCH DAMAGE.

#ifndef ExteriorEnergyUse_hh_INCLUDED
#define ExteriorEnergyUse_hh_INCLUDED

// ObjexxFCL Headers
#include <ObjexxFCL/Array1D.hh>

// EnergyPlus Headers
#include <EnergyPlus/DataGlobals.hh>
#include <EnergyPlus/EnergyPlus.hh>

namespace EnergyPlus {

struct EnergyPlusData;
struct ExteriorEnergyUseData;

namespace ExteriorEnergyUse {

    enum class ExteriorFuelUsage {
        Unknown = 0,
        ElecUse = 1,
        GasUse = 2,
        WaterUse = 3,
        CoalUse = 4,
        FuelOil1Use = 5,
        FuelOil2Use = 6,
        PropaneUse = 7,
        GasolineUse = 8,
        DieselUse = 9,
        SteamUse = 10,
        DistrictCoolUse = 11,
        DistrictHeatUse = 12,
        OtherFuel1Use = 13,
        OtherFuel2Use = 14
    };

    enum class LightControlType {
        ScheduleOnly = 1,      // exterior lights only on schedule
        AstroClockOverride = 2 // exterior lights controlled to turn off during day.
    };

    struct ExteriorLightUsage
    {
        // Members
        std::string Name;          // Descriptive name -- will show on reporting
        int SchedPtr;              // Can be scheduled
        Real64 DesignLevel;        // Consumption in Watts
        Real64 Power;              // Power = DesignLevel * ScheduleValue
        Real64 CurrentUse;         // Use for this time step
        LightControlType ControlMode;           // Control mode Schedule Only or Astronomical Clock plus schedule
        bool ManageDemand;         // Flag to indicate whether to use demand limiting
        Real64 DemandLimit;        // Demand limit set by demand manager [W]
        bool PowerActuatorOn;      // EMS flag
        Real64 PowerActuatorValue; // EMS value
        Real64 SumConsumption;     // sum of electric consumption [J] for reporting
        Real64 SumTimeNotZeroCons; // sum of time of positive electric consumption [hr]

        // Default Constructor
        ExteriorLightUsage()
                : SchedPtr(0), DesignLevel(0.0), Power(0.0), CurrentUse(0.0), ControlMode(LightControlType::ScheduleOnly), ManageDemand(false), DemandLimit(0.0),
                  PowerActuatorOn(false), PowerActuatorValue(0.0), SumConsumption(0.0), SumTimeNotZeroCons(0.0)
        {
        }
    };

    struct ExteriorEquipmentUsage
    {
        // Members
        std::string Name; // Descriptive name -- will show on reporting
        ExteriorFuelUsage FuelType;
        int SchedPtr;       // Can be scheduled
        Real64 DesignLevel; // Design Consumption (Watts, except for Water Equipment)
        Real64 Power;       // Power = DesignLevel * ScheduleValue
        Real64 CurrentUse;  // Use for this time step
        bool ManageDemand;  // Flag to indicate whether to use demand limiting
        Real64 DemandLimit; // Demand limit set by demand manager [W]

                            // Default Constructor
        ExteriorEquipmentUsage() : FuelType(ExteriorFuelUsage::Unknown), SchedPtr(0), DesignLevel(0.0), Power(0.0), CurrentUse(0.0), ManageDemand(false), DemandLimit(0.0)
        {
        }
    };

<<<<<<< HEAD
    void ManageExteriorEnergyUse(ExteriorEnergyUseData &exteriorEnergyUse);
=======
    void ManageExteriorEnergyUse(EnergyPlus::ExteriorEnergyUseData &exteriorEnergyUse);
>>>>>>> d7e98152

    void GetExteriorEnergyUseInput(EnergyPlus::ExteriorEnergyUseData &exteriorEnergyUse);

<<<<<<< HEAD
    void ValidateFuelType(ExteriorFuelUsage &FuelTypeNumber,                    // Fuel Type to be set in structure.
=======
    void ValidateFuelType(EnergyPlus::ExteriorEnergyUse::ExteriorFuelUsage &FuelTypeNumber,                    // Fuel Type to be set in structure.
>>>>>>> d7e98152
                          std::string const &FuelTypeAlpha,       // Fuel Type String
                          std::string &FuelTypeString,            // Standardized Fuel Type String (for variable naming)
                          std::string const &CurrentModuleObject, // object being parsed
                          std::string const &CurrentField,        // current field being parsed
                          std::string const &CurrentName          // current object name being parsed
    );

    void ReportExteriorEnergyUse(EnergyPlus::ExteriorEnergyUseData &exteriorEnergyUse);

} // namespace ExteriorEnergyUse

} // namespace EnergyPlus

#endif<|MERGE_RESOLUTION|>--- conflicted
+++ resolved
@@ -127,19 +127,11 @@
         }
     };
 
-<<<<<<< HEAD
-    void ManageExteriorEnergyUse(ExteriorEnergyUseData &exteriorEnergyUse);
-=======
     void ManageExteriorEnergyUse(EnergyPlus::ExteriorEnergyUseData &exteriorEnergyUse);
->>>>>>> d7e98152
 
     void GetExteriorEnergyUseInput(EnergyPlus::ExteriorEnergyUseData &exteriorEnergyUse);
 
-<<<<<<< HEAD
-    void ValidateFuelType(ExteriorFuelUsage &FuelTypeNumber,                    // Fuel Type to be set in structure.
-=======
     void ValidateFuelType(EnergyPlus::ExteriorEnergyUse::ExteriorFuelUsage &FuelTypeNumber,                    // Fuel Type to be set in structure.
->>>>>>> d7e98152
                           std::string const &FuelTypeAlpha,       // Fuel Type String
                           std::string &FuelTypeString,            // Standardized Fuel Type String (for variable naming)
                           std::string const &CurrentModuleObject, // object being parsed
