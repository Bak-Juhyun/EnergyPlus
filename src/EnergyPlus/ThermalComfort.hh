--- conflicted
+++ resolved
@@ -285,12 +285,9 @@
 
     void clear_state();
 
-<<<<<<< HEAD
-    void ManageThermalComfort(IOFiles &ioFiles,
+    void ManageThermalComfort(ZoneTempPredictorCorrectorData &dataZoneTempPredictorCorrector,
+                              IOFiles &ioFiles,
                               bool const InitializeOnly); // when called from ZTPC and calculations aren't needed
-=======
-    void ManageThermalComfort(ZoneTempPredictorCorrectorData &dataZoneTempPredictorCorrector, bool const InitializeOnly); // when called from ZTPC and calculations aren't needed
->>>>>>> 4f18c328
 
     void InitThermalComfort();
 
