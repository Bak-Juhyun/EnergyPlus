// EnergyPlus, Copyright (c) 1996-2020, The Board of Trustees of the University of Illinois,
// The Regents of the University of California, through Lawrence Berkeley National Laboratory
// (subject to receipt of any required approvals from the U.S. Dept. of Energy), Oak Ridge
// National Laboratory, managed by UT-Battelle, Alliance for Sustainable Energy, LLC, and other
// contributors. All rights reserved.
//
// NOTICE: This Software was developed under funding from the U.S. Department of Energy and the
// U.S. Government consequently retains certain rights. As such, the U.S. Government has been
// granted for itself and others acting on its behalf a paid-up, nonexclusive, irrevocable,
// worldwide license in the Software to reproduce, distribute copies to the public, prepare
// derivative works, and perform publicly and display publicly, and to permit others to do so.
//
// Redistribution and use in source and binary forms, with or without modification, are permitted
// provided that the following conditions are met:
//
// (1) Redistributions of source code must retain the above copyright notice, this list of
//     conditions and the following disclaimer.
//
// (2) Redistributions in binary form must reproduce the above copyright notice, this list of
//     conditions and the following disclaimer in the documentation and/or other materials
//     provided with the distribution.
//
// (3) Neither the name of the University of California, Lawrence Berkeley National Laboratory,
//     the University of Illinois, U.S. Dept. of Energy nor the names of its contributors may be
//     used to endorse or promote products derived from this software without specific prior
//     written permission.
//
// (4) Use of EnergyPlus(TM) Name. If Licensee (i) distributes the software in stand-alone form
//     without changes from the version obtained under this License, or (ii) Licensee makes a
//     reference solely to the software portion of its product, Licensee must refer to the
//     software as "EnergyPlus version X" software, where "X" is the version number Licensee
//     obtained under this License and may not use a different name for the software. Except as
//     specifically required in this Section (4), Licensee shall not use in a company name, a
//     product name, in advertising, publicity, or other promotional activities any name, trade
//     name, trademark, logo, or other designation of "EnergyPlus", "E+", "e+" or confusingly
//     similar designation, without the U.S. Department of Energy's prior written consent.
//
// THIS SOFTWARE IS PROVIDED BY THE COPYRIGHT HOLDERS AND CONTRIBUTORS "AS IS" AND ANY EXPRESS OR
// IMPLIED WARRANTIES, INCLUDING, BUT NOT LIMITED TO, THE IMPLIED WARRANTIES OF MERCHANTABILITY
// AND FITNESS FOR A PARTICULAR PURPOSE ARE DISCLAIMED. IN NO EVENT SHALL THE COPYRIGHT OWNER OR
// CONTRIBUTORS BE LIABLE FOR ANY DIRECT, INDIRECT, INCIDENTAL, SPECIAL, EXEMPLARY, OR
// CONSEQUENTIAL DAMAGES (INCLUDING, BUT NOT LIMITED TO, PROCUREMENT OF SUBSTITUTE GOODS OR
// SERVICES; LOSS OF USE, DATA, OR PROFITS; OR BUSINESS INTERRUPTION) HOWEVER CAUSED AND ON ANY
// THEORY OF LIABILITY, WHETHER IN CONTRACT, STRICT LIABILITY, OR TORT (INCLUDING NEGLIGENCE OR
// OTHERWISE) ARISING IN ANY WAY OUT OF THE USE OF THIS SOFTWARE, EVEN IF ADVISED OF THE
// POSSIBILITY OF SUCH DAMAGE.

// C++ Headers
#include <cmath>
#include <string>
#include <algorithm>
#include <fstream>
#include <limits>

// ObjexxFCL Headers
#include <ObjexxFCL/Array.functions.hh>
#include <ObjexxFCL/Array3D.hh>
#include <ObjexxFCL/Fmath.hh>
#include <ObjexxFCL/gio.hh>
#include <ObjexxFCL/string.functions.hh>

// EnergyPlus Headers
#include <EnergyPlus/CurveManager.hh>
#include <EnergyPlus/DataBranchAirLoopPlant.hh>
#include <EnergyPlus/DataHeatBalance.hh>
#include <EnergyPlus/DataIPShortCuts.hh>
#include <EnergyPlus/DataLoopNode.hh>
#include <EnergyPlus/DataPrecisionGlobals.hh>
#include <EnergyPlus/DataSystemVariables.hh>
#include <EnergyPlus/EMSManager.hh>
#include <EnergyPlus/General.hh>
#include <EnergyPlus/GlobalNames.hh>
#include <EnergyPlus/InputProcessing/InputProcessor.hh>
#include <EnergyPlus/OutputProcessor.hh>
#include <EnergyPlus/UtilityRoutines.hh>

namespace EnergyPlus {

namespace CurveManager {
    // Module containing the Curve Manager routines

    // MODULE INFORMATION:
    //       AUTHOR         Fred Buhl
    //       DATE WRITTEN   May 2000
    //       MODIFIED       January 2006, Rick Strand, added a curve type (quadratic-linear)
    //                      July 2006, L. Gu, added a new curve type (bicubic)

    //                      July 2006, Brent Griffith, added triquadratic curve
    //                       RR added exponential curve
    //                      May 2009 Brent griffith add EMS actuator registry and override (for custom equations)
    //                      August 2010, Richard Raustad, FSEC, added Table:* objects
    //                      August 2014, Rick Strand, added a curve type (cubic-linear)
    //                      Future Improvements:
    //                          Subroutine PerformanceTableObject is not really needed (and is probably slower)
    //                          since Subroutine TableLookupObject can do the same thing. The difference
    //                          is that Sub PerformanceTableObject does a linear interpolation without extrapolation.
    //                          More math is also involved. Sub TableLookupObject can also do this if a) the limits
    //                          of the input data use the boundaries of the tabular data, b) the arrays are corrected
    //                          to use this other subroutine, and c) the Number of Interpolation Points is set to 2.
    //                      22Aug2010 Craig Wray, added new curves for fan component model:
    //                          FanPressureRise, ExponentialSkewNormal, Sigmoid, RectangularHyperbola1,
    //                          RectangularHyperbola2, ExponentialDecay
    //                      March 2012, Atefe Makhmalbaf and Heejin Cho, added a new curve type (QuadLinear)
    //                      Aug.  2014, Rongpeng Zhang, added a new curve type (ChillerPartLoadWithLift)
    //       RE-ENGINEERED  na

    // PURPOSE OF THIS MODULE:
    // To provide the capabilities of getting the curve data from the input,
    // validating it, and storing it in such a manner that the curve manager
    // can provide the simulation with performance curve output.

    // METHODOLOGY EMPLOYED:
    // na

    // REFERENCES:
    // na

    // OTHER NOTES:

    // USE STATEMENTS:
    // Use statements for data only modules
    // Using/Aliasing
    using namespace DataPrecisionGlobals;
    using DataGlobals::AnyEnergyManagementSystemInModel;
    using namespace DataBranchAirLoopPlant;

    // Use statements for access to subroutines in other modules

    // Data
    // MODULE PARAMETER DEFINITIONS
    static std::string const BlankString;

    using json = nlohmann::json;


    // Curve Type parameters, these can differ from object types (e.g. a CurveType_TableOneIV can be linear, quadratic, etc)
    int const Linear(1);
    int const BiLinear(2);
    int const Quadratic(3);
    int const BiQuadratic(4);
    int const Cubic(5);
    int const QuadraticLinear(6);
    int const BiCubic(7);
    int const TriQuadratic(8);
    int const Exponent(9);
    int const Quartic(10);
    int const FanPressureRise(11);
    int const ExponentialSkewNormal(12);
    int const Sigmoid(13);
    int const RectangularHyperbola1(14);
    int const RectangularHyperbola2(15);
    int const ExponentialDecay(16);
    int const DoubleExponentialDecay(17);
    int const QuadLinear(18);
    int const CubicLinear(19);
    int const ChillerPartLoadWithLift(20);

    // Interpolation Types
    int const EvaluateCurveToLimits(1);
    int const BtwxtMethod(2);

    std::map<std::string, Btwxt::Method>  BtwxtManager::interpMethods =
            {{"Linear", Btwxt::Method::LINEAR}, {"Cubic", Btwxt::Method::CUBIC}};

    std::map<std::string, Btwxt::Method>  BtwxtManager::extrapMethods =
            {{"Linear", Btwxt::Method::LINEAR}, {"Constant", Btwxt::Method::CONSTANT}};

    // DERIVED TYPE DEFINITIONS

    // MODULE VARIABLE DECLARATIONS:

    int NumCurves(0);              // Autodesk Was used unintialized in InitCurveReporting
    bool GetCurvesInputFlag(true); // First time, input is "gotten"

    // SUBROUTINE SPECIFICATIONS FOR MODULE

    // Object Data
    Array1D<PerfomanceCurveData> PerfCurve;
    BtwxtManager btwxtManager;
    std::unordered_map<std::string, std::string> UniqueCurveNames;

    // Functions
    void BtwxtMessageCallback(
        const Btwxt::MsgLevel messageType,
        const std::string message,
        void *contextPtr
    ) {
        std::string fullMessage = *(std::string*)contextPtr + ": " + message;
        if (messageType == Btwxt::MsgLevel::MSG_ERR) {
            ShowSevereError(fullMessage);
            ShowFatalError("Btwxt: Errors discovered, program terminates.");
        } else {
            if (static_cast<int>(messageType) >= Btwxt::LOG_LEVEL) {
                if (messageType == Btwxt::MsgLevel::MSG_WARN) {
                    ShowWarningError(fullMessage);
                } else if (messageType == Btwxt::MsgLevel::MSG_INFO) {
                    ShowMessage(fullMessage);
                } else {
                    ShowMessage(fullMessage);
                }
            }
        }
    }

// Clears the global data in CurveManager.
    // Needed for unit tests, should not be normally called.
    void clear_state()
    {
        NumCurves = 0;
        GetCurvesInputFlag = true;
        UniqueCurveNames.clear();
        PerfCurve.deallocate();
        btwxtManager.clear();
    }

    void ResetPerformanceCurveOutput()
    {
        // SUBROUTINE INFORMATION:
        //       AUTHOR         Richard Raustad, FSEC
        //       DATE WRITTEN   August 2010
        //       MODIFIED       na
        //       RE-ENGINEERED  na
        // PURPOSE OF THIS SUBROUTINE:
        // Reset curve outputs prior to simulating air loops, plant loops, etc.
        // This allows the report variable for curve/table objects to show an inactive state.

        // METHODOLOGY EMPLOYED:
        // na

        // REFERENCES:
        // na

        // Using/Aliasing
        using DataLoopNode::SensedNodeFlagValue;

        // Locals
        // SUBROUTINE PARAMETER DEFINITIONS:
        // na

        // INTERFACE BLOCK SPECIFICATIONS
        // na

        // DERIVED TYPE DEFINITIONS
        // na

        // SUBROUTINE LOCAL VARIABLE DECLARATIONS:
        // na

        // SUBROUTINE ARGUMENT DEFINITIONS:
        int CurveIndex;

        for (CurveIndex = 1; CurveIndex <= NumCurves; ++CurveIndex) {
            PerfCurve(CurveIndex).CurveOutput = SensedNodeFlagValue;
            PerfCurve(CurveIndex).CurveInput1 = SensedNodeFlagValue;
            PerfCurve(CurveIndex).CurveInput2 = SensedNodeFlagValue;
            PerfCurve(CurveIndex).CurveInput3 = SensedNodeFlagValue;
            PerfCurve(CurveIndex).CurveInput4 = SensedNodeFlagValue;
            PerfCurve(CurveIndex).CurveInput5 = SensedNodeFlagValue;
        }
    }

    Real64 CurveValue(int const CurveIndex,        // index of curve in curve array
                      Real64 const Var1,           // 1st independent variable
                      Optional<Real64 const> Var2, // 2nd independent variable
                      Optional<Real64 const> Var3, // 3rd independent variable
                      Optional<Real64 const> Var4, // 4th independent variable
                      Optional<Real64 const> Var5, // 5th independent variable
                      Optional<Real64 const> Var6  // 6th independent variable
    )
    {

        // FUNCTION INFORMATION:
        //       AUTHOR         Richard Raustad, FSEC
        //       DATE WRITTEN   May 2010
        //       MODIFIED       na
        //       RE-ENGINEERED  na

        // PURPOSE OF THIS FUNCTION:
        // Given the curve index and the values of 1 or 2 independent variables,
        // calls the curve or table routine to return the value of an equipment performance curve or table.

        // METHODOLOGY EMPLOYED:
        // na

        // REFERENCES:
        // na

        // Using/Aliasing
        using DataGlobals::BeginEnvrnFlag;

        // Return value
        Real64 CurveValue(0.0);

        // Locals
        // FUNCTION ARGUMENT DEFINITIONS:

        // FUNCTION PARAMETER DEFINITIONS:
        // na

        // INTERFACE BLOCK SPECIFICATIONS
        // na

        // DERIVED TYPE DEFINITIONS
        // na

        // FUNCTION LOCAL VARIABLE DECLARATIONS:
        static bool MyBeginTimeStepFlag;

        // need to be careful on where and how resetting curve outputs to some "iactive value" is done
        // EMS can intercept curves and modify output
        if (BeginEnvrnFlag && MyBeginTimeStepFlag) {
            ResetPerformanceCurveOutput();
            MyBeginTimeStepFlag = false;
        }

        if (!BeginEnvrnFlag) {
            MyBeginTimeStepFlag = true;
        }

        if ((CurveIndex <= 0) || (CurveIndex > NumCurves)) {
            ShowFatalError("CurveValue: Invalid curve passed.");
        }

        {
            auto const SELECT_CASE_var(PerfCurve(CurveIndex).InterpolationType);
            if (SELECT_CASE_var == EvaluateCurveToLimits) {
                CurveValue = PerformanceCurveObject(CurveIndex, Var1, Var2, Var3);
            } else if (SELECT_CASE_var == BtwxtMethod) {
                CurveValue = BtwxtTableInterpolation(CurveIndex, Var1, Var2, Var3, Var4, Var5, Var6);
            } else {
                ShowFatalError("CurveValue: Invalid Interpolation Type");
            }
        }

        if (PerfCurve(CurveIndex).EMSOverrideOn) CurveValue = PerfCurve(CurveIndex).EMSOverrideCurveValue;

        PerfCurve(CurveIndex).CurveOutput = CurveValue;
        PerfCurve(CurveIndex).CurveInput1 = Var1;
        if (present(Var2)) PerfCurve(CurveIndex).CurveInput2 = Var2;
        if (present(Var3)) PerfCurve(CurveIndex).CurveInput3 = Var3;
        if (present(Var4)) PerfCurve(CurveIndex).CurveInput4 = Var4;
        if (present(Var5)) PerfCurve(CurveIndex).CurveInput5 = Var5;
        if (present(Var6)) PerfCurve(CurveIndex).CurveInput6 = Var6;

        return CurveValue;
    }

    void GetCurveInput()
    {
        // wrapper for GetInput to allow unit testing when fatal inputs are detected - follow pattern from GetSetPointManagerInputs()
        bool GetInputErrorsFound = false;

        GetCurveInputData(GetInputErrorsFound);
        GetCurvesInputFlag = false;

        if (GetInputErrorsFound) {
            ShowFatalError("GetCurveInput: Errors found in getting Curve Objects.  Preceding condition(s) cause termination.");
        }
    }

    void GetCurveInputData(bool &ErrorsFound)
    {

        // SUBROUTINE INFORMATION:
        //       AUTHOR         Fred Buhl
        //       DATE WRITTEN   May 2000
        //       MODIFIED       January 2006, Rick Strand, added a curve type (quadratic-linear)
        //                      July 2006, L. Gu, added a curve type (bicubic)
        //                      July 2006, BG added triquadratic.
        //                      April 2008, LL Added Linear Curve; July 2008, restructure for easier renaming
        //                      Feb 2009, R. Raustad - FSEC, added exponent curve
        //                      22Aug2010 Craig Wray, added new curves for fan component model:
        //                          FanPressureRise, ExponentialSkewNormal, Sigmoid, RectangularHyperbola1,
        //                          RectangularHyperbola2, ExponentialDecay
        //                      Aug.  2014, Rongpeng Zhang, added a new curve type (ChillerPartLoadWithLift)
        //                      Jan. 2017, Jason DeGraw, added WPC input into tables
        //       RE-ENGINEERED  na

        // PURPOSE OF THIS SUBROUTINE:
        // Obtains input data for EnergyPlus equipment performance curves

        // METHODOLOGY EMPLOYED:
        // Uses "Get" routines to read in data.

        // Using/Aliasing
        using namespace DataIPShortCuts; // Data for field names, blank numerics
        using General::RoundSigDigits;

        // SUBROUTINE LOCAL VARIABLE DECLARATIONS:
        int NumBiQuad;                   // Number of biquadratic curve objects in the input data file
        int NumCubic;                    // Number of cubic curve objects in the input data file
        int NumQuartic;                  // Number of quartic (4th order polynomial) objects in the input data file
        int NumQuad;                     // Number of quadratic curve objects in the input data file
        int NumQuadLinear;               // Number of quadratic linear curve objects in the input data file
        int NumCubicLinear;              // Number of cubic linear curve objects in the input file
        int NumQLinear;                  // Number of quad linear curve objects in the input data file
        int NumLinear;                   // Number of linear curve objects in the input data file
        int NumBicubic;                  // Number of bicubic curve objects in the input data file
        int NumTriQuad;                  // Number of triquadratic curve objects in the input file
        int NumExponent;                 // Number of exponent curve objects in the input file
        int NumWPCValTab;                // Number of wind pressure coefficient value table objects in the input file
        int NumChillerPartLoadWithLift;  // Number of ChillerPartLoadWithLift curve objects in the input data file
        int NumFanPressRise;             // cpw22Aug2010 Number of fan pressure rise curve objects in the input file
        int NumExpSkewNorm;              // cpw22Aug2010 Number of exponential skew normal curve objects in the input file
        int NumSigmoid;                  // cpw22Aug2010 Number of sigmoid curve objects in the input file
        int NumRectHyper1;               // cpw22Aug2010 Number of rectangular hyperbola Type 1 curve objects in the input file
        int NumRectHyper2;               // cpw22Aug2010 Number of rectangular hyperbola Type 2 curve objects in the input file
        int NumExpDecay;                 // cpw22Aug2010 Number of exponential decay curve objects in the input file
        int NumDoubleExpDecay;           // ykt July 2011
        int CurveIndex;                  // do loop index
        int CurveNum;                    // current curve number
        Array1D_string Alphas(14);       // Alpha items for object
        Array1D<Real64> Numbers(10000);  // Numeric items for object
        int NumAlphas;                   // Number of Alphas for each GetObjectItem call
        int NumNumbers;                  // Number of Numbers for each GetObjectItem call
        int IOStatus;                    // Used in GetObjectItem
        int NumTableLookup;
        std::string CurrentModuleObject; // for ease in renaming.
        static int MaxTableNums(0);      // Maximum number of numeric input fields in Tables
        //   certain object in the input file

        std::string FileName; // name of external table data file

        // Find the number of each type of curve (note: Current Module object not used here, must rename manually)

        NumBiQuad = inputProcessor->getNumObjectsFound("Curve:Biquadratic");
        NumCubic = inputProcessor->getNumObjectsFound("Curve:Cubic");
        NumQuartic = inputProcessor->getNumObjectsFound("Curve:Quartic");
        NumQuad = inputProcessor->getNumObjectsFound("Curve:Quadratic");
        NumQLinear = inputProcessor->getNumObjectsFound("Curve:QuadLinear");
        NumQuadLinear = inputProcessor->getNumObjectsFound("Curve:QuadraticLinear");
        NumCubicLinear = inputProcessor->getNumObjectsFound("Curve:CubicLinear");
        NumLinear = inputProcessor->getNumObjectsFound("Curve:Linear");
        NumBicubic = inputProcessor->getNumObjectsFound("Curve:Bicubic");
        NumTriQuad = inputProcessor->getNumObjectsFound("Curve:Triquadratic");
        NumExponent = inputProcessor->getNumObjectsFound("Curve:Exponent");
        NumTableLookup = inputProcessor->getNumObjectsFound("Table:Lookup");
        NumFanPressRise = inputProcessor->getNumObjectsFound("Curve:FanPressureRise");                    // cpw22Aug2010
        NumExpSkewNorm = inputProcessor->getNumObjectsFound("Curve:ExponentialSkewNormal");               // cpw22Aug2010
        NumSigmoid = inputProcessor->getNumObjectsFound("Curve:Sigmoid");                                 // cpw22Aug2010
        NumRectHyper1 = inputProcessor->getNumObjectsFound("Curve:RectangularHyperbola1");                // cpw22Aug2010
        NumRectHyper2 = inputProcessor->getNumObjectsFound("Curve:RectangularHyperbola2");                // cpw22Aug2010
        NumExpDecay = inputProcessor->getNumObjectsFound("Curve:ExponentialDecay");                       // cpw22Aug2010
        NumDoubleExpDecay = inputProcessor->getNumObjectsFound("Curve:DoubleExponentialDecay");           // ykt July 2011
        NumChillerPartLoadWithLift = inputProcessor->getNumObjectsFound("Curve:ChillerPartLoadWithLift"); // zrp_Aug2014

        NumWPCValTab = inputProcessor->getNumObjectsFound("AirflowNetwork:MultiZone:WindPressureCoefficientValues");

        NumCurves = NumBiQuad + NumCubic + NumQuad + NumQuadLinear + NumCubicLinear + NumLinear + NumBicubic + NumTriQuad + NumExponent + NumQuartic +
                    NumTableLookup + NumFanPressRise + NumExpSkewNorm + NumSigmoid + NumRectHyper1 + NumRectHyper2 +
                    NumExpDecay + NumDoubleExpDecay + NumQLinear + NumChillerPartLoadWithLift + NumWPCValTab;

        // allocate the data structure
        PerfCurve.allocate(NumCurves);
        UniqueCurveNames.reserve(NumCurves);
        // initialize the array

        CurveNum = 0;
        // Loop over biquadratic curves and load data
        CurrentModuleObject = "Curve:Biquadratic";
        for (CurveIndex = 1; CurveIndex <= NumBiQuad; ++CurveIndex) {
            inputProcessor->getObjectItem(CurrentModuleObject,
                                          CurveIndex,
                                          Alphas,
                                          NumAlphas,
                                          Numbers,
                                          NumNumbers,
                                          IOStatus,
                                          lNumericFieldBlanks,
                                          _,
                                          cAlphaFieldNames,
                                          cNumericFieldNames);
            GlobalNames::VerifyUniqueInterObjectName(UniqueCurveNames, Alphas(1), CurrentModuleObject, cAlphaFieldNames(1), ErrorsFound);
            ++CurveNum;

            // could add checks for blank numeric fields, and use field names for errors.
            PerfCurve(CurveNum).Name = Alphas(1);
            PerfCurve(CurveNum).CurveType = BiQuadratic;
            PerfCurve(CurveNum).ObjectType = CurrentModuleObject;
            PerfCurve(CurveNum).NumDims = 2;
            PerfCurve(CurveNum).InterpolationType = EvaluateCurveToLimits;
            PerfCurve(CurveNum).Coeff1 = Numbers(1);
            PerfCurve(CurveNum).Coeff2 = Numbers(2);
            PerfCurve(CurveNum).Coeff3 = Numbers(3);
            PerfCurve(CurveNum).Coeff4 = Numbers(4);
            PerfCurve(CurveNum).Coeff5 = Numbers(5);
            PerfCurve(CurveNum).Coeff6 = Numbers(6);
            PerfCurve(CurveNum).Var1Min = Numbers(7);
            PerfCurve(CurveNum).Var1Max = Numbers(8);
            PerfCurve(CurveNum).Var2Min = Numbers(9);
            PerfCurve(CurveNum).Var2Max = Numbers(10);
            if (NumNumbers > 10 && !lNumericFieldBlanks(11)) {
                PerfCurve(CurveNum).CurveMin = Numbers(11);
                PerfCurve(CurveNum).CurveMinPresent = true;
            }
            if (NumNumbers > 11 && !lNumericFieldBlanks(12)) {
                PerfCurve(CurveNum).CurveMax = Numbers(12);
                PerfCurve(CurveNum).CurveMaxPresent = true;
            }

            if (Numbers(7) > Numbers(8)) { // error
                ShowSevereError("GetCurveInput: For " + CurrentModuleObject + ": " + Alphas(1));
                ShowContinueError(cNumericFieldNames(7) + " [" + RoundSigDigits(Numbers(7), 2) + "] > " + cNumericFieldNames(8) + " [" +
                                  RoundSigDigits(Numbers(8), 2) + ']');
                ErrorsFound = true;
            }
            if (Numbers(9) > Numbers(10)) { // error
                ShowSevereError("GetCurveInput: For " + CurrentModuleObject + ": " + Alphas(1));
                ShowContinueError(cNumericFieldNames(9) + " [" + RoundSigDigits(Numbers(9), 2) + "] > " + cNumericFieldNames(10) + " [" +
                                  RoundSigDigits(Numbers(10), 2) + ']');
                ErrorsFound = true;
            }
            if (NumAlphas >= 2) {
                if (!IsCurveInputTypeValid(Alphas(2))) {
                    ShowWarningError("In " + CurrentModuleObject + " named " + Alphas(1) + " the Input Unit Type for X is invalid.");
                }
            }
            if (NumAlphas >= 3) {
                if (!IsCurveInputTypeValid(Alphas(3))) {
                    ShowWarningError("In " + CurrentModuleObject + " named " + Alphas(1) + " the Input Unit Type for Y is invalid.");
                }
            }
            if (NumAlphas >= 4) {
                if (!IsCurveOutputTypeValid(Alphas(4))) {
                    ShowWarningError("In " + CurrentModuleObject + " named " + Alphas(1) + " the Output Unit Type is invalid.");
                }
            }
        }

        // Loop over ChillerPartLoadWithLift curves and load data //zrp_Aug2014
        CurrentModuleObject = "Curve:ChillerPartLoadWithLift";
        for (CurveIndex = 1; CurveIndex <= NumChillerPartLoadWithLift; ++CurveIndex) {
            inputProcessor->getObjectItem(CurrentModuleObject,
                                          CurveIndex,
                                          Alphas,
                                          NumAlphas,
                                          Numbers,
                                          NumNumbers,
                                          IOStatus,
                                          lNumericFieldBlanks,
                                          _,
                                          cAlphaFieldNames,
                                          cNumericFieldNames);
            GlobalNames::VerifyUniqueInterObjectName(UniqueCurveNames, Alphas(1), CurrentModuleObject, cAlphaFieldNames(1), ErrorsFound);
            ++CurveNum;
            PerfCurve(CurveNum).Name = Alphas(1);

            PerfCurve(CurveNum).CurveType = ChillerPartLoadWithLift;
            PerfCurve(CurveNum).ObjectType = CurrentModuleObject;
            PerfCurve(CurveNum).NumDims = 3;
            PerfCurve(CurveNum).InterpolationType = EvaluateCurveToLimits;

            PerfCurve(CurveNum).Coeff1 = Numbers(1);
            PerfCurve(CurveNum).Coeff2 = Numbers(2);
            PerfCurve(CurveNum).Coeff3 = Numbers(3);
            PerfCurve(CurveNum).Coeff4 = Numbers(4);
            PerfCurve(CurveNum).Coeff5 = Numbers(5);
            PerfCurve(CurveNum).Coeff6 = Numbers(6);
            PerfCurve(CurveNum).Coeff7 = Numbers(7);
            PerfCurve(CurveNum).Coeff8 = Numbers(8);
            PerfCurve(CurveNum).Coeff9 = Numbers(9);
            PerfCurve(CurveNum).Coeff10 = Numbers(10);
            PerfCurve(CurveNum).Coeff11 = Numbers(11);
            PerfCurve(CurveNum).Coeff12 = Numbers(12);

            PerfCurve(CurveNum).Var1Min = Numbers(13);
            PerfCurve(CurveNum).Var1Max = Numbers(14);
            PerfCurve(CurveNum).Var2Min = Numbers(15);
            PerfCurve(CurveNum).Var2Max = Numbers(16);
            PerfCurve(CurveNum).Var3Min = Numbers(17);
            PerfCurve(CurveNum).Var3Max = Numbers(18);

            if (NumNumbers > 18 && !lNumericFieldBlanks(19)) {
                PerfCurve(CurveNum).CurveMin = Numbers(19);
                PerfCurve(CurveNum).CurveMinPresent = true;
            }
            if (NumNumbers > 19 && !lNumericFieldBlanks(20)) {
                PerfCurve(CurveNum).CurveMax = Numbers(20);
                PerfCurve(CurveNum).CurveMaxPresent = true;
            }

            if (NumAlphas >= 2) {
                if (!IsCurveInputTypeValid(Alphas(2))) {
                    ShowWarningError("In " + CurrentModuleObject + " named " + Alphas(1) + " the Input Unit Type for X is invalid.");
                }
            }
            if (NumAlphas >= 3) {
                if (!IsCurveInputTypeValid(Alphas(3))) {
                    ShowWarningError("In " + CurrentModuleObject + " named " + Alphas(1) + " the Input Unit Type for Y is invalid.");
                }
            }
            if (NumAlphas >= 4) {
                if (!IsCurveOutputTypeValid(Alphas(4))) {
                    ShowWarningError("In " + CurrentModuleObject + " named " + Alphas(1) + " the OInput Unit Type for Z is invalid.");
                }
            }
            if (NumAlphas >= 5) {
                if (!IsCurveOutputTypeValid(Alphas(5))) {
                    ShowWarningError("In " + CurrentModuleObject + " named " + Alphas(1) + " the Output Unit Type is invalid.");
                }
            }
        }

        // Loop over cubic curves and load data
        CurrentModuleObject = "Curve:Cubic";
        for (CurveIndex = 1; CurveIndex <= NumCubic; ++CurveIndex) {
            inputProcessor->getObjectItem(CurrentModuleObject,
                                          CurveIndex,
                                          Alphas,
                                          NumAlphas,
                                          Numbers,
                                          NumNumbers,
                                          IOStatus,
                                          lNumericFieldBlanks,
                                          _,
                                          cAlphaFieldNames,
                                          cNumericFieldNames);
            ++CurveNum;
            GlobalNames::VerifyUniqueInterObjectName(UniqueCurveNames, Alphas(1), CurrentModuleObject, cAlphaFieldNames(1), ErrorsFound);
            PerfCurve(CurveNum).Name = Alphas(1);
            PerfCurve(CurveNum).CurveType = Cubic;
            PerfCurve(CurveNum).ObjectType = CurrentModuleObject;
            PerfCurve(CurveNum).NumDims = 1;
            PerfCurve(CurveNum).InterpolationType = EvaluateCurveToLimits;
            PerfCurve(CurveNum).Coeff1 = Numbers(1);
            PerfCurve(CurveNum).Coeff2 = Numbers(2);
            PerfCurve(CurveNum).Coeff3 = Numbers(3);
            PerfCurve(CurveNum).Coeff4 = Numbers(4);
            PerfCurve(CurveNum).Var1Min = Numbers(5);
            PerfCurve(CurveNum).Var1Max = Numbers(6);
            if (NumNumbers > 6 && !lNumericFieldBlanks(7)) {
                PerfCurve(CurveNum).CurveMin = Numbers(7);
                PerfCurve(CurveNum).CurveMinPresent = true;
            }
            if (NumNumbers > 7 && !lNumericFieldBlanks(8)) {
                PerfCurve(CurveNum).CurveMax = Numbers(8);
                PerfCurve(CurveNum).CurveMaxPresent = true;
            }

            if (Numbers(5) > Numbers(6)) { // error
                ShowSevereError("GetCurveInput: For " + CurrentModuleObject + ": " + Alphas(1));
                ShowContinueError(cNumericFieldNames(5) + '[' + RoundSigDigits(Numbers(5), 2) + "] > " + cNumericFieldNames(6) + " [" +
                                  RoundSigDigits(Numbers(6), 2) + ']');
                ErrorsFound = true;
            }
            if (NumAlphas >= 2) {
                if (!IsCurveInputTypeValid(Alphas(2))) {
                    ShowWarningError("In " + CurrentModuleObject + " named " + Alphas(1) + " the Input Unit Type for X is invalid.");
                }
            }
            if (NumAlphas >= 3) {
                if (!IsCurveOutputTypeValid(Alphas(3))) {
                    ShowWarningError("In " + CurrentModuleObject + " named " + Alphas(1) + " the Output Unit Type is invalid.");
                }
            }
        }

        // Loop over quadrinomial curves and load data
        CurrentModuleObject = "Curve:Quartic";
        for (CurveIndex = 1; CurveIndex <= NumQuartic; ++CurveIndex) {
            inputProcessor->getObjectItem(CurrentModuleObject,
                                          CurveIndex,
                                          Alphas,
                                          NumAlphas,
                                          Numbers,
                                          NumNumbers,
                                          IOStatus,
                                          lNumericFieldBlanks,
                                          _,
                                          cAlphaFieldNames,
                                          cNumericFieldNames);
            GlobalNames::VerifyUniqueInterObjectName(UniqueCurveNames, Alphas(1), CurrentModuleObject, cAlphaFieldNames(1), ErrorsFound);
            ++CurveNum;
            PerfCurve(CurveNum).Name = Alphas(1);
            PerfCurve(CurveNum).CurveType = Quartic;
            PerfCurve(CurveNum).ObjectType = CurrentModuleObject;
            PerfCurve(CurveNum).NumDims = 1;
            PerfCurve(CurveNum).InterpolationType = EvaluateCurveToLimits;
            PerfCurve(CurveNum).Coeff1 = Numbers(1);
            PerfCurve(CurveNum).Coeff2 = Numbers(2);
            PerfCurve(CurveNum).Coeff3 = Numbers(3);
            PerfCurve(CurveNum).Coeff4 = Numbers(4);
            PerfCurve(CurveNum).Coeff5 = Numbers(5);
            PerfCurve(CurveNum).Var1Min = Numbers(6);
            PerfCurve(CurveNum).Var1Max = Numbers(7);
            if (NumNumbers > 7 && !lNumericFieldBlanks(8)) {
                PerfCurve(CurveNum).CurveMin = Numbers(8);
                PerfCurve(CurveNum).CurveMinPresent = true;
            }
            if (NumNumbers > 8 && !lNumericFieldBlanks(9)) {
                PerfCurve(CurveNum).CurveMax = Numbers(9);
                PerfCurve(CurveNum).CurveMaxPresent = true;
            }

            if (Numbers(6) > Numbers(7)) { // error
                ShowSevereError("GetCurveInput: For " + CurrentModuleObject + ": " + Alphas(1));
                ShowContinueError(cNumericFieldNames(6) + '[' + RoundSigDigits(Numbers(6), 2) + "] > " + cNumericFieldNames(7) + " [" +
                                  RoundSigDigits(Numbers(7), 2) + ']');
                ErrorsFound = true;
            }
            if (NumAlphas >= 2) {
                if (!IsCurveInputTypeValid(Alphas(2))) {
                    ShowWarningError("In " + CurrentModuleObject + " named " + Alphas(1) + " the Input Unit Type for X is invalid.");
                }
            }
            if (NumAlphas >= 3) {
                if (!IsCurveOutputTypeValid(Alphas(3))) {
                    ShowWarningError("In " + CurrentModuleObject + " named " + Alphas(1) + " the Output Unit Type is invalid.");
                }
            }
        }

        // Loop over quadratic curves and load data
        CurrentModuleObject = "Curve:Quadratic";
        for (CurveIndex = 1; CurveIndex <= NumQuad; ++CurveIndex) {
            inputProcessor->getObjectItem(CurrentModuleObject,
                                          CurveIndex,
                                          Alphas,
                                          NumAlphas,
                                          Numbers,
                                          NumNumbers,
                                          IOStatus,
                                          lNumericFieldBlanks,
                                          _,
                                          cAlphaFieldNames,
                                          cNumericFieldNames);
            GlobalNames::VerifyUniqueInterObjectName(UniqueCurveNames, Alphas(1), CurrentModuleObject, cAlphaFieldNames(1), ErrorsFound);
            ++CurveNum;
            PerfCurve(CurveNum).Name = Alphas(1);
            PerfCurve(CurveNum).CurveType = Quadratic;
            PerfCurve(CurveNum).ObjectType = CurrentModuleObject;
            PerfCurve(CurveNum).NumDims = 1;
            PerfCurve(CurveNum).InterpolationType = EvaluateCurveToLimits;
            PerfCurve(CurveNum).Coeff1 = Numbers(1);
            PerfCurve(CurveNum).Coeff2 = Numbers(2);
            PerfCurve(CurveNum).Coeff3 = Numbers(3);
            PerfCurve(CurveNum).Var1Min = Numbers(4);
            PerfCurve(CurveNum).Var1Max = Numbers(5);
            if (NumNumbers > 5 && !lNumericFieldBlanks(6)) {
                PerfCurve(CurveNum).CurveMin = Numbers(6);
                PerfCurve(CurveNum).CurveMinPresent = true;
            }
            if (NumNumbers > 6 && !lNumericFieldBlanks(7)) {
                PerfCurve(CurveNum).CurveMax = Numbers(7);
                PerfCurve(CurveNum).CurveMaxPresent = true;
            }

            if (Numbers(4) > Numbers(5)) { // error
                ShowSevereError("GetCurveInput: For " + CurrentModuleObject + ": " + Alphas(1));
                ShowContinueError(cNumericFieldNames(4) + " [" + RoundSigDigits(Numbers(4), 2) + "] > " + cNumericFieldNames(5) + " [" +
                                  RoundSigDigits(Numbers(5), 2) + ']');
                ErrorsFound = true;
            }
            if (NumAlphas >= 2) {
                if (!IsCurveInputTypeValid(Alphas(2))) {
                    ShowWarningError("In " + CurrentModuleObject + " named " + Alphas(1) + " the Input Unit Type for X is invalid.");
                }
            }
            if (NumAlphas >= 3) {
                if (!IsCurveOutputTypeValid(Alphas(3))) {
                    ShowWarningError("In " + CurrentModuleObject + " named " + Alphas(1) + " the Output Unit Type is invalid.");
                }
            }
        }

        // Loop over quadratic-linear curves and load data
        CurrentModuleObject = "Curve:QuadraticLinear";
        for (CurveIndex = 1; CurveIndex <= NumQuadLinear; ++CurveIndex) {
            inputProcessor->getObjectItem(CurrentModuleObject,
                                          CurveIndex,
                                          Alphas,
                                          NumAlphas,
                                          Numbers,
                                          NumNumbers,
                                          IOStatus,
                                          lNumericFieldBlanks,
                                          _,
                                          cAlphaFieldNames,
                                          cNumericFieldNames);
            GlobalNames::VerifyUniqueInterObjectName(UniqueCurveNames, Alphas(1), CurrentModuleObject, cAlphaFieldNames(1), ErrorsFound);
            ++CurveNum;
            PerfCurve(CurveNum).Name = Alphas(1);
            PerfCurve(CurveNum).CurveType = QuadraticLinear;
            PerfCurve(CurveNum).ObjectType = CurrentModuleObject;
            PerfCurve(CurveNum).NumDims = 2;
            PerfCurve(CurveNum).InterpolationType = EvaluateCurveToLimits;
            PerfCurve(CurveNum).Coeff1 = Numbers(1);
            PerfCurve(CurveNum).Coeff2 = Numbers(2);
            PerfCurve(CurveNum).Coeff3 = Numbers(3);
            PerfCurve(CurveNum).Coeff4 = Numbers(4);
            PerfCurve(CurveNum).Coeff5 = Numbers(5);
            PerfCurve(CurveNum).Coeff6 = Numbers(6);
            PerfCurve(CurveNum).Var1Min = Numbers(7);
            PerfCurve(CurveNum).Var1Max = Numbers(8);
            PerfCurve(CurveNum).Var2Min = Numbers(9);
            PerfCurve(CurveNum).Var2Max = Numbers(10);
            if (NumNumbers > 10 && !lNumericFieldBlanks(11)) {
                PerfCurve(CurveNum).CurveMin = Numbers(11);
                PerfCurve(CurveNum).CurveMinPresent = true;
            }
            if (NumNumbers > 11 && !lNumericFieldBlanks(12)) {
                PerfCurve(CurveNum).CurveMax = Numbers(12);
                PerfCurve(CurveNum).CurveMaxPresent = true;
            }

            if (Numbers(7) > Numbers(8)) { // error
                ShowSevereError("GetCurveInput: For " + CurrentModuleObject + ": " + Alphas(1));
                ShowContinueError(cNumericFieldNames(7) + " [" + RoundSigDigits(Numbers(7), 2) + "] > " + cNumericFieldNames(8) + " [" +
                                  RoundSigDigits(Numbers(8), 2) + ']');
                ErrorsFound = true;
            }
            if (Numbers(9) > Numbers(10)) { // error
                ShowSevereError("GetCurveInput: For " + CurrentModuleObject + ": " + Alphas(1));
                ShowContinueError(cNumericFieldNames(9) + " [" + RoundSigDigits(Numbers(9), 2) + "] > " + cNumericFieldNames(10) + " [" +
                                  RoundSigDigits(Numbers(10), 2) + ']');
                ErrorsFound = true;
            }
            if (NumAlphas >= 2) {
                if (!IsCurveInputTypeValid(Alphas(2))) {
                    ShowWarningError("In " + CurrentModuleObject + " named " + Alphas(1) + " the Input Unit Type for X is invalid.");
                }
            }
            if (NumAlphas >= 3) {
                if (!IsCurveInputTypeValid(Alphas(3))) {
                    ShowWarningError("In " + CurrentModuleObject + " named " + Alphas(1) + " the Input Unit Type for Y is invalid.");
                }
            }
            if (NumAlphas >= 4) {
                if (!IsCurveOutputTypeValid(Alphas(4))) {
                    ShowWarningError("In " + CurrentModuleObject + " named " + Alphas(1) + " the Output Unit Type is invalid.");
                }
            }
        }

        // Loop over cubic-linear curves and load data
        CurrentModuleObject = "Curve:CubicLinear";
        for (CurveIndex = 1; CurveIndex <= NumCubicLinear; ++CurveIndex) {
            inputProcessor->getObjectItem(CurrentModuleObject,
                                          CurveIndex,
                                          Alphas,
                                          NumAlphas,
                                          Numbers,
                                          NumNumbers,
                                          IOStatus,
                                          lNumericFieldBlanks,
                                          _,
                                          cAlphaFieldNames,
                                          cNumericFieldNames);
            GlobalNames::VerifyUniqueInterObjectName(UniqueCurveNames, Alphas(1), CurrentModuleObject, cAlphaFieldNames(1), ErrorsFound);
            ++CurveNum;
            PerfCurve(CurveNum).Name = Alphas(1);
            PerfCurve(CurveNum).CurveType = CubicLinear;
            PerfCurve(CurveNum).ObjectType = CurrentModuleObject;
            PerfCurve(CurveNum).NumDims = 2;
            PerfCurve(CurveNum).InterpolationType = EvaluateCurveToLimits;
            PerfCurve(CurveNum).Coeff1 = Numbers(1);
            PerfCurve(CurveNum).Coeff2 = Numbers(2);
            PerfCurve(CurveNum).Coeff3 = Numbers(3);
            PerfCurve(CurveNum).Coeff4 = Numbers(4);
            PerfCurve(CurveNum).Coeff5 = Numbers(5);
            PerfCurve(CurveNum).Coeff6 = Numbers(6);
            PerfCurve(CurveNum).Var1Min = Numbers(7);
            PerfCurve(CurveNum).Var1Max = Numbers(8);
            PerfCurve(CurveNum).Var2Min = Numbers(9);
            PerfCurve(CurveNum).Var2Max = Numbers(10);
            if (NumNumbers > 10 && !lNumericFieldBlanks(11)) {
                PerfCurve(CurveNum).CurveMin = Numbers(11);
                PerfCurve(CurveNum).CurveMinPresent = true;
            }
            if (NumNumbers > 11 && !lNumericFieldBlanks(12)) {
                PerfCurve(CurveNum).CurveMax = Numbers(12);
                PerfCurve(CurveNum).CurveMaxPresent = true;
            }

            if (Numbers(7) > Numbers(8)) { // error
                ShowSevereError("GetCurveInput: For " + CurrentModuleObject + ": " + Alphas(1));
                ShowContinueError(cNumericFieldNames(7) + " [" + RoundSigDigits(Numbers(7), 2) + "] > " + cNumericFieldNames(8) + " [" +
                                  RoundSigDigits(Numbers(8), 2) + ']');
                ErrorsFound = true;
            }
            if (Numbers(9) > Numbers(10)) { // error
                ShowSevereError("GetCurveInput: For " + CurrentModuleObject + ": " + Alphas(1));
                ShowContinueError(cNumericFieldNames(9) + " [" + RoundSigDigits(Numbers(9), 2) + "] > " + cNumericFieldNames(10) + " [" +
                                  RoundSigDigits(Numbers(10), 2) + ']');
                ErrorsFound = true;
            }
            if (NumAlphas >= 2) {
                if (!IsCurveInputTypeValid(Alphas(2))) {
                    ShowWarningError("In " + CurrentModuleObject + " named " + Alphas(1) + " the Input Unit Type for X is invalid.");
                }
            }
            if (NumAlphas >= 3) {
                if (!IsCurveInputTypeValid(Alphas(3))) {
                    ShowWarningError("In " + CurrentModuleObject + " named " + Alphas(1) + " the Input Unit Type for Y is invalid.");
                }
            }
            if (NumAlphas >= 4) {
                if (!IsCurveOutputTypeValid(Alphas(4))) {
                    ShowWarningError("In " + CurrentModuleObject + " named " + Alphas(1) + " the Output Unit Type is invalid.");
                }
            }
        }

        // Loop over linear curves and load data
        CurrentModuleObject = "Curve:Linear";
        for (CurveIndex = 1; CurveIndex <= NumLinear; ++CurveIndex) {
            inputProcessor->getObjectItem(CurrentModuleObject,
                                          CurveIndex,
                                          Alphas,
                                          NumAlphas,
                                          Numbers,
                                          NumNumbers,
                                          IOStatus,
                                          lNumericFieldBlanks,
                                          _,
                                          cAlphaFieldNames,
                                          cNumericFieldNames);
            GlobalNames::VerifyUniqueInterObjectName(UniqueCurveNames, Alphas(1), CurrentModuleObject, cAlphaFieldNames(1), ErrorsFound);
            ++CurveNum;
            PerfCurve(CurveNum).Name = Alphas(1);
            PerfCurve(CurveNum).CurveType = Linear;
            PerfCurve(CurveNum).ObjectType = CurrentModuleObject;
            PerfCurve(CurveNum).NumDims = 1;
            PerfCurve(CurveNum).InterpolationType = EvaluateCurveToLimits;
            PerfCurve(CurveNum).Coeff1 = Numbers(1);
            PerfCurve(CurveNum).Coeff2 = Numbers(2);
            PerfCurve(CurveNum).Var1Min = Numbers(3);
            PerfCurve(CurveNum).Var1Max = Numbers(4);
            if (NumNumbers > 4 && !lNumericFieldBlanks(5)) {
                PerfCurve(CurveNum).CurveMin = Numbers(5);
                PerfCurve(CurveNum).CurveMinPresent = true;
            }
            if (NumNumbers > 5 && !lNumericFieldBlanks(6)) {
                PerfCurve(CurveNum).CurveMax = Numbers(6);
                PerfCurve(CurveNum).CurveMaxPresent = true;
            }

            if (Numbers(3) > Numbers(4)) { // error
                ShowSevereError("GetCurveInput: For " + CurrentModuleObject + ": " + Alphas(1));
                ShowContinueError(cNumericFieldNames(3) + " [" + RoundSigDigits(Numbers(3), 2) + "] > " + cNumericFieldNames(4) + " [" +
                                  RoundSigDigits(Numbers(4), 2) + ']');
                ErrorsFound = true;
            }
            if (NumAlphas >= 2) {
                if (!IsCurveInputTypeValid(Alphas(2))) {
                    ShowWarningError("In " + CurrentModuleObject + " named " + Alphas(1) + " the Input Unit Type for X is invalid.");
                }
            }
            if (NumAlphas >= 3) {
                if (!IsCurveOutputTypeValid(Alphas(3))) {
                    ShowWarningError("In " + CurrentModuleObject + " named " + Alphas(1) + " the Output Unit Type is invalid.");
                }
            }
        }

        // Loop over bicubic curves and load data
        CurrentModuleObject = "Curve:Bicubic";
        for (CurveIndex = 1; CurveIndex <= NumBicubic; ++CurveIndex) {
            inputProcessor->getObjectItem(CurrentModuleObject,
                                          CurveIndex,
                                          Alphas,
                                          NumAlphas,
                                          Numbers,
                                          NumNumbers,
                                          IOStatus,
                                          lNumericFieldBlanks,
                                          _,
                                          cAlphaFieldNames,
                                          cNumericFieldNames);
            GlobalNames::VerifyUniqueInterObjectName(UniqueCurveNames, Alphas(1), CurrentModuleObject, cAlphaFieldNames(1), ErrorsFound);
            ++CurveNum;
            PerfCurve(CurveNum).Name = Alphas(1);
            PerfCurve(CurveNum).CurveType = BiCubic;
            PerfCurve(CurveNum).ObjectType = CurrentModuleObject;
            PerfCurve(CurveNum).NumDims = 2;
            PerfCurve(CurveNum).InterpolationType = EvaluateCurveToLimits;
            PerfCurve(CurveNum).Coeff1 = Numbers(1);
            PerfCurve(CurveNum).Coeff2 = Numbers(2);
            PerfCurve(CurveNum).Coeff3 = Numbers(3);
            PerfCurve(CurveNum).Coeff4 = Numbers(4);
            PerfCurve(CurveNum).Coeff5 = Numbers(5);
            PerfCurve(CurveNum).Coeff6 = Numbers(6);
            PerfCurve(CurveNum).Coeff7 = Numbers(7);
            PerfCurve(CurveNum).Coeff8 = Numbers(8);
            PerfCurve(CurveNum).Coeff9 = Numbers(9);
            PerfCurve(CurveNum).Coeff10 = Numbers(10);
            PerfCurve(CurveNum).Var1Min = Numbers(11);
            PerfCurve(CurveNum).Var1Max = Numbers(12);
            PerfCurve(CurveNum).Var2Min = Numbers(13);
            PerfCurve(CurveNum).Var2Max = Numbers(14);
            if (NumNumbers > 14 && !lNumericFieldBlanks(15)) {
                PerfCurve(CurveNum).CurveMin = Numbers(15);
                PerfCurve(CurveNum).CurveMinPresent = true;
            }
            if (NumNumbers > 15 && !lNumericFieldBlanks(16)) {
                PerfCurve(CurveNum).CurveMax = Numbers(16);
                PerfCurve(CurveNum).CurveMaxPresent = true;
            }

            if (Numbers(11) > Numbers(12)) { // error
                ShowSevereError("GetCurveInput: For " + CurrentModuleObject + ": " + Alphas(1));
                ShowContinueError(cNumericFieldNames(11) + " [" + RoundSigDigits(Numbers(11), 2) + "] > " + cNumericFieldNames(12) + " [" +
                                  RoundSigDigits(Numbers(12), 2) + ']');
                ErrorsFound = true;
            }
            if (Numbers(13) > Numbers(14)) { // error
                ShowSevereError("GetCurveInput: For " + CurrentModuleObject + ": " + Alphas(1));
                ShowContinueError(cNumericFieldNames(13) + " [" + RoundSigDigits(Numbers(13), 2) + "] > " + cNumericFieldNames(14) + " [" +
                                  RoundSigDigits(Numbers(14), 2) + ']');
                ErrorsFound = true;
            }
            if (NumAlphas >= 2) {
                if (!IsCurveInputTypeValid(Alphas(2))) {
                    ShowWarningError("In " + CurrentModuleObject + " named " + Alphas(1) + " the Input Unit Type for X is invalid.");
                }
            }
            if (NumAlphas >= 3) {
                if (!IsCurveInputTypeValid(Alphas(3))) {
                    ShowWarningError("In " + CurrentModuleObject + " named " + Alphas(1) + " the Input Unit Type for Y is invalid.");
                }
            }
            if (NumAlphas >= 4) {
                if (!IsCurveOutputTypeValid(Alphas(4))) {
                    ShowWarningError("In " + CurrentModuleObject + " named " + Alphas(1) + " the Output Unit Type is invalid.");
                }
            }
        }

        // Loop over Triquadratic curves and load data
        CurrentModuleObject = "Curve:Triquadratic";
        for (CurveIndex = 1; CurveIndex <= NumTriQuad; ++CurveIndex) {
            inputProcessor->getObjectItem(CurrentModuleObject,
                                          CurveIndex,
                                          Alphas,
                                          NumAlphas,
                                          Numbers,
                                          NumNumbers,
                                          IOStatus,
                                          lNumericFieldBlanks,
                                          _,
                                          cAlphaFieldNames,
                                          cNumericFieldNames);
            GlobalNames::VerifyUniqueInterObjectName(UniqueCurveNames, Alphas(1), CurrentModuleObject, cAlphaFieldNames(1), ErrorsFound);
            ++CurveNum;
            PerfCurve(CurveNum).Name = Alphas(1);
            PerfCurve(CurveNum).CurveType = TriQuadratic;
            PerfCurve(CurveNum).ObjectType = CurrentModuleObject;
            PerfCurve(CurveNum).NumDims = 3;
            PerfCurve(CurveNum).InterpolationType = EvaluateCurveToLimits;
            PerfCurve(CurveNum).Tri2ndOrder.allocate(1);
            for (auto &e : PerfCurve(CurveNum).Tri2ndOrder) {
                e.CoeffA0 = Numbers(1);
                e.CoeffA1 = Numbers(2);
                e.CoeffA2 = Numbers(3);
                e.CoeffA3 = Numbers(4);
                e.CoeffA4 = Numbers(5);
                e.CoeffA5 = Numbers(6);
                e.CoeffA6 = Numbers(7);
                e.CoeffA7 = Numbers(8);
                e.CoeffA8 = Numbers(9);
                e.CoeffA9 = Numbers(10);
                e.CoeffA10 = Numbers(11);
                e.CoeffA11 = Numbers(12);
                e.CoeffA12 = Numbers(13);
                e.CoeffA13 = Numbers(14);
                e.CoeffA14 = Numbers(15);
                e.CoeffA15 = Numbers(16);
                e.CoeffA16 = Numbers(17);
                e.CoeffA17 = Numbers(18);
                e.CoeffA18 = Numbers(19);
                e.CoeffA19 = Numbers(20);
                e.CoeffA20 = Numbers(21);
                e.CoeffA21 = Numbers(22);
                e.CoeffA22 = Numbers(23);
                e.CoeffA23 = Numbers(24);
                e.CoeffA24 = Numbers(25);
                e.CoeffA25 = Numbers(26);
                e.CoeffA26 = Numbers(27);
            }
            PerfCurve(CurveNum).Var1Min = Numbers(28);
            PerfCurve(CurveNum).Var1Max = Numbers(29);
            PerfCurve(CurveNum).Var2Min = Numbers(30);
            PerfCurve(CurveNum).Var2Max = Numbers(31);
            PerfCurve(CurveNum).Var3Min = Numbers(32);
            PerfCurve(CurveNum).Var3Max = Numbers(33);
            if (NumNumbers > 33 && !lNumericFieldBlanks(34)) {
                PerfCurve(CurveNum).CurveMin = Numbers(34);
                PerfCurve(CurveNum).CurveMinPresent = true;
            }
            if (NumNumbers > 34 && !lNumericFieldBlanks(35)) {
                PerfCurve(CurveNum).CurveMax = Numbers(35);
                PerfCurve(CurveNum).CurveMaxPresent = true;
            }

            if (Numbers(28) > Numbers(29)) { // error
                ShowSevereError("GetCurveInput: For " + CurrentModuleObject + ": " + Alphas(1));
                ShowContinueError(cNumericFieldNames(28) + " [" + RoundSigDigits(Numbers(28), 2) + "] > " + cNumericFieldNames(29) + " [" +
                                  RoundSigDigits(Numbers(29), 2) + ']');
                ErrorsFound = true;
            }
            if (Numbers(30) > Numbers(31)) { // error
                ShowSevereError("GetCurveInput: For " + CurrentModuleObject + ": " + Alphas(1));
                ShowContinueError(cNumericFieldNames(30) + " [" + RoundSigDigits(Numbers(30), 2) + "] > " + cNumericFieldNames(31) + " [" +
                                  RoundSigDigits(Numbers(31), 2) + ']');
                ErrorsFound = true;
            }
            if (Numbers(32) > Numbers(33)) { // error
                ShowSevereError("GetCurveInput: For " + CurrentModuleObject + ": " + Alphas(1));
                ShowContinueError(cNumericFieldNames(32) + " [" + RoundSigDigits(Numbers(32), 2) + "] > " + cNumericFieldNames(33) + " [" +
                                  RoundSigDigits(Numbers(33), 2) + ']');
                ErrorsFound = true;
            }
            if (NumAlphas >= 2) {
                if (!IsCurveInputTypeValid(Alphas(2))) {
                    ShowWarningError("In " + CurrentModuleObject + " named " + Alphas(1) + " the Input Unit Type for X is invalid.");
                }
            }
            if (NumAlphas >= 3) {
                if (!IsCurveInputTypeValid(Alphas(3))) {
                    ShowWarningError("In " + CurrentModuleObject + " named " + Alphas(1) + " the Input Unit Type for Y is invalid.");
                }
            }
            if (NumAlphas >= 4) {
                if (!IsCurveInputTypeValid(Alphas(4))) {
                    ShowWarningError("In " + CurrentModuleObject + " named " + Alphas(1) + " the Input Unit Type for Z is invalid.");
                }
            }
            if (NumAlphas >= 5) {
                if (!IsCurveOutputTypeValid(Alphas(5))) {
                    ShowWarningError("In " + CurrentModuleObject + " named " + Alphas(1) + " the Output Unit Type is invalid.");
                }
            }
        }

        // Loop over quad linear curves and load data
        CurrentModuleObject = "Curve:QuadLinear";
        for (CurveIndex = 1; CurveIndex <= NumQLinear; ++CurveIndex) {
            inputProcessor->getObjectItem(CurrentModuleObject,
                                          CurveIndex,
                                          Alphas,
                                          NumAlphas,
                                          Numbers,
                                          NumNumbers,
                                          IOStatus,
                                          lNumericFieldBlanks,
                                          _,
                                          cAlphaFieldNames,
                                          cNumericFieldNames);
            GlobalNames::VerifyUniqueInterObjectName(UniqueCurveNames, Alphas(1), CurrentModuleObject, cAlphaFieldNames(1), ErrorsFound);
            ++CurveNum;
            PerfCurve(CurveNum).Name = Alphas(1);
            PerfCurve(CurveNum).CurveType = QuadLinear;
            PerfCurve(CurveNum).ObjectType = CurrentModuleObject;
            PerfCurve(CurveNum).NumDims = 4;
            PerfCurve(CurveNum).InterpolationType = EvaluateCurveToLimits;
            PerfCurve(CurveNum).Coeff1 = Numbers(1);
            PerfCurve(CurveNum).Coeff2 = Numbers(2);
            PerfCurve(CurveNum).Coeff3 = Numbers(3);
            PerfCurve(CurveNum).Coeff4 = Numbers(4);
            PerfCurve(CurveNum).Coeff5 = Numbers(5);
            PerfCurve(CurveNum).Var1Min = Numbers(6);
            PerfCurve(CurveNum).Var1Max = Numbers(7);
            PerfCurve(CurveNum).Var2Min = Numbers(8);
            PerfCurve(CurveNum).Var2Max = Numbers(9);
            PerfCurve(CurveNum).Var3Min = Numbers(10);
            PerfCurve(CurveNum).Var3Max = Numbers(11);
            PerfCurve(CurveNum).Var4Min = Numbers(12);
            PerfCurve(CurveNum).Var4Max = Numbers(13);

            if (NumNumbers > 13 && !lNumericFieldBlanks(14)) {
                PerfCurve(CurveNum).CurveMin = Numbers(14);
                PerfCurve(CurveNum).CurveMinPresent = true;
            }
            if (NumNumbers > 14 && !lNumericFieldBlanks(15)) {
                PerfCurve(CurveNum).CurveMax = Numbers(15);
                PerfCurve(CurveNum).CurveMaxPresent = true;
            }

            if (Numbers(6) > Numbers(7)) { // error
                ShowSevereError("GetCurveInput: For " + CurrentModuleObject + ": " + Alphas(1));
                ShowContinueError(cNumericFieldNames(6) + " [" + RoundSigDigits(Numbers(6), 2) + "] > " + cNumericFieldNames(7) + " [" +
                                  RoundSigDigits(Numbers(7), 2) + ']');
                ErrorsFound = true;
            }
            if (Numbers(8) > Numbers(9)) { // error
                ShowSevereError("GetCurveInput: For " + CurrentModuleObject + ": " + Alphas(1));
                ShowContinueError(cNumericFieldNames(8) + " [" + RoundSigDigits(Numbers(8), 2) + "] > " + cNumericFieldNames(9) + " [" +
                                  RoundSigDigits(Numbers(9), 2) + ']');
                ErrorsFound = true;
            }
            if (Numbers(10) > Numbers(11)) { // error
                ShowSevereError("GetCurveInput: For " + CurrentModuleObject + ": " + Alphas(1));
                ShowContinueError(cNumericFieldNames(10) + " [" + RoundSigDigits(Numbers(10), 2) + "] > " + cNumericFieldNames(11) + " [" +
                                  RoundSigDigits(Numbers(11), 2) + ']');
                ErrorsFound = true;
            }
            if (Numbers(12) > Numbers(13)) { // error
                ShowSevereError("GetCurveInput: For " + CurrentModuleObject + ": " + Alphas(1));
                ShowContinueError(cNumericFieldNames(12) + " [" + RoundSigDigits(Numbers(12), 2) + "] > " + cNumericFieldNames(13) + " [" +
                                  RoundSigDigits(Numbers(13), 2) + ']');
                ErrorsFound = true;
            }

            if (NumAlphas >= 2) {
                if (!IsCurveInputTypeValid(Alphas(2))) {
                    ShowWarningError("In " + CurrentModuleObject + " named " + Alphas(1) + " the Input Unit Type for W is invalid.");
                }
            }
            if (NumAlphas >= 3) {
                if (!IsCurveInputTypeValid(Alphas(3))) {
                    ShowWarningError("In " + CurrentModuleObject + " named " + Alphas(1) + " the Input Unit Type for X is invalid.");
                }
            }
            if (NumAlphas >= 4) {
                if (!IsCurveInputTypeValid(Alphas(4))) {
                    ShowWarningError("In " + CurrentModuleObject + " named " + Alphas(1) + " the Input Unit Type for Y is invalid.");
                }
            }
            if (NumAlphas >= 5) {
                if (!IsCurveInputTypeValid(Alphas(5))) {
                    ShowWarningError("In " + CurrentModuleObject + " named " + Alphas(1) + " the Input Unit Type for Z is invalid.");
                }
            }
            if (NumAlphas >= 6) {
                if (!IsCurveOutputTypeValid(Alphas(6))) {
                    ShowWarningError("In " + CurrentModuleObject + " named " + Alphas(1) + " the Output Unit Type is invalid.");
                }
            }
        }
        // Loop over Exponent curves and load data
        CurrentModuleObject = "Curve:Exponent";
        for (CurveIndex = 1; CurveIndex <= NumExponent; ++CurveIndex) {
            inputProcessor->getObjectItem(CurrentModuleObject,
                                          CurveIndex,
                                          Alphas,
                                          NumAlphas,
                                          Numbers,
                                          NumNumbers,
                                          IOStatus,
                                          lNumericFieldBlanks,
                                          _,
                                          cAlphaFieldNames,
                                          cNumericFieldNames);
            GlobalNames::VerifyUniqueInterObjectName(UniqueCurveNames, Alphas(1), CurrentModuleObject, cAlphaFieldNames(1), ErrorsFound);
            ++CurveNum;
            PerfCurve(CurveNum).Name = Alphas(1);
            PerfCurve(CurveNum).CurveType = Exponent;
            PerfCurve(CurveNum).ObjectType = CurrentModuleObject;
            PerfCurve(CurveNum).NumDims = 1;
            PerfCurve(CurveNum).InterpolationType = EvaluateCurveToLimits;
            PerfCurve(CurveNum).Coeff1 = Numbers(1);
            PerfCurve(CurveNum).Coeff2 = Numbers(2);
            PerfCurve(CurveNum).Coeff3 = Numbers(3);
            PerfCurve(CurveNum).Var1Min = Numbers(4);
            PerfCurve(CurveNum).Var1Max = Numbers(5);
            if (NumNumbers > 5 && !lNumericFieldBlanks(6)) {
                PerfCurve(CurveNum).CurveMin = Numbers(6);
                PerfCurve(CurveNum).CurveMinPresent = true;
            }
            if (NumNumbers > 6 && !lNumericFieldBlanks(7)) {
                PerfCurve(CurveNum).CurveMax = Numbers(7);
                PerfCurve(CurveNum).CurveMaxPresent = true;
            }
            if (NumAlphas >= 2) {
                if (!IsCurveInputTypeValid(Alphas(2))) {
                    ShowWarningError("In " + CurrentModuleObject + " named " + Alphas(1) + " the Input Unit Type for X is invalid.");
                }
            }
            if (NumAlphas >= 3) {
                if (!IsCurveOutputTypeValid(Alphas(3))) {
                    ShowWarningError("In " + CurrentModuleObject + " named " + Alphas(1) + " the Output Unit Type is invalid.");
                }
            }
        }

        // cpw22Aug2010 Loop over Fan Pressure Rise curves and load data - udated 15Sep2010 for unit types
        CurrentModuleObject = "Curve:FanPressureRise";
        for (CurveIndex = 1; CurveIndex <= NumFanPressRise; ++CurveIndex) {
            inputProcessor->getObjectItem(CurrentModuleObject,
                                          CurveIndex,
                                          Alphas,
                                          NumAlphas,
                                          Numbers,
                                          NumNumbers,
                                          IOStatus,
                                          lNumericFieldBlanks,
                                          _,
                                          cAlphaFieldNames,
                                          cNumericFieldNames);
            GlobalNames::VerifyUniqueInterObjectName(UniqueCurveNames, Alphas(1), CurrentModuleObject, cAlphaFieldNames(1), ErrorsFound);
            ++CurveNum;
            PerfCurve(CurveNum).Name = Alphas(1);
            PerfCurve(CurveNum).CurveType = FanPressureRise;
            PerfCurve(CurveNum).ObjectType = CurrentModuleObject;
            PerfCurve(CurveNum).NumDims = 2;
            PerfCurve(CurveNum).InterpolationType = EvaluateCurveToLimits;
            PerfCurve(CurveNum).Coeff1 = Numbers(1);
            PerfCurve(CurveNum).Coeff2 = Numbers(2);
            PerfCurve(CurveNum).Coeff3 = Numbers(3);
            PerfCurve(CurveNum).Coeff4 = Numbers(4);
            PerfCurve(CurveNum).Var1Min = Numbers(5);
            PerfCurve(CurveNum).Var1Max = Numbers(6);
            PerfCurve(CurveNum).Var2Min = Numbers(7);
            PerfCurve(CurveNum).Var2Max = Numbers(8);

            if (NumNumbers > 8 && !lNumericFieldBlanks(9)) {
                PerfCurve(CurveNum).CurveMin = Numbers(9);
                PerfCurve(CurveNum).CurveMinPresent = true;
            }
            if (NumNumbers > 9 && !lNumericFieldBlanks(10)) {
                PerfCurve(CurveNum).CurveMax = Numbers(10);
                PerfCurve(CurveNum).CurveMaxPresent = true;
            }

            if (Numbers(5) > Numbers(6)) { // error
                ShowSevereError("GetCurveInput: For " + CurrentModuleObject + ": " + Alphas(1));
                ShowContinueError(cNumericFieldNames(5) + '[' + RoundSigDigits(Numbers(5), 2) + "] > " + cNumericFieldNames(6) + " [" +
                                  RoundSigDigits(Numbers(6), 2) + ']');
                ErrorsFound = true;
            }
            if (Numbers(7) > Numbers(8)) { // error
                ShowSevereError("GetCurveInput: For " + CurrentModuleObject + ": " + Alphas(1));
                ShowContinueError(cNumericFieldNames(7) + '[' + RoundSigDigits(Numbers(7), 2) + "] > " + cNumericFieldNames(8) + " [" +
                                  RoundSigDigits(Numbers(8), 2) + ']');
                ErrorsFound = true;
            }

        } // Fan Pressure Rise

        // cpw22Aug2010 Loop over Exponential Skew Normal curves and load data
        CurrentModuleObject = "Curve:ExponentialSkewNormal";
        for (CurveIndex = 1; CurveIndex <= NumExpSkewNorm; ++CurveIndex) {
            inputProcessor->getObjectItem(CurrentModuleObject,
                                          CurveIndex,
                                          Alphas,
                                          NumAlphas,
                                          Numbers,
                                          NumNumbers,
                                          IOStatus,
                                          lNumericFieldBlanks,
                                          _,
                                          cAlphaFieldNames,
                                          cNumericFieldNames);
            GlobalNames::VerifyUniqueInterObjectName(UniqueCurveNames, Alphas(1), CurrentModuleObject, cAlphaFieldNames(1), ErrorsFound);
            ++CurveNum;
            PerfCurve(CurveNum).Name = Alphas(1);
            PerfCurve(CurveNum).CurveType = ExponentialSkewNormal;
            PerfCurve(CurveNum).ObjectType = CurrentModuleObject;
            PerfCurve(CurveNum).NumDims = 1;
            PerfCurve(CurveNum).InterpolationType = EvaluateCurveToLimits;
            PerfCurve(CurveNum).Coeff1 = Numbers(1);
            PerfCurve(CurveNum).Coeff2 = Numbers(2);
            PerfCurve(CurveNum).Coeff3 = Numbers(3);
            PerfCurve(CurveNum).Coeff4 = Numbers(4);
            PerfCurve(CurveNum).Var1Min = Numbers(5);
            PerfCurve(CurveNum).Var1Max = Numbers(6);

            if (NumNumbers > 6 && !lNumericFieldBlanks(7)) {
                PerfCurve(CurveNum).CurveMin = Numbers(7);
                PerfCurve(CurveNum).CurveMinPresent = true;
            }
            if (NumNumbers > 7 && !lNumericFieldBlanks(8)) {
                PerfCurve(CurveNum).CurveMax = Numbers(8);
                PerfCurve(CurveNum).CurveMaxPresent = true;
            }

            if (Numbers(5) > Numbers(6)) { // error
                ShowSevereError("GetCurveInput: For " + CurrentModuleObject + ": " + Alphas(1));
                ShowContinueError(cNumericFieldNames(5) + '[' + RoundSigDigits(Numbers(5), 2) + "] > " + cNumericFieldNames(6) + " [" +
                                  RoundSigDigits(Numbers(6), 2) + ']');
                ErrorsFound = true;
            }

            if (NumAlphas >= 2) {
                if (!IsCurveInputTypeValid(Alphas(2))) {
                    ShowWarningError("In " + CurrentModuleObject + " named " + Alphas(1) + " the Input Unit Type for X is invalid.");
                }
            }
            if (NumAlphas >= 3) {
                if (!IsCurveOutputTypeValid(Alphas(3))) {
                    ShowWarningError("In " + CurrentModuleObject + " named " + Alphas(1) + " the Output Unit Type is invalid.");
                }
            }
        } // Exponential Skew Normal

        // cpw22Aug2010 Loop over Sigmoid curves and load data
        CurrentModuleObject = "Curve:Sigmoid";
        for (CurveIndex = 1; CurveIndex <= NumSigmoid; ++CurveIndex) {
            inputProcessor->getObjectItem(CurrentModuleObject,
                                          CurveIndex,
                                          Alphas,
                                          NumAlphas,
                                          Numbers,
                                          NumNumbers,
                                          IOStatus,
                                          lNumericFieldBlanks,
                                          _,
                                          cAlphaFieldNames,
                                          cNumericFieldNames);
            GlobalNames::VerifyUniqueInterObjectName(UniqueCurveNames, Alphas(1), CurrentModuleObject, cAlphaFieldNames(1), ErrorsFound);
            ++CurveNum;
            PerfCurve(CurveNum).Name = Alphas(1);
            PerfCurve(CurveNum).CurveType = Sigmoid;
            PerfCurve(CurveNum).ObjectType = CurrentModuleObject;
            PerfCurve(CurveNum).NumDims = 1;
            PerfCurve(CurveNum).InterpolationType = EvaluateCurveToLimits;
            PerfCurve(CurveNum).Coeff1 = Numbers(1);
            PerfCurve(CurveNum).Coeff2 = Numbers(2);
            PerfCurve(CurveNum).Coeff3 = Numbers(3);
            PerfCurve(CurveNum).Coeff4 = Numbers(4);
            PerfCurve(CurveNum).Coeff5 = Numbers(5);
            PerfCurve(CurveNum).Var1Min = Numbers(6);
            PerfCurve(CurveNum).Var1Max = Numbers(7);

            if (NumNumbers > 7 && !lNumericFieldBlanks(8)) {
                PerfCurve(CurveNum).CurveMin = Numbers(8);
                PerfCurve(CurveNum).CurveMinPresent = true;
            }
            if (NumNumbers > 8 && !lNumericFieldBlanks(9)) {
                PerfCurve(CurveNum).CurveMax = Numbers(9);
                PerfCurve(CurveNum).CurveMaxPresent = true;
            }

            if (Numbers(6) > Numbers(7)) { // error
                ShowSevereError("GetCurveInput: For " + CurrentModuleObject + ": " + Alphas(1));
                ShowContinueError(cNumericFieldNames(6) + '[' + RoundSigDigits(Numbers(6), 2) + "] > " + cNumericFieldNames(7) + " [" +
                                  RoundSigDigits(Numbers(7), 2) + ']');
                ErrorsFound = true;
            }

            if (NumAlphas >= 2) {
                if (!IsCurveInputTypeValid(Alphas(2))) {
                    ShowWarningError("In " + CurrentModuleObject + " named " + Alphas(1) + " the Input Unit Type for X is invalid.");
                }
            }
            if (NumAlphas >= 3) {
                if (!IsCurveOutputTypeValid(Alphas(3))) {
                    ShowWarningError("In " + CurrentModuleObject + " named " + Alphas(1) + " the Output Unit Type is invalid.");
                }
            }
        } // Sigmoid

        // cpw22Aug2010 Loop over Rectangular Hyperbola Type 1 curves and load data
        CurrentModuleObject = "Curve:RectangularHyperbola1";
        for (CurveIndex = 1; CurveIndex <= NumRectHyper1; ++CurveIndex) {
            inputProcessor->getObjectItem(CurrentModuleObject,
                                          CurveIndex,
                                          Alphas,
                                          NumAlphas,
                                          Numbers,
                                          NumNumbers,
                                          IOStatus,
                                          lNumericFieldBlanks,
                                          _,
                                          cAlphaFieldNames,
                                          cNumericFieldNames);
            GlobalNames::VerifyUniqueInterObjectName(UniqueCurveNames, Alphas(1), CurrentModuleObject, cAlphaFieldNames(1), ErrorsFound);
            ++CurveNum;
            PerfCurve(CurveNum).Name = Alphas(1);
            PerfCurve(CurveNum).CurveType = RectangularHyperbola1;
            PerfCurve(CurveNum).ObjectType = CurrentModuleObject;
            PerfCurve(CurveNum).NumDims = 1;
            PerfCurve(CurveNum).InterpolationType = EvaluateCurveToLimits;
            PerfCurve(CurveNum).Coeff1 = Numbers(1);
            PerfCurve(CurveNum).Coeff2 = Numbers(2);
            PerfCurve(CurveNum).Coeff3 = Numbers(3);
            PerfCurve(CurveNum).Var1Min = Numbers(4);
            PerfCurve(CurveNum).Var1Max = Numbers(5);

            if (NumNumbers > 5 && !lNumericFieldBlanks(6)) {
                PerfCurve(CurveNum).CurveMin = Numbers(6);
                PerfCurve(CurveNum).CurveMinPresent = true;
            }
            if (NumNumbers > 6 && !lNumericFieldBlanks(7)) {
                PerfCurve(CurveNum).CurveMax = Numbers(7);
                PerfCurve(CurveNum).CurveMaxPresent = true;
            }

            if (Numbers(4) > Numbers(5)) { // error
                ShowSevereError("GetCurveInput: For " + CurrentModuleObject + ": " + Alphas(1));
                ShowContinueError(cNumericFieldNames(4) + '[' + RoundSigDigits(Numbers(4), 2) + "] > " + cNumericFieldNames(5) + " [" +
                                  RoundSigDigits(Numbers(5), 2) + ']');
                ErrorsFound = true;
            }

            if (NumAlphas >= 2) {
                if (!IsCurveInputTypeValid(Alphas(2))) {
                    ShowWarningError("In " + CurrentModuleObject + " named " + Alphas(1) + " the Input Unit Type for X is invalid.");
                }
            }
            if (NumAlphas >= 3) {
                if (!IsCurveOutputTypeValid(Alphas(3))) {
                    ShowWarningError("In " + CurrentModuleObject + " named " + Alphas(1) + " the Output Unit Type is invalid.");
                }
            }
        } // Rectangular Hyperbola Type 1

        // cpw22Aug2010 Loop over Rectangular Hyperbola Type 2 curves and load data
        CurrentModuleObject = "Curve:RectangularHyperbola2";
        for (CurveIndex = 1; CurveIndex <= NumRectHyper2; ++CurveIndex) {
            inputProcessor->getObjectItem(CurrentModuleObject,
                                          CurveIndex,
                                          Alphas,
                                          NumAlphas,
                                          Numbers,
                                          NumNumbers,
                                          IOStatus,
                                          lNumericFieldBlanks,
                                          _,
                                          cAlphaFieldNames,
                                          cNumericFieldNames);
            GlobalNames::VerifyUniqueInterObjectName(UniqueCurveNames, Alphas(1), CurrentModuleObject, cAlphaFieldNames(1), ErrorsFound);
            ++CurveNum;
            PerfCurve(CurveNum).Name = Alphas(1);
            PerfCurve(CurveNum).CurveType = RectangularHyperbola2;
            PerfCurve(CurveNum).ObjectType = CurrentModuleObject;
            PerfCurve(CurveNum).NumDims = 1;
            PerfCurve(CurveNum).InterpolationType = EvaluateCurveToLimits;
            PerfCurve(CurveNum).Coeff1 = Numbers(1);
            PerfCurve(CurveNum).Coeff2 = Numbers(2);
            PerfCurve(CurveNum).Coeff3 = Numbers(3);
            PerfCurve(CurveNum).Var1Min = Numbers(4);
            PerfCurve(CurveNum).Var1Max = Numbers(5);

            if (NumNumbers > 5 && !lNumericFieldBlanks(6)) {
                PerfCurve(CurveNum).CurveMin = Numbers(6);
                PerfCurve(CurveNum).CurveMinPresent = true;
            }
            if (NumNumbers > 6 && !lNumericFieldBlanks(7)) {
                PerfCurve(CurveNum).CurveMax = Numbers(7);
                PerfCurve(CurveNum).CurveMaxPresent = true;
            }

            if (Numbers(4) > Numbers(5)) { // error
                ShowSevereError("GetCurveInput: For " + CurrentModuleObject + ": " + Alphas(1));
                ShowContinueError(cNumericFieldNames(4) + '[' + RoundSigDigits(Numbers(4), 2) + "] > " + cNumericFieldNames(5) + " [" +
                                  RoundSigDigits(Numbers(5), 2) + ']');
                ErrorsFound = true;
            }

            if (NumAlphas >= 2) {
                if (!IsCurveInputTypeValid(Alphas(2))) {
                    ShowWarningError("In " + CurrentModuleObject + " named " + Alphas(1) + " the Input Unit Type for X is invalid.");
                }
            }
            if (NumAlphas >= 3) {
                if (!IsCurveOutputTypeValid(Alphas(3))) {
                    ShowWarningError("In " + CurrentModuleObject + " named " + Alphas(1) + " the Output Unit Type is invalid.");
                }
            }
        } // Rectangular Hyperbola Type 2

        // cpw22Aug2010 Loop over Exponential Decay curves and load data
        CurrentModuleObject = "Curve:ExponentialDecay";
        for (CurveIndex = 1; CurveIndex <= NumExpDecay; ++CurveIndex) {
            inputProcessor->getObjectItem(CurrentModuleObject,
                                          CurveIndex,
                                          Alphas,
                                          NumAlphas,
                                          Numbers,
                                          NumNumbers,
                                          IOStatus,
                                          lNumericFieldBlanks,
                                          _,
                                          cAlphaFieldNames,
                                          cNumericFieldNames);
            GlobalNames::VerifyUniqueInterObjectName(UniqueCurveNames, Alphas(1), CurrentModuleObject, cAlphaFieldNames(1), ErrorsFound);
            ++CurveNum;
            PerfCurve(CurveNum).Name = Alphas(1);
            PerfCurve(CurveNum).CurveType = ExponentialDecay;
            PerfCurve(CurveNum).ObjectType = CurrentModuleObject;
            PerfCurve(CurveNum).NumDims = 1;
            PerfCurve(CurveNum).InterpolationType = EvaluateCurveToLimits;
            PerfCurve(CurveNum).Coeff1 = Numbers(1);
            PerfCurve(CurveNum).Coeff2 = Numbers(2);
            PerfCurve(CurveNum).Coeff3 = Numbers(3);
            PerfCurve(CurveNum).Var1Min = Numbers(4);
            PerfCurve(CurveNum).Var1Max = Numbers(5);

            if (NumNumbers > 5 && !lNumericFieldBlanks(6)) {
                PerfCurve(CurveNum).CurveMin = Numbers(6);
                PerfCurve(CurveNum).CurveMinPresent = true;
            }
            if (NumNumbers > 6 && !lNumericFieldBlanks(7)) {
                PerfCurve(CurveNum).CurveMax = Numbers(7);
                PerfCurve(CurveNum).CurveMaxPresent = true;
            }

            if (Numbers(4) > Numbers(5)) { // error
                ShowSevereError("GetCurveInput: For " + CurrentModuleObject + ": " + Alphas(1));
                ShowContinueError(cNumericFieldNames(4) + '[' + RoundSigDigits(Numbers(4), 2) + "] > " + cNumericFieldNames(5) + " [" +
                                  RoundSigDigits(Numbers(5), 2) + ']');
                ErrorsFound = true;
            }

            if (NumAlphas >= 2) {
                if (!IsCurveInputTypeValid(Alphas(2))) {
                    ShowWarningError("In " + CurrentModuleObject + " named " + Alphas(1) + " the Input Unit Type for X is invalid.");
                }
            }
            if (NumAlphas >= 3) {
                if (!IsCurveOutputTypeValid(Alphas(3))) {
                    ShowWarningError("In " + CurrentModuleObject + " named " + Alphas(1) + " the Output Unit Type is invalid.");
                }
            }
        } // Exponential Decay

        // ykt July,2011 Loop over DoubleExponential Decay curves and load data
        CurrentModuleObject = "Curve:DoubleExponentialDecay";
        for (CurveIndex = 1; CurveIndex <= NumDoubleExpDecay; ++CurveIndex) {
            inputProcessor->getObjectItem(CurrentModuleObject,
                                          CurveIndex,
                                          Alphas,
                                          NumAlphas,
                                          Numbers,
                                          NumNumbers,
                                          IOStatus,
                                          lNumericFieldBlanks,
                                          _,
                                          cAlphaFieldNames,
                                          cNumericFieldNames);
            GlobalNames::VerifyUniqueInterObjectName(UniqueCurveNames, Alphas(1), CurrentModuleObject, cAlphaFieldNames(1), ErrorsFound);
            ++CurveNum;
            PerfCurve(CurveNum).Name = Alphas(1);
            PerfCurve(CurveNum).CurveType = DoubleExponentialDecay;
            PerfCurve(CurveNum).ObjectType = CurrentModuleObject;
            PerfCurve(CurveNum).NumDims = 1;
            PerfCurve(CurveNum).InterpolationType = EvaluateCurveToLimits;
            PerfCurve(CurveNum).Coeff1 = Numbers(1);
            PerfCurve(CurveNum).Coeff2 = Numbers(2);
            PerfCurve(CurveNum).Coeff3 = Numbers(3);
            PerfCurve(CurveNum).Coeff4 = Numbers(4);
            PerfCurve(CurveNum).Coeff5 = Numbers(5);
            PerfCurve(CurveNum).Var1Min = Numbers(6);
            PerfCurve(CurveNum).Var1Max = Numbers(7);

            if (NumNumbers > 7 && !lNumericFieldBlanks(8)) {
                PerfCurve(CurveNum).CurveMin = Numbers(8);
                PerfCurve(CurveNum).CurveMinPresent = true;
            }
            if (NumNumbers > 8 && !lNumericFieldBlanks(9)) {
                PerfCurve(CurveNum).CurveMax = Numbers(9);
                PerfCurve(CurveNum).CurveMaxPresent = true;
            }

            //  IF (Numbers(4) > Numbers(5)) THEN  ! error
            //    CALL ShowSevereError('GetCurveInput: For '//TRIM(CurrentModuleObject)//': '//TRIM(Alphas(1)))
            //    CALL ShowContinueError(TRIM(cNumericFieldNames(4))//'['//TRIM(RoundSigDigits(Numbers(4),2))//'] > '//  &
            //       TRIM(cNumericFieldNames(5))//' ['//TRIM(RoundSigDigits(Numbers(5),2))//']')
            //    ErrorsFound=.TRUE.
            //  ENDIF

            if (NumAlphas >= 2) {
                if (!IsCurveInputTypeValid(Alphas(2))) {
                    ShowWarningError("In " + CurrentModuleObject + " named " + Alphas(1) + " the Input Unit Type for X is invalid.");
                }
            }
            if (NumAlphas >= 3) {
                if (!IsCurveOutputTypeValid(Alphas(3))) {
                    ShowWarningError("In " + CurrentModuleObject + " named " + Alphas(1) + " the Output Unit Type is invalid.");
                }
            }
        } // Exponential Decay

        // Loop over wind pressure coefficient tables and load data
        if (NumWPCValTab > 0) {
            // Get the angle values
            CurrentModuleObject = "AirflowNetwork:MultiZone:WindPressureCoefficientArray";
            int numOfCPArray = inputProcessor->getNumObjectsFound(CurrentModuleObject);

            if (numOfCPArray != 1) {
                ShowSevereError("GetCurveInput: Currently exactly one (\"1\") " + CurrentModuleObject +
                                " object per simulation is required when using the AirflowNetwork model.");
                ErrorsFound = true;
            } else if (numOfCPArray == 1) {
                inputProcessor->getObjectItem(CurrentModuleObject,
                                              1,
                                              Alphas,
                                              NumAlphas,
                                              Numbers,
                                              NumNumbers,
                                              IOStatus,
                                              lNumericFieldBlanks,
                                              _,
                                              cAlphaFieldNames,
                                              cNumericFieldNames);

                std::string wpcName = Alphas(1); // Name of CP array
                int numWindDir = NumNumbers;
                std::vector<Real64> windDirs(numWindDir);

                Real64 dirMin = 0;
                Real64 dirMax = 0;
                for (int j = 1; j <= NumNumbers; ++j) { // Wind direction
                    windDirs[j - 1] = Numbers(j);
                    dirMin = std::min(dirMin, Numbers(j));
                    dirMax = std::max(dirMax, Numbers(j));
                    if (j > 1) {
                        if (windDirs[j - 2] >= windDirs[j - 1]) {
                            ShowSevereError("GetCurveInput: An " + CurrentModuleObject + " object ");
                            ShowContinueError("has either the same values for two consecutive wind directions, or a lower wind direction value after "
                                              "a higher wind direction value.");
                            ShowContinueError("Wind direction values must be entered in ascending order.");
                            ShowContinueError(cNumericFieldNames(j) + " = " + RoundSigDigits(windDirs[j - 2], 2) + ' ' + cNumericFieldNames[j + 1] +
                                              " = " + RoundSigDigits(windDirs[j - 1], 2));
                            ErrorsFound = true;
                        }
                    }
                }
                // Check that the first table value is zero
                if (dirMin != 0.0) {
                    ShowSevereError("GetCurveInput: An " + CurrentModuleObject + " object ");
                    ShowContinueError("has a nonzero minimum value of " + RoundSigDigits(dirMin, 2));
                    ShowContinueError("Wind direction values must begin at zero.");
                    ErrorsFound = true;
                }

                // Now that we have the directions, we can read the tables themselves
                CurrentModuleObject = "AirflowNetwork:MultiZone:WindPressureCoefficientValues";
                for (int index = 1; index <= NumWPCValTab; ++index) {
                    inputProcessor->getObjectItem(CurrentModuleObject,
                                                  index,
                                                  Alphas,
                                                  NumAlphas,
                                                  Numbers,
                                                  NumNumbers,
                                                  IOStatus,
                                                  lNumericFieldBlanks,
                                                  _,
                                                  cAlphaFieldNames,
                                                  cNumericFieldNames);
                    ++CurveNum;
                    GlobalNames::VerifyUniqueInterObjectName(UniqueCurveNames, Alphas(1), CurrentModuleObject, cAlphaFieldNames(1), ErrorsFound);

                    // Ensure the CP array name should be the same as the name of AirflowNetwork:MultiZone:WindPressureCoefficientArray
                    if (!UtilityRoutines::SameString(Alphas(2), wpcName)) {
                        ShowSevereError("GetCurveInput: Invalid " + cAlphaFieldNames(2) + " = " + Alphas(2) + " in " + CurrentModuleObject + " = " +
                                        Alphas(1));
                        ShowContinueError("The valid name is " + wpcName);
                        ErrorsFound = true;
                    }

                    PerfCurve(CurveNum).Name = Alphas(1);
                    PerfCurve(CurveNum).ObjectType = CurrentModuleObject;
                    PerfCurve(CurveNum).NumDims = 1;

                    PerfCurve(CurveNum).InterpolationType = BtwxtMethod;

                    std::string contextString = CurrentModuleObject + " \"" + Alphas(1) + "\"";
                    Btwxt::setMessageCallback(CurveManager::BtwxtMessageCallback, &contextString);

                    PerfCurve(CurveNum).Var1Min = 0.0;
                    PerfCurve(CurveNum).Var1MinPresent = true;
                    PerfCurve(CurveNum).Var1Max = 360.0;
                    PerfCurve(CurveNum).Var1MaxPresent = true;

                    PerfCurve(CurveNum).CurveMin = -1.0;
                    PerfCurve(CurveNum).CurveMinPresent = true;

                    PerfCurve(CurveNum).CurveMax = 1.0;
                    PerfCurve(CurveNum).CurveMaxPresent = true;

                    MaxTableNums = NumNumbers;
                    if (NumNumbers != numWindDir) {
                        ShowSevereError("GetCurveInput: For " + CurrentModuleObject + ": " + Alphas(1));
                        ShowContinueError("The number of data entries must match the number of wind directions given in the wind pressure "
                                          "coefficient array. Number of data entries = " +
                                          RoundSigDigits(NumNumbers));
                        ErrorsFound = true;
                    } else {
                        std::vector<double> axis;
                        std::vector<double> lookupValues;

                        for (int TableDataIndex = 1; TableDataIndex <= MaxTableNums; ++TableDataIndex) {
                            axis.push_back(windDirs[TableDataIndex - 1]);
                            lookupValues.push_back(Numbers(TableDataIndex));
                        }
                        if (axis[axis.size() - 1] < 360.0) {
                            axis.push_back(360.0);
                            lookupValues.push_back(Numbers(1));
                        }

                        std::vector<Btwxt::GridAxis> gridAxes;
                        gridAxes.emplace_back(axis, Btwxt::Method::LINEAR, Btwxt::Method::LINEAR, std::pair<double, double> {0.0, 360.0});

                        auto gridIndex = btwxtManager.addGrid(Alphas(1), Btwxt::GriddedData(gridAxes));
                        PerfCurve(CurveNum).TableIndex = gridIndex;
                        PerfCurve(CurveNum).GridValueIndex = btwxtManager.addOutputValues(gridIndex, lookupValues);
                    }
                }
            }
        }

        // Create case insensitive references to independent variable input data
        int numIndVars = inputProcessor->getNumObjectsFound("Table:IndependentVariable");
        if (numIndVars > 0) {
            // Set Btwxt Message Callback
            auto const &indVarInstances = inputProcessor->getObjectInstances("Table:IndependentVariable");
            for (auto &instance : indVarInstances.items()) {
                auto const &fields = instance.value();
                auto const &thisObjectName = instance.key();
                inputProcessor->markObjectAsUsed("Table:IndependentVariable", thisObjectName);
                btwxtManager.independentVarRefs.emplace(UtilityRoutines::MakeUPPERCase(thisObjectName),fields);
            }
        }

        // Create GridSpaces from Independent Variable List
        int numIndVarLists = inputProcessor->getNumObjectsFound("Table:IndependentVariableList");
        std::map<std::string, std::vector<std::pair<double, double>>>
            varListLimits; // ugly, but this is needed for legacy behavior (otherwise limits are reset by Btwxt if they are within bounds).
        std::map<std::string, std::vector<double>> varListNormalizeTargets;
        if (numIndVarLists > 0) {
            auto const indVarListInstances = inputProcessor->getObjectInstances("Table:IndependentVariableList");
            for (auto instance : indVarListInstances.items()) {

                auto const &fields = instance.value();
                auto const &thisObjectName = instance.key();
                inputProcessor->markObjectAsUsed("Table:IndependentVariableList", thisObjectName);
                std::string varListName = UtilityRoutines::MakeUPPERCase(thisObjectName);

                std::vector<Btwxt::GridAxis > gridAxes;

                // Loop through independent variables in list and add them to the grid
                for (auto indVar : fields.at("independent_variables")) {
                    std::string indVarName = UtilityRoutines::MakeUPPERCase(indVar.at("independent_variable_name"));
                    std::string contextString = "Table:IndependentVariable \"" + indVarName + "\"";
                    Btwxt::setMessageCallback(BtwxtMessageCallback, &contextString);

                    // Find independent variable input data
                    if (btwxtManager.independentVarRefs.count(indVarName)) {
                        // If found, read data
                        auto const &indVarInstance = btwxtManager.independentVarRefs.at(indVarName);

                        // TODO: Actually use this to define output variable units
                        if (indVarInstance.count("unit_type")) {
                            std::string unitType = indVarInstance.at("unit_type");
                            if (!IsCurveOutputTypeValid(unitType)) {
                                ShowSevereError(contextString + ": Unit Type [" + unitType + "] is invalid");
                            }
                        }

                        std::vector<double> axis;

                        if (indVarInstance.count("external_file_name")) {
                            std::string filePath = indVarInstance.at("external_file_name");
                            if (!indVarInstance.count("external_file_column_number")) {
                                ShowSevereError(contextString + ": No column number defined for external file \"" + filePath + "\"");
                                ErrorsFound = true;
                            }
                            if (!indVarInstance.count("external_file_starting_row_number")) {
                                ShowSevereError(contextString + ": No starting row number defined for external file \"" + filePath + "\"");
                                ErrorsFound = true;
                            }

                            std::size_t colNum = indVarInstance.at("external_file_column_number").get<std::size_t>() - 1;
                            std::size_t rowNum = indVarInstance.at("external_file_starting_row_number").get<std::size_t>() - 1;

                            if (!btwxtManager.tableFiles.count(filePath)) {
                                btwxtManager.tableFiles.emplace(filePath, filePath);
                            }

                            axis = btwxtManager.tableFiles[filePath].getArray({colNum, rowNum});

                            // remove NANs
                            axis.erase(std::remove_if(axis.begin(), axis.end(), [](const double &x){return std::isnan(x);}), axis.end());

                            // sort
                            std::sort(axis.begin(), axis.end());

                            // remove duplicates
                            axis.erase(std::unique(axis.begin(), axis.end()), axis.end());

                        } else if (indVarInstance.count("values")) {
                            for (auto value : indVarInstance.at("values")) {
                                axis.push_back(value.at("value"));
                            }
                        } else {
                            ShowSevereError(contextString + ": No values defined.");
                            ErrorsFound = true;
                        }

                        Btwxt::Method interpMethod, extrapMethod;
                        if (indVarInstance.count("interpolation_method")){
                            interpMethod = BtwxtManager::interpMethods.at(indVarInstance.at("interpolation_method"));
                        } else {
                            interpMethod = Btwxt::Method::CUBIC;
                        }

                        if (indVarInstance.count("extrapolation_method")) {
                            if (indVarInstance.at("extrapolation_method") == "Unavailable") {
                                ShowSevereError(contextString + ": Extrapolation method \"Unavailable\" is not yet available.");
                                ErrorsFound = true;
                            }
                            extrapMethod = BtwxtManager::extrapMethods.at(indVarInstance.at("extrapolation_method"));
                        } else {
                            extrapMethod = Btwxt::Method::LINEAR;
                        }

                        double min_grid_value = *std::min_element(axis.begin(), axis.end());
                        double max_grid_value = *std::max_element(axis.begin(), axis.end());

                        double min_val, max_val;
                        if (indVarInstance.count("minimum_value")) {
                            min_val = indVarInstance.at("minimum_value");
                        } else {
                            min_val = min_grid_value;
                        }

                        if (indVarInstance.count("maximum_value")) {
                            max_val = indVarInstance.at("maximum_value");
                        } else {
                            max_val = max_grid_value;
                        }

                        varListLimits[varListName].push_back({min_val,max_val});

                        Real64 normalizationRefValue;
                        if (indVarInstance.count("normalization_reference_value")) {
                            normalizationRefValue = indVarInstance.at("normalization_reference_value");
                        } else {
                            normalizationRefValue = std::numeric_limits<double>::quiet_NaN();
                        }

                        varListNormalizeTargets[varListName].push_back(normalizationRefValue);

                        // reset limits passed to Btwxt to avoid warnings related to different handling of limits
                        min_val = min(min_val, min_grid_value);
                        max_val = max(max_val, max_grid_value);

                        gridAxes.emplace_back(axis, extrapMethod, interpMethod, std::pair<double, double> {min_val, max_val});

                    } else {
                        // Independent variable does not exist
                        ShowSevereError(contextString + ": No Table:IndependentVariable found.");
                        ErrorsFound = true;
                    }

                }
                // Add grid to btwxtManager
                btwxtManager.addGrid(UtilityRoutines::MakeUPPERCase(thisObjectName), Btwxt::GriddedData(gridAxes));
            }
        }

        int numTblLookups = inputProcessor->getNumObjectsFound("Table:Lookup");
        if (numTblLookups > 0) {
            auto const lookupInstances = inputProcessor->getObjectInstances("Table:Lookup");
            for (auto instance : lookupInstances.items()) {

                auto const &fields = instance.value();
                auto const &thisObjectName = instance.key();
                inputProcessor->markObjectAsUsed("Table:Lookup", thisObjectName);
                ++CurveNum;
                PerfCurve(CurveNum).Name = UtilityRoutines::MakeUPPERCase(thisObjectName);
                PerfCurve(CurveNum).ObjectType = "Table:Lookup";
                PerfCurve(CurveNum).InterpolationType = BtwxtMethod;

                std::string
                    indVarListName = UtilityRoutines::MakeUPPERCase(fields.at("independent_variable_list_name"));

                std::string contextString = "Table:Lookup \"" + PerfCurve(CurveNum).Name + "\"";
                Btwxt::setMessageCallback(BtwxtMessageCallback, &contextString);

                // TODO: Actually use this to define output variable units
                if (fields.count("output_unit_type")) {
                    std::string unitType = fields.at("output_unit_type");
                    if (!IsCurveOutputTypeValid(unitType)) {
                        ShowSevereError(contextString + ": Output Unit Type [" + unitType + "] is invalid");
                    }
                }

                int gridIndex = btwxtManager.getGridIndex(indVarListName, ErrorsFound);
                PerfCurve(CurveNum).TableIndex = gridIndex;
                int numDims = btwxtManager.getNumGridDims(gridIndex);
                PerfCurve(CurveNum).NumDims = numDims;

                for (int i = 1; i <= std::min(6, numDims); ++i) {
                    double vMin, vMax;
                    std::tie(vMin, vMax) = varListLimits.at(indVarListName)[i - 1];
                    if (i==1) {
                        PerfCurve(CurveNum).Var1Min = vMin;
                        PerfCurve(CurveNum).Var1Max = vMax;
                    } else if (i==2) {
                        PerfCurve(CurveNum).Var2Min = vMin;
                        PerfCurve(CurveNum).Var2Max = vMax;
                    } else if (i==3) {
                        PerfCurve(CurveNum).Var3Min = vMin;
                        PerfCurve(CurveNum).Var3Max = vMax;
                    } else if (i==4) {
                        PerfCurve(CurveNum).Var4Min = vMin;
                        PerfCurve(CurveNum).Var4Max = vMax;
                    } else if (i==5) {
                        PerfCurve(CurveNum).Var5Min = vMin;
                        PerfCurve(CurveNum).Var5Max = vMax;
                    } else if (i==6) {
                        PerfCurve(CurveNum).Var6Min = vMin;
                        PerfCurve(CurveNum).Var6Max = vMax;
                    }
                }

                if (fields.count("minimum_output")) {
                    PerfCurve(CurveNum).CurveMin = fields.at("minimum_output");
                    PerfCurve(CurveNum).CurveMinPresent = true;
                } else {
                    PerfCurve(CurveNum).CurveMin = -DBL_MAX;
                    PerfCurve(CurveNum).CurveMinPresent = false;
                }

                if (fields.count("maximum_output")) {
                    PerfCurve(CurveNum).CurveMax = fields.at("maximum_output");
                    PerfCurve(CurveNum).CurveMaxPresent = true;
                } else {
                    PerfCurve(CurveNum).CurveMax = DBL_MAX;
                    PerfCurve(CurveNum).CurveMaxPresent = false;
                }

                // Normalize data
                Real64 normalizationDivisor = 1.0;
                enum NormalizationMethod {NM_NONE, NM_DIVISOR_ONLY, NM_AUTO_WITH_DIVISOR};
                NormalizationMethod normalizeMethod = NM_NONE;
                if (fields.count("normalization_method")) {
                    if (UtilityRoutines::SameString(fields.at("normalization_method"), "DIVISORONLY")) {
                        normalizeMethod = NM_DIVISOR_ONLY;
                    } else if (UtilityRoutines::SameString(fields.at("normalization_method"), "AUTOMATICWITHDIVISOR")) {
                        normalizeMethod = NM_AUTO_WITH_DIVISOR;
                    }
                }

                if (normalizeMethod != NM_NONE && fields.count("normalization_divisor")) {
                    normalizationDivisor = fields.at("normalization_divisor");
                }

                std::vector<double> lookupValues;
                if (fields.count("external_file_name")) {
                    std::string filePath = fields.at("external_file_name");

                    if (!fields.count("external_file_column_number")) {
                        ShowSevereError(contextString + ": No column number defined for external file \"" + filePath + "\"");
                        ErrorsFound = true;
                    }
                    if (!fields.count("external_file_starting_row_number")) {
                        ShowSevereError(contextString + ": No starting row number defined for external file \"" + filePath + "\"");
                        ErrorsFound = true;
                    }

                    std::size_t colNum = fields.at("external_file_column_number").get<std::size_t>() - 1;
                    std::size_t rowNum = fields.at("external_file_starting_row_number").get<std::size_t>() - 1;

                    if (!btwxtManager.tableFiles.count(filePath)) {
                        btwxtManager.tableFiles.emplace(filePath, filePath);
                    }

                    lookupValues = btwxtManager.tableFiles[filePath].getArray({colNum, rowNum});

                    // remove NANs
                    lookupValues.erase(std::remove_if(lookupValues.begin(), lookupValues.end(),  [](const double &x){return std::isnan(x);}), lookupValues.end());

                } else if (fields.count("values")) {
                    for (auto value : fields.at("values")) {
                        lookupValues.push_back(value.at("output_value").get<Real64>() / normalizationDivisor);
                    }
                } else {
                    ShowSevereError(contextString + ": No values defined.");
                    ErrorsFound = true;
                }

                PerfCurve(CurveNum).GridValueIndex = btwxtManager.addOutputValues(gridIndex, lookupValues);

                if (normalizeMethod == NM_AUTO_WITH_DIVISOR) {
                    auto const normalizeTarget = varListNormalizeTargets.at(indVarListName);

                    bool pointsSpecified = false;
                    bool pointsUnspecified = false;
                    for (auto value : normalizeTarget) {
                        if (std::isnan(value)) {
                            pointsUnspecified = true;
                        } else {
                            pointsSpecified = true;
                        }
                    }
                    if (pointsSpecified && pointsUnspecified) {
                        ShowSevereError(
                            contextString +
                            ": Table is to be normalized using AutomaticWithDivisor, but not all independent variables define a normalization reference value. Make sure either:");
                        ShowContinueError("  Make sure either:");
                        ShowContinueError("    a) a normalization reference value is defined for each independent variable, or");
                        ShowContinueError("    b) no normalization reference values are defined.");
                        ErrorsFound = true;
                    } else if (pointsSpecified) {
                        // normalizeGridValues normalizes curve values to 1.0 at the normalization target, and returns the scalar needed to perform this normalization.
                        // The result is multiplied by the input normalizationDivisor again for the AutomaticWithDivisor case, in which normalizeGridValues returns a compound scalar.
                        normalizationDivisor = btwxtManager.normalizeGridValues(gridIndex, PerfCurve(CurveNum).GridValueIndex, normalizeTarget, normalizationDivisor)*normalizationDivisor;
                    }
                }

<<<<<<< HEAD
                if ((normalizeMethod == NM_DIVISOR_ONLY && PerfCurve(CurveNum).CurveMaxPresent) || (normalizeMethod == NM_AUTO_WITH_DIVISOR && PerfCurve(CurveNum).CurveMaxPresent)){
                    PerfCurve(CurveNum).CurveMax = PerfCurve(CurveNum).CurveMax / normalizationDivisor;
                }
                if ((normalizeMethod == NM_DIVISOR_ONLY && PerfCurve(CurveNum).CurveMinPresent) || (normalizeMethod == NM_AUTO_WITH_DIVISOR && PerfCurve(CurveNum).CurveMinPresent)){
                    PerfCurve(CurveNum).CurveMin = PerfCurve(CurveNum).CurveMin / normalizationDivisor;
=======
                // Perform Divisor Normalization for methods: NM_DIVISOR_ONLY || NM_AUTO_WITH_DIVISOR
                PerfCurve(CurveNum).NormalizationValue = normalizationDivisor;

                if ((normalizeMethod == NM_DIVISOR_ONLY) || (normalizeMethod == NM_AUTO_WITH_DIVISOR)) {
                    if (PerfCurve(CurveNum).CurveMaxPresent) {
                        PerfCurve(CurveNum).CurveMax = PerfCurve(CurveNum).CurveMax / normalizationDivisor;
                    }
                    if (PerfCurve(CurveNum).CurveMinPresent) {
                        PerfCurve(CurveNum).CurveMin = PerfCurve(CurveNum).CurveMin / normalizationDivisor;
                    }
>>>>>>> 4556be3b
                }
            }
        }
        btwxtManager.tableFiles.clear();
    }

    int BtwxtManager::getGridIndex(std::string indVarListName, bool &ErrorsFound) {
        int gridIndex = -1;
        if (gridMap.count(indVarListName)) {
            gridIndex = gridMap.at(indVarListName);
        } else {
            // Independent variable list does not exist
            ShowSevereError("Table:Lookup \"" + indVarListName + "\" : No Table:IndependentVariableList found.");
            ErrorsFound = true;
        }
        return gridIndex;
    }

    std::pair<double, double> BtwxtManager::getGridAxisLimits(int gridIndex, int axisIndex) {
        return grids[gridIndex].get_axis_limits(axisIndex);
    }

    int BtwxtManager::addOutputValues(int gridIndex, std::vector<double> values)
    {
        return (int)grids[gridIndex].add_value_table(values);
    }

    int BtwxtManager::getNumGridDims(int gridIndex) {
        return (int)grids[gridIndex].get_ndims();
    }

    double BtwxtManager::getGridValue(int gridIndex, int outputIndex, const std::vector<double> target) {
        return grids[gridIndex](target)[outputIndex];
    }

    double BtwxtManager::normalizeGridValues(int gridIndex, int outputIndex, const std::vector<double> target, const double scalar) {
        return grids[gridIndex].normalize_values_at_target(outputIndex, target, scalar);
    }

    void BtwxtManager::clear() {
        grids.clear();
        gridMap.clear();
        independentVarRefs.clear();
        tableFiles.clear();
    }

    TableFile::TableFile(std::string path) {
        load(path);
    }

    void TableFile::load(std::string path) {
        filePath = path;
        bool fileFound;
        std::string fullPath;
        DataSystemVariables::CheckForActualFileName(path, fileFound, fullPath);
        if (!fileFound) {
            ShowFatalError("File \"" + filePath + "\" : File not found.");
        }
        std::ifstream file(fullPath);
        std::string line("");
        numRows = 0;
        numColumns = 0;
        while (getline(file, line)) {
            ++numRows;
            std::size_t pos(0);
            std::size_t colNum(1);
            while ((pos = line.find(",")) != std::string::npos) {
                if (colNum > numColumns) {
                    numColumns = colNum;
                    contents.resize(numColumns);
                }
                contents[colNum - 1].push_back(line.substr(0, pos));
                line.erase(0, pos + 1);
                ++colNum;
            }
            // Anything after the last comma
            if (line.size() > 0) {
                if (colNum > numColumns) {
                    numColumns = colNum;
                    contents.resize(numColumns);
                }
                contents[colNum - 1].push_back(line);
                ++colNum;
            }
            // flesh out columns if row ends early
            while (colNum <= numColumns) {
                contents[colNum - 1].push_back("");
                ++colNum;
            }
        }
    }

    std::vector<double>& TableFile::getArray(std::pair<std::size_t, std::size_t> colAndRow) {
        if (!arrays.count(colAndRow)) {
            // create the column from the data if it doesn't exist already
            std::size_t col = colAndRow.first;  // 0 indexed
            std::size_t row = colAndRow.second;  // 0 indexed
            auto &content = contents[col];
            if (col >= numColumns) {
                ShowFatalError("File \"" + filePath + "\" : Requested column (" + General::RoundSigDigits(col+1) + ") exceeds the number of columns (" + General::RoundSigDigits(numColumns) + ").");
            }
            if (row >= numRows) {
                ShowFatalError("File \"" + filePath + "\" : Requested starting row (" + General::RoundSigDigits(row+1) + ") exceeds the number of rows (" + General::RoundSigDigits(numRows) + ").");
            }
            std::vector<double> array(numRows - row);
            std::transform(content.begin() + row, content.end(), array.begin(), [](const std::string &str) {
                // Convert strings to double
                // see https://stackoverflow.com/a/16575025/1344457
                char *pEnd;
                double ret = std::strtod(&str[0], &pEnd);
                if (*pEnd || str.size() == 0) {
                    return std::numeric_limits<double>::quiet_NaN();
                } else {
                    return ret;
                }
            });
            arrays[colAndRow] = array;
        }
        return arrays.at(colAndRow);
    }

    void InitCurveReporting()
    {

        // SUBROUTINE INFORMATION:
        //       AUTHOR         Linda Lawrie
        //       DATE WRITTEN   October 2011
        //       MODIFIED       na
        //       RE-ENGINEERED  na

        // PURPOSE OF THIS SUBROUTINE:
        // Setting up of curve output variables caused errors in some files. Thus, separating the setup
        // from the getinput.

        // SUBROUTINE LOCAL VARIABLE DECLARATIONS:
        int CurveIndex;

        for (CurveIndex = 1; CurveIndex <= NumCurves; ++CurveIndex) {
            for (int dim = 1; dim <= PerfCurve(CurveIndex).NumDims; ++dim) {
                std::string numStr = std::to_string(dim);

                // TODO: Make CurveInput an Array for better looping here...
                switch (dim) {
                case 1:
                    SetupOutputVariable("Performance Curve Input Variable " + numStr + " Value",
                                        OutputProcessor::Unit::None,
                                        PerfCurve(CurveIndex).CurveInput1,
                                        "HVAC",
                                        "Average",
                                        PerfCurve(CurveIndex).Name);
                    break;
                case 2:
                    SetupOutputVariable("Performance Curve Input Variable " + numStr + " Value",
                                        OutputProcessor::Unit::None,
                                        PerfCurve(CurveIndex).CurveInput2,
                                        "HVAC",
                                        "Average",
                                        PerfCurve(CurveIndex).Name);
                    break;
                case 3:
                    SetupOutputVariable("Performance Curve Input Variable " + numStr + " Value",
                                        OutputProcessor::Unit::None,
                                        PerfCurve(CurveIndex).CurveInput3,
                                        "HVAC",
                                        "Average",
                                        PerfCurve(CurveIndex).Name);
                    break;
                case 4:
                    SetupOutputVariable("Performance Curve Input Variable " + numStr + " Value",
                                        OutputProcessor::Unit::None,
                                        PerfCurve(CurveIndex).CurveInput4,
                                        "HVAC",
                                        "Average",
                                        PerfCurve(CurveIndex).Name);
                    break;
                case 5:
                    SetupOutputVariable("Performance Curve Input Variable " + numStr + " Value",
                                        OutputProcessor::Unit::None,
                                        PerfCurve(CurveIndex).CurveInput5,
                                        "HVAC",
                                        "Average",
                                        PerfCurve(CurveIndex).Name);
                    break;
                case 6:
                    SetupOutputVariable("Performance Curve Input Variable " + numStr + " Value",
                                        OutputProcessor::Unit::None,
                                        PerfCurve(CurveIndex).CurveInput6,
                                        "HVAC",
                                        "Average",
                                        PerfCurve(CurveIndex).Name);
                    break;
                default:
                    // Warning?
                    break;
                }
            }
            // set the output up last so it shows up after the input in the csv file
            SetupOutputVariable("Performance Curve Output Value",
                                OutputProcessor::Unit::None,
                                PerfCurve(CurveIndex).CurveOutput,
                                "HVAC",
                                "Average",
                                PerfCurve(CurveIndex).Name);
        }

        for (CurveIndex = 1; CurveIndex <= NumPressureCurves; ++CurveIndex) {
            SetupOutputVariable("Performance Curve Input Variable 1 Value",
                                OutputProcessor::Unit::None,
                                PressureCurve(CurveIndex).CurveInput1,
                                "HVAC",
                                "Average",
                                PressureCurve(CurveIndex).Name);
            SetupOutputVariable("Performance Curve Input Variable 2 Value",
                                OutputProcessor::Unit::None,
                                PressureCurve(CurveIndex).CurveInput2,
                                "HVAC",
                                "Average",
                                PressureCurve(CurveIndex).Name);
            SetupOutputVariable("Performance Curve Input Variable 3 Value",
                                OutputProcessor::Unit::None,
                                PressureCurve(CurveIndex).CurveInput3,
                                "HVAC",
                                "Average",
                                PressureCurve(CurveIndex).Name);
            SetupOutputVariable("Performance Curve Output Value",
                                OutputProcessor::Unit::None,
                                PressureCurve(CurveIndex).CurveOutput,
                                "HVAC",
                                "Average",
                                PressureCurve(CurveIndex).Name);
        }

        if (AnyEnergyManagementSystemInModel) { // provide hook for possible EMS control
            for (CurveIndex = 1; CurveIndex <= NumCurves; ++CurveIndex) {
                SetupEMSActuator("Curve",
                                 PerfCurve(CurveIndex).Name,
                                 "Curve Result",
                                 "[unknown]",
                                 PerfCurve(CurveIndex).EMSOverrideOn,
                                 PerfCurve(CurveIndex).EMSOverrideCurveValue);
            } // All performance curves
        }
        if (AnyEnergyManagementSystemInModel) { // provide hook for possible EMS control
            for (CurveIndex = 1; CurveIndex <= NumPressureCurves; ++CurveIndex) {
                SetupEMSActuator("Curve",
                                 PressureCurve(CurveIndex).Name,
                                 "Curve Result",
                                 "[unknown]",
                                 PressureCurve(CurveIndex).EMSOverrideOn,
                                 PressureCurve(CurveIndex).EMSOverrideCurveValue);
            } // All pressure curves
        }
    }

    Real64 PerformanceCurveObject(int const CurveIndex,        // index of curve in curve array
                                  Real64 const Var1,           // 1st independent variable
                                  Optional<Real64 const> Var2, // 2nd independent variable
                                  Optional<Real64 const> Var3, // 3rd independent variable
                                  Optional<Real64 const> Var4  // 4th independent variable
    )
    {

        // FUNCTION INFORMATION:
        //       AUTHOR         Fred Buhl
        //       DATE WRITTEN   May 2000
        //       MODIFIED       Lixing Gu, July 2006; B. Griffith July 2006
        //                      22Aug2010 Craig Wray, added new curves for fan component model:
        //                          FanPressureRise, ExponentialSkewNormal, Sigmoid, RectangularHyperbola1,
        //                          RectangularHyperbola2, ExponentialDecay

        //       RE-ENGINEERED  Autodesk: Performance tuning

        // PURPOSE OF THIS FUNCTION:
        // Given the curve index and the values of 1 or 2 independent variables,
        // returns the value of an equipment performance curve.

        // METHODOLOGY EMPLOYED:
        // na

        // REFERENCES:
        // na

        // USE STATEMENTS:
        // na

        // Return value
        Real64 CurveValue;

        // Locals
        // FUNCTION ARGUMENT DEFINITIONS:

        // FUNCTION PARAMETER DEFINITIONS:
        // na

        // INTERFACE BLOCK SPECIFICATIONS
        // na

        // DERIVED TYPE DEFINITIONS
        // na

        // FUNCTION LOCAL VARIABLE DECLARATIONS:

        static Real64 const sqrt_2_inv(1.0 / std::sqrt(2.0));

        Real64 CoeffZ1;         // cpw22Aug2010 Coefficient Z1 in exponential skew normal curve
        Real64 CoeffZ2;         // cpw22Aug2010 Coefficient Z2 in exponential skew normal curve
        Real64 CoeffZ3;         // cpw22Aug2010 Coefficient Z3 in exponential skew normal curve
        Real64 CurveValueNumer; // cpw22Aug2010 Numerator in in exponential skew normal curve
        Real64 CurveValueDenom; // cpw22Aug2010 Numerator in in exponential skew normal curve
        Real64 CurveValueExp;   // cpw22Aug2010 Exponential term in sigmoid curve
        auto const &Curve(PerfCurve(CurveIndex));

        Real64 const V1(max(min(Var1, Curve.Var1Max), Curve.Var1Min));                        // 1st independent variable after limits imposed
        Real64 const V2(Var2.present() ? max(min(Var2, Curve.Var2Max), Curve.Var2Min) : 0.0); // 2nd independent variable after limits imposed
        Real64 const V3(Var3.present() ? max(min(Var3, Curve.Var3Max), Curve.Var3Min) : 0.0); // 3rd independent variable after limits imposed
        Real64 const V4(Var4.present() ? max(min(Var4, Curve.Var4Max), Curve.Var4Min) : 0.0); // 4th independent variable after limits imposed

        {
            auto const SELECT_CASE_var(Curve.CurveType);
            if (SELECT_CASE_var == Linear) {
                CurveValue = Curve.Coeff1 + V1 * Curve.Coeff2;
            } else if (SELECT_CASE_var == Quadratic) {
                CurveValue = Curve.Coeff1 + V1 * (Curve.Coeff2 + V1 * Curve.Coeff3);
            } else if (SELECT_CASE_var == QuadLinear) {
                CurveValue = Curve.Coeff1 + V1 * Curve.Coeff2 + V2 * Curve.Coeff3 + V3 * Curve.Coeff4 + V4 * Curve.Coeff5;
            } else if (SELECT_CASE_var == Cubic) {
                CurveValue = Curve.Coeff1 + V1 * (Curve.Coeff2 + V1 * (Curve.Coeff3 + V1 * Curve.Coeff4));
            } else if (SELECT_CASE_var == Quartic) {
                CurveValue = Curve.Coeff1 + V1 * (Curve.Coeff2 + V1 * (Curve.Coeff3 + V1 * (Curve.Coeff4 + V1 * Curve.Coeff5)));
            } else if (SELECT_CASE_var == BiQuadratic) {
                CurveValue =
                    Curve.Coeff1 + V1 * (Curve.Coeff2 + V1 * Curve.Coeff3) + V2 * (Curve.Coeff4 + V2 * Curve.Coeff5) + V1 * V2 * Curve.Coeff6;
            } else if (SELECT_CASE_var == QuadraticLinear) {
                CurveValue = (Curve.Coeff1 + V1 * (Curve.Coeff2 + V1 * Curve.Coeff3)) + (Curve.Coeff4 + V1 * (Curve.Coeff5 + V1 * Curve.Coeff6)) * V2;
            } else if (SELECT_CASE_var == CubicLinear) {
                CurveValue = (Curve.Coeff1 + V1 * (Curve.Coeff2 + V1 * (Curve.Coeff3 + V1 * Curve.Coeff4))) + (Curve.Coeff5 + V1 * Curve.Coeff6) * V2;
            } else if (SELECT_CASE_var == BiCubic) {
                CurveValue = Curve.Coeff1 + V1 * Curve.Coeff2 + V1 * V1 * Curve.Coeff3 + V2 * Curve.Coeff4 + V2 * V2 * Curve.Coeff5 +
                             V1 * V2 * Curve.Coeff6 + V1 * V1 * V1 * Curve.Coeff7 + V2 * V2 * V2 * Curve.Coeff8 + V1 * V1 * V2 * Curve.Coeff9 +
                             V1 * V2 * V2 * Curve.Coeff10;
            } else if (SELECT_CASE_var == ChillerPartLoadWithLift) {
                CurveValue = Curve.Coeff1 + Curve.Coeff2 * V1 + Curve.Coeff3 * V1 * V1 + Curve.Coeff4 * V2 + Curve.Coeff5 * V2 * V2 +
                             Curve.Coeff6 * V1 * V2 + Curve.Coeff7 * V1 * V1 * V1 + Curve.Coeff8 * V2 * V2 * V2 + Curve.Coeff9 * V1 * V1 * V2 +
                             Curve.Coeff10 * V1 * V2 * V2 + Curve.Coeff11 * V1 * V1 * V2 * V2 + Curve.Coeff12 * V3 * V2 * V2 * V2;
            } else if (SELECT_CASE_var == TriQuadratic) {
                auto const &Tri2ndOrder(Curve.Tri2ndOrder(1));
                auto const V1s(V1 * V1);
                auto const V2s(V2 * V2);
                auto const V3s(V3 * V3);
                CurveValue = Tri2ndOrder.CoeffA0 + Tri2ndOrder.CoeffA1 * V1s + Tri2ndOrder.CoeffA2 * V1 + Tri2ndOrder.CoeffA3 * V2s +
                             Tri2ndOrder.CoeffA4 * V2 + Tri2ndOrder.CoeffA5 * V3s + Tri2ndOrder.CoeffA6 * V3 + Tri2ndOrder.CoeffA7 * V1s * V2s +
                             Tri2ndOrder.CoeffA8 * V1 * V2 + Tri2ndOrder.CoeffA9 * V1 * V2s + Tri2ndOrder.CoeffA10 * V1s * V2 +
                             Tri2ndOrder.CoeffA11 * V1s * V3s + Tri2ndOrder.CoeffA12 * V1 * V3 + Tri2ndOrder.CoeffA13 * V1 * V3s +
                             Tri2ndOrder.CoeffA14 * V1s * V3 + Tri2ndOrder.CoeffA15 * V2s * V3s + Tri2ndOrder.CoeffA16 * V2 * V3 +
                             Tri2ndOrder.CoeffA17 * V2 * V3s + Tri2ndOrder.CoeffA18 * V2s * V3 + Tri2ndOrder.CoeffA19 * V1s * V2s * V3s +
                             Tri2ndOrder.CoeffA20 * V1s * V2s * V3 + Tri2ndOrder.CoeffA21 * V1s * V2 * V3s + Tri2ndOrder.CoeffA22 * V1 * V2s * V3s +
                             Tri2ndOrder.CoeffA23 * V1s * V2 * V3 + Tri2ndOrder.CoeffA24 * V1 * V2s * V3 + Tri2ndOrder.CoeffA25 * V1 * V2 * V3s +
                             Tri2ndOrder.CoeffA26 * V1 * V2 * V3;
            } else if (SELECT_CASE_var == Exponent) {
                CurveValue = Curve.Coeff1 + Curve.Coeff2 * std::pow(V1, Curve.Coeff3);
            } else if (SELECT_CASE_var == FanPressureRise) { // cpw22Aug2010 Added Fan Pressure Rise curve
                CurveValue = V1 * (Curve.Coeff1 * V1 + Curve.Coeff2 + Curve.Coeff3 * std::sqrt(V2)) + Curve.Coeff4 * V2;
            } else if (SELECT_CASE_var == ExponentialSkewNormal) { // cpw22Aug2010 Added Exponential Skew Normal curve
                CoeffZ1 = (V1 - Curve.Coeff1) / Curve.Coeff2;
                CoeffZ2 = (Curve.Coeff4 * V1 * std::exp(Curve.Coeff3 * V1) - Curve.Coeff1) / Curve.Coeff2;
                CoeffZ3 = -Curve.Coeff1 / Curve.Coeff2;
                //    CurveValueNumer = EXP(-0.5d0 * CoeffZ1**2) * (1.0d0 + SIGN(1.0d0,CoeffZ2) * ErfFunction(ABS(CoeffZ2)/SQRT(2.0d0)))
                //    CurveValueDenom = EXP(-0.5d0 * CoeffZ3**2) * (1.0d0 + SIGN(1.0d0,CoeffZ3) * ErfFunction(ABS(CoeffZ3)/SQRT(2.0d0)))
                CurveValueNumer = std::exp(-0.5 * (CoeffZ1 * CoeffZ1)) * (1.0 + sign(1.0, CoeffZ2) * std::erf(std::abs(CoeffZ2) * sqrt_2_inv));
                CurveValueDenom = std::exp(-0.5 * (CoeffZ3 * CoeffZ3)) * (1.0 + sign(1.0, CoeffZ3) * std::erf(std::abs(CoeffZ3) * sqrt_2_inv));
                CurveValue = CurveValueNumer / CurveValueDenom;
            } else if (SELECT_CASE_var == Sigmoid) { // cpw22Aug2010 Added Sigmoid curve
                CurveValueExp = std::exp((Curve.Coeff3 - V1) / Curve.Coeff4);
                CurveValue = Curve.Coeff1 + Curve.Coeff2 / std::pow(1.0 + CurveValueExp, Curve.Coeff5);
            } else if (SELECT_CASE_var == RectangularHyperbola1) { // cpw22Aug2010 Added Rectangular Hyperbola Type 1 curve
                CurveValueNumer = Curve.Coeff1 * V1;
                CurveValueDenom = Curve.Coeff2 + V1;
                CurveValue = (CurveValueNumer / CurveValueDenom) + Curve.Coeff3;
            } else if (SELECT_CASE_var == RectangularHyperbola2) { // cpw22Aug2010 Added Rectangular Hyperbola Type 2 curve
                CurveValueNumer = Curve.Coeff1 * V1;
                CurveValueDenom = Curve.Coeff2 + V1;
                CurveValue = (CurveValueNumer / CurveValueDenom) + (Curve.Coeff3 * V1);
            } else if (SELECT_CASE_var == ExponentialDecay) { // cpw22Aug2010 Added Exponential Decay curve
                CurveValue = Curve.Coeff1 + Curve.Coeff2 * std::exp(Curve.Coeff3 * V1);
            } else if (SELECT_CASE_var == DoubleExponentialDecay) { // ykt Jul 2011 Added Double Exponential Decay curve
                CurveValue = Curve.Coeff1 + Curve.Coeff2 * std::exp(Curve.Coeff3 * V1) + Curve.Coeff4 * std::exp(Curve.Coeff5 * V1);
            } else {
                CurveValue = 0.0;
            }
        }

        if (Curve.CurveMinPresent) CurveValue = max(CurveValue, Curve.CurveMin);
        if (Curve.CurveMaxPresent) CurveValue = min(CurveValue, Curve.CurveMax);

        return CurveValue;
    }

    Real64 BtwxtTableInterpolation(int const CurveIndex,        // index of curve in curve array
                                   Real64 const Var1,           // 1st independent variable
                                   Optional<Real64 const> Var2, // 2nd independent variable
                                   Optional<Real64 const> Var3, // 3rd independent variable
                                   Optional<Real64 const> Var4, // 4th independent variable
                                   Optional<Real64 const> Var5, // 5th independent variable
                                   Optional<Real64 const> Var6  // 6th independent variable
    )
    {
      // TODO: Generalize for N-dims
      Real64 var = Var1;
      var = max(min(var, PerfCurve(CurveIndex).Var1Max), PerfCurve(CurveIndex).Var1Min);
      std::vector<double> target{var};
      if (present(Var2)) {
        var = Var2;
        var = max(min(var, PerfCurve(CurveIndex).Var2Max), PerfCurve(CurveIndex).Var2Min);
        target.push_back(var);
      }
      if (present(Var3)) {
        var = Var3;
        var = max(min(var, PerfCurve(CurveIndex).Var3Max), PerfCurve(CurveIndex).Var3Min);
        target.push_back(var);
      }
      if (present(Var4)) {
        var = Var4;
        var = max(min(var, PerfCurve(CurveIndex).Var4Max), PerfCurve(CurveIndex).Var4Min);
        target.push_back(var);
      }
      if (present(Var5)) {
        var = Var5;
        var = max(min(var, PerfCurve(CurveIndex).Var5Max), PerfCurve(CurveIndex).Var5Min);
        target.push_back(var);
      }
      if (present(Var6)) {
        var = Var6;
        var = max(min(var, PerfCurve(CurveIndex).Var6Max), PerfCurve(CurveIndex).Var6Min);
        target.push_back(var);
      }

      std::string contextString = "Table:Lookup \"" + PerfCurve(CurveIndex).Name + "\"";
      Btwxt::setMessageCallback(BtwxtMessageCallback, &contextString);
      Real64 TableValue = btwxtManager.getGridValue(PerfCurve(CurveIndex).TableIndex,PerfCurve(CurveIndex).GridValueIndex,target);

      if (PerfCurve(CurveIndex).CurveMinPresent) TableValue = max(TableValue, PerfCurve(CurveIndex).CurveMin);
      if (PerfCurve(CurveIndex).CurveMaxPresent) TableValue = min(TableValue, PerfCurve(CurveIndex).CurveMax);

      return TableValue;
    }

    bool IsCurveInputTypeValid(std::string const &InInputType) // index of curve in curve array
    {
        // FUNCTION INFORMATION:
        //       AUTHOR         Jason Glazer
        //       DATE WRITTEN   Oct 2009
        //       MODIFIED
        //       RE-ENGINEERED  na

        // PURPOSE OF THIS FUNCTION:
        // Returns true if the input unit type is valid

        // Return value
        bool IsCurveInputTypeValid;

        if (len(InInputType) > 0) {
            if (UtilityRoutines::SameString(InInputType, "DIMENSIONLESS")) {
                IsCurveInputTypeValid = true;
            } else if (UtilityRoutines::SameString(InInputType, "TEMPERATURE")) {
                IsCurveInputTypeValid = true;
            } else if (UtilityRoutines::SameString(InInputType, "PRESSURE")) { // cpw22Aug2010
                IsCurveInputTypeValid = true;                                  // cpw22Aug2010
                // CR8124 Glazer - Need to use volumetricflow and massflow not just flow
                //  ELSEIF (UtilityRoutines::SameString(InInputType,'FLOW')) THEN
                //    IsCurveInputTypeValid = .TRUE.
            } else if (UtilityRoutines::SameString(InInputType, "VOLUMETRICFLOW")) {
                IsCurveInputTypeValid = true;
            } else if (UtilityRoutines::SameString(InInputType, "MASSFLOW")) {
                IsCurveInputTypeValid = true;
            } else if (UtilityRoutines::SameString(InInputType, "POWER")) {
                IsCurveInputTypeValid = true;
            } else if (UtilityRoutines::SameString(InInputType, "DISTANCE")) {
                IsCurveInputTypeValid = true;
            } else if (UtilityRoutines::SameString(InInputType, "WAVELENGTH")) {
                IsCurveInputTypeValid = true;
            } else if (UtilityRoutines::SameString(InInputType, "ANGLE")) {
                IsCurveInputTypeValid = true;
            } else {
                IsCurveInputTypeValid = false;
            }
        } else {
            IsCurveInputTypeValid = true; // if not used it is valid
        }
        return IsCurveInputTypeValid;
    }

    bool IsCurveOutputTypeValid(std::string const &InOutputType) // index of curve in curve array
    {
        // FUNCTION INFORMATION:
        //       AUTHOR         Jason Glazer
        //       DATE WRITTEN   Oct 2009
        //       MODIFIED
        //       RE-ENGINEERED  na

        // PURPOSE OF THIS FUNCTION:
        // Returns true if the output unit type is valid

        // Return value
        bool IsCurveOutputTypeValid;

        if (UtilityRoutines::SameString(InOutputType, "DIMENSIONLESS")) {
            IsCurveOutputTypeValid = true;
        } else if (UtilityRoutines::SameString(InOutputType, "PRESSURE")) { // cpw22Aug2010
            IsCurveOutputTypeValid = true;                                  // cpw22Aug2010
        } else if (UtilityRoutines::SameString(InOutputType, "TEMPERATURE")) {
            IsCurveOutputTypeValid = true;
        } else if (UtilityRoutines::SameString(InOutputType, "CAPACITY")) {
            IsCurveOutputTypeValid = true;
        } else if (UtilityRoutines::SameString(InOutputType, "POWER")) {
            IsCurveOutputTypeValid = true;
        } else {
            IsCurveOutputTypeValid = false;
        }
        return IsCurveOutputTypeValid;
    }

    bool CheckCurveDims(int const CurveIndex,
                        std::vector<int> validDims,
                        std::string routineName,
                        std::string objectType,
                        std::string objectName,
                        std::string curveFieldText)
    {
        // Returns true if errors found
        int curveDim = PerfCurve(CurveIndex).NumDims;
        if (std::find(validDims.begin(),validDims.end(), curveDim) != validDims.end()) {
            // Compatible
            return false;
        } else {
            // Not compatible
            ShowSevereError(routineName + objectType + "=\"" + objectName + "\"");
            ShowContinueError("...Invalid curve for " + curveFieldText + ".");
            std::string validString = std::to_string(validDims[0]);
            for (std::size_t i = 1; i < validDims.size(); i++) {
                validString += " or " + std::to_string(validDims[i]);
            }
            std::string plural1 = curveDim > 1 ? "s" : "";
            std::string plural2 = validDims[validDims.size()-1] > 1 ? "s" : "";
            ShowContinueError("...Input curve=\"" + PerfCurve(CurveIndex).Name + "\" has " + std::to_string(curveDim) + " dimension" + plural1 + ".");
            ShowContinueError("...Curve type must have " + validString + " dimension" + plural2 + ".");
            return true;
        }
    }

    std::string GetCurveName(int const CurveIndex) // index of curve in curve array
    {

        // FUNCTION INFORMATION:
        //       AUTHOR         Bereket Nigusse
        //       DATE WRITTEN   May 2010
        //       MODIFIED       na
        //       RE-ENGINEERED  na

        // PURPOSE OF THIS FUNCTION:
        // Given a curve index, returns the curve name

        // METHODOLOGY EMPLOYED:
        // na

        // REFERENCES:
        // na

        // USE STATEMENTS:
        // na

        // Return value
        std::string GetCurveName;

        // Locals
        // FUNCTION ARGUMENT DEFINITIONS:

        // FUNCTION PARAMETER DEFINITIONS:
        // na

        // INTERFACE BLOCK SPECIFICATIONS
        // na

        // DERIVED TYPE DEFINITIONS
        // na

        // FUNCTION LOCAL VARIABLE DECLARATIONS:
        // na

        if (CurveIndex > 0) {
            GetCurveName = PerfCurve(CurveIndex).Name;
        } else {
            GetCurveName = "";
        }
        return GetCurveName;
    }

    int GetCurveIndex(std::string const &CurveName) // name of the curve
    {

        // FUNCTION INFORMATION:
        //       AUTHOR         Fred Buhl
        //       DATE WRITTEN   May 2000
        //       MODIFIED       na
        //       RE-ENGINEERED  na

        // PURPOSE OF THIS FUNCTION:
        // Given a curve name, returns the curve index

        // METHODOLOGY EMPLOYED:
        // uses UtilityRoutines::FindItemInList( to search the curve array for the curve name

        // Return value
        int GetCurveIndex;

        // First time GetCurveIndex is called, get the input for all the performance curves
        if (GetCurvesInputFlag) {
            GetCurveInput();
            GetPressureSystemInput();
            GetCurvesInputFlag = false;
        }

        if (NumCurves > 0) {
            GetCurveIndex = UtilityRoutines::FindItemInList(CurveName, PerfCurve);
        } else {
            GetCurveIndex = 0;
        }

        return GetCurveIndex;
    }

    // This utility function grabs a curve index and performs the
    // error checking

    int GetCurveCheck(std::string const &alph, // curve name
                      bool &errFlag,
                      std::string const &ObjName // parent object of curve
    )
    {

        // FUNCTION INFORMATION:
        //       AUTHOR         Jason Glazer
        //       DATE WRITTEN   March 2001
        //       MODIFIED       na
        //       RE-ENGINEERED  na

        // PURPOSE OF THIS FUNCTION:
        // This function provides a simple call to both return a curve index as well
        // as check for validity and produce an error message.

        // METHODOLOGY EMPLOYED:
        // na

        // REFERENCES:
        // na

        // USE STATEMENTS:
        // na

        // Return value
        int GetCurveCheckOut;

        // Locals
        // FUNCTION ARGUMENT DEFINITIONS:

        // FUNCTION PARAMETER DEFINITIONS:
        // na

        // INTERFACE BLOCK SPECIFICATIONS
        // na

        // DERIVED TYPE DEFINITIONS
        // na

        // FUNCTION LOCAL VARIABLE DECLARATIONS:
        // na

        GetCurveCheckOut = GetCurveIndex(alph); // convert curve name to pointer
        if (GetCurveCheckOut == 0) {
            ShowSevereError("Curve Not Found for Object=\"" + ObjName + "\" :: " + alph);
            errFlag = true;
        }
        return GetCurveCheckOut;
    }

    void GetCurveMinMaxValues(int const CurveIndex,     // index of curve in curve array
                              Real64 &Var1Min,          // Minimum values of 1st independent variable
                              Real64 &Var1Max,          // Maximum values of 1st independent variable
                              Optional<Real64> Var2Min, // Minimum values of 2nd independent variable
                              Optional<Real64> Var2Max, // Maximum values of 2nd independent variable
                              Optional<Real64> Var3Min, // Minimum values of 2nd independent variable
                              Optional<Real64> Var3Max  // Maximum values of 2nd independent variable
    )
    {

        // FUNCTION INFORMATION:
        //       AUTHOR         Lixing Gu
        //       DATE WRITTEN   July 2006
        //       MODIFIED       B. Griffith Aug 2006 add third independent variable
        //       RE-ENGINEERED  na

        // PURPOSE OF THIS FUNCTION:
        // Given the curve index, returns the minimum and maximum values specified in the input
        // for the independent variables of the performance curve.

        // METHODOLOGY EMPLOYED:
        // na

        // REFERENCES:
        // na

        // USE STATEMENTS:

        // Locals
        // FUNCTION ARGUMENT DEFINITIONS:
        // FUNCTION PARAMETER DEFINITIONS:
        // na

        // INTERFACE BLOCK SPECIFICATIONS
        // na

        // DERIVED TYPE DEFINITIONS
        // na

        // FUNCTION LOCAL VARIABLE DECLARATIONS:

        Var1Min = PerfCurve(CurveIndex).Var1Min;
        Var1Max = PerfCurve(CurveIndex).Var1Max;
        if (present(Var2Min)) Var2Min = PerfCurve(CurveIndex).Var2Min;
        if (present(Var2Max)) Var2Max = PerfCurve(CurveIndex).Var2Max;
        if (present(Var3Min)) Var3Min = PerfCurve(CurveIndex).Var3Min;
        if (present(Var3Max)) Var3Max = PerfCurve(CurveIndex).Var3Max;
    }

    void SetCurveOutputMinMaxValues(int const CurveIndex,            // index of curve in curve array
                                    bool &ErrorsFound,               // TRUE when errors occur
                                    Optional<Real64 const> CurveMin, // Minimum value of curve output
                                    Optional<Real64 const> CurveMax  // Maximum values of curve output
    )
    {

        // FUNCTION INFORMATION:
        //       AUTHOR         Richard Raustad
        //       DATE WRITTEN   Feb 2009
        //       MODIFIED       na
        //       RE-ENGINEERED  na

        // PURPOSE OF THIS FUNCTION:
        // Given the curve index, sets the minimum and maximum possible value for this curve.
        // Certain curve types have set limits (e.g., PLF curve should not be greater than 1 or less than 0.7).

        // METHODOLOGY EMPLOYED:
        // na

        // REFERENCES:
        // na

        // Using/Aliasing
        using General::TrimSigDigits;

        // Locals
        // FUNCTION ARGUMENT DEFINITIONS:

        // FUNCTION PARAMETER DEFINITIONS:
        // na

        // INTERFACE BLOCK SPECIFICATIONS
        // na

        // DERIVED TYPE DEFINITIONS
        // na

        // FUNCTION LOCAL VARIABLE DECLARATIONS:

        if (CurveIndex > 0 && CurveIndex <= NumCurves) {

            if (present(CurveMin)) {
                PerfCurve(CurveIndex).CurveMin = CurveMin;
                PerfCurve(CurveIndex).CurveMinPresent = true;
            }

            if (present(CurveMax)) {
                PerfCurve(CurveIndex).CurveMax = CurveMax;
                PerfCurve(CurveIndex).CurveMaxPresent = true;
            }

        } else {

            ShowSevereError("SetCurveOutputMinMaxValues: CurveIndex=[" + TrimSigDigits(CurveIndex) +
                            "] not in range of curves=[1:" + TrimSigDigits(NumCurves) + "].");
            ErrorsFound = true;
        }
    }

    void GetPressureSystemInput()
    {

        // SUBROUTINE INFORMATION:
        //       AUTHOR         Edwin Lee
        //       DATE WRITTEN   August 2009
        //       MODIFIED       na
        //       RE-ENGINEERED  na

        // PURPOSE OF THIS SUBROUTINE:
        // Currently it just reads the input for pressure curve objects

        // METHODOLOGY EMPLOYED:
        // General EnergyPlus Methodology

        // Using/Aliasing
        using namespace DataIPShortCuts;

        // SUBROUTINE PARAMETER DEFINITIONS:
        static std::string const CurveObjectName("Curve:Functional:PressureDrop");

        // SUBROUTINE LOCAL VARIABLE DECLARATIONS:
        int NumPressure;
        Array1D_string Alphas(1);     // Alpha items for object
        Array1D<Real64> Numbers(5);   // Numeric items for object
        int NumAlphas;                // Number of Alphas for each GetObjectItem call
        int NumNumbers;               // Number of Numbers for each GetObjectItem call
        int IOStatus;                 // Used in GetObjectItem
        static bool ErrsFound(false); // Set to true if errors in input, fatal at end of routine
        int CurveNum;

        NumPressure = inputProcessor->getNumObjectsFound(CurveObjectName);
        PressureCurve.allocate(NumPressure);
        for (CurveNum = 1; CurveNum <= NumPressure; ++CurveNum) {
            inputProcessor->getObjectItem(CurveObjectName,
                                          CurveNum,
                                          Alphas,
                                          NumAlphas,
                                          Numbers,
                                          NumNumbers,
                                          IOStatus,
                                          lNumericFieldBlanks,
                                          _,
                                          cAlphaFieldNames,
                                          cNumericFieldNames);
            GlobalNames::VerifyUniqueInterObjectName(UniqueCurveNames, Alphas(1), CurveObjectName, cAlphaFieldNames(1), ErrsFound);
            PressureCurve(CurveNum).Name = Alphas(1);
            PressureCurve(CurveNum).EquivDiameter = Numbers(1);
            PressureCurve(CurveNum).MinorLossCoeff = Numbers(2);
            PressureCurve(CurveNum).EquivLength = Numbers(3);
            PressureCurve(CurveNum).EquivRoughness = Numbers(4);
            if (NumNumbers > 4 && !lNumericFieldBlanks(5)) {
                if (Numbers(5) != 0.0) {
                    PressureCurve(CurveNum).ConstantFPresent = true;
                    PressureCurve(CurveNum).ConstantF = Numbers(5);
                }
            }
        }

        NumPressureCurves = NumPressure;

        if (ErrsFound) {
            ShowFatalError("GetPressureCurveInput: Errors found in Curve Objects.  Preceding condition(s) cause termination.");
        }
    }

    void GetPressureCurveTypeAndIndex(std::string const &PressureCurveName, // name of the curve
                                      int &PressureCurveType,
                                      int &PressureCurveIndex)
    {

        // SUBROUTINE INFORMATION:
        //       AUTHOR         Edwin Lee
        //       DATE WRITTEN   August 2009
        //       MODIFIED       na
        //       RE-ENGINEERED  na

        // PURPOSE OF THIS SUBROUTINE:
        // Given a curve name, returns the curve type and index

        // METHODOLOGY EMPLOYED:
        // Curve types are:
        //  PressureCurve_Error       = pressure name was given, but curve is not available
        //  PressureCurve_None        = no pressure curve for this branch
        //  PressureCurve_Pressure    = pressure curve based on friction/minor loss
        //  PressureCurve_Generic     = curvemanager held curve which is function of flow rate

        // Using/Aliasing
        using DataBranchAirLoopPlant::PressureCurve_Error;
        using DataBranchAirLoopPlant::PressureCurve_Generic;
        using DataBranchAirLoopPlant::PressureCurve_None;
        using DataBranchAirLoopPlant::PressureCurve_Pressure;

        // SUBROUTINE LOCAL VARIABLE DECLARATIONS:
        int TempCurveIndex;
        bool FoundCurve;
        std::string GenericCurveType;

        // If input is not gotten, go ahead and get it now
        if (GetCurvesInputFlag) {
            GetCurveInput();
            GetPressureSystemInput();
            GetCurvesInputFlag = false;
        }

        // Initialize
        FoundCurve = false;
        PressureCurveType = PressureCurve_None;
        PressureCurveIndex = 0;

        // Try to retrieve a curve manager object
        TempCurveIndex = GetCurveIndex(PressureCurveName);

        // See if it is valid
        if (TempCurveIndex > 0) {
            // We have to check the type of curve to make sure it is single independent variable type
            GenericCurveType = PerfCurve(TempCurveIndex).ObjectType;
            {
                if (PerfCurve(TempCurveIndex).NumDims == 1) {
                    PressureCurveType = PressureCurve_Generic;
                    PressureCurveIndex = TempCurveIndex;
                } else {
                    ShowSevereError("Plant Pressure Simulation: Found error for curve: " + PressureCurveName);
                    ShowContinueError("Curve type detected: " + GenericCurveType);
                    ShowContinueError("Generic curves should be single independent variable such that DeltaP = f(mdot)");
                    ShowContinueError(" Therefore they should be of type: Linear, Quadratic, Cubic, Quartic, or Exponent");
                    ShowFatalError("Errors in pressure simulation input cause program termination");
                }
            }
            return;
        }

        // Then try to retrieve a pressure curve object
        if (allocated(PressureCurve)) {
            if (size(PressureCurve) > 0) {
                TempCurveIndex = UtilityRoutines::FindItemInList(PressureCurveName, PressureCurve);
            } else {
                TempCurveIndex = 0;
            }
        }

        // See if it is valid
        if (TempCurveIndex > 0) {
            PressureCurveType = PressureCurve_Pressure;
            PressureCurveIndex = TempCurveIndex;
            return;
        }

        // If we made it here, we didn't find either type of match

        // Last check, see if it is blank:
        if (PressureCurveName == "") {
            PressureCurveType = PressureCurve_None;
            return;
        }

        // At this point, we had a non-blank user entry with no match
        PressureCurveType = PressureCurve_Error;
        return;
    }

    Real64 PressureCurveValue(int const PressureCurveIndex, Real64 const MassFlow, Real64 const Density, Real64 const Viscosity)
    {

        // FUNCTION INFORMATION:
        //       AUTHOR         Edwin Lee
        //       DATE WRITTEN   August 2009
        //       MODIFIED       na
        //       RE-ENGINEERED  na

        // PURPOSE OF THIS FUNCTION:
        // This will evaluate the pressure drop for components which use pressure information

        // METHODOLOGY EMPLOYED:
        // Friction factor pressure drop equation:
        // DP = [f*(L/D) + K] * (rho * V^2) / 2

        // REFERENCES:
        // na

        // Using/Aliasing
        using DataGlobals::Pi;

        // Return value
        Real64 PressureCurveValue;

        // Locals
        // FUNCTION ARGUMENT DEFINITIONS:

        // FUNCTION PARAMETER DEFINITIONS:
        // na

        // INTERFACE BLOCK SPECIFICATIONS:
        // na

        // DERIVED TYPE DEFINITIONS:
        // na

        // FUNCTION LOCAL VARIABLE DECLARATIONS:
        Real64 Diameter;
        Real64 MinorLossCoeff;
        Real64 Length;
        Real64 Roughness;
        bool IsConstFPresent;
        Real64 ConstantF;
        Real64 FrictionFactor;
        Real64 CrossSectArea;
        Real64 Velocity;
        Real64 ReynoldsNumber;
        Real64 RoughnessRatio;

        // Retrieve data from structure
        Diameter = PressureCurve(PressureCurveIndex).EquivDiameter;
        MinorLossCoeff = PressureCurve(PressureCurveIndex).MinorLossCoeff;
        Length = PressureCurve(PressureCurveIndex).EquivLength;
        Roughness = PressureCurve(PressureCurveIndex).EquivRoughness;
        IsConstFPresent = PressureCurve(PressureCurveIndex).ConstantFPresent;
        ConstantF = PressureCurve(PressureCurveIndex).ConstantF;

        // Intermediate calculations
        CrossSectArea = (Pi / 4.0) * pow_2(Diameter);
        Velocity = MassFlow / (Density * CrossSectArea);
        ReynoldsNumber = Density * Diameter * Velocity / Viscosity; // assuming mu here
        RoughnessRatio = Roughness / Diameter;

        // If we don't have any flow then exit out
        if (MassFlow < MassFlowTolerance) {
            PressureCurveValue = 0.0;
            PressureCurve(PressureCurveIndex).CurveInput1 = MassFlow;
            PressureCurve(PressureCurveIndex).CurveInput2 = Density;
            PressureCurve(PressureCurveIndex).CurveInput3 = Velocity;
            PressureCurve(PressureCurveIndex).CurveOutput = 0.0;
            return PressureCurveValue;
        }

        // Calculate the friction factor
        if (IsConstFPresent) { // use the constant value
            FrictionFactor = ConstantF;
        } else { // must calculate f
            FrictionFactor = CalculateMoodyFrictionFactor(ReynoldsNumber, RoughnessRatio);
        }

        // Pressure drop calculation
        PressureCurveValue = (FrictionFactor * (Length / Diameter) + MinorLossCoeff) * (Density * pow_2(Velocity)) / 2.0;

        if (PressureCurve(PressureCurveIndex).EMSOverrideOn) PressureCurveValue = PressureCurve(PressureCurveIndex).EMSOverrideCurveValue;

        PressureCurve(PressureCurveIndex).CurveInput1 = MassFlow;
        PressureCurve(PressureCurveIndex).CurveInput2 = Density;
        PressureCurve(PressureCurveIndex).CurveInput3 = Velocity;
        PressureCurve(PressureCurveIndex).CurveOutput = PressureCurveValue;

        return PressureCurveValue;
    }

    Real64 CalculateMoodyFrictionFactor(Real64 const ReynoldsNumber, Real64 const RoughnessRatio)
    {

        // FUNCTION INFORMATION:
        //       AUTHOR         Edwin Lee
        //       DATE WRITTEN   August 2009
        //       MODIFIED       na
        //       RE-ENGINEERED  na

        // PURPOSE OF THIS FUNCTION:
        // This will evaluate the moody friction factor based on Reynolds number and roughness ratio

        // METHODOLOGY EMPLOYED:
        // General empirical correlations for friction factor based on Moody Chart data

        // REFERENCES:
        // Haaland, SE (1983). "Simple and Explicit Formulas for the Friction Factor in Turbulent Flow".
        //   Trans. ASIVIE, J. of Fluids Engineering 103: 89-90.

        // Using/Aliasing
        using General::RoundSigDigits;

        // Return value
        Real64 CalculateMoodyFrictionFactor;

        // Locals
        // FUNCTION ARGUMENT DEFINITIONS:

        // FUNCTION PARAMETER DEFINITIONS:
        // na

        // INTERFACE BLOCK SPECIFICATIONS:
        // na

        // DERIVED TYPE DEFINITIONS:
        // na

        // FUNCTION LOCAL VARIABLE DECLARATIONS:
        Real64 Term1;
        Real64 Term2;
        Real64 Term3;
        std::string RR;
        std::string Re;
        static bool FrictionFactorErrorHasOccurred(false);

        // Check for no flow before calculating values
        if (ReynoldsNumber == 0.0) {
            CalculateMoodyFrictionFactor = 0.0;
            return CalculateMoodyFrictionFactor;
        }

        // Check for no roughness also here
        if (RoughnessRatio == 0.0) {
            CalculateMoodyFrictionFactor = 0.0;
            return CalculateMoodyFrictionFactor;
        }

        // Calculate the friction factor
        Term1 = std::pow(RoughnessRatio / 3.7, 1.11);
        Term2 = 6.9 / ReynoldsNumber;
        Term3 = -1.8 * std::log10(Term1 + Term2);
        if (Term3 != 0.0) {
            CalculateMoodyFrictionFactor = std::pow(Term3, -2.0);
        } else {
            if (!FrictionFactorErrorHasOccurred) {
                RR = RoundSigDigits(RoughnessRatio, 7);
                Re = RoundSigDigits(ReynoldsNumber, 1);
                ShowSevereError("Plant Pressure System: Error in moody friction factor calculation");
                ShowContinueError("Current Conditions: Roughness Ratio=" + RR + "; Reynolds Number=" + Re);
                ShowContinueError("These conditions resulted in an unhandled numeric issue.");
                ShowContinueError("Please contact EnergyPlus support/development team to raise an alert about this issue");
                ShowContinueError("This issue will occur only one time.  The friction factor has been reset to 0.04 for calculations");
                FrictionFactorErrorHasOccurred = true;
            }
            CalculateMoodyFrictionFactor = 0.04;
        }

        return CalculateMoodyFrictionFactor;
    }

    void checkCurveIsNormalizedToOne(std::string const callingRoutineObj, // calling routine with object type
                                     std::string const objectName,        // parent object where curve is used
                                     int const curveIndex,                // index to curve object
                                     std::string const cFieldName,        // object field name
                                     std::string const cFieldValue,       // user input curve name
                                     Real64 const Var1,                   // required 1st independent variable
                                     Optional<Real64 const> Var2,         // 2nd independent variable
                                     Optional<Real64 const> Var3,         // 3rd independent variable
                                     Optional<Real64 const> Var4,         // 4th independent variable
                                     Optional<Real64 const> Var5          // 5th independent variable
    )
    {

        // FUNCTION INFORMATION:
        //       AUTHOR         R. Raustad
        //       DATE WRITTEN   May 2017

        // PURPOSE OF THIS FUNCTION:
        // checks that curve output is within 10% of 1 at curve rating point

        // Locals
        Real64 CurveVal;

        if (curveIndex > 0) {
            CurveVal = CurveValue(curveIndex, Var1, Var2, Var3, Var4, Var5);
            if (CurveVal > 1.10 || CurveVal < 0.90) {
                ShowWarningError(callingRoutineObj + "=\"" + objectName + "\" curve values");
                ShowContinueError("... " + cFieldName + " = " + cFieldValue + " output is not equal to 1.0 (+ or - 10%) at rated conditions.");
                ShowContinueError("... Curve output at rated conditions = " + General::TrimSigDigits(CurveVal, 3));
            }
        }
    }

    //=================================================================================================!

} // namespace CurveManager

} // namespace EnergyPlus<|MERGE_RESOLUTION|>--- conflicted
+++ resolved
@@ -2091,17 +2091,7 @@
                         normalizationDivisor = btwxtManager.normalizeGridValues(gridIndex, PerfCurve(CurveNum).GridValueIndex, normalizeTarget, normalizationDivisor)*normalizationDivisor;
                     }
                 }
-
-<<<<<<< HEAD
-                if ((normalizeMethod == NM_DIVISOR_ONLY && PerfCurve(CurveNum).CurveMaxPresent) || (normalizeMethod == NM_AUTO_WITH_DIVISOR && PerfCurve(CurveNum).CurveMaxPresent)){
-                    PerfCurve(CurveNum).CurveMax = PerfCurve(CurveNum).CurveMax / normalizationDivisor;
-                }
-                if ((normalizeMethod == NM_DIVISOR_ONLY && PerfCurve(CurveNum).CurveMinPresent) || (normalizeMethod == NM_AUTO_WITH_DIVISOR && PerfCurve(CurveNum).CurveMinPresent)){
-                    PerfCurve(CurveNum).CurveMin = PerfCurve(CurveNum).CurveMin / normalizationDivisor;
-=======
-                // Perform Divisor Normalization for methods: NM_DIVISOR_ONLY || NM_AUTO_WITH_DIVISOR
-                PerfCurve(CurveNum).NormalizationValue = normalizationDivisor;
-
+                
                 if ((normalizeMethod == NM_DIVISOR_ONLY) || (normalizeMethod == NM_AUTO_WITH_DIVISOR)) {
                     if (PerfCurve(CurveNum).CurveMaxPresent) {
                         PerfCurve(CurveNum).CurveMax = PerfCurve(CurveNum).CurveMax / normalizationDivisor;
@@ -2109,7 +2099,6 @@
                     if (PerfCurve(CurveNum).CurveMinPresent) {
                         PerfCurve(CurveNum).CurveMin = PerfCurve(CurveNum).CurveMin / normalizationDivisor;
                     }
->>>>>>> 4556be3b
                 }
             }
         }
