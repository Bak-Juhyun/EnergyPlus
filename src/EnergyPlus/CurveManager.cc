--- conflicted
+++ resolved
@@ -1996,8 +1996,7 @@
 					ShowContinueError( "The requested regression analysis is not available at this time. Curve type = " + Alphas( 2 ) );
 					PerfCurve( CurveIndex ).InterpolationType = LinearInterpolationOfTable;
 				}}
-<<<<<<< HEAD
-			}
+			} 
 
 			// if user enters limits that exceed data range, warn that limits are based on table data
 			if ( PerfCurve( CurveNum ).InterpolationType == LinearInterpolationOfTable ) {
@@ -2017,9 +2016,6 @@
 				}
 			}
 
-=======
-			} 
->>>>>>> 21eb8765
 			// move table data to more compact array to allow interpolation using multivariable lookup table method
 			TableLookup( TableNum ).NumIndependentVars = 1;
 			TableLookup( TableNum ).NumX1Vars = size( PerfCurveTableData( TableNum ).X1 );
