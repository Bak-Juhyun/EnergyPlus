--- conflicted
+++ resolved
@@ -1279,13 +1279,8 @@
                         }
                     }
                 } else if (SizingType == CoolingWaterflowSizing) {
-                    CoilDesWaterDeltaT = DataWaterCoilSizCoolDeltaT;
-<<<<<<< HEAD
-                    Cp = GetSpecificHeatGlycol(PlantLoop(DataWaterLoopNum).FluidName, 5.0, PlantLoop(DataWaterLoopNum).FluidIndex, CallingRoutine);
-=======
                     Cp = GetSpecificHeatGlycol(
                         PlantLoop(DataWaterLoopNum).FluidName, DataGlobals::CWInitConvTemp, PlantLoop(DataWaterLoopNum).FluidIndex, CallingRoutine);
->>>>>>> 2faef250
                     rho = GetDensityGlycol(
                         PlantLoop(DataWaterLoopNum).FluidName, DataGlobals::CWInitConvTemp, PlantLoop(DataWaterLoopNum).FluidIndex, CallingRoutine);
                     if (TermUnitIU && (CurTermUnitSizingNum > 0)) {
@@ -1314,11 +1309,7 @@
                                                    PlantLoop(DataWaterLoopNum).FluidIndex,
                                                    CallingRoutine);
                         rho = GetDensityGlycol(PlantLoop(DataWaterLoopNum).FluidName,
-<<<<<<< HEAD
-                                               DataGlobals::CWInitConvTemp,
-=======
                                                DataGlobals::HWInitConvTemp,
->>>>>>> 2faef250
                                                PlantLoop(DataWaterLoopNum).FluidIndex,
                                                CallingRoutine);
                         DesCoilLoad = AutosizeDes * DataWaterCoilSizHeatDeltaT * Cp * rho;
@@ -1329,11 +1320,7 @@
                                                    PlantLoop(DataWaterLoopNum).FluidIndex,
                                                    CallingRoutine);
                         rho = GetDensityGlycol(PlantLoop(DataWaterLoopNum).FluidName,
-<<<<<<< HEAD
-                                               DataGlobals::CWInitConvTemp,
-=======
                                                DataGlobals::HWInitConvTemp,
->>>>>>> 2faef250
                                                PlantLoop(DataWaterLoopNum).FluidIndex,
                                                CallingRoutine);
                         DesCoilLoad = AutosizeDes * DataWaterCoilSizHeatDeltaT * Cp * rho;
@@ -1364,11 +1351,7 @@
                                                        PlantLoop(DataWaterLoopNum).FluidIndex,
                                                        CallingRoutine);
                             rho = GetDensityGlycol(PlantLoop(DataWaterLoopNum).FluidName,
-<<<<<<< HEAD
-                                                   DataGlobals::CWInitConvTemp,
-=======
                                                    DataGlobals::HWInitConvTemp,
->>>>>>> 2faef250
                                                    PlantLoop(DataWaterLoopNum).FluidIndex,
                                                    CallingRoutine);
                             AutosizeDes = DesCoilLoad / (DataWaterCoilSizHeatDeltaT * Cp * rho);
@@ -1458,15 +1441,10 @@
                     bCheckForZero = false;
                 } else if (SizingType == CoolingWaterDesAirOutletTempSizing) {
                     if (TermUnitIU) {
-<<<<<<< HEAD
-                        Cp =
-                            GetSpecificHeatGlycol(PlantLoop(DataWaterLoopNum).FluidName, 5.0, PlantLoop(DataWaterLoopNum).FluidIndex, CallingRoutine);
-=======
                         Cp = GetSpecificHeatGlycol(PlantLoop(DataWaterLoopNum).FluidName,
                                                    DataGlobals::CWInitConvTemp,
                                                    PlantLoop(DataWaterLoopNum).FluidIndex,
                                                    CallingRoutine);
->>>>>>> 2faef250
                         rho = GetDensityGlycol(PlantLoop(DataWaterLoopNum).FluidName,
                                                DataGlobals::CWInitConvTemp,
                                                PlantLoop(DataWaterLoopNum).FluidIndex,
@@ -1790,11 +1768,7 @@
                                                    PlantLoop(DataWaterLoopNum).FluidIndex,
                                                    CallingRoutine);
                         rho = GetDensityGlycol(PlantLoop(DataWaterLoopNum).FluidName,
-<<<<<<< HEAD
-                                               DataGlobals::CWInitConvTemp,
-=======
                                                DataGlobals::HWInitConvTemp,
->>>>>>> 2faef250
                                                PlantLoop(DataWaterLoopNum).FluidIndex,
                                                CallingRoutine);
                         NominalCapacityDes = DesMassFlow * DataWaterCoilSizHeatDeltaT * Cp * rho;
@@ -1805,11 +1779,7 @@
                                                    PlantLoop(DataWaterLoopNum).FluidIndex,
                                                    CallingRoutine);
                         rho = GetDensityGlycol(PlantLoop(DataWaterLoopNum).FluidName,
-<<<<<<< HEAD
-                                               DataGlobals::CWInitConvTemp,
-=======
                                                DataGlobals::HWInitConvTemp,
->>>>>>> 2faef250
                                                PlantLoop(DataWaterLoopNum).FluidIndex,
                                                CallingRoutine);
                         NominalCapacityDes = DesMassFlow * DataWaterCoilSizHeatDeltaT * Cp * rho;
@@ -2333,15 +2303,10 @@
                         CoilDesWaterDeltaT = DataWaterCoilSizCoolDeltaT;
                     }
                     if (DataCapacityUsedForSizing >= SmallLoad) {
-<<<<<<< HEAD
-                        Cp =
-                            GetSpecificHeatGlycol(PlantLoop(DataWaterLoopNum).FluidName, 5.0, PlantLoop(DataWaterLoopNum).FluidIndex, CallingRoutine);
-=======
                         Cp = GetSpecificHeatGlycol(PlantLoop(DataWaterLoopNum).FluidName,
                                                    DataGlobals::CWInitConvTemp,
                                                    PlantLoop(DataWaterLoopNum).FluidIndex,
                                                    CallingRoutine);
->>>>>>> 2faef250
                         rho = GetDensityGlycol(PlantLoop(DataWaterLoopNum).FluidName,
                                                DataGlobals::CWInitConvTemp,
                                                PlantLoop(DataWaterLoopNum).FluidIndex,
@@ -2359,11 +2324,7 @@
                                                    PlantLoop(DataWaterLoopNum).FluidIndex,
                                                    CallingRoutine);
                         rho = GetDensityGlycol(PlantLoop(DataWaterLoopNum).FluidName,
-<<<<<<< HEAD
-                                               DataGlobals::CWInitConvTemp,
-=======
                                                DataGlobals::HWInitConvTemp,
->>>>>>> 2faef250
                                                PlantLoop(DataWaterLoopNum).FluidIndex,
                                                CallingRoutine);
                         AutosizeDes = DataCapacityUsedForSizing / (DataWaterCoilSizHeatDeltaT * Cp * rho);
