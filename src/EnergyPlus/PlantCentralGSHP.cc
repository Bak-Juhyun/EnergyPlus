// EnergyPlus, Copyright (c) 1996-2019, The Board of Trustees of the University of Illinois,
// The Regents of the University of California, through Lawrence Berkeley National Laboratory
// (subject to receipt of any required approvals from the U.S. Dept. of Energy), Oak Ridge
// National Laboratory, managed by UT-Battelle, Alliance for Sustainable Energy, LLC, and other
// contributors. All rights reserved.
//
// NOTICE: This Software was developed under funding from the U.S. Department of Energy and the
// U.S. Government consequently retains certain rights. As such, the U.S. Government has been
// granted for itself and others acting on its behalf a paid-up, nonexclusive, irrevocable,
// worldwide license in the Software to reproduce, distribute copies to the public, prepare
// derivative works, and perform publicly and display publicly, and to permit others to do so.
//
// Redistribution and use in source and binary forms, with or without modification, are permitted
// provided that the following conditions are met:
//
// (1) Redistributions of source code must retain the above copyright notice, this list of
//     conditions and the following disclaimer.
//
// (2) Redistributions in binary form must reproduce the above copyright notice, this list of
//     conditions and the following disclaimer in the documentation and/or other materials
//     provided with the distribution.
//
// (3) Neither the name of the University of California, Lawrence Berkeley National Laboratory,
//     the University of Illinois, U.S. Dept. of Energy nor the names of its contributors may be
//     used to endorse or promote products derived from this software without specific prior
//     written permission.
//
// (4) Use of EnergyPlus(TM) Name. If Licensee (i) distributes the software in stand-alone form
//     without changes from the version obtained under this License, or (ii) Licensee makes a
//     reference solely to the software portion of its product, Licensee must refer to the
//     software as "EnergyPlus version X" software, where "X" is the version number Licensee
//     obtained under this License and may not use a different name for the software. Except as
//     specifically required in this Section (4), Licensee shall not use in a company name, a
//     product name, in advertising, publicity, or other promotional activities any name, trade
//     name, trademark, logo, or other designation of "EnergyPlus", "E+", "e+" or confusingly
//     similar designation, without the U.S. Department of Energy's prior written consent.
//
// THIS SOFTWARE IS PROVIDED BY THE COPYRIGHT HOLDERS AND CONTRIBUTORS "AS IS" AND ANY EXPRESS OR
// IMPLIED WARRANTIES, INCLUDING, BUT NOT LIMITED TO, THE IMPLIED WARRANTIES OF MERCHANTABILITY
// AND FITNESS FOR A PARTICULAR PURPOSE ARE DISCLAIMED. IN NO EVENT SHALL THE COPYRIGHT OWNER OR
// CONTRIBUTORS BE LIABLE FOR ANY DIRECT, INDIRECT, INCIDENTAL, SPECIAL, EXEMPLARY, OR
// CONSEQUENTIAL DAMAGES (INCLUDING, BUT NOT LIMITED TO, PROCUREMENT OF SUBSTITUTE GOODS OR
// SERVICES; LOSS OF USE, DATA, OR PROFITS; OR BUSINESS INTERRUPTION) HOWEVER CAUSED AND ON ANY
// THEORY OF LIABILITY, WHETHER IN CONTRACT, STRICT LIABILITY, OR TORT (INCLUDING NEGLIGENCE OR
// OTHERWISE) ARISING IN ANY WAY OUT OF THE USE OF THIS SOFTWARE, EVEN IF ADVISED OF THE
// POSSIBILITY OF SUCH DAMAGE.

// C++ Headers
#include <cmath>
#include <string>

// ObjexxFCL Headers
#include <ObjexxFCL/Array.functions.hh>
#include <ObjexxFCL/Fmath.hh>
#include <ObjexxFCL/gio.hh>

// EnergyPlus Headers
#include <EnergyPlus/BranchNodeConnections.hh>
#include <EnergyPlus/CurveManager.hh>
#include <EnergyPlus/DataBranchAirLoopPlant.hh>
#include <EnergyPlus/DataEnvironment.hh>
#include <EnergyPlus/DataHVACGlobals.hh>
#include <EnergyPlus/DataIPShortCuts.hh>
#include <EnergyPlus/DataLoopNode.hh>
#include <EnergyPlus/DataPlant.hh>
#include <EnergyPlus/DataSizing.hh>
#include <EnergyPlus/EMSManager.hh>
#include <EnergyPlus/FluidProperties.hh>
#include <EnergyPlus/General.hh>
#include <EnergyPlus/InputProcessing/InputProcessor.hh>
#include <EnergyPlus/NodeInputManager.hh>
#include <EnergyPlus/OutputProcessor.hh>
#include <EnergyPlus/OutputReportPredefined.hh>
#include <EnergyPlus/Plant/PlantLocation.hh>
#include <EnergyPlus/PlantCentralGSHP.hh>
#include <EnergyPlus/PlantUtilities.hh>
#include <EnergyPlus/ReportSizingManager.hh>
#include <EnergyPlus/ScheduleManager.hh>
#include <EnergyPlus/UtilityRoutines.hh>

namespace EnergyPlus {

// Contents:
// CentralHeatPumpSystem (CGSHP) System
// ChillerHeaterPerformance:Electric:EIR

namespace PlantCentralGSHP {

    // MODULE INFORMATION:
    //       AUTHOR         PNNL
    //       DATE WRITTEN   Feb 2013
    //       MODIFIED       na
    //       RE-ENGINEERED  na
    // PURPOSE OF THIS MODULE:
    // This module simulates the performance of the Central Plant GSHP systems
    // It currently includes one object: ChillerHeaterPerformance:Electric:EIR.
    // The other object available for this central CGSHP system such as HeatPumpPerformance:WaterToWater:EIR
    //      will be implemented later.

    // METHODOLOGY EMPLOYED:
    //  Once the PlantLoopManager determines that the Central Plant GSHP
    //  is available to meet a loop cooling and heating demands, it calls simulate
    //  which in turn calls the electric PlantCentralGSHP model. The PlantCentralGSHP model is based on
    //  polynomial fits of chiller/heater or heat pump performance data.

    int const WaterCooled(2);
    int const SmartMixing(1);

    bool getWrapperInputFlag(true); // When TRUE, calls subroutine to read input file.

    int numWrappers(0);       // Number of Wrappers specified in input
    int numChillerHeaters(0); // Number of Chiller/heaters specified in input

    Real64 ChillerCapFT(0.0);         // Chiller/heater capacity fraction (evaluated as a function of temperature)
    Real64 ChillerEIRFT(0.0);         // Chiller/heater electric input ratio (EIR = 1 / COP) as a function of temperature
    Real64 ChillerEIRFPLR(0.0);       // Chiller/heater EIR as a function of part-load ratio (PLR)
    Real64 ChillerPartLoadRatio(0.0); // Chiller/heater part-load ratio (PLR)
    Real64 ChillerCyclingRatio(0.0);  // Chiller/heater cycling ratio
    Real64 ChillerFalseLoadRate(0.0); // Chiller/heater false load over and above the water-side load [W]

    Array1D_bool CheckEquipName;

    Array1D<WrapperSpecs> Wrapper;
    Array1D<ChillerHeaterSpecs> ChillerHeater;
<<<<<<< HEAD
    Array1D<CHReportVars> ChillerHeaterReport;

    // MODULE SUBROUTINES:

    // Beginning of Chiller/Heater Module Driver Subroutine
    //*************************************************************************

    // Functions
=======
>>>>>>> aae0c5ac

    void clear_state()
    {
        getWrapperInputFlag = true;
        numWrappers = 0;
        numChillerHeaters = 0;

        ChillerCapFT = 0.0;
        ChillerEIRFT = 0.0;
        ChillerEIRFPLR = 0.0;
        ChillerPartLoadRatio = 0.0;
        ChillerCyclingRatio = 0.0;
        ChillerFalseLoadRate = 0.0;

        Wrapper.deallocate();
        ChillerHeater.deallocate();
<<<<<<< HEAD
        ChillerHeaterReport.deallocate();
=======
>>>>>>> aae0c5ac
    }

    PlantComponent *WrapperSpecs::factory(std::string const &objectName)
    {
        // Process the input data
        if (getWrapperInputFlag) {
            GetWrapperInput();
            getWrapperInputFlag = false;
        }

        // Now look for this particular object
        for (auto &thisWrapper : Wrapper) {
            if (thisWrapper.Name == objectName) {
                return &thisWrapper;
            }
        }
        // If we didn't find it, fatal
        ShowFatalError("LocalPlantCentralGSHPFactory: Error getting inputs for object named: " + objectName); // LCOV_EXCL_LINE
        // Shut up the compiler
        return nullptr; // LCOV_EXCL_LINE
    }

    void WrapperSpecs::getDesignCapacities(const PlantLocation &calledFromLocation, Real64 &MaxLoad, Real64 &MinLoad, Real64 &OptLoad)
    {
        this->initialize(0.0, calledFromLocation.loopNum);
        MinLoad = 0.0;
        MaxLoad = 0.0;
        OptLoad = 0.0;
        if (calledFromLocation.loopNum == this->CWLoopNum) { // Chilled water loop
            this->SizeWrapper();
            if (this->ControlMode == SmartMixing) { // control mode is SmartMixing
                for (int NumChillerHeater = 1; NumChillerHeater <= this->ChillerHeaterNums; ++NumChillerHeater) {
                    MaxLoad += this->ChillerHeater(NumChillerHeater).RefCapCooling * this->ChillerHeater(NumChillerHeater).MaxPartLoadRatCooling;

                    OptLoad += this->ChillerHeater(NumChillerHeater).RefCapCooling * this->ChillerHeater(NumChillerHeater).OptPartLoadRatCooling;

                    MinLoad += this->ChillerHeater(NumChillerHeater).RefCapCooling * this->ChillerHeater(NumChillerHeater).MinPartLoadRatCooling;
                }
            }
        } else if (calledFromLocation.loopNum == this->HWLoopNum) { // Hot water loop
            if (this->ControlMode == SmartMixing) {                 // control mode is SmartMixing
                for (int NumChillerHeater = 1; NumChillerHeater <= this->ChillerHeaterNums; ++NumChillerHeater) {
                    MaxLoad += this->ChillerHeater(NumChillerHeater).RefCapClgHtg * this->ChillerHeater(NumChillerHeater).MaxPartLoadRatClgHtg;

                    OptLoad += this->ChillerHeater(NumChillerHeater).RefCapClgHtg * this->ChillerHeater(NumChillerHeater).OptPartLoadRatClgHtg;

                    MinLoad += this->ChillerHeater(NumChillerHeater).RefCapClgHtg * this->ChillerHeater(NumChillerHeater).MinPartLoadRatClgHtg;
                }
            } // End of control mode determination
        }
    }

    void WrapperSpecs::getSizingFactor(Real64 &SizFac)
    {
        SizFac = 1.0;
    }

    void WrapperSpecs::simulate(const PlantLocation &calledFromLocation, bool FirstHVACIteration, Real64 &CurLoad, bool EP_UNUSED(RunFlag))
    {
        if (calledFromLocation.loopNum != this->GLHELoopNum) {

            this->initialize(CurLoad, calledFromLocation.loopNum);
            this->CalcWrapperModel(CurLoad, calledFromLocation.loopNum);

        } else if (calledFromLocation.loopNum == this->GLHELoopNum) {
            PlantUtilities::UpdateChillerComponentCondenserSide(calledFromLocation.loopNum,
                                                                this->GLHELoopSideNum,
                                                                DataPlant::TypeOf_CentralGroundSourceHeatPump,
                                                                this->GLHEInletNodeNum,
                                                                this->GLHEOutletNodeNum,
                                                                this->Report.GLHERate,
                                                                this->Report.GLHEInletTemp,
                                                                this->Report.GLHEOutletTemp,
                                                                this->Report.GLHEmdot,
                                                                FirstHVACIteration);

            // Use the first chiller heater's evaporator capacity ratio to determine dominant load
            this->SimulClgDominant = false;
            this->SimulHtgDominant = false;
            if (this->WrapperCoolingLoad > 0 && this->WrapperHeatingLoad > 0) {
                Real64 SimulLoadRatio = this->WrapperCoolingLoad / this->WrapperHeatingLoad;
                if (SimulLoadRatio > this->ChillerHeater(1).ClgHtgToCoolingCapRatio) {
                    this->SimulClgDominant = true;
                    this->SimulHtgDominant = false;
                } else {
                    this->SimulHtgDominant = true;
                    this->SimulClgDominant = false;
                }
            }
        }
    }

    void WrapperSpecs::SizeWrapper()
    {
        // SUBROUTINE INFORMATION:
        //       AUTHOR         Yunzhi Huang, PNNL
        //       DATE WRITTEN   Feb 2013
        //       MODIFIED       November 2013 Daeho Kang, add component sizing table entries
        //       RE-ENGINEERED  na

        // PURPOSE OF THIS SUBROUTINE:
        //  This subroutine is for sizing all the components under each 'CentralHeatPumpSystem' object,
        //  for which capacities and flow rates have not been specified in the input.

        // METHODOLOGY EMPLOYED:
        //  Obtains evaporator flow rate from the plant sizing array. Calculates reference capacity from
        //  the evaporator (or load side) flow rate and the chilled water loop design delta T. The condenser
        //  flow (or source side) rate is calculated from the reference capacity, the COP, and the condenser
        //  loop design delta T.

        static std::string const RoutineName("SizeCGSHPChillerHeater");

        bool ErrorsFound; // If errors detected in input

        // auto-size the chiller heater components
        if (this->ControlMode == SmartMixing) {

            for (int NumChillerHeater = 1; NumChillerHeater <= this->ChillerHeaterNums; ++NumChillerHeater) {
                ErrorsFound = false;

                // find the appropriate Plant Sizing object
                int PltSizNum = DataPlant::PlantLoop(this->CWLoopNum).PlantSizNum;

                // if ( Wrapper( WrapperNum ).ChillerHeater( NumChillerHeater ).CondVolFlowRate == AutoSize ) {
                int PltSizCondNum = DataPlant::PlantLoop(this->GLHELoopNum).PlantSizNum;
                //}

                Real64 tmpNomCap = this->ChillerHeater(NumChillerHeater).RefCapCooling;
                Real64 tmpEvapVolFlowRate = this->ChillerHeater(NumChillerHeater).EvapVolFlowRate;
                Real64 tmpCondVolFlowRate = this->ChillerHeater(NumChillerHeater).CondVolFlowRate;

                // auto-size the Evaporator Flow Rate
                if (PltSizNum > 0) {
                    if (DataSizing::PlantSizData(PltSizNum).DesVolFlowRate >= DataHVACGlobals::SmallWaterVolFlow) {
                        tmpEvapVolFlowRate = DataSizing::PlantSizData(PltSizNum).DesVolFlowRate * this->ChillerHeater(NumChillerHeater).SizFac;
                        this->ChillerHeater(NumChillerHeater).tmpEvapVolFlowRate = tmpEvapVolFlowRate;
                        if (!this->ChillerHeater(NumChillerHeater).EvapVolFlowRateWasAutoSized)
                            tmpEvapVolFlowRate = this->ChillerHeater(NumChillerHeater).EvapVolFlowRate;

                    } else {
                        if (this->ChillerHeater(NumChillerHeater).EvapVolFlowRateWasAutoSized) tmpEvapVolFlowRate = 0.0;
                        this->ChillerHeater(NumChillerHeater).tmpEvapVolFlowRate = tmpEvapVolFlowRate;
                    }
                    if (DataPlant::PlantFirstSizesOkayToFinalize) {
                        if (this->ChillerHeater(NumChillerHeater).EvapVolFlowRateWasAutoSized) {
                            this->ChillerHeater(NumChillerHeater).EvapVolFlowRate = tmpEvapVolFlowRate;
                            if (DataPlant::PlantFinalSizesOkayToReport) {
                                ReportSizingManager::ReportSizingOutput("ChillerHeaterPerformance:Electric:EIR",
                                                                        this->ChillerHeater(NumChillerHeater).Name,
                                                                        "Design Size Reference Chilled Water Flow Rate [m3/s]",
                                                                        tmpEvapVolFlowRate);
                            }
                            if (DataPlant::PlantFirstSizesOkayToReport) {
                                ReportSizingManager::ReportSizingOutput("ChillerHeaterPerformance:Electric:EIR",
                                                                        this->ChillerHeater(NumChillerHeater).Name,
                                                                        "Initial Design Size Reference Chilled Water Flow Rate [m3/s]",
                                                                        tmpEvapVolFlowRate);
                            }
                        } else {
                            if (this->ChillerHeater(NumChillerHeater).EvapVolFlowRate > 0.0 && tmpEvapVolFlowRate > 0.0 &&
                                DataPlant::PlantFinalSizesOkayToReport) {

                                // Hardsized evaporator design volume flow rate for reporting
                                Real64 EvapVolFlowRateUser = this->ChillerHeater(NumChillerHeater).EvapVolFlowRate;
                                ReportSizingManager::ReportSizingOutput("ChillerHeaterPerformance:Electric:EIR",
                                                                        this->ChillerHeater(NumChillerHeater).Name,
                                                                        "Design Size Reference Chilled Water Flow Rate [m3/s]",
                                                                        tmpEvapVolFlowRate,
                                                                        "User-Specified Reference Chilled Water Flow Rate [m3/s]",
                                                                        EvapVolFlowRateUser);
                                tmpEvapVolFlowRate = EvapVolFlowRateUser;
                                if (DataGlobals::DisplayExtraWarnings) {
                                    if ((std::abs(tmpEvapVolFlowRate - EvapVolFlowRateUser) / EvapVolFlowRateUser) >
                                        DataSizing::AutoVsHardSizingThreshold) {
                                        ShowMessage("SizeChillerHeaterPerformanceElectricEIR: Potential issue with equipment sizing for " +
                                                    this->ChillerHeater(NumChillerHeater).Name);
                                        ShowContinueError("User-Specified Reference Chilled Water Flow Rate of " +
                                                          General::RoundSigDigits(EvapVolFlowRateUser, 5) + " [m3/s]");
                                        ShowContinueError("differs from Design Size Reference Chilled Water Flow Rate of " +
                                                          General::RoundSigDigits(tmpEvapVolFlowRate, 5) + " [m3/s]");
                                        ShowContinueError("This may, or may not, indicate mismatched component sizes.");
                                        ShowContinueError("Verify that the value entered is intended and is consistent with other components.");
                                    }
                                }
                            }
                        }
                    }
                } else {
                    if (this->ChillerHeater(NumChillerHeater).EvapVolFlowRateWasAutoSized) {
                        if (DataPlant::PlantFirstSizesOkayToFinalize) {
                            ShowSevereError("Autosizing of CGSHP Chiller Heater evap flow rate requires a loop Sizing:Plant object");
                            ShowContinueError("Occurs in CGSHP Chiller Heater Performance object=" + this->ChillerHeater(NumChillerHeater).Name);
                            ErrorsFound = true;
                        }
                    } else {
                        if (this->ChillerHeater(NumChillerHeater).EvapVolFlowRate > 0.0 && DataPlant::PlantFinalSizesOkayToReport) {
                            ReportSizingManager::ReportSizingOutput("ChillerHeaterPerformance:Electric:EIR",
                                                                    this->ChillerHeater(NumChillerHeater).Name,
                                                                    "User-Specified Reference Chilled Water Flow Rate [m3/s]",
                                                                    this->ChillerHeater(NumChillerHeater).EvapVolFlowRate);
                        }
                    }
                }

                // auto-size the Reference Cooling Capacity
                // each individual chiller heater module is sized to be capable of supporting the total load on the wrapper
                if (PltSizNum > 0) {
                    if (DataSizing::PlantSizData(PltSizNum).DesVolFlowRate >= DataHVACGlobals::SmallWaterVolFlow && tmpEvapVolFlowRate > 0.0) {
                        Real64 Cp = FluidProperties::GetSpecificHeatGlycol(DataPlant::PlantLoop(this->CWLoopNum).FluidName,
                                                                           DataGlobals::CWInitConvTemp,
                                                                           DataPlant::PlantLoop(this->CWLoopNum).FluidIndex,
                                                                           RoutineName);

                        Real64 rho = FluidProperties::GetDensityGlycol(DataPlant::PlantLoop(this->CWLoopNum).FluidName,
                                                                       DataGlobals::CWInitConvTemp,
                                                                       DataPlant::PlantLoop(this->CWLoopNum).FluidIndex,
                                                                       RoutineName);
                        tmpNomCap = Cp * rho * DataSizing::PlantSizData(PltSizNum).DeltaT * tmpEvapVolFlowRate;
                        if (!this->ChillerHeater(NumChillerHeater).RefCapCoolingWasAutoSized)
                            tmpNomCap = this->ChillerHeater(NumChillerHeater).RefCapCooling;
                    } else {
                        if (this->ChillerHeater(NumChillerHeater).RefCapCoolingWasAutoSized) tmpNomCap = 0.0;
                    }
                    if (DataPlant::PlantFirstSizesOkayToFinalize) {
                        if (this->ChillerHeater(NumChillerHeater).RefCapCoolingWasAutoSized) {
                            this->ChillerHeater(NumChillerHeater).RefCapCooling = tmpNomCap;

                            // Now that we have the Reference Cooling Capacity, we need to also initialize the Heating side
                            // given the ratios
<<<<<<< HEAD
                            Wrapper(WrapperNum).ChillerHeater(NumChillerHeater).RefCapClgHtg =
                                Wrapper(WrapperNum).ChillerHeater(NumChillerHeater).RefCapCooling *
                                Wrapper(WrapperNum).ChillerHeater(NumChillerHeater).ClgHtgToCoolingCapRatio;

                            Wrapper(WrapperNum).ChillerHeater(NumChillerHeater).RefPowerClgHtg =
                                (Wrapper(WrapperNum).ChillerHeater(NumChillerHeater).RefCapCooling /
                                 Wrapper(WrapperNum).ChillerHeater(NumChillerHeater).RefCOPCooling) *
                                Wrapper(WrapperNum).ChillerHeater(NumChillerHeater).ClgHtgtoCogPowerRatio;

                            Wrapper(WrapperNum).ChillerHeater(NumChillerHeater).RefCOPClgHtg =
                                Wrapper(WrapperNum).ChillerHeater(NumChillerHeater).RefCapClgHtg /
                                Wrapper(WrapperNum).ChillerHeater(NumChillerHeater).RefPowerClgHtg;

                            if (PlantFinalSizesOkayToReport) {
                                ReportSizingOutput("ChillerHeaterPerformance:Electric:EIR",
                                                   Wrapper(WrapperNum).ChillerHeater(NumChillerHeater).Name,
                                                   "Design Size Reference Capacity [W]",
                                                   tmpNomCap);
=======
                            this->ChillerHeater(NumChillerHeater).RefCapClgHtg =
                                this->ChillerHeater(NumChillerHeater).RefCapCooling * this->ChillerHeater(NumChillerHeater).ClgHtgToCoolingCapRatio;

                            this->ChillerHeater(NumChillerHeater).RefPowerClgHtg =
                                (this->ChillerHeater(NumChillerHeater).RefCapCooling / this->ChillerHeater(NumChillerHeater).RefCOPCooling) *
                                this->ChillerHeater(NumChillerHeater).ClgHtgtoCogPowerRatio;

                            this->ChillerHeater(NumChillerHeater).RefCOPClgHtg =
                                this->ChillerHeater(NumChillerHeater).RefCapClgHtg / this->ChillerHeater(NumChillerHeater).RefPowerClgHtg;

                            if (DataPlant::PlantFinalSizesOkayToReport) {
                                ReportSizingManager::ReportSizingOutput("ChillerHeaterPerformance:Electric:EIR",
                                                                        this->ChillerHeater(NumChillerHeater).Name,
                                                                        "Design Size Reference Capacity [W]",
                                                                        tmpNomCap);
>>>>>>> aae0c5ac
                            }
                            if (DataPlant::PlantFirstSizesOkayToReport) {
                                ReportSizingManager::ReportSizingOutput("ChillerHeaterPerformance:Electric:EIR",
                                                                        this->ChillerHeater(NumChillerHeater).Name,
                                                                        "Initial Design Size Reference Capacity [W]",
                                                                        tmpNomCap);
                            }
                        } else {
                            if (this->ChillerHeater(NumChillerHeater).RefCapCooling > 0.0 && tmpNomCap > 0.0 &&
                                DataPlant::PlantFinalSizesOkayToReport) {

                                // Hardsized nominal capacity cooling power for reporting
                                Real64 NomCapUser = this->ChillerHeater(NumChillerHeater).RefCapCooling;
                                ReportSizingManager::ReportSizingOutput("ChillerHeaterPerformance:Electric:EIR",
                                                                        this->ChillerHeater(NumChillerHeater).Name,
                                                                        "Design Size Reference Capacity [W]",
                                                                        tmpNomCap,
                                                                        "User-Specified Reference Capacity [W]",
                                                                        NomCapUser);
                                tmpNomCap = NomCapUser;
                                if (DataGlobals::DisplayExtraWarnings) {
                                    if ((std::abs(tmpNomCap - NomCapUser) / NomCapUser) > DataSizing::AutoVsHardSizingThreshold) {
                                        ShowMessage("SizeChillerHeaterPerformanceElectricEIR: Potential issue with equipment sizing for " +
                                                    this->ChillerHeater(NumChillerHeater).Name);
                                        ShowContinueError("User-Specified Reference Capacity of " + General::RoundSigDigits(NomCapUser, 2) + " [W]");
                                        ShowContinueError("differs from Design Size Reference Capacity of " + General::RoundSigDigits(tmpNomCap, 2) +
                                                          " [W]");
                                        ShowContinueError("This may, or may not, indicate mismatched component sizes.");
                                        ShowContinueError("Verify that the value entered is intended and is consistent with other components.");
                                    }
                                }
                            }
                        }
                    }
                } else {
                    if (this->ChillerHeater(NumChillerHeater).RefCapCoolingWasAutoSized) {
                        if (DataPlant::PlantFirstSizesOkayToFinalize) {
                            ShowSevereError("Size ChillerHeaterPerformance:Electric:EIR=\"" + this->ChillerHeater(NumChillerHeater).Name +
                                            "\", autosize error.");
                            ShowContinueError("Autosizing of CGSHP Chiller Heater reference capacity requires");
                            ShowContinueError("a cooling loop Sizing:Plant object.");
                            ErrorsFound = true;
                        }
                    } else {
                        if (this->ChillerHeater(NumChillerHeater).RefCapCooling > 0.0 && DataPlant::PlantFinalSizesOkayToReport) {
                            ReportSizingManager::ReportSizingOutput("ChillerHeaterPerformance:Electric:EIR",
                                                                    this->ChillerHeater(NumChillerHeater).Name,
                                                                    "User-Specified Reference Capacity [W]",
                                                                    this->ChillerHeater(NumChillerHeater).RefCapCooling);
                        }
                    }
                }

                // auto-size the condenser volume flow rate
                // each individual chiller heater module is sized to be capable of supporting the total load on the wrapper
                if (PltSizCondNum > 0) {
                    if (DataSizing::PlantSizData(PltSizNum).DesVolFlowRate >= DataHVACGlobals::SmallWaterVolFlow) {
                        Real64 rho = FluidProperties::GetDensityGlycol(DataPlant::PlantLoop(this->GLHELoopNum).FluidName,
                                                                       DataGlobals::CWInitConvTemp,
                                                                       DataPlant::PlantLoop(this->GLHELoopNum).FluidIndex,
                                                                       RoutineName);
                        // TODO: JM 2018-12-06 I wonder why Cp isn't calculated at the same temp as rho...
                        Real64 Cp = FluidProperties::GetSpecificHeatGlycol(DataPlant::PlantLoop(this->GLHELoopNum).FluidName,
                                                                           this->ChillerHeater(NumChillerHeater).TempRefCondInCooling,
                                                                           DataPlant::PlantLoop(this->GLHELoopNum).FluidIndex,
                                                                           RoutineName);
                        tmpCondVolFlowRate =
                            tmpNomCap *
                            (1.0 + (1.0 / this->ChillerHeater(NumChillerHeater).RefCOPCooling) * this->ChillerHeater(NumChillerHeater).OpenMotorEff) /
                            (DataSizing::PlantSizData(PltSizCondNum).DeltaT * Cp * rho);
                        this->ChillerHeater(NumChillerHeater).tmpCondVolFlowRate = tmpCondVolFlowRate;
                        if (!this->ChillerHeater(NumChillerHeater).CondVolFlowRateWasAutoSized)
                            tmpCondVolFlowRate = this->ChillerHeater(NumChillerHeater).CondVolFlowRate;

                    } else {
                        if (this->ChillerHeater(NumChillerHeater).CondVolFlowRateWasAutoSized) tmpCondVolFlowRate = 0.0;
                        this->ChillerHeater(NumChillerHeater).tmpCondVolFlowRate = tmpCondVolFlowRate;
                    }
                    if (DataPlant::PlantFirstSizesOkayToFinalize) {
                        if (this->ChillerHeater(NumChillerHeater).CondVolFlowRateWasAutoSized) {
                            this->ChillerHeater(NumChillerHeater).CondVolFlowRate = tmpCondVolFlowRate;
                            if (DataPlant::PlantFinalSizesOkayToReport) {
                                ReportSizingManager::ReportSizingOutput("ChillerHeaterPerformance:Electric:EIR",
                                                                        this->ChillerHeater(NumChillerHeater).Name,
                                                                        "Design Size Reference Condenser Water Flow Rate [m3/s]",
                                                                        tmpCondVolFlowRate);
                            }
                            if (DataPlant::PlantFirstSizesOkayToReport) {
                                ReportSizingManager::ReportSizingOutput("ChillerHeaterPerformance:Electric:EIR",
                                                                        this->ChillerHeater(NumChillerHeater).Name,
                                                                        "Initial Design Size Reference Condenser Water Flow Rate [m3/s]",
                                                                        tmpCondVolFlowRate);
                            }
                        } else {
                            if (this->ChillerHeater(NumChillerHeater).CondVolFlowRate > 0.0 && tmpCondVolFlowRate > 0.0 &&
                                DataPlant::PlantFinalSizesOkayToReport) {

                                // Hardsized condenser design volume flow rate for reporting
                                Real64 CondVolFlowRateUser = this->ChillerHeater(NumChillerHeater).CondVolFlowRate;
                                ReportSizingManager::ReportSizingOutput("ChillerHeaterPerformance:Electric:EIR",
                                                                        this->ChillerHeater(NumChillerHeater).Name,
                                                                        "Design Size Reference Condenser Water Flow Rate [m3/s]",
                                                                        tmpCondVolFlowRate,
                                                                        "User-Specified Reference Condenser Water Flow Rate [m3/s]",
                                                                        CondVolFlowRateUser);
                                if (DataGlobals::DisplayExtraWarnings) {
                                    if ((std::abs(tmpCondVolFlowRate - CondVolFlowRateUser) / CondVolFlowRateUser) >
                                        DataSizing::AutoVsHardSizingThreshold) {
                                        ShowMessage("SizeChillerHeaterPerformanceElectricEIR: Potential issue with equipment sizing for " +
                                                    this->ChillerHeater(NumChillerHeater).Name);
                                        ShowContinueError("User-Specified Reference Condenser Water Flow Rate of " +
                                                          General::RoundSigDigits(CondVolFlowRateUser, 5) + " [m3/s]");
                                        ShowContinueError("differs from Design Size Reference Condenser Water Flow Rate of " +
                                                          General::RoundSigDigits(tmpCondVolFlowRate, 5) + " [m3/s]");
                                        ShowContinueError("This may, or may not, indicate mismatched component sizes.");
                                        ShowContinueError("Verify that the value entered is intended and is consistent with other components.");
                                    }
                                }
                            }
                        }
                    }
                } else {
                    if (this->ChillerHeater(NumChillerHeater).CondVolFlowRateWasAutoSized) {
                        if (DataPlant::PlantFirstSizesOkayToFinalize) {
                            ShowSevereError("Size ChillerHeaterPerformance:Electric:EIR=\"" + this->ChillerHeater(NumChillerHeater).Name +
                                            "\", autosize error.");
                            ShowContinueError("Autosizing of CGSHP Chiller Heater condenser flow rate requires");
                            ShowContinueError("a condenser loop Sizing:Plant object.");
                            ErrorsFound = true;
                        }
                    } else {
                        if (this->ChillerHeater(NumChillerHeater).CondVolFlowRate > 0.0 && DataPlant::PlantFinalSizesOkayToReport) {
                            ReportSizingManager::ReportSizingOutput("ChillerHeaterPerformance:Electric:EIR",
                                                                    this->ChillerHeater(NumChillerHeater).Name,
                                                                    "User-Specified Reference Condenser Water Flow Rate [m3/s]",
                                                                    this->ChillerHeater(NumChillerHeater).CondVolFlowRate);
                        }
                    }
                }

                if (DataPlant::PlantFinalSizesOkayToReport) {
                    // create predefined report
                    std::string equipName = this->ChillerHeater(NumChillerHeater).Name;
                    OutputReportPredefined::PreDefTableEntry(
                        OutputReportPredefined::pdchMechType, equipName, "ChillerHeaterPerformance:Electric:EIR");
                    OutputReportPredefined::PreDefTableEntry(
                        OutputReportPredefined::pdchMechNomEff, equipName, this->ChillerHeater(NumChillerHeater).RefCOPCooling);
                    OutputReportPredefined::PreDefTableEntry(
                        OutputReportPredefined::pdchMechNomCap, equipName, this->ChillerHeater(NumChillerHeater).RefCapCooling);
                }

                if (ErrorsFound) {
                    ShowFatalError("Preceding sizing errors cause program termination");
                }
            }

            // sum individual volume flows and register wrapper inlets
            Real64 TotalEvapVolFlowRate = 0.0;
            Real64 TotalCondVolFlowRate = 0.0;
            Real64 TotalHotWaterVolFlowRate = 0.0;
            for (int NumChillerHeater = 1; NumChillerHeater <= this->ChillerHeaterNums; ++NumChillerHeater) {
                TotalEvapVolFlowRate += this->ChillerHeater(NumChillerHeater).tmpEvapVolFlowRate;
                TotalCondVolFlowRate += this->ChillerHeater(NumChillerHeater).tmpCondVolFlowRate;
                TotalHotWaterVolFlowRate += this->ChillerHeater(NumChillerHeater).DesignHotWaterVolFlowRate;
            }

            PlantUtilities::RegisterPlantCompDesignFlow(this->CHWInletNodeNum, TotalEvapVolFlowRate);
            PlantUtilities::RegisterPlantCompDesignFlow(this->HWInletNodeNum, TotalHotWaterVolFlowRate);
            // save the reference condenser water volumetric flow rate for use by the condenser water loop sizing algorithms
            PlantUtilities::RegisterPlantCompDesignFlow(this->GLHEInletNodeNum, TotalCondVolFlowRate);

            return;
        }
    }

    void GetWrapperInput()
    {
        // SUBROUTINE INFORMATION:
        //       AUTHOR:          Yunzhi Huang and Daeho Kang, PNNL
        //       DATE WRITTEN:    Feb 2013

        // PURPOSE OF THIS SUBROUTINE:
        //  This routine will get the input required by the Wrapper model.

        bool ErrorsFound(false); // True when input errors are found
        int NumAlphas;           // Number of elements in the alpha array
        int NumNums;             // Number of elements in the numeric array
        int IOStat;              // IO Status when calling get input subroutine

        DataIPShortCuts::cCurrentModuleObject = "CentralHeatPumpSystem";
        numWrappers = inputProcessor->getNumObjectsFound(DataIPShortCuts::cCurrentModuleObject);

        if (numWrappers <= 0) {
            ShowSevereError("No " + DataIPShortCuts::cCurrentModuleObject + " equipment specified in input file");
        }

        Wrapper.allocate(numWrappers);
        CheckEquipName.dimension(numWrappers, true);

        // Load arrays with electric EIR chiller data
        for (int WrapperNum = 1; WrapperNum <= numWrappers; ++WrapperNum) {
            inputProcessor->getObjectItem(DataIPShortCuts::cCurrentModuleObject,
                                          WrapperNum,
                                          DataIPShortCuts::cAlphaArgs,
                                          NumAlphas,
                                          DataIPShortCuts::rNumericArgs,
                                          NumNums,
                                          IOStat,
                                          _,
                                          DataIPShortCuts::lAlphaFieldBlanks,
                                          DataIPShortCuts::cAlphaFieldNames,
                                          DataIPShortCuts::cNumericFieldNames);

            Wrapper(WrapperNum).Name = DataIPShortCuts::cAlphaArgs(1);

            // initialize nth chiller heater index (including identical units) for current wrapper
            int NumChHtrPerWrapper = 0;
            if (UtilityRoutines::IsNameEmpty(DataIPShortCuts::cAlphaArgs(1), DataIPShortCuts::cCurrentModuleObject, ErrorsFound)) {
                continue;
            }

            if (DataIPShortCuts::cAlphaArgs(2) == "SMARTMIXING") {
                Wrapper(WrapperNum).ControlMode = SmartMixing;
            }

            Wrapper(WrapperNum).CHWInletNodeNum =
                NodeInputManager::GetOnlySingleNode(DataIPShortCuts::cAlphaArgs(3),
                                                    ErrorsFound,
                                                    DataIPShortCuts::cCurrentModuleObject,
                                                    DataIPShortCuts::cAlphaArgs(1),
                                                    DataLoopNode::NodeType_Water,
                                                    DataLoopNode::NodeConnectionType_Inlet,
                                                    1,
                                                    DataLoopNode::ObjectIsNotParent); // node name : connection should be careful!
            Wrapper(WrapperNum).CHWOutletNodeNum = NodeInputManager::GetOnlySingleNode(DataIPShortCuts::cAlphaArgs(4),
                                                                                       ErrorsFound,
                                                                                       DataIPShortCuts::cCurrentModuleObject,
                                                                                       DataIPShortCuts::cAlphaArgs(1),
                                                                                       DataLoopNode::NodeType_Water,
                                                                                       DataLoopNode::NodeConnectionType_Outlet,
                                                                                       1,
                                                                                       DataLoopNode::ObjectIsNotParent);
            BranchNodeConnections::TestCompSet(DataIPShortCuts::cCurrentModuleObject,
                                               DataIPShortCuts::cAlphaArgs(1),
                                               DataIPShortCuts::cAlphaArgs(3),
                                               DataIPShortCuts::cAlphaArgs(4),
                                               "Chilled Water Nodes");

            Wrapper(WrapperNum).GLHEInletNodeNum =
                NodeInputManager::GetOnlySingleNode(DataIPShortCuts::cAlphaArgs(5),
                                                    ErrorsFound,
                                                    DataIPShortCuts::cCurrentModuleObject,
                                                    DataIPShortCuts::cAlphaArgs(1),
                                                    DataLoopNode::NodeType_Water,
                                                    DataLoopNode::NodeConnectionType_Inlet,
                                                    2,
                                                    DataLoopNode::ObjectIsNotParent); // node name : connection should be careful!
            Wrapper(WrapperNum).GLHEOutletNodeNum = NodeInputManager::GetOnlySingleNode(DataIPShortCuts::cAlphaArgs(6),
                                                                                        ErrorsFound,
                                                                                        DataIPShortCuts::cCurrentModuleObject,
                                                                                        DataIPShortCuts::cAlphaArgs(1),
                                                                                        DataLoopNode::NodeType_Water,
                                                                                        DataLoopNode::NodeConnectionType_Outlet,
                                                                                        2,
                                                                                        DataLoopNode::ObjectIsNotParent);
            BranchNodeConnections::TestCompSet(DataIPShortCuts::cCurrentModuleObject,
                                               DataIPShortCuts::cAlphaArgs(1),
                                               DataIPShortCuts::cAlphaArgs(5),
                                               DataIPShortCuts::cAlphaArgs(6),
                                               "GLHE Nodes");

            Wrapper(WrapperNum).HWInletNodeNum =
                NodeInputManager::GetOnlySingleNode(DataIPShortCuts::cAlphaArgs(7),
                                                    ErrorsFound,
                                                    DataIPShortCuts::cCurrentModuleObject,
                                                    DataIPShortCuts::cAlphaArgs(1),
                                                    DataLoopNode::NodeType_Water,
                                                    DataLoopNode::NodeConnectionType_Inlet,
                                                    3,
                                                    DataLoopNode::ObjectIsNotParent); // node name : connection should be careful!
            Wrapper(WrapperNum).HWOutletNodeNum = NodeInputManager::GetOnlySingleNode(DataIPShortCuts::cAlphaArgs(8),
                                                                                      ErrorsFound,
                                                                                      DataIPShortCuts::cCurrentModuleObject,
                                                                                      DataIPShortCuts::cAlphaArgs(1),
                                                                                      DataLoopNode::NodeType_Water,
                                                                                      DataLoopNode::NodeConnectionType_Outlet,
                                                                                      3,
                                                                                      DataLoopNode::ObjectIsNotParent);
            BranchNodeConnections::TestCompSet(DataIPShortCuts::cCurrentModuleObject,
                                               DataIPShortCuts::cAlphaArgs(1),
                                               DataIPShortCuts::cAlphaArgs(7),
                                               DataIPShortCuts::cAlphaArgs(8),
                                               "Hot Water Nodes");

            Wrapper(WrapperNum).AncillaryPower = DataIPShortCuts::rNumericArgs(1);
            if (DataIPShortCuts::lAlphaFieldBlanks(9)) {
                Wrapper(WrapperNum).SchedPtr = 0;
            } else {
                Wrapper(WrapperNum).SchedPtr = ScheduleManager::GetScheduleIndex(DataIPShortCuts::cAlphaArgs(9));
            }

            int NumberOfComp = (NumAlphas - 9) / 3;
            Wrapper(WrapperNum).NumOfComp = NumberOfComp;
            Wrapper(WrapperNum).WrapperComp.allocate(NumberOfComp);

            if (Wrapper(WrapperNum).NumOfComp == 0) {
                ShowSevereError("GetWrapperInput: No component names on " + DataIPShortCuts::cCurrentModuleObject + '=' + Wrapper(WrapperNum).Name);
                ErrorsFound = true;
            } else {
                int Comp = 0;
                for (int loop = 10; loop <= NumAlphas; loop += 3) {
                    ++Comp;
                    Wrapper(WrapperNum).WrapperComp(Comp).WrapperPerformanceObjectType = DataIPShortCuts::cAlphaArgs(loop);
                    Wrapper(WrapperNum).WrapperComp(Comp).WrapperComponentName = DataIPShortCuts::cAlphaArgs(loop + 1);
                    if (DataIPShortCuts::lAlphaFieldBlanks(loop + 2)) {
                        Wrapper(WrapperNum).WrapperComp(Comp).CHSchedPtr = DataGlobals::ScheduleAlwaysOn;
                    } else {
                        Wrapper(WrapperNum).WrapperComp(Comp).CHSchedPtr = ScheduleManager::GetScheduleIndex(DataIPShortCuts::cAlphaArgs(loop + 2));
                    }
                    Wrapper(WrapperNum).WrapperComp(Comp).WrapperIdenticalObjectNum = DataIPShortCuts::rNumericArgs(1 + Comp);
                    if (Wrapper(WrapperNum).WrapperComp(Comp).WrapperPerformanceObjectType == "CHILLERHEATERPERFORMANCE:ELECTRIC:EIR") {

                        // count number of chiller heaters (including identical units) for current wrapper
                        if (Wrapper(WrapperNum).WrapperComp(Comp).WrapperIdenticalObjectNum > 1) {
                            NumChHtrPerWrapper += Wrapper(WrapperNum).WrapperComp(Comp).WrapperIdenticalObjectNum;
                        } else {
                            ++NumChHtrPerWrapper;
                        }

                        // count total number of chiller heaters (not including identical units) for ALL wrappers
                        ++numChillerHeaters;
                    }
                }

                Wrapper(WrapperNum).ChillerHeaterNums = NumChHtrPerWrapper;
            }

            if (ErrorsFound) {
                ShowFatalError("GetWrapperInput: Invalid " + DataIPShortCuts::cCurrentModuleObject +
                               " Input, preceding condition(s) cause termination.");
            }

            // ALLOCATE ARRAYS
            if ((numChillerHeaters == 0) && (Wrapper(WrapperNum).ControlMode == SmartMixing)) {
                ShowFatalError("SmartMixing Control Mode in object " + DataIPShortCuts::cCurrentModuleObject + " : " + Wrapper(WrapperNum).Name +
                               " need to apply to ChillerHeaterPerformance:Electric:EIR object(s).");
            }
        }

        if (numChillerHeaters > 0) {

            for (int WrapperNum = 1; WrapperNum <= numWrappers; ++WrapperNum) {
                Wrapper(WrapperNum).ChillerHeater.allocate(Wrapper(WrapperNum).ChillerHeaterNums);
            }
            GetChillerHeaterInput();
        }

        for (int WrapperNum = 1; WrapperNum <= numWrappers; ++WrapperNum) {
            int ChillerHeaterNum = 0; // initialize nth chiller heater index (including identical units) for current wrapper
            for (int Comp = 1; Comp <= Wrapper(WrapperNum).NumOfComp; ++Comp) {
                if (Wrapper(WrapperNum).WrapperComp(Comp).WrapperPerformanceObjectType == "CHILLERHEATERPERFORMANCE:ELECTRIC:EIR") {
                    std::string CompName = Wrapper(WrapperNum).WrapperComp(Comp).WrapperComponentName;
                    int CompIndex = UtilityRoutines::FindItemInList(CompName, ChillerHeater);
                    // User may enter invalid name rather than selecting one from the object list
                    if (CompIndex <= 0) {
                        ShowSevereError("GetWrapperInput: Invalid Chiller Heater Modules Performance Component Name =" + CompName);
                        ShowContinueError("Select the name of ChillerHeaterPerformance:Electric:EIR object(s) from the object list.");
                        ShowFatalError("Program terminates due to preceding condition.");
                    }
                    Wrapper(WrapperNum).WrapperComp(Comp).WrapperPerformanceObjectIndex = CompIndex;
                    if (ChillerHeater(CompIndex).VariableFlow) {
                        Wrapper(WrapperNum).VariableFlowCH = true;
                    }
                    for (int i_CH = 1; i_CH <= Wrapper(WrapperNum).WrapperComp(Comp).WrapperIdenticalObjectNum; ++i_CH) {
                        // increment nth chiller heater index (including identical units) for current wrapper
                        ++ChillerHeaterNum;
                        Wrapper(WrapperNum).ChillerHeater(ChillerHeaterNum) = ChillerHeater(CompIndex);
                    }
                }
            }
        }

        // Release memory from temporary arrays; values now copied into their associated Wrapper in above loop
        if (allocated(ChillerHeater)) ChillerHeater.deallocate();

        // Set up output variables
        for (int WrapperNum = 1; WrapperNum <= numWrappers; ++WrapperNum) {
        } // End of wrapper count
    }

    void WrapperSpecs::setupOutputVars()
    {
        SetupOutputVariable("Chiller Heater System Cooling Electric Energy",
                            OutputProcessor::Unit::J,
                            this->Report.TotElecCooling,
                            "System",
                            "Sum",
                            this->Name,
                            _,
                            "ELECTRICITY",
                            "Cooling",
                            _,
                            "Plant");

        SetupOutputVariable("Chiller Heater System Heating Electric Energy",
                            OutputProcessor::Unit::J,
                            this->Report.TotElecHeating,
                            "System",
                            "Sum",
                            this->Name,
                            _,
                            "ELECTRICITY",
                            "Heating",
                            _,
                            "Plant");

        SetupOutputVariable("Chiller Heater System Cooling Electric Power",
                            OutputProcessor::Unit::W,
                            this->Report.TotElecCoolingPwr,
                            "System",
                            "Average",
                            this->Name);

        SetupOutputVariable("Chiller Heater System Heating Electric Power",
                            OutputProcessor::Unit::W,
                            this->Report.TotElecHeatingPwr,
                            "System",
                            "Average",
                            this->Name);

        SetupOutputVariable("Chiller Heater System Cooling Energy",
                            OutputProcessor::Unit::J,
                            this->Report.CoolingEnergy,
                            "System",
                            "Sum",
                            this->Name,
                            _,
                            "ENERGYTRANSFER",
                            "CHILLERS",
                            _,
                            "Plant");

        SetupOutputVariable("Chiller Heater System Heating Energy",
                            OutputProcessor::Unit::J,
                            this->Report.HeatingEnergy,
                            "System",
                            "Sum",
                            this->Name,
                            _,
                            "ENERGYTRANSFER",
                            "BOILER",
                            _,
                            "Plant");

        SetupOutputVariable("Chiller Heater System Source Heat Transfer Energy",
                            OutputProcessor::Unit::J,
                            this->Report.GLHEEnergy,
                            "System",
                            "Sum",
                            this->Name,
                            _,
                            "ENERGYTRANSFER",
                            "HEATREJECTION",
                            _,
                            "Plant");

        SetupOutputVariable(
            "Chiller Heater System Cooling Rate", OutputProcessor::Unit::W, this->Report.CoolingRate, "System", "Average", this->Name);

        SetupOutputVariable(
            "Chiller Heater System Heating Rate", OutputProcessor::Unit::W, this->Report.HeatingRate, "System", "Average", this->Name);

        SetupOutputVariable(
            "Chiller Heater System Source Heat Transfer Rate", OutputProcessor::Unit::W, this->Report.GLHERate, "System", "Average", this->Name);

        SetupOutputVariable(
            "Chiller Heater System Cooling Mass Flow Rate", OutputProcessor::Unit::kg_s, this->Report.CHWmdot, "System", "Average", this->Name);

        SetupOutputVariable(
            "Chiller Heater System Heating Mass Flow Rate", OutputProcessor::Unit::kg_s, this->Report.HWmdot, "System", "Average", this->Name);

        SetupOutputVariable(
            "Chiller Heater System Source Mass Flow Rate", OutputProcessor::Unit::kg_s, this->Report.GLHEmdot, "System", "Average", this->Name);

        SetupOutputVariable(
            "Chiller Heater System Cooling Inlet Temperature", OutputProcessor::Unit::C, this->Report.CHWInletTemp, "System", "Average", this->Name);

        SetupOutputVariable(
            "Chiller Heater System Heating Inlet Temperature", OutputProcessor::Unit::C, this->Report.HWInletTemp, "System", "Average", this->Name);

        SetupOutputVariable(
            "Chiller Heater System Source Inlet Temperature", OutputProcessor::Unit::C, this->Report.GLHEInletTemp, "System", "Average", this->Name);

        SetupOutputVariable("Chiller Heater System Cooling Outlet Temperature",
                            OutputProcessor::Unit::C,
                            this->Report.CHWOutletTemp,
                            "System",
                            "Average",
                            this->Name);

        SetupOutputVariable(
            "Chiller Heater System Heating Outlet Temperature", OutputProcessor::Unit::C, this->Report.HWOutletTemp, "System", "Average", this->Name);

        SetupOutputVariable("Chiller Heater System Source Outlet Temperature",
                            OutputProcessor::Unit::C,
                            this->Report.GLHEOutletTemp,
                            "System",
                            "Average",
                            this->Name);

        if (this->ChillerHeaterNums > 0) {

            for (int ChillerHeaterNum = 1; ChillerHeaterNum <= this->ChillerHeaterNums; ++ChillerHeaterNum) {

                SetupOutputVariable("Chiller Heater Operation Mode Unit " + General::TrimSigDigits(ChillerHeaterNum) + "",
                                    OutputProcessor::Unit::None,
                                    this->ChillerHeater(ChillerHeaterNum).Report.CurrentMode,
                                    "System",
                                    "Average",
                                    this->ChillerHeater(ChillerHeaterNum).Name);

                SetupOutputVariable("Chiller Heater Part Load Ratio Unit " + General::TrimSigDigits(ChillerHeaterNum) + "",
                                    OutputProcessor::Unit::None,
                                    this->ChillerHeater(ChillerHeaterNum).Report.ChillerPartLoadRatio,
                                    "System",
                                    "Average",
                                    this->ChillerHeater(ChillerHeaterNum).Name);

                SetupOutputVariable("Chiller Heater Cycling Ratio Unit " + General::TrimSigDigits(ChillerHeaterNum) + "",
                                    OutputProcessor::Unit::None,
                                    this->ChillerHeater(ChillerHeaterNum).Report.ChillerCyclingRatio,
                                    "System",
                                    "Average",
                                    this->ChillerHeater(ChillerHeaterNum).Name);

                SetupOutputVariable("Chiller Heater Cooling Electric Power Unit " + General::TrimSigDigits(ChillerHeaterNum) + "",
                                    OutputProcessor::Unit::W,
                                    this->ChillerHeater(ChillerHeaterNum).Report.CoolingPower,
                                    "System",
                                    "Average",
                                    this->ChillerHeater(ChillerHeaterNum).Name);

                SetupOutputVariable("Chiller Heater Heating Electric Power Unit " + General::TrimSigDigits(ChillerHeaterNum) + "",
                                    OutputProcessor::Unit::W,
                                    this->ChillerHeater(ChillerHeaterNum).Report.HeatingPower,
                                    "System",
                                    "Average",
                                    this->ChillerHeater(ChillerHeaterNum).Name);

                SetupOutputVariable("Chiller Heater Cooling Electric Energy Unit " + General::TrimSigDigits(ChillerHeaterNum) + "",
                                    OutputProcessor::Unit::J,
                                    this->ChillerHeater(ChillerHeaterNum).Report.CoolingEnergy,
                                    "System",
                                    "Sum",
                                    this->ChillerHeater(ChillerHeaterNum).Name);

                SetupOutputVariable("Chiller Heater Heating Electric Energy Unit " + General::TrimSigDigits(ChillerHeaterNum) + "",
                                    OutputProcessor::Unit::J,
                                    this->ChillerHeater(ChillerHeaterNum).Report.HeatingEnergy,
                                    "System",
                                    "Sum",
                                    this->ChillerHeater(ChillerHeaterNum).Name);

                SetupOutputVariable("Chiller Heater Cooling Rate Unit " + General::TrimSigDigits(ChillerHeaterNum) + "",
                                    OutputProcessor::Unit::W,
                                    this->ChillerHeater(ChillerHeaterNum).Report.QEvap,
                                    "System",
                                    "Average",
                                    this->ChillerHeater(ChillerHeaterNum).Name);

                SetupOutputVariable("Chiller Heater Cooling Energy Unit " + General::TrimSigDigits(ChillerHeaterNum) + "",
                                    OutputProcessor::Unit::J,
                                    this->ChillerHeater(ChillerHeaterNum).Report.EvapEnergy,
                                    "System",
                                    "Sum",
                                    this->ChillerHeater(ChillerHeaterNum).Name);

                SetupOutputVariable("Chiller Heater False Load Heat Transfer Rate Unit " + General::TrimSigDigits(ChillerHeaterNum) + "",
                                    OutputProcessor::Unit::W,
                                    this->ChillerHeater(ChillerHeaterNum).Report.ChillerFalseLoadRate,
                                    "System",
                                    "Average",
                                    this->ChillerHeater(ChillerHeaterNum).Name);

                SetupOutputVariable("Chiller Heater False Load Heat Transfer Energy Unit " + General::TrimSigDigits(ChillerHeaterNum) + "",
                                    OutputProcessor::Unit::J,
                                    this->ChillerHeater(ChillerHeaterNum).Report.ChillerFalseLoad,
                                    "System",
                                    "Sum",
                                    this->ChillerHeater(ChillerHeaterNum).Name);

                SetupOutputVariable("Chiller Heater Evaporator Inlet Temperature Unit " + General::TrimSigDigits(ChillerHeaterNum) + "",
                                    OutputProcessor::Unit::C,
                                    this->ChillerHeater(ChillerHeaterNum).Report.EvapInletTemp,
                                    "System",
                                    "Average",
                                    this->ChillerHeater(ChillerHeaterNum).Name);

                SetupOutputVariable("Chiller Heater Evaporator Outlet Temperature Unit " + General::TrimSigDigits(ChillerHeaterNum) + "",
                                    OutputProcessor::Unit::C,
                                    this->ChillerHeater(ChillerHeaterNum).Report.EvapOutletTemp,
                                    "System",
                                    "Average",
                                    this->ChillerHeater(ChillerHeaterNum).Name);

                SetupOutputVariable("Chiller Heater Evaporator Mass Flow Rate Unit " + General::TrimSigDigits(ChillerHeaterNum) + "",
                                    OutputProcessor::Unit::kg_s,
                                    this->ChillerHeater(ChillerHeaterNum).Report.Evapmdot,
                                    "System",
                                    "Average",
                                    this->ChillerHeater(ChillerHeaterNum).Name);

                SetupOutputVariable("Chiller Heater Condenser Heat Transfer Rate Unit " + General::TrimSigDigits(ChillerHeaterNum) + "",
                                    OutputProcessor::Unit::W,
                                    this->ChillerHeater(ChillerHeaterNum).Report.QCond,
                                    "System",
                                    "Average",
                                    this->ChillerHeater(ChillerHeaterNum).Name);

                SetupOutputVariable("Chiller Heater Condenser Heat Transfer Energy Unit " + General::TrimSigDigits(ChillerHeaterNum) + "",
                                    OutputProcessor::Unit::J,
                                    this->ChillerHeater(ChillerHeaterNum).Report.CondEnergy,
                                    "System",
                                    "Sum",
                                    this->ChillerHeater(ChillerHeaterNum).Name);

                SetupOutputVariable("Chiller Heater COP Unit " + General::TrimSigDigits(ChillerHeaterNum) + "",
                                    OutputProcessor::Unit::W_W,
                                    this->ChillerHeater(ChillerHeaterNum).Report.ActualCOP,
                                    "System",
                                    "Average",
                                    this->ChillerHeater(ChillerHeaterNum).Name);

                SetupOutputVariable("Chiller Heater Capacity Temperature Modifier Multiplier Unit " + General::TrimSigDigits(ChillerHeaterNum) + "",
                                    OutputProcessor::Unit::None,
                                    this->ChillerHeater(ChillerHeaterNum).Report.ChillerCapFT,
                                    "System",
                                    "Average",
                                    this->ChillerHeater(ChillerHeaterNum).Name);

                SetupOutputVariable("Chiller Heater EIR Temperature Modifier Multiplier Unit " + General::TrimSigDigits(ChillerHeaterNum) + "",
                                    OutputProcessor::Unit::None,
                                    this->ChillerHeater(ChillerHeaterNum).Report.ChillerEIRFT,
                                    "System",
                                    "Average",
                                    this->ChillerHeater(ChillerHeaterNum).Name);

                SetupOutputVariable("Chiller Heater EIR Part Load Modifier Multiplier Unit " + General::TrimSigDigits(ChillerHeaterNum) + "",
                                    OutputProcessor::Unit::None,
                                    this->ChillerHeater(ChillerHeaterNum).Report.ChillerEIRFPLR,
                                    "System",
                                    "Average",
                                    this->ChillerHeater(ChillerHeaterNum).Name);

                SetupOutputVariable("Chiller Heater Condenser Inlet Temperature Unit " + General::TrimSigDigits(ChillerHeaterNum) + "",
                                    OutputProcessor::Unit::C,
                                    this->ChillerHeater(ChillerHeaterNum).Report.CondInletTemp,
                                    "System",
                                    "Average",
                                    this->ChillerHeater(ChillerHeaterNum).Name);

                SetupOutputVariable("Chiller Heater Condenser Outlet Temperature Unit " + General::TrimSigDigits(ChillerHeaterNum) + "",
                                    OutputProcessor::Unit::C,
                                    this->ChillerHeater(ChillerHeaterNum).Report.CondOutletTemp,
                                    "System",
                                    "Average",
                                    this->ChillerHeater(ChillerHeaterNum).Name);

                SetupOutputVariable("Chiller Heater Condenser Mass Flow Rate Unit " + General::TrimSigDigits(ChillerHeaterNum) + "",
                                    OutputProcessor::Unit::kg_s,
                                    this->ChillerHeater(ChillerHeaterNum).Report.Condmdot,
                                    "System",
                                    "Average",
                                    this->ChillerHeater(ChillerHeaterNum).Name);
            } // End of individual chiller heater count for current wrapper

        } // End of individual chiller heater output
    }

    void GetChillerHeaterInput()
    {
        // SUBROUTINE INFORMATION:
        //       AUTHOR:          Kyung Tae Yun, Mississippi State University
        //       DATE WRITTEN:    Feb 2013

        // PURPOSE OF THIS SUBROUTINE:
        //  This routine will get the input required by the ChillerHeaterPerformance:Electric:EIR model.

        std::string StringVar;             // Used for EIRFPLR warning messages
        bool CHErrorsFound(false);         // True when input errors are found
        bool FoundNegValue(false);         // Used to evaluate PLFFPLR curve objects
        int NumAlphas;                     // Number of elements in the alpha array
        int NumNums;                       // Number of elements in the numeric array
        int IOStat;                        // IO Status when calling get input subroutine
        Array1D<Real64> CurveValArray(11); // Used to evaluate PLFFPLR curve objects

        static ObjexxFCL::gio::Fmt Format_530("('Curve Output = ',11(F7.2))");
        static ObjexxFCL::gio::Fmt Format_550("('Curve Output = ',11(F7.2))");

        DataIPShortCuts::cCurrentModuleObject = "ChillerHeaterPerformance:Electric:EIR";
        numChillerHeaters = inputProcessor->getNumObjectsFound(DataIPShortCuts::cCurrentModuleObject);

        if (numChillerHeaters <= 0) {
            ShowSevereError("No " + DataIPShortCuts::cCurrentModuleObject + " equipment specified in input file");
            CHErrorsFound = true;
        }

        // Allocate temporary ChillerHeater and ChillerHeaterReport arrays
        if (allocated(ChillerHeater)) ChillerHeater.deallocate();
        ChillerHeater.allocate(numChillerHeaters);

        // Load arrays with electric EIR chiller data
        for (int ChillerHeaterNum = 1; ChillerHeaterNum <= numChillerHeaters; ++ChillerHeaterNum) {
            inputProcessor->getObjectItem(DataIPShortCuts::cCurrentModuleObject,
                                          ChillerHeaterNum,
                                          DataIPShortCuts::cAlphaArgs,
                                          NumAlphas,
                                          DataIPShortCuts::rNumericArgs,
                                          NumNums,
                                          IOStat,
                                          _,
                                          DataIPShortCuts::lAlphaFieldBlanks,
                                          DataIPShortCuts::cAlphaFieldNames,
                                          DataIPShortCuts::cNumericFieldNames);

            ChillerHeater(ChillerHeaterNum).Name = DataIPShortCuts::cAlphaArgs(1);
            UtilityRoutines::IsNameEmpty(DataIPShortCuts::cAlphaArgs(1), DataIPShortCuts::cCurrentModuleObject, CHErrorsFound);

            ChillerHeater(ChillerHeaterNum).CondModeCooling = DataIPShortCuts::cAlphaArgs(4);

            // Performance curves
            ChillerHeater(ChillerHeaterNum).ChillerCapFTCoolingIDX = CurveManager::GetCurveIndex(DataIPShortCuts::cAlphaArgs(5));
            if (ChillerHeater(ChillerHeaterNum).ChillerCapFTCoolingIDX == 0) {
                ShowSevereError("Invalid " + DataIPShortCuts::cCurrentModuleObject + '=' + DataIPShortCuts::cAlphaArgs(1));
                ShowContinueError("Entered in " + DataIPShortCuts::cAlphaFieldNames(5) + '=' + DataIPShortCuts::cAlphaArgs(5));
                CHErrorsFound = true;
            }

            ChillerHeater(ChillerHeaterNum).ChillerEIRFTCoolingIDX = CurveManager::GetCurveIndex(DataIPShortCuts::cAlphaArgs(6));
            if (ChillerHeater(ChillerHeaterNum).ChillerEIRFTCoolingIDX == 0) {
                ShowSevereError("Invalid " + DataIPShortCuts::cCurrentModuleObject + '=' + DataIPShortCuts::cAlphaArgs(1));
                ShowContinueError("Entered in " + DataIPShortCuts::cAlphaFieldNames(6) + '=' + DataIPShortCuts::cAlphaArgs(6));
                CHErrorsFound = true;
            }

            ChillerHeater(ChillerHeaterNum).ChillerEIRFPLRCoolingIDX = CurveManager::GetCurveIndex(DataIPShortCuts::cAlphaArgs(7));
            if (ChillerHeater(ChillerHeaterNum).ChillerEIRFPLRCoolingIDX == 0) {
                ShowSevereError("Invalid " + DataIPShortCuts::cCurrentModuleObject + '=' + DataIPShortCuts::cAlphaArgs(1));
                ShowContinueError("Entered in " + DataIPShortCuts::cAlphaFieldNames(7) + '=' + DataIPShortCuts::cAlphaArgs(7));
                CHErrorsFound = true;
            }

            ChillerHeater(ChillerHeaterNum).CondModeHeating = DataIPShortCuts::cAlphaArgs(8);

            // Performance curves
            ChillerHeater(ChillerHeaterNum).ChillerCapFTHeatingIDX = CurveManager::GetCurveIndex(DataIPShortCuts::cAlphaArgs(9));
            if (ChillerHeater(ChillerHeaterNum).ChillerCapFTHeatingIDX == 0) {
                ShowSevereError("Invalid " + DataIPShortCuts::cCurrentModuleObject + '=' + DataIPShortCuts::cAlphaArgs(1));
                ShowContinueError("Entered in " + DataIPShortCuts::cAlphaFieldNames(9) + '=' + DataIPShortCuts::cAlphaArgs(9));
                CHErrorsFound = true;
            }

            ChillerHeater(ChillerHeaterNum).ChillerEIRFTHeatingIDX = CurveManager::GetCurveIndex(DataIPShortCuts::cAlphaArgs(10));
            if (ChillerHeater(ChillerHeaterNum).ChillerEIRFTHeatingIDX == 0) {
                ShowSevereError("Invalid " + DataIPShortCuts::cCurrentModuleObject + '=' + DataIPShortCuts::cAlphaArgs(1));
                ShowContinueError("Entered in " + DataIPShortCuts::cAlphaFieldNames(10) + '=' + DataIPShortCuts::cAlphaArgs(10));
                CHErrorsFound = true;
            }

            ChillerHeater(ChillerHeaterNum).ChillerEIRFPLRHeatingIDX = CurveManager::GetCurveIndex(DataIPShortCuts::cAlphaArgs(11));
            if (ChillerHeater(ChillerHeaterNum).ChillerEIRFPLRHeatingIDX == 0) {
                ShowSevereError("Invalid " + DataIPShortCuts::cCurrentModuleObject + '=' + DataIPShortCuts::cAlphaArgs(1));
                ShowContinueError("Entered in " + DataIPShortCuts::cAlphaFieldNames(11) + '=' + DataIPShortCuts::cAlphaArgs(11));
                CHErrorsFound = true;
            }

            if (DataIPShortCuts::cAlphaArgs(2) == "CONSTANTFLOW") {
                ChillerHeater(ChillerHeaterNum).ConstantFlow = true;
                ChillerHeater(ChillerHeaterNum).VariableFlow = false;
            } else if (DataIPShortCuts::cAlphaArgs(2) == "VARIABLEFLOW") {
                ChillerHeater(ChillerHeaterNum).ConstantFlow = false;
                ChillerHeater(ChillerHeaterNum).VariableFlow = true;
            } else { // Assume a constant flow chiller if none is specified
                ChillerHeater(ChillerHeaterNum).ConstantFlow = true;
                ChillerHeater(ChillerHeaterNum).VariableFlow = false;
                ShowSevereError("Invalid " + DataIPShortCuts::cCurrentModuleObject + '=' + DataIPShortCuts::cAlphaArgs(1));
                ShowContinueError("Entered in " + DataIPShortCuts::cAlphaFieldNames(2) + '=' + DataIPShortCuts::cAlphaArgs(2));
                ShowContinueError("simulation assumes CONSTANTFLOW and continues..");
            }

            if (ChillerHeaterNum > 1) {
                if (ChillerHeater(ChillerHeaterNum).ConstantFlow != ChillerHeater(ChillerHeaterNum - 1).ConstantFlow) {
                    ChillerHeater(ChillerHeaterNum).ConstantFlow = true;
                    ShowWarningError("Water flow mode is different from the other chiller heater(s) " + DataIPShortCuts::cCurrentModuleObject + '=' +
                                     DataIPShortCuts::cAlphaArgs(1));
                    ShowContinueError("Entered in " + DataIPShortCuts::cAlphaFieldNames(2) + '=' + DataIPShortCuts::cAlphaArgs(2));
                    ShowContinueError("Simulation assumes CONSTANTFLOW and continues..");
                }
            }

            if (UtilityRoutines::SameString(DataIPShortCuts::cAlphaArgs(3), "WaterCooled")) {
                ChillerHeater(ChillerHeaterNum).CondenserType = WaterCooled;
            } else {
                ShowSevereError("Invalid " + DataIPShortCuts::cCurrentModuleObject + '=' + DataIPShortCuts::cAlphaArgs(1));
                ShowContinueError("Entered in " + DataIPShortCuts::cAlphaFieldNames(3) + '=' + DataIPShortCuts::cAlphaArgs(3));
                ShowContinueError("Valid entries is WaterCooled");
                CHErrorsFound = true;
            }

            // Chiller rated performance data
            ChillerHeater(ChillerHeaterNum).RefCapCooling = DataIPShortCuts::rNumericArgs(1);
            if (ChillerHeater(ChillerHeaterNum).RefCapCooling == DataSizing::AutoSize) {
                ChillerHeater(ChillerHeaterNum).RefCapCoolingWasAutoSized = true;
            }
            if (DataIPShortCuts::rNumericArgs(1) == 0.0) {
                ShowSevereError("Invalid " + DataIPShortCuts::cCurrentModuleObject + '=' + DataIPShortCuts::cAlphaArgs(1));
                ShowContinueError("Entered in " + DataIPShortCuts::cNumericFieldNames(1) + '=' +
                                  General::RoundSigDigits(DataIPShortCuts::rNumericArgs(1), 2));
                CHErrorsFound = true;
            }
            ChillerHeater(ChillerHeaterNum).RefCOPCooling = DataIPShortCuts::rNumericArgs(2);
            if (DataIPShortCuts::rNumericArgs(2) == 0.0) {
                ShowSevereError("Invalid " + DataIPShortCuts::cCurrentModuleObject + '=' + DataIPShortCuts::cAlphaArgs(1));
                ShowContinueError("Entered in " + DataIPShortCuts::cNumericFieldNames(2) + '=' +
                                  General::RoundSigDigits(DataIPShortCuts::rNumericArgs(2), 2));
                CHErrorsFound = true;
            }

            ChillerHeater(ChillerHeaterNum).TempRefEvapOutCooling = DataIPShortCuts::rNumericArgs(3);
            ChillerHeater(ChillerHeaterNum).TempRefCondInCooling = DataIPShortCuts::rNumericArgs(4);
            ChillerHeater(ChillerHeaterNum).TempRefCondOutCooling = DataIPShortCuts::rNumericArgs(5);

            // Reference Heating Mode Ratios for Capacity and Power
            ChillerHeater(ChillerHeaterNum).ClgHtgToCoolingCapRatio = DataIPShortCuts::rNumericArgs(6);
            if (DataIPShortCuts::rNumericArgs(6) == 0.0) {
                ShowSevereError("Invalid " + DataIPShortCuts::cCurrentModuleObject + '=' + DataIPShortCuts::cAlphaArgs(1));
                ShowContinueError("Entered in " + DataIPShortCuts::cNumericFieldNames(6) + '=' +
                                  General::RoundSigDigits(DataIPShortCuts::rNumericArgs(6), 2));
                CHErrorsFound = true;
            }

            ChillerHeater(ChillerHeaterNum).ClgHtgtoCogPowerRatio = DataIPShortCuts::rNumericArgs(7);
            if (DataIPShortCuts::rNumericArgs(7) == 0.0) {
                ShowSevereError("Invalid " + DataIPShortCuts::cCurrentModuleObject + '=' + DataIPShortCuts::cAlphaArgs(1));
                ShowContinueError("Entered in " + DataIPShortCuts::cNumericFieldNames(7) + '=' +
                                  General::RoundSigDigits(DataIPShortCuts::rNumericArgs(7), 2));
                CHErrorsFound = true;
            }

            if (!ChillerHeater(ChillerHeaterNum).RefCapCoolingWasAutoSized) {
                ChillerHeater(ChillerHeaterNum).RefCapClgHtg =
                    ChillerHeater(ChillerHeaterNum).ClgHtgToCoolingCapRatio * ChillerHeater(ChillerHeaterNum).RefCapCooling;
                ChillerHeater(ChillerHeaterNum).RefPowerClgHtg =
                    (ChillerHeater(ChillerHeaterNum).RefCapCooling / ChillerHeater(ChillerHeaterNum).RefCOPCooling) *
                    ChillerHeater(ChillerHeaterNum).ClgHtgtoCogPowerRatio;
                ChillerHeater(ChillerHeaterNum).RefCOPClgHtg =
                    ChillerHeater(ChillerHeaterNum).RefCapClgHtg / ChillerHeater(ChillerHeaterNum).RefPowerClgHtg;
            }

<<<<<<< HEAD
            ChillerHeater(ChillerHeaterNum).TempRefEvapOutClgHtg = rNumericArgs(8);
            ChillerHeater(ChillerHeaterNum).TempRefCondOutClgHtg = rNumericArgs(9);
            ChillerHeater(ChillerHeaterNum).TempRefCondInClgHtg = rNumericArgs(10);
            ChillerHeater(ChillerHeaterNum).TempLowLimitEvapOut = rNumericArgs(11);
            ChillerHeater(ChillerHeaterNum).EvapVolFlowRate = rNumericArgs(12);
            if (ChillerHeater(ChillerHeaterNum).EvapVolFlowRate == AutoSize) {
=======
            ChillerHeater(ChillerHeaterNum).TempRefEvapOutClgHtg = DataIPShortCuts::rNumericArgs(8);
            ChillerHeater(ChillerHeaterNum).TempRefCondOutClgHtg = DataIPShortCuts::rNumericArgs(9);
            ChillerHeater(ChillerHeaterNum).TempRefCondInClgHtg = DataIPShortCuts::rNumericArgs(10);
            ChillerHeater(ChillerHeaterNum).TempLowLimitEvapOut = DataIPShortCuts::rNumericArgs(11);
            ChillerHeater(ChillerHeaterNum).EvapVolFlowRate = DataIPShortCuts::rNumericArgs(12);
            if (ChillerHeater(ChillerHeaterNum).EvapVolFlowRate == DataSizing::AutoSize) {
>>>>>>> aae0c5ac
                ChillerHeater(ChillerHeaterNum).EvapVolFlowRateWasAutoSized = true;
            }
            ChillerHeater(ChillerHeaterNum).CondVolFlowRate = DataIPShortCuts::rNumericArgs(13);
            if (ChillerHeater(ChillerHeaterNum).CondVolFlowRate == DataSizing::AutoSize) {
                ChillerHeater(ChillerHeaterNum).CondVolFlowRateWasAutoSized = true;
            }
            ChillerHeater(ChillerHeaterNum).DesignHotWaterVolFlowRate = DataIPShortCuts::rNumericArgs(14);
            ChillerHeater(ChillerHeaterNum).OpenMotorEff = DataIPShortCuts::rNumericArgs(15);
            ChillerHeater(ChillerHeaterNum).OptPartLoadRatCooling = DataIPShortCuts::rNumericArgs(16);
            ChillerHeater(ChillerHeaterNum).OptPartLoadRatClgHtg = DataIPShortCuts::rNumericArgs(17);
            ChillerHeater(ChillerHeaterNum).SizFac = DataIPShortCuts::rNumericArgs(18);

            if (ChillerHeater(ChillerHeaterNum).SizFac <= 0.0) ChillerHeater(ChillerHeaterNum).SizFac = 1.0;

            if (ChillerHeater(ChillerHeaterNum).OpenMotorEff < 0.0 || ChillerHeater(ChillerHeaterNum).OpenMotorEff > 1.0) {
                ShowSevereError("GetCurveInput: For " + DataIPShortCuts::cCurrentModuleObject + ": " + DataIPShortCuts::cAlphaArgs(1));
                ShowContinueError(DataIPShortCuts::cNumericFieldNames(14) + " = " + General::RoundSigDigits(DataIPShortCuts::rNumericArgs(14), 3));
                ShowContinueError(DataIPShortCuts::cNumericFieldNames(14) + " must be greater than or equal to zero");
                ShowContinueError(DataIPShortCuts::cNumericFieldNames(14) + " must be less than or equal to one");
                CHErrorsFound = true;
            }

            // Check the CAP-FT, EIR-FT, and PLR curves and warn user if different from 1.0 by more than +-10%
            if (ChillerHeater(ChillerHeaterNum).ChillerCapFTCoolingIDX > 0) {
                Real64 CurveVal = CurveManager::CurveValue(ChillerHeater(ChillerHeaterNum).ChillerCapFTCoolingIDX,
                                                           ChillerHeater(ChillerHeaterNum).TempRefEvapOutCooling,
                                                           ChillerHeater(ChillerHeaterNum).TempRefCondInCooling);
                if (CurveVal > 1.10 || CurveVal < 0.90) {
                    ShowWarningError("Capacity ratio as a function of temperature curve output is not equal to 1.0");
                    ShowContinueError("(+ or - 10%) at reference conditions for " + DataIPShortCuts::cCurrentModuleObject + "= " +
                                      DataIPShortCuts::cAlphaArgs(1));
                    ShowContinueError("Curve output at reference conditions = " + General::TrimSigDigits(CurveVal, 3));
                }
            }

            if (ChillerHeater(ChillerHeaterNum).ChillerEIRFTCoolingIDX > 0) {
                Real64 CurveVal = CurveManager::CurveValue(ChillerHeater(ChillerHeaterNum).ChillerEIRFTCoolingIDX,
                                                           ChillerHeater(ChillerHeaterNum).TempRefEvapOutCooling,
                                                           ChillerHeater(ChillerHeaterNum).TempRefCondInCooling);
                if (CurveVal > 1.10 || CurveVal < 0.90) {
                    ShowWarningError("Energy input ratio as a function of temperature curve output is not equal to 1.0");
                    ShowContinueError("(+ or - 10%) at reference conditions for " + DataIPShortCuts::cCurrentModuleObject + "= " +
                                      DataIPShortCuts::cAlphaArgs(1));
                    ShowContinueError("Curve output at reference conditions = " + General::TrimSigDigits(CurveVal, 3));
                }
            }

            if (ChillerHeater(ChillerHeaterNum).ChillerEIRFPLRCoolingIDX > 0) {
                Real64 CurveVal = CurveManager::CurveValue(ChillerHeater(ChillerHeaterNum).ChillerEIRFPLRCoolingIDX, 1.0);

                if (CurveVal > 1.10 || CurveVal < 0.90) {
                    ShowWarningError("Energy input ratio as a function of part-load ratio curve output is not equal to 1.0");
                    ShowContinueError("(+ or - 10%) at reference conditions for " + DataIPShortCuts::cCurrentModuleObject + "= " +
                                      DataIPShortCuts::cAlphaArgs(1));
                    ShowContinueError("Curve output at reference conditions = " + General::TrimSigDigits(CurveVal, 3));
                }
            }

            if (ChillerHeater(ChillerHeaterNum).ChillerEIRFPLRCoolingIDX > 0) {
                FoundNegValue = false;
                for (int CurveCheck = 0; CurveCheck <= 10; ++CurveCheck) {
                    Real64 CurveValTmp =
                        CurveManager::CurveValue(ChillerHeater(ChillerHeaterNum).ChillerEIRFPLRCoolingIDX, double(CurveCheck / 10.0));
                    if (CurveValTmp < 0.0) FoundNegValue = true;
                    CurveValArray(CurveCheck + 1) = int(CurveValTmp * 100.0) / 100.0;
                }
                if (FoundNegValue) {
                    ShowWarningError("Energy input ratio as a function of part-load ratio curve shows negative values ");
                    ShowContinueError("for " + DataIPShortCuts::cCurrentModuleObject + "= " + DataIPShortCuts::cAlphaArgs(1));
                    ShowContinueError("EIR as a function of PLR curve output at various part-load ratios shown below:");
                    ShowContinueError("PLR   =  0.00   0.10   0.20   0.30   0.40   0.50   0.60   0.70   0.80   0.90   1.00");
                    ObjexxFCL::gio::write(StringVar, "'Curve Output = '");
                    for (int CurveValPtr = 1; CurveValPtr <= 11; ++CurveValPtr) {
                        ObjexxFCL::gio::write(StringVar, "(F7.2,$)") << CurveValArray(CurveValPtr);
                    }
                    ObjexxFCL::gio::write(StringVar);
                    ShowContinueError(StringVar);
                    CHErrorsFound = true;
                }
            }

            if (ChillerHeater(ChillerHeaterNum).ChillerCapFTHeatingIDX > 0) {
                Real64 CurveVal = CurveManager::CurveValue(ChillerHeater(ChillerHeaterNum).ChillerCapFTHeatingIDX,
                                                           ChillerHeater(ChillerHeaterNum).TempRefEvapOutClgHtg,
                                                           ChillerHeater(ChillerHeaterNum).TempRefCondInClgHtg);
                if (CurveVal > 1.10 || CurveVal < 0.90) {
                    ShowWarningError("Capacity ratio as a function of temperature curve output is not equal to 1.0");
                    ShowContinueError("(+ or - 10%) at reference conditions for " + DataIPShortCuts::cCurrentModuleObject + "= " +
                                      DataIPShortCuts::cAlphaArgs(1));
                    ShowContinueError("Curve output at reference conditions = " + General::TrimSigDigits(CurveVal, 3));
                }
            }

            if (ChillerHeater(ChillerHeaterNum).ChillerEIRFTHeatingIDX > 0) {
                Real64 CurveVal = CurveManager::CurveValue(ChillerHeater(ChillerHeaterNum).ChillerEIRFTHeatingIDX,
                                                           ChillerHeater(ChillerHeaterNum).TempRefEvapOutClgHtg,
                                                           ChillerHeater(ChillerHeaterNum).TempRefCondInClgHtg);
                if (CurveVal > 1.10 || CurveVal < 0.90) {
                    ShowWarningError("Energy input ratio as a function of temperature curve output is not equal to 1.0");
                    ShowContinueError("(+ or - 10%) at reference conditions for " + DataIPShortCuts::cCurrentModuleObject + "= " +
                                      DataIPShortCuts::cAlphaArgs(1));
                    ShowContinueError("Curve output at reference conditions = " + General::TrimSigDigits(CurveVal, 3));
                }
            }

            if (ChillerHeater(ChillerHeaterNum).ChillerEIRFPLRHeatingIDX > 0) {
                Real64 CurveVal = CurveManager::CurveValue(ChillerHeater(ChillerHeaterNum).ChillerEIRFPLRHeatingIDX, 1.0);

                if (CurveVal > 1.10 || CurveVal < 0.90) {
                    ShowWarningError("Energy input ratio as a function of part-load ratio curve output is not equal to 1.0");
                    ShowContinueError("(+ or - 10%) at reference conditions for " + DataIPShortCuts::cCurrentModuleObject + "= " +
                                      DataIPShortCuts::cAlphaArgs(1));
                    ShowContinueError("Curve output at reference conditions = " + General::TrimSigDigits(CurveVal, 3));
                }
            }

            if (ChillerHeater(ChillerHeaterNum).ChillerEIRFPLRHeatingIDX > 0) {
                FoundNegValue = false;
                for (int CurveCheck = 0; CurveCheck <= 10; ++CurveCheck) {
                    Real64 CurveValTmp =
                        CurveManager::CurveValue(ChillerHeater(ChillerHeaterNum).ChillerEIRFPLRHeatingIDX, double(CurveCheck / 10.0));
                    if (CurveValTmp < 0.0) FoundNegValue = true;
                    CurveValArray(CurveCheck + 1) = int(CurveValTmp * 100.0) / 100.0;
                }
                if (FoundNegValue) {
                    ShowWarningError("Energy input ratio as a function of part-load ratio curve shows negative values ");
                    ShowContinueError("for " + DataIPShortCuts::cCurrentModuleObject + "= " + DataIPShortCuts::cAlphaArgs(1));
                    ShowContinueError("EIR as a function of PLR curve output at various part-load ratios shown below:");
                    ShowContinueError("PLR          =    0.00   0.10   0.20   0.30   0.40   0.50   0.60   0.70   0.80   0.90   1.00");
                    ObjexxFCL::gio::write(StringVar, "'Curve Output = '");
                    for (int CurveValPtr = 1; CurveValPtr <= 11; ++CurveValPtr) {
                        ObjexxFCL::gio::write(StringVar, "(F7.2,$)") << CurveValArray(CurveValPtr);
                    }
                    ObjexxFCL::gio::write(StringVar);
                    ShowContinueError(StringVar);
                    CHErrorsFound = true;
                }
            }

            CurveManager::GetCurveMinMaxValues(ChillerHeater(ChillerHeaterNum).ChillerEIRFPLRHeatingIDX,
                                               ChillerHeater(ChillerHeaterNum).MinPartLoadRatClgHtg,
                                               ChillerHeater(ChillerHeaterNum).MaxPartLoadRatClgHtg);

            CurveManager::GetCurveMinMaxValues(ChillerHeater(ChillerHeaterNum).ChillerEIRFPLRCoolingIDX,
                                               ChillerHeater(ChillerHeaterNum).MinPartLoadRatCooling,
                                               ChillerHeater(ChillerHeaterNum).MaxPartLoadRatCooling);
        }

        if (CHErrorsFound) {
            ShowFatalError("Errors found in processing input for " + DataIPShortCuts::cCurrentModuleObject);
        }
    }

    void WrapperSpecs::initialize(Real64 MyLoad, // Demand Load
                                  int LoopNum    // Loop Number Index
    )
    {
        // SUBROUTINE INFORMATION:
        //       AUTHOR         Daeho Kang, PNNL
        //       DATE WRITTEN   Feb 2013
        //       MODIFIED       na
        //       RE-ENGINEERED  na

        // PURPOSE OF THIS SUBROUTINE:
        //  This subroutine is for initializations of the CentralHeatPumpSystem variables

        // METHODOLOGY EMPLOYED:
        //  Uses the status flags to trigger initializations.

        static std::string const RoutineName("InitCGSHPHeatPump");

        if (this->setupOutputVarsFlag) {
            this->setupOutputVars();
            this->setupOutputVarsFlag = false;
        }

        if (this->MyWrapperFlag) {
            // Locate the chillers on the plant loops for later usage
            bool errFlag = false;
            PlantUtilities::ScanPlantLoopsForObject(this->Name,
                                                    DataPlant::TypeOf_CentralGroundSourceHeatPump,
                                                    this->CWLoopNum,
                                                    this->CWLoopSideNum,
                                                    this->CWBranchNum,
                                                    this->CWCompNum,
                                                    errFlag,
                                                    _,
                                                    _,
                                                    _,
                                                    this->CHWInletNodeNum,
                                                    _);

            PlantUtilities::ScanPlantLoopsForObject(this->Name,
                                                    DataPlant::TypeOf_CentralGroundSourceHeatPump,
                                                    this->HWLoopNum,
                                                    this->HWLoopSideNum,
                                                    this->HWBranchNum,
                                                    this->HWCompNum,
                                                    errFlag,
                                                    _,
                                                    _,
                                                    _,
                                                    this->HWInletNodeNum,
                                                    _);

            PlantUtilities::ScanPlantLoopsForObject(this->Name,
                                                    DataPlant::TypeOf_CentralGroundSourceHeatPump,
                                                    this->GLHELoopNum,
                                                    this->GLHELoopSideNum,
                                                    this->GLHEBranchNum,
                                                    this->GLHECompNum,
                                                    errFlag,
                                                    _,
                                                    _,
                                                    _,
                                                    this->GLHEInletNodeNum,
                                                    _);

            PlantUtilities::InterConnectTwoPlantLoopSides(
                this->CWLoopNum, this->CWLoopSideNum, this->GLHELoopNum, this->GLHELoopSideNum, DataPlant::TypeOf_CentralGroundSourceHeatPump, true);

            PlantUtilities::InterConnectTwoPlantLoopSides(
                this->HWLoopNum, this->HWLoopSideNum, this->GLHELoopNum, this->GLHELoopSideNum, DataPlant::TypeOf_CentralGroundSourceHeatPump, true);

            PlantUtilities::InterConnectTwoPlantLoopSides(
                this->CWLoopNum, this->CWLoopSideNum, this->HWLoopNum, this->HWLoopSideNum, DataPlant::TypeOf_CentralGroundSourceHeatPump, true);

            if (this->VariableFlowCH) {
                // Reset flow priority
                if (LoopNum == this->CWLoopNum) {
                    DataPlant::PlantLoop(this->CWLoopNum).LoopSide(this->CWLoopSideNum).Branch(this->CWBranchNum).Comp(this->CWCompNum).FlowPriority =
                        DataPlant::LoopFlowStatus_NeedyIfLoopOn;
                } else if (LoopNum == this->HWLoopNum) {
                    DataPlant::PlantLoop(this->HWLoopNum).LoopSide(this->HWLoopSideNum).Branch(this->HWBranchNum).Comp(this->HWCompNum).FlowPriority =
                        DataPlant::LoopFlowStatus_NeedyIfLoopOn;
                }

                // check if setpoint on outlet node - chilled water loop
                if (DataLoopNode::Node(this->CHWOutletNodeNum).TempSetPoint == DataLoopNode::SensedNodeFlagValue) {
                    if (!DataGlobals::AnyEnergyManagementSystemInModel) {
                        if (!this->CoolSetPointErrDone) {
                            ShowWarningError("Missing temperature setpoint on cooling side for CentralHeatPumpSystem named " + this->Name);
                            ShowContinueError(
                                "  A temperature setpoint is needed at the outlet node of a CentralHeatPumpSystem, use a SetpointManager");
                            ShowContinueError("  The overall loop setpoint will be assumed for CentralHeatPumpSystem. The simulation continues ... ");
                            this->CoolSetPointErrDone = true;
                        }
                    } else {
                        // need call to EMS to check node
                        bool FatalError = false; // but not really fatal yet, but should be.
                        EMSManager::CheckIfNodeSetPointManagedByEMS(this->CHWOutletNodeNum, EMSManager::iTemperatureSetPoint, FatalError);
                        if (FatalError) {
                            if (!this->CoolSetPointErrDone) {
                                ShowWarningError("Missing temperature setpoint on cooling side for CentralHeatPumpSystem named " + this->Name);
                                ShowContinueError("A temperature setpoint is needed at the outlet node of a CentralHeatPumpSystem ");
                                ShowContinueError("use a Setpoint Manager to establish a setpoint at the chiller side outlet node ");
                                ShowContinueError("or use an EMS actuator to establish a setpoint at the outlet node ");
                                ShowContinueError("The overall loop setpoint will be assumed for chiller side. The simulation continues ... ");
                                this->CoolSetPointErrDone = true;
                            }
                        }
                    }
                    this->CoolSetPointSetToLoop = true;
                    DataLoopNode::Node(this->CHWOutletNodeNum).TempSetPoint =
                        DataLoopNode::Node(DataPlant::PlantLoop(this->CWLoopNum).TempSetPointNodeNum).TempSetPoint;
                }

                if (DataLoopNode::Node(this->HWOutletNodeNum).TempSetPoint == DataLoopNode::SensedNodeFlagValue) {
                    if (!DataGlobals::AnyEnergyManagementSystemInModel) {
                        if (!this->HeatSetPointErrDone) {
                            ShowWarningError("Missing temperature setpoint on heating side for CentralHeatPumpSystem named " + this->Name);
                            ShowContinueError(
                                "  A temperature setpoint is needed at the outlet node of a CentralHeatPumpSystem, use a SetpointManager");
                            ShowContinueError("  The overall loop setpoint will be assumed for CentralHeatPumpSystem. The simulation continues ... ");
                            this->HeatSetPointErrDone = true;
                        }
                    } else {
                        // need call to EMS to check node
                        bool FatalError = false; // but not really fatal yet, but should be.
                        EMSManager::CheckIfNodeSetPointManagedByEMS(this->HWOutletNodeNum, EMSManager::iTemperatureSetPoint, FatalError);
                        if (FatalError) {
                            if (!this->HeatSetPointErrDone) {
                                ShowWarningError("Missing temperature setpoint on heating side for CentralHeatPumpSystem named " + this->Name);
                                ShowContinueError("A temperature setpoint is needed at the outlet node of a CentralHeatPumpSystem ");
                                ShowContinueError("use a Setpoint Manager to establish a setpoint at the chiller side outlet node ");
                                ShowContinueError("or use an EMS actuator to establish a setpoint at the outlet node ");
                                ShowContinueError("The overall loop setpoint will be assumed for chiller side. The simulation continues ... ");
                                this->HeatSetPointErrDone = true;
                            }
                        }
                    }
                    this->HeatSetPointSetToLoop = true;
                    DataLoopNode::Node(this->HWOutletNodeNum).TempSetPoint =
                        DataLoopNode::Node(DataPlant::PlantLoop(this->HWLoopNum).TempSetPointNodeNum).TempSetPoint;
                }
            }
            this->MyWrapperFlag = false;
        }

        if (this->MyWrapperEnvrnFlag && DataGlobals::BeginEnvrnFlag && (DataPlant::PlantFirstSizesOkayToFinalize)) {

            if (this->ControlMode == SmartMixing) {

                this->CHWVolFlowRate = 0.0;
                this->HWVolFlowRate = 0.0;
                this->GLHEVolFlowRate = 0.0;

                for (int ChillerHeaterNum = 1; ChillerHeaterNum <= this->ChillerHeaterNums; ++ChillerHeaterNum) {
                    this->CHWVolFlowRate += this->ChillerHeater(ChillerHeaterNum).EvapVolFlowRate;
                    this->HWVolFlowRate += this->ChillerHeater(ChillerHeaterNum).DesignHotWaterVolFlowRate;
                    this->GLHEVolFlowRate += this->ChillerHeater(ChillerHeaterNum).CondVolFlowRate;
                }

                Real64 rho = FluidProperties::GetDensityGlycol(DataPlant::PlantLoop(this->CWLoopNum).FluidName,
                                                               DataGlobals::CWInitConvTemp,
                                                               DataPlant::PlantLoop(this->CWLoopNum).FluidIndex,
                                                               RoutineName);

                this->CHWMassFlowRateMax = this->CHWVolFlowRate * rho;
                this->HWMassFlowRateMax = this->HWVolFlowRate * rho;
                this->GLHEMassFlowRateMax = this->GLHEVolFlowRate * rho;

                PlantUtilities::InitComponentNodes(0.0,
                                                   this->CHWMassFlowRateMax,
                                                   this->CHWInletNodeNum,
                                                   this->CHWOutletNodeNum,
                                                   this->CWLoopNum,
                                                   this->CWLoopSideNum,
                                                   this->CWBranchNum,
                                                   this->CWCompNum);
                PlantUtilities::InitComponentNodes(0.0,
                                                   this->HWMassFlowRateMax,
                                                   this->HWInletNodeNum,
                                                   this->HWOutletNodeNum,
                                                   this->HWLoopNum,
                                                   this->HWLoopSideNum,
                                                   this->HWBranchNum,
                                                   this->HWCompNum);
                PlantUtilities::InitComponentNodes(0.0,
                                                   this->GLHEMassFlowRateMax,
                                                   this->GLHEInletNodeNum,
                                                   this->GLHEOutletNodeNum,
                                                   this->GLHELoopNum,
                                                   this->GLHELoopSideNum,
                                                   this->GLHEBranchNum,
                                                   this->GLHECompNum);

                // Initialize nodes for individual chiller heaters
                for (int ChillerHeaterNum = 1; ChillerHeaterNum <= this->ChillerHeaterNums; ++ChillerHeaterNum) {
                    this->ChillerHeater(ChillerHeaterNum).EvapInletNode.MassFlowRateMin = 0.0;
                    this->ChillerHeater(ChillerHeaterNum).EvapInletNode.MassFlowRateMinAvail = 0.0;
                    this->ChillerHeater(ChillerHeaterNum).EvapInletNode.MassFlowRateMax = rho * this->ChillerHeater(ChillerHeaterNum).EvapVolFlowRate;
                    this->ChillerHeater(ChillerHeaterNum).EvapInletNode.MassFlowRateMaxAvail =
                        rho * this->ChillerHeater(ChillerHeaterNum).EvapVolFlowRate;
                    this->ChillerHeater(ChillerHeaterNum).EvapInletNode.MassFlowRate = 0.0;
                    this->ChillerHeater(ChillerHeaterNum).CondInletNode.MassFlowRateMin = 0.0;
                    this->ChillerHeater(ChillerHeaterNum).CondInletNode.MassFlowRateMinAvail = 0.0;
                    this->ChillerHeater(ChillerHeaterNum).CondInletNode.MassFlowRateMax = rho * this->ChillerHeater(ChillerHeaterNum).EvapVolFlowRate;
                    this->ChillerHeater(ChillerHeaterNum).CondInletNode.MassFlowRateMaxAvail =
                        rho * this->ChillerHeater(ChillerHeaterNum).EvapVolFlowRate;
                    this->ChillerHeater(ChillerHeaterNum).CondInletNode.MassFlowRate = 0.0;
                    this->ChillerHeater(ChillerHeaterNum).CondInletNode.MassFlowRateRequest = 0.0;
                }
            }
            this->MyWrapperEnvrnFlag = false;
        }

        if (!DataGlobals::BeginEnvrnFlag) {
            this->MyWrapperEnvrnFlag = true;
        }

        if (this->CoolSetPointSetToLoop) {
            // IF (CurCoolingLoad > 0.0d0) THEN
            DataLoopNode::Node(this->CHWOutletNodeNum).TempSetPoint =
                DataLoopNode::Node(DataPlant::PlantLoop(this->CWLoopNum).TempSetPointNodeNum).TempSetPoint;
        }
        // IF (CurHeatingLoad > 0.0d0) THEN
        if (this->HeatSetPointSetToLoop) {
            DataLoopNode::Node(this->HWOutletNodeNum).TempSetPoint =
                DataLoopNode::Node(DataPlant::PlantLoop(this->HWLoopNum).TempSetPointNodeNum).TempSetPoint;
            // ENDIF
        }

        Real64 mdotCHW;  // Chilled water mass flow rate
        Real64 mdotHW;   // Hot water mass flow rate
        Real64 mdotGLHE; // Condenser water mass flow rate

        // Switch over the mass flow rate to the condenser loop, i.e., ground heat exchanger
        if (LoopNum == this->CWLoopNum) { // called for on cooling loop
            if (MyLoad < -1.0) {          // calling for cooling
                mdotCHW = DataLoopNode::Node(this->CHWInletNodeNum).MassFlowRateMax;
            } else {
                mdotCHW = 0.0;
            }
            if (this->WrapperHeatingLoad > 1.0) {
                mdotHW = DataLoopNode::Node(this->HWInletNodeNum).MassFlowRateMax;
            } else {
                mdotHW = 0.0;
            }
            if ((MyLoad < -1.0) || (this->WrapperHeatingLoad > 1.0)) {
                mdotGLHE = DataLoopNode::Node(this->GLHEInletNodeNum).MassFlowRateMax;
            } else {
                mdotGLHE = 0.0;
            }

        } else if (LoopNum == this->HWLoopNum) {
            if (MyLoad > 1.0) {
                mdotHW = DataLoopNode::Node(this->HWInletNodeNum).MassFlowRateMax;
            } else {
                mdotHW = 0.0;
            }
            if (this->WrapperCoolingLoad > 1.0) {
                mdotCHW = DataLoopNode::Node(this->CHWInletNodeNum).MassFlowRateMax;
            } else {
                mdotCHW = 0.0;
            }
            if ((MyLoad > 1.0) || (this->WrapperCoolingLoad > 1.0)) {
                mdotGLHE = DataLoopNode::Node(this->GLHEInletNodeNum).MassFlowRateMax;
            } else {
                mdotGLHE = 0.0;
            }

        } else if (LoopNum == this->GLHELoopNum) {
            if (this->WrapperCoolingLoad > 1.0) {
                mdotCHW = DataLoopNode::Node(this->CHWInletNodeNum).MassFlowRateMax;
            } else {
                mdotCHW = 0.0;
            }
            if (this->WrapperHeatingLoad > 1.0) {
                mdotHW = DataLoopNode::Node(this->HWInletNodeNum).MassFlowRateMax;
            } else {
                mdotHW = 0.0;
            }
            if ((this->WrapperHeatingLoad > 1.0) || (this->WrapperCoolingLoad > 1.0)) {
                mdotGLHE = DataLoopNode::Node(this->GLHEInletNodeNum).MassFlowRateMax;
            } else {
                mdotGLHE = 0.0;
            }
        }

        PlantUtilities::SetComponentFlowRate(
            mdotCHW, this->CHWInletNodeNum, this->CHWOutletNodeNum, this->CWLoopNum, this->CWLoopSideNum, this->CWBranchNum, this->CWCompNum);

        PlantUtilities::SetComponentFlowRate(
            mdotHW, this->HWInletNodeNum, this->HWOutletNodeNum, this->HWLoopNum, this->HWLoopSideNum, this->HWBranchNum, this->HWCompNum);

        PlantUtilities::SetComponentFlowRate(mdotGLHE,
                                             this->GLHEInletNodeNum,
                                             this->GLHEOutletNodeNum,
                                             this->GLHELoopNum,
                                             this->GLHELoopSideNum,
                                             this->GLHEBranchNum,
                                             this->GLHECompNum);
    }

    void WrapperSpecs::CalcChillerModel()
    {
        // SUBROUTINE INFORMATION:
        //       AUTHOR         Daeho Kang, PNNL
        //       DATE WRITTEN   Feb 2013
        //       MODIFIED       na
        //       RE-ENGINEERED  na

        // PURPOSE OF THIS SUBROUTINE:
        //  Simulate a ChillerHeaterPerformance:Electric:EIR using curve fit

        // METHODOLOGY EMPLOYED:
        //  Use empirical curve fits to model performance at off-reference conditions

        // REFERENCES:
        // 1. DOE-2 Engineers Manual, Version 2.1A, November 1982, LBL-11353

        static std::string const RoutineName("CalcChillerHeaterModel");
        static std::string const RoutineNameElecEIRChiller("CalcElectricEIRChillerModel");

        bool IsLoadCoolRemaining(true);
        bool NextCompIndicator(false);       // Component indicator when identical chiller heaters exist
        int CompNum = 0;                     // Component number in the loop  REAL(r64) :: FRAC
        int IdenticalUnitCounter = 0;        // Pointer to count number of identical unit passed
        Real64 CurAvailCHWMassFlowRate(0.0); // Maximum available mass flow rate for current chiller heater

        // Cooling load evaporator should meet
        Real64 EvaporatorLoad = this->WrapperCoolingLoad;

        // Chilled water inlet mass flow rate
        Real64 CHWInletMassFlowRate = DataLoopNode::Node(this->CHWInletNodeNum).MassFlowRate;

        for (int ChillerHeaterNum = 1; ChillerHeaterNum <= this->ChillerHeaterNums; ++ChillerHeaterNum) {

            // Initialize local variables for each chiller heater
            int CurrentMode = 0;
            ChillerCapFT = 0.0;
            ChillerEIRFT = 0.0;
            ChillerEIRFPLR = 0.0;
            ChillerPartLoadRatio = 0.0;
            ChillerCyclingRatio = 0.0;
            ChillerFalseLoadRate = 0.0;

            Real64 CHPower = 0.0;
            Real64 QCondenser = 0.0;
            Real64 QEvaporator = 0.0;
            Real64 FRAC = 1.0;
            Real64 ActualCOP = 0.0;
            Real64 EvapInletTemp = DataLoopNode::Node(this->CHWInletNodeNum).Temp;
            Real64 CondInletTemp = DataLoopNode::Node(this->GLHEInletNodeNum).Temp;
            Real64 EvapOutletTemp = EvapInletTemp;
            Real64 CondOutletTemp = CondInletTemp;
            this->ChillerHeater(ChillerHeaterNum).Report.CurrentMode = 0;

            // Find proper schedule values
            if (this->NumOfComp != this->ChillerHeaterNums) { // Identical units exist
                if (ChillerHeaterNum == 1) {
                    IdenticalUnitCounter = 0;
                    NextCompIndicator = false;
                    CompNum = ChillerHeaterNum;
                }
                if (NextCompIndicator) {
                    ++CompNum;
                }
                if (CompNum == 1) {
                    if (ChillerHeaterNum != this->WrapperComp(CompNum).WrapperIdenticalObjectNum) {
                        NextCompIndicator = false;
                    } else if (ChillerHeaterNum == this->WrapperComp(CompNum).WrapperIdenticalObjectNum) {
                        NextCompIndicator = true;
                    }
                } else if (CompNum > 1) {
                    if ((ChillerHeaterNum - ((ChillerHeaterNum - 1) - IdenticalUnitCounter)) !=
                        this->WrapperComp(CompNum).WrapperIdenticalObjectNum) {
                        NextCompIndicator = false;
                    } else if ((ChillerHeaterNum - ((ChillerHeaterNum - 1) - IdenticalUnitCounter)) ==
                               this->WrapperComp(CompNum).WrapperIdenticalObjectNum) {
                        NextCompIndicator = true;
                    }
                }
                ++IdenticalUnitCounter;
                int IdenticalUnitRemaining = this->WrapperComp(CompNum).WrapperIdenticalObjectNum - IdenticalUnitCounter;
                if (IdenticalUnitRemaining == 0) IdenticalUnitCounter = 0;
            } else if (this->NumOfComp == this->ChillerHeaterNums) {
                ++CompNum;
            }

            if (CompNum > this->NumOfComp) {
                ShowSevereError("CalcChillerModel: ChillerHeater=\"" + this->Name + "\", calculated component number too big.");
                ShowContinueError("Max number of components=[" + General::RoundSigDigits(this->NumOfComp) + "], indicated component number=[" +
                                  General::RoundSigDigits(CompNum) + "].");
                ShowFatalError("Program terminates due to preceding condition.");
            }

            Real64 EvapMassFlowRate; // Actual evaporator mass flow rate
            Real64 CondMassFlowRate; // Condenser mass flow rate

            // Check whether this chiller heater needs to run
            if (EvaporatorLoad > 0.0 && (ScheduleManager::GetCurrentScheduleValue(this->WrapperComp(CompNum).CHSchedPtr) > 0.0)) {
                IsLoadCoolRemaining = true;

                // Calculate density ratios to adjust mass flow rates from initialized ones
                // Hot water temperature is known, but evaporator mass flow rates will be adjusted in the following "Do" loop
                Real64 InitDensity = FluidProperties::GetDensityGlycol(DataPlant::PlantLoop(this->CWLoopNum).FluidName,
                                                                       DataGlobals::CWInitConvTemp,
                                                                       DataPlant::PlantLoop(this->CWLoopNum).FluidIndex,
                                                                       RoutineName);
                Real64 EvapDensity = FluidProperties::GetDensityGlycol(
                    DataPlant::PlantLoop(this->CWLoopNum).FluidName, EvapInletTemp, DataPlant::PlantLoop(this->CWLoopNum).FluidIndex, RoutineName);
                Real64 CondDensity = FluidProperties::GetDensityGlycol(
                    DataPlant::PlantLoop(this->CWLoopNum).FluidName, CondInletTemp, DataPlant::PlantLoop(this->CWLoopNum).FluidIndex, RoutineName);

                // Calculate density ratios to adjust mass flow rates from initialized ones

                // Fraction between standardized density and local density in the chilled water side
                Real64 CHWDensityRatio = EvapDensity / InitDensity;

                // Fraction between standardized density and local density in the condenser side
                Real64 GLHEDensityRatio = CondDensity / InitDensity;
                CondMassFlowRate = this->ChillerHeater(ChillerHeaterNum).CondInletNode.MassFlowRateMaxAvail;
                EvapMassFlowRate = this->ChillerHeater(ChillerHeaterNum).EvapInletNode.MassFlowRateMaxAvail;
                EvapMassFlowRate *= CHWDensityRatio;
                CondMassFlowRate *= GLHEDensityRatio;

                // Check available flows from plant and then adjust as necessary
                if (CurAvailCHWMassFlowRate == 0) { // The very first chiller heater to operate
                    CurAvailCHWMassFlowRate = CHWInletMassFlowRate;
                } else if (ChillerHeaterNum > 1) {
                    CurAvailCHWMassFlowRate -= this->ChillerHeater(ChillerHeaterNum - 1).EvapOutletNode.MassFlowRate;
                }
                EvapMassFlowRate = min(CurAvailCHWMassFlowRate, EvapMassFlowRate);
            } else {
                IsLoadCoolRemaining = false;
                EvapMassFlowRate = 0.0;
                CondMassFlowRate = 0.0;
                CurrentMode = 0;
            }

            // Chiller heater is on when cooling load for this chiller heater remains and chilled water available
            if (IsLoadCoolRemaining && (EvapMassFlowRate > 0) &&
                (ScheduleManager::GetCurrentScheduleValue(this->WrapperComp(CompNum).CHSchedPtr) > 0)) {
                // Indicate current mode is cooling-only mode. Simultaneous clg/htg mode will be set later
                CurrentMode = 1;

                // Assign proper performance curve information depending on the control mode
                // Cooling curve is used only for cooling-only mode, and the others (Simultaneous and heating) read the heating curve
                if (this->SimulClgDominant || this->SimulHtgDominant) {
                    this->ChillerHeater(ChillerHeaterNum).RefCap = this->ChillerHeater(ChillerHeaterNum).RefCapClgHtg;
                    this->ChillerHeater(ChillerHeaterNum).RefCOP = this->ChillerHeater(ChillerHeaterNum).RefCOPClgHtg;
                    this->ChillerHeater(ChillerHeaterNum).TempRefEvapOut = this->ChillerHeater(ChillerHeaterNum).TempRefEvapOutClgHtg;
                    this->ChillerHeater(ChillerHeaterNum).TempRefCondIn = this->ChillerHeater(ChillerHeaterNum).TempRefCondInClgHtg;
                    this->ChillerHeater(ChillerHeaterNum).TempRefCondOut = this->ChillerHeater(ChillerHeaterNum).TempRefCondOutClgHtg;
                    this->ChillerHeater(ChillerHeaterNum).OptPartLoadRat = this->ChillerHeater(ChillerHeaterNum).OptPartLoadRatClgHtg;
                    this->ChillerHeater(ChillerHeaterNum).CondMode = this->ChillerHeater(ChillerHeaterNum).CondModeHeating;
                    this->ChillerHeater(ChillerHeaterNum).ChillerCapFTIDX = this->ChillerHeater(ChillerHeaterNum).ChillerCapFTHeatingIDX;
                    this->ChillerHeater(ChillerHeaterNum).ChillerEIRFTIDX = this->ChillerHeater(ChillerHeaterNum).ChillerEIRFTHeatingIDX;
                    this->ChillerHeater(ChillerHeaterNum).ChillerEIRFPLRIDX = this->ChillerHeater(ChillerHeaterNum).ChillerEIRFPLRHeatingIDX;
                } else {
                    this->ChillerHeater(ChillerHeaterNum).RefCap = this->ChillerHeater(ChillerHeaterNum).RefCapCooling;
                    this->ChillerHeater(ChillerHeaterNum).RefCOP = this->ChillerHeater(ChillerHeaterNum).RefCOPCooling;
                    this->ChillerHeater(ChillerHeaterNum).TempRefEvapOut = this->ChillerHeater(ChillerHeaterNum).TempRefEvapOutCooling;
                    this->ChillerHeater(ChillerHeaterNum).TempRefCondIn = this->ChillerHeater(ChillerHeaterNum).TempRefCondInCooling;
                    this->ChillerHeater(ChillerHeaterNum).TempRefCondOut = this->ChillerHeater(ChillerHeaterNum).TempRefCondOutCooling;
                    this->ChillerHeater(ChillerHeaterNum).OptPartLoadRat = this->ChillerHeater(ChillerHeaterNum).OptPartLoadRatCooling;
                    this->ChillerHeater(ChillerHeaterNum).CondMode = this->ChillerHeater(ChillerHeaterNum).CondModeCooling;
                    this->ChillerHeater(ChillerHeaterNum).ChillerCapFTIDX = this->ChillerHeater(ChillerHeaterNum).ChillerCapFTCoolingIDX;
                    this->ChillerHeater(ChillerHeaterNum).ChillerEIRFTIDX = this->ChillerHeater(ChillerHeaterNum).ChillerEIRFTCoolingIDX;
                    this->ChillerHeater(ChillerHeaterNum).ChillerEIRFPLRIDX = this->ChillerHeater(ChillerHeaterNum).ChillerEIRFPLRCoolingIDX;
                }

                // Only used to read curve values
                CondOutletTemp = this->ChillerHeater(ChillerHeaterNum).TempRefCondOutCooling;
                Real64 CondTempforCurve;
                if (this->ChillerHeater(ChillerHeaterNum).CondMode == "ENTERINGCONDENSER") {
                    CondTempforCurve = CondInletTemp;
                } else if (this->ChillerHeater(ChillerHeaterNum).CondMode == "LEAVINGCONDENSER") {
                    CondTempforCurve = CondOutletTemp;
                } else {
                    ShowWarningError("ChillerHeaterPerformance:Electric:EIR \"" + this->ChillerHeater(ChillerHeaterNum).Name + "\":");
                    ShowContinueError("Chiller condenser temperature for curve fit are not decided, defalt value= cond_leaving (" +
                                      General::RoundSigDigits(ChillerCapFT, 3) + ").");
                    CondTempforCurve = CondOutletTemp;
                }

                // Bind local variables from the curve
                Real64 MinPartLoadRat; // Min allowed operating fraction of full load
                Real64 MaxPartLoadRat; // Max allowed operating fraction of full load

                CurveManager::GetCurveMinMaxValues(this->ChillerHeater(ChillerHeaterNum).ChillerEIRFPLRIDX, MinPartLoadRat, MaxPartLoadRat);

                // Chiller reference capacity
                Real64 ChillerRefCap = this->ChillerHeater(ChillerHeaterNum).RefCap;
                Real64 ReferenceCOP = this->ChillerHeater(ChillerHeaterNum).RefCOP;
                Real64 TempLowLimitEout = this->ChillerHeater(ChillerHeaterNum).TempLowLimitEvapOut;
                Real64 EvapOutletTempSetPoint = this->ChillerHeater(ChillerHeaterNum).TempRefEvapOutCooling;
                ChillerCapFT =
                    CurveManager::CurveValue(this->ChillerHeater(ChillerHeaterNum).ChillerCapFTIDX, EvapOutletTempSetPoint, CondTempforCurve);

                if (ChillerCapFT < 0) {
                    if (this->ChillerHeater(ChillerHeaterNum).ChillerCapFTError < 1 && !DataGlobals::WarmupFlag) {
                        ++this->ChillerHeater(ChillerHeaterNum).ChillerCapFTError;
                        ShowWarningError("ChillerHeaterPerformance:Electric:EIR \"" + this->ChillerHeater(ChillerHeaterNum).Name + "\":");
                        ShowContinueError(" ChillerHeater Capacity as a Function of Temperature curve output is negative (" +
                                          General::RoundSigDigits(ChillerCapFT, 3) + ").");
                        ShowContinueError(" Negative value occurs using an Evaporator Outlet Temp of " +
                                          General::RoundSigDigits(EvapOutletTempSetPoint, 1) + " and a Condenser Inlet Temp of " +
                                          General::RoundSigDigits(CondInletTemp, 1) + '.');
                        ShowContinueErrorTimeStamp(" Resetting curve output to zero and continuing simulation.");
                    } else if (!DataGlobals::WarmupFlag) {
                        ++this->ChillerHeater(ChillerHeaterNum).ChillerCapFTError;
                        ShowRecurringWarningErrorAtEnd(
                            "ChillerHeaterPerformance:Electric:EIR \"" + this->ChillerHeater(ChillerHeaterNum).Name +
                                "\": ChillerHeater Capacity as a Function of Temperature curve output is negative warning continues...",
                            this->ChillerHeater(ChillerHeaterNum).ChillerCapFTErrorIndex,
                            ChillerCapFT,
                            ChillerCapFT);
                    }
                    ChillerCapFT = 0.0;
                }

                // Calculate the specific heat of chilled water
                Real64 Cp = FluidProperties::GetSpecificHeatGlycol(
                    DataPlant::PlantLoop(this->CWLoopNum).FluidName, EvapInletTemp, DataPlant::PlantLoop(this->CWLoopNum).FluidIndex, RoutineName);

                // Calculate cooling load this chiller should meet and the other chillers are demanded
                EvapOutletTempSetPoint = DataLoopNode::Node(DataPlant::PlantLoop(this->CWLoopNum).TempSetPointNodeNum).TempSetPoint;

                // Minimum capacity of the evaporator
                Real64 EvaporatorCapMin =
                    this->ChillerHeater(ChillerHeaterNum).MinPartLoadRatCooling * this->ChillerHeater(ChillerHeaterNum).RefCapCooling;

                // Remaining cooling load the other chiller heaters should meet
                Real64 CoolingLoadToMeet = min(this->ChillerHeater(ChillerHeaterNum).RefCapCooling, max(std::abs(EvaporatorLoad), EvaporatorCapMin));

                // Available chiller capacity as a function of temperature
                // Chiller available capacity at current operating conditions [W]
                Real64 AvailChillerCap = ChillerRefCap * ChillerCapFT;

                // Set load this chiller heater should meet
                QEvaporator = min(CoolingLoadToMeet, (AvailChillerCap * MaxPartLoadRat));
                EvapOutletTemp = EvapOutletTempSetPoint;
                Real64 EvapDeltaTemp = EvapInletTemp - EvapOutletTemp;

                Real64 PartLoadRat; // Operating part load ratio

                // Calculate temperatures for constant flow and mass flow rates for variable flow
                if (EvapMassFlowRate > DataBranchAirLoopPlant::MassFlowTolerance) {
                    if (this->SimulHtgDominant) { // Evaporator operates at full capacity for heating
                        PartLoadRat = max(0.0, min((ChillerRefCap / AvailChillerCap), MaxPartLoadRat));
                        QEvaporator = AvailChillerCap * PartLoadRat;
                        EvapDeltaTemp = QEvaporator / EvapMassFlowRate / Cp;
                        EvapOutletTemp = EvapInletTemp - EvapDeltaTemp;
                    } else {                        // Cooling only mode or cooling dominant simultaneous htg/clg mode
                        if (this->VariableFlowCH) { // Variable flow
                            Real64 EvapMassFlowRateCalc = QEvaporator / EvapDeltaTemp / Cp;
                            if (EvapMassFlowRateCalc > EvapMassFlowRate) {
                                EvapMassFlowRateCalc = EvapMassFlowRate;
                                Real64 EvapDeltaTempCalc = QEvaporator / EvapMassFlowRate / Cp;
                                EvapOutletTemp = EvapInletTemp - EvapDeltaTempCalc;
                                if (EvapDeltaTempCalc > EvapDeltaTemp) {
                                    QEvaporator = EvapMassFlowRate * Cp * EvapDeltaTemp;
                                }
                            }
                            EvapMassFlowRate = EvapMassFlowRateCalc;
                        } else { // Constant Flow
                            Real64 EvapOutletTempCalc = EvapInletTemp - EvapDeltaTemp;
                            if (EvapOutletTempCalc > EvapOutletTemp) { // Load to meet should be adjusted
                                EvapOutletTempCalc = EvapOutletTemp;
                                QEvaporator = EvapMassFlowRate * Cp * EvapDeltaTemp;
                            }
                            EvapOutletTemp = EvapOutletTempCalc;
                        } // End of flow control decision
                    }     // End of operation mode
                } else {
                    QEvaporator = 0.0;
                    EvapOutletTemp = EvapInletTemp;
                }

                // Check evaporator temperature low limit and adjust capacity if needed
                if (EvapOutletTemp < TempLowLimitEout) {
                    if ((EvapInletTemp - TempLowLimitEout) > DataPlant::DeltaTempTol) {
                        EvapOutletTemp = TempLowLimitEout;
                        EvapDeltaTemp = EvapInletTemp - EvapOutletTemp;
                        QEvaporator = EvapMassFlowRate * Cp * EvapDeltaTemp;
                    } else {
                        QEvaporator = 0.0;
                        EvapOutletTemp = EvapInletTemp;
                    }
                }

                // Check if the outlet temperature exceeds the node minimum temperature and adjust capacity if needed
                if (EvapOutletTemp < this->ChillerHeater(ChillerHeaterNum).EvapOutletNode.TempMin) {
                    if ((this->ChillerHeater(ChillerHeaterNum).EvapInletNode.Temp - this->ChillerHeater(ChillerHeaterNum).EvapOutletNode.TempMin) >
                        DataPlant::DeltaTempTol) {
                        EvapOutletTemp = this->ChillerHeater(ChillerHeaterNum).EvapOutletNode.TempMin;
                        EvapDeltaTemp = this->ChillerHeater(ChillerHeaterNum).EvapOutletNode.TempMin - EvapOutletTemp;
                        QEvaporator = EvapMassFlowRate * Cp * EvapDeltaTemp;
                    } else {
                        QEvaporator = 0.0;
                        EvapOutletTemp = EvapInletTemp;
                    }
                }

                // Calculate part load once more since evaporator capacity might be modified
                if (AvailChillerCap > 0.0) {
                    PartLoadRat = max(0.0, min((QEvaporator / AvailChillerCap), MaxPartLoadRat));
                } else {
                    PartLoadRat = 0.0;
                }

                // Chiller cycles below minimum part load ratio, FRAC = amount of time chiller is ON during this time step
                if (PartLoadRat < MinPartLoadRat) FRAC = min(1.0, (PartLoadRat / MinPartLoadRat));

                // set the module level variable used for reporting FRAC
                ChillerCyclingRatio = FRAC;

                // Chiller is false loading below PLR = minimum unloading ratio, find PLR used for energy calculation
                if (AvailChillerCap > 0.0) {
                    PartLoadRat = max(PartLoadRat, MinPartLoadRat);
                } else {
                    PartLoadRat = 0.0;
                }

                // set the module level variable used for reporting PLR
                ChillerPartLoadRatio = PartLoadRat;

                // calculate the load due to false loading on chiller over and above water side load
                ChillerFalseLoadRate = (AvailChillerCap * PartLoadRat * FRAC) - QEvaporator;
                if (ChillerFalseLoadRate < DataHVACGlobals::SmallLoad) {
                    ChillerFalseLoadRate = 0.0;
                }

                // Determine chiller compressor power and transfer heat calculation
                ChillerEIRFT =
<<<<<<< HEAD
                    max(0.0, CurveValue(Wrapper(WrapperNum).ChillerHeater(ChillerHeaterNum).ChillerEIRFT, EvapOutletTemp, CondTempforCurve));
                ChillerEIRFPLR = max(0.0, CurveValue(Wrapper(WrapperNum).ChillerHeater(ChillerHeaterNum).ChillerEIRFPLR, PartLoadRat));
                if (ReferenceCOP <= 0.0) {
                    CHPower = 0.0;
                }else{
                    CHPower = (AvailChillerCap / ReferenceCOP) * ChillerEIRFPLR * ChillerEIRFT * FRAC;
=======
                    max(0.0, CurveManager::CurveValue(this->ChillerHeater(ChillerHeaterNum).ChillerEIRFTIDX, EvapOutletTemp, CondTempforCurve));
                ChillerEIRFPLR = max(0.0, CurveManager::CurveValue(this->ChillerHeater(ChillerHeaterNum).ChillerEIRFPLRIDX, PartLoadRat));
                CHPower = (AvailChillerCap / ReferenceCOP) * ChillerEIRFPLR * ChillerEIRFT * FRAC;
                QCondenser = CHPower * this->ChillerHeater(ChillerHeaterNum).OpenMotorEff + QEvaporator + ChillerFalseLoadRate;
                ActualCOP = (QEvaporator + ChillerFalseLoadRate) / CHPower;

                if (CondMassFlowRate > DataBranchAirLoopPlant::MassFlowTolerance) {
                    Cp = FluidProperties::GetSpecificHeatGlycol(DataPlant::PlantLoop(this->GLHELoopNum).FluidName,
                                                                CondInletTemp,
                                                                DataPlant::PlantLoop(this->GLHELoopNum).FluidIndex,
                                                                RoutineNameElecEIRChiller);
                    CondOutletTemp = QCondenser / CondMassFlowRate / Cp + CondInletTemp;
                } else {
                    ShowSevereError("CalcChillerheaterModel: Condenser flow = 0, for Chillerheater=" + this->ChillerHeater(ChillerHeaterNum).Name);
                    ShowContinueErrorTimeStamp("");
                }

                // Determine load next chillers should meet
                if (EvaporatorLoad < QEvaporator) {
                    EvaporatorLoad = 0.0; // No remaining load so the rest will be off
                } else {
                    EvaporatorLoad -= QEvaporator;
                }

                // Initialize reporting variable when this chiller doesn't need to operate
                if (QEvaporator == 0.0) {
                    CurrentMode = 0;
                    ChillerPartLoadRatio = 0.0;
                    ChillerCyclingRatio = 0.0;
                    ChillerFalseLoadRate = 0.0;
                    EvapMassFlowRate = 0.0;
                    CondMassFlowRate = 0.0;
                    CHPower = 0.0;
                    QCondenser = 0.0;
                    EvapOutletTemp = EvapInletTemp;
                    CondOutletTemp = CondInletTemp;
                    EvaporatorLoad = 0.0;
>>>>>>> aae0c5ac
                }
                    QCondenser = CHPower * Wrapper(WrapperNum).ChillerHeater(ChillerHeaterNum).OpenMotorEff + QEvaporator + ChillerFalseLoadRate;

<<<<<<< HEAD
                    if (CHPower == 0.0) {
                        ActualCOP = 0.0;
                    } else {
                        ActualCOP = (QEvaporator + ChillerFalseLoadRate) / CHPower;
                    }
                    

                    if (CondMassFlowRate > MassFlowTolerance) {
                        Cp = GetSpecificHeatGlycol(PlantLoop(Wrapper(WrapperNum).GLHELoopNum).FluidName,
                                                   CondInletTemp,
                                                   PlantLoop(Wrapper(WrapperNum).GLHELoopNum).FluidIndex,
                                                   RoutineNameElecEIRChiller);
                        CondOutletTemp = QCondenser / CondMassFlowRate / Cp + CondInletTemp;
                    } else {
                        ShowSevereError("CalcChillerheaterModel: Condenser flow = 0, for Chillerheater=" +
                                        Wrapper(WrapperNum).ChillerHeater(ChillerHeaterNum).Name);
                        ShowContinueErrorTimeStamp("");
                    }
=======
            } // End of calculation for cooling

            // Set variables to the arrays
            this->ChillerHeater(ChillerHeaterNum).EvapOutletNode.MassFlowRate = EvapMassFlowRate;
            this->ChillerHeater(ChillerHeaterNum).CondOutletNode.MassFlowRate = CondMassFlowRate;
            this->ChillerHeater(ChillerHeaterNum).EvapOutletNode.Temp = EvapOutletTemp;
            this->ChillerHeater(ChillerHeaterNum).EvapInletNode.Temp = EvapInletTemp;
            this->ChillerHeater(ChillerHeaterNum).CondOutletNode.Temp = CondOutletTemp;
            this->ChillerHeater(ChillerHeaterNum).CondInletNode.Temp = CondInletTemp;
            this->ChillerHeater(ChillerHeaterNum).Report.CurrentMode = CurrentMode;
            this->ChillerHeater(ChillerHeaterNum).Report.ChillerPartLoadRatio = ChillerPartLoadRatio;
            this->ChillerHeater(ChillerHeaterNum).Report.ChillerCyclingRatio = ChillerCyclingRatio;
            this->ChillerHeater(ChillerHeaterNum).Report.ChillerFalseLoadRate = ChillerFalseLoadRate;
            this->ChillerHeater(ChillerHeaterNum).Report.ChillerCapFT = ChillerCapFT;
            this->ChillerHeater(ChillerHeaterNum).Report.ChillerEIRFT = ChillerEIRFT;
            this->ChillerHeater(ChillerHeaterNum).Report.ChillerEIRFPLR = ChillerEIRFPLR;
            this->ChillerHeater(ChillerHeaterNum).Report.CoolingPower = CHPower;
            this->ChillerHeater(ChillerHeaterNum).Report.HeatingPower = 0.0;
            this->ChillerHeater(ChillerHeaterNum).Report.QEvap = QEvaporator;
            this->ChillerHeater(ChillerHeaterNum).Report.QCond = QCondenser;
            this->ChillerHeater(ChillerHeaterNum).Report.EvapOutletTemp = EvapOutletTemp;
            this->ChillerHeater(ChillerHeaterNum).Report.EvapInletTemp = EvapInletTemp;
            this->ChillerHeater(ChillerHeaterNum).Report.CondOutletTemp = CondOutletTemp;
            this->ChillerHeater(ChillerHeaterNum).Report.CondInletTemp = CondInletTemp;
            this->ChillerHeater(ChillerHeaterNum).Report.Evapmdot = EvapMassFlowRate;
            this->ChillerHeater(ChillerHeaterNum).Report.Condmdot = CondMassFlowRate;
            this->ChillerHeater(ChillerHeaterNum).Report.ActualCOP = ActualCOP;

            if (this->SimulClgDominant || this->SimulHtgDominant) { // Store for using these cooling side data in the hot water loop
                this->ChillerHeater(ChillerHeaterNum).Report.CurrentMode = CurrentMode;
                this->ChillerHeater(ChillerHeaterNum).Report.ChillerPartLoadRatioSimul = ChillerPartLoadRatio;
                this->ChillerHeater(ChillerHeaterNum).Report.ChillerCyclingRatioSimul = ChillerCyclingRatio;
                this->ChillerHeater(ChillerHeaterNum).Report.ChillerFalseLoadRateSimul = ChillerFalseLoadRate;
                this->ChillerHeater(ChillerHeaterNum).Report.ChillerCapFTSimul = ChillerCapFT;
                this->ChillerHeater(ChillerHeaterNum).Report.ChillerEIRFTSimul = ChillerEIRFT;
                this->ChillerHeater(ChillerHeaterNum).Report.ChillerEIRFPLRSimul = ChillerEIRFPLR;
                this->ChillerHeater(ChillerHeaterNum).Report.CoolingPowerSimul = CHPower;
                this->ChillerHeater(ChillerHeaterNum).Report.QEvapSimul = QEvaporator;
                this->ChillerHeater(ChillerHeaterNum).Report.EvapOutletTempSimul = EvapOutletTemp;
                this->ChillerHeater(ChillerHeaterNum).Report.EvapInletTempSimul = EvapInletTemp;
                this->ChillerHeater(ChillerHeaterNum).Report.EvapmdotSimul = EvapMassFlowRate;
                if (this->SimulClgDominant) {
                    this->ChillerHeater(ChillerHeaterNum).Report.QCondSimul = QCondenser;
                    this->ChillerHeater(ChillerHeaterNum).Report.CondOutletTempSimul = CondOutletTemp;
                    this->ChillerHeater(ChillerHeaterNum).Report.CondInletTempSimul = CondInletTemp;
                    this->ChillerHeater(ChillerHeaterNum).Report.CondmdotSimul = CondMassFlowRate;
                }
            }
        }
    }

    void WrapperSpecs::CalcChillerHeaterModel()
    {
        // SUBROUTINE INFORMATION:
        //       AUTHOR         Daeho Kang, PNNL
        //       DATE WRITTEN   Feb 2013
        //       MODIFIED       na
        //       RE-ENGINEERED  na
>>>>>>> aae0c5ac

                    // Determine load next chillers should meet
                    if (EvaporatorLoad < QEvaporator) {
                        EvaporatorLoad = 0.0; // No remaining load so the rest will be off
                    } else {
                        EvaporatorLoad -= QEvaporator;
                    }

                    // Initialize reporting variable when this chiller doesn't need to operate
                    if (QEvaporator == 0.0) {
                        CurrentMode = 0;
                        ChillerPartLoadRatio = 0.0;
                        ChillerCyclingRatio = 0.0;
                        ChillerFalseLoadRate = 0.0;
                        EvapMassFlowRate = 0.0;
                        CondMassFlowRate = 0.0;
                        CHPower = 0.0;
                        QCondenser = 0.0;
                        CondenserFanPower = 0.0;
                        EvapOutletTemp = EvapInletTemp;
                        CondOutletTemp = CondInletTemp;
                        EvaporatorLoad = 0.0;
                    }

                } // End of calculation for cooling

<<<<<<< HEAD
                // Set variables to the arrays
                Wrapper(WrapperNum).ChillerHeater(ChillerHeaterNum).EvapOutletNode.MassFlowRate = EvapMassFlowRate;
                Wrapper(WrapperNum).ChillerHeater(ChillerHeaterNum).CondOutletNode.MassFlowRate = CondMassFlowRate;
                Wrapper(WrapperNum).ChillerHeater(ChillerHeaterNum).EvapOutletNode.Temp = EvapOutletTemp;
                Wrapper(WrapperNum).ChillerHeater(ChillerHeaterNum).EvapInletNode.Temp = EvapInletTemp;
                Wrapper(WrapperNum).ChillerHeater(ChillerHeaterNum).CondOutletNode.Temp = CondOutletTemp;
                Wrapper(WrapperNum).ChillerHeater(ChillerHeaterNum).CondInletNode.Temp = CondInletTemp;
                Wrapper(WrapperNum).ChillerHeaterReport(ChillerHeaterNum).CurrentMode = CurrentMode;
                Wrapper(WrapperNum).ChillerHeaterReport(ChillerHeaterNum).ChillerPartLoadRatio = ChillerPartLoadRatio;
                Wrapper(WrapperNum).ChillerHeaterReport(ChillerHeaterNum).ChillerCyclingRatio = ChillerCyclingRatio;
                Wrapper(WrapperNum).ChillerHeaterReport(ChillerHeaterNum).ChillerFalseLoadRate = ChillerFalseLoadRate;
                Wrapper(WrapperNum).ChillerHeaterReport(ChillerHeaterNum).ChillerCapFT = ChillerCapFT;
                Wrapper(WrapperNum).ChillerHeaterReport(ChillerHeaterNum).ChillerEIRFT = ChillerEIRFT;
                Wrapper(WrapperNum).ChillerHeaterReport(ChillerHeaterNum).ChillerEIRFPLR = ChillerEIRFPLR;
                Wrapper(WrapperNum).ChillerHeaterReport(ChillerHeaterNum).CoolingPower = CHPower;
                Wrapper(WrapperNum).ChillerHeaterReport(ChillerHeaterNum).HeatingPower = HeatingPower;
                Wrapper(WrapperNum).ChillerHeaterReport(ChillerHeaterNum).QEvap = QEvaporator;
                Wrapper(WrapperNum).ChillerHeaterReport(ChillerHeaterNum).QCond = QCondenser;
                Wrapper(WrapperNum).ChillerHeaterReport(ChillerHeaterNum).EvapOutletTemp = EvapOutletTemp;
                Wrapper(WrapperNum).ChillerHeaterReport(ChillerHeaterNum).EvapInletTemp = EvapInletTemp;
                Wrapper(WrapperNum).ChillerHeaterReport(ChillerHeaterNum).CondOutletTemp = CondOutletTemp;
                Wrapper(WrapperNum).ChillerHeaterReport(ChillerHeaterNum).CondInletTemp = CondInletTemp;
                Wrapper(WrapperNum).ChillerHeaterReport(ChillerHeaterNum).Evapmdot = EvapMassFlowRate;
                Wrapper(WrapperNum).ChillerHeaterReport(ChillerHeaterNum).Condmdot = CondMassFlowRate;
                Wrapper(WrapperNum).ChillerHeaterReport(ChillerHeaterNum).ActualCOP = ActualCOP;

                if (SimulClgDominant || SimulHtgDominant) { // Store for using these cooling side data in the hot water loop
                    Wrapper(WrapperNum).ChillerHeaterReport(ChillerHeaterNum).CurrentMode = CurrentMode;
                    Wrapper(WrapperNum).ChillerHeaterReport(ChillerHeaterNum).ChillerPartLoadRatioSimul = ChillerPartLoadRatio;
                    Wrapper(WrapperNum).ChillerHeaterReport(ChillerHeaterNum).ChillerCyclingRatioSimul = ChillerCyclingRatio;
                    Wrapper(WrapperNum).ChillerHeaterReport(ChillerHeaterNum).ChillerFalseLoadRateSimul = ChillerFalseLoadRate;
                    Wrapper(WrapperNum).ChillerHeaterReport(ChillerHeaterNum).ChillerCapFTSimul = ChillerCapFT;
                    Wrapper(WrapperNum).ChillerHeaterReport(ChillerHeaterNum).ChillerEIRFTSimul = ChillerEIRFT;
                    Wrapper(WrapperNum).ChillerHeaterReport(ChillerHeaterNum).ChillerEIRFPLRSimul = ChillerEIRFPLR;
                    Wrapper(WrapperNum).ChillerHeaterReport(ChillerHeaterNum).CoolingPowerSimul = CHPower;
                    Wrapper(WrapperNum).ChillerHeaterReport(ChillerHeaterNum).QEvapSimul = QEvaporator;
                    Wrapper(WrapperNum).ChillerHeaterReport(ChillerHeaterNum).EvapOutletTempSimul = EvapOutletTemp;
                    Wrapper(WrapperNum).ChillerHeaterReport(ChillerHeaterNum).EvapInletTempSimul = EvapInletTemp;
                    Wrapper(WrapperNum).ChillerHeaterReport(ChillerHeaterNum).EvapmdotSimul = EvapMassFlowRate;
                    if (SimulClgDominant) {
                        Wrapper(WrapperNum).ChillerHeaterReport(ChillerHeaterNum).QCondSimul = QCondenser;
                        Wrapper(WrapperNum).ChillerHeaterReport(ChillerHeaterNum).CondOutletTempSimul = CondOutletTemp;
                        Wrapper(WrapperNum).ChillerHeaterReport(ChillerHeaterNum).CondInletTempSimul = CondInletTemp;
                        Wrapper(WrapperNum).ChillerHeaterReport(ChillerHeaterNum).CondmdotSimul = CondMassFlowRate;
                    }
                }
            }
        }

        void CalcChillerHeaterModel(int const WrapperNum,                 // Wrapper number pointor
                                    int const EP_UNUSED(OpMode),          // Operation mode
                                    Real64 &EP_UNUSED(MyLoad),            // Heating load plant should meet
                                    bool const EP_UNUSED(RunFlag),        // TRUE when chiller operating
                                    bool const EP_UNUSED(FirstIteration), // TRUE when first iteration of timestep
                                    int const EP_UNUSED(EquipFlowCtrl),   // Flow control mode for the equipment
                                    int const EP_UNUSED(LoopNum)          // Loop number
        )
        {
            // SUBROUTINE INFORMATION:
            //       AUTHOR         Daeho Kang, PNNL
            //       DATE WRITTEN   Feb 2013
            //       MODIFIED       na
            //       RE-ENGINEERED  na

            // PURPOSE OF THIS SUBROUTINE:
            //  Simulate a ChillerHeaterPerformance:Electric:EIR using curve fit

            // METHODOLOGY EMPLOYED:
            //  Use empirical curve fits to model performance at off-reference conditions

            // REFERENCES:
            // 1. DOE-2 Engineers Manual, Version 2.1A, November 1982, LBL-11353

            // Using/Aliasing
            using CurveManager::CurveValue;
            using CurveManager::GetCurveMinMaxValues;
            using DataBranchAirLoopPlant::MassFlowTolerance;
            using DataGlobals::WarmupFlag;
            using DataHVACGlobals::SmallLoad;
            using DataPlant::DeltaTempTol;
            using General::RoundSigDigits;
            using General::TrimSigDigits;
            using ScheduleManager::GetCurrentScheduleValue;

            // SUBROUTINE PARAMETER DEFINITIONS:
            static std::string const RoutineName("CalcChillerHeaterModel");
            static std::string const RoutineNameElecEIRChiller("CalcElectricEIRChillerModel");

            // SUBROUTINE LOCAL VARIABLE DECLARATIONS:
            static bool IsLoadHeatRemaining(true); // Ture if heating load remains for this chiller heater
            static bool NextCompIndicator(false);  // Component indicator when identical chiller heaters exist
            int LoopSideNum;                       // Plant loop side which contains the current chiller (usually supply side)
            int CompNum(0);                        // Component number
            int ChillerHeaterNum;                  // Chiller heater number
            int CurrentMode;                       // Current operational mode, heating or simultaneous cooling and heating mode
            int IdenticalUnitCounter;              // Pointer to count number of identical unit passed
            int IdenticalUnitRemaining;            // Pointer to count number of identical unit available for a component
            Real64 Cp;                             // Local fluid specific heat
            Real64 CondTempforCurve;               // Reference condenser temperature for the performance curve reading
            Real64 FRAC;                           // Chiller cycling ratio
            Real64 MinPartLoadRat;                 // Min allowed operating fraction of full load
            Real64 MaxPartLoadRat;                 // Max allowed operating fraction of full load
            Real64 EvapInletTemp;                  // Evaporator inlet temperature [C]
            Real64 CondInletTemp;                  // Condenser inlet temperature [C]
            Real64 EvapOutletTempSetPoint;         // Condenser outlet temperature setpoint [C]
            Real64 AvailChillerCap;                // Chiller available capacity at current operating conditions [W]
            Real64 ChillerRefCap;                  // Chiller reference capacity
            Real64 EvapDeltaTemp;                  // Evaporator temperature difference [C]
            Real64 CondDeltaTemp;                  // Condenser temperature difference [C]
            Real64 ReferenceCOP;                   // Reference coefficient of performance, from user input
            Real64 PartLoadRat;                    // Operating part load ratio
            Real64 TempLowLimitEout;               // Evaporator low temp. limit cut off [C]
            Real64 CondenserLoad(0.0);             // Remaining heating load that this wrapper should meet
            Real64 HeatingLoadToMeet;              // Heating load that this chiller heater should meet
            Real64 GLHEDensityRatio;               // The density ratio of source water to the initialized source water
            Real64 HWDensityRatio;                 // The density ratio of hot water to the initialized hot water
            Real64 CondenserCapMin;                // Minimum condenser capacity
            Real64 CoolingPower;                   // Evaporator cooling power to produce heat for heating
            Real64 HWInletMassFlowRate;            // Hot water inlet mass flow rate
            Real64 CurAvailHWMassFlowRate(0.0);    // Maximum available hot water mass within the wrapper bank
            Real64 CondDeltaTempCalc;              // Temperature differnece between condenser inlet and outlet calculated
            Real64 CondOutletTempCalc;             // Condenser outlet temperature calculated
            Real64 CondMassFlowRateCalc;           // Condenser mass flow rate calculated
            Real64 EvapMassFlowRate;               // Evaporator mass flow rate through this chiller heater
            Real64 CondMassFlowRate;               // Condenser mass flow rate through this chiller heater
            Real64 EvapOutletTemp;                 // Evaporator outlet temperature
            Real64 CondOutletTemp;                 // Condenser outlet temperature
            Real64 QCondenser;                     // Condenser heat transfer rate
            Real64 QEvaporator;                    // Evaporator heat transfer rate
            Real64 CHPower;                        // Evaporator compressor power added to heating power
            Real64 InitDensity;                    // Water density at the initial temperature
            Real64 EvapDensity;                    // Evaporator water density
            Real64 CondDensity;                    // Condenser water density
            Real64 ActualCOP;                      // Actual performance of individual chiller heater

            CondenserLoad = Wrapper(WrapperNum).WrapperHeatingLoad;
            LoopSideNum = Wrapper(WrapperNum).HWLoopSideNum;
            HWInletMassFlowRate = Node(Wrapper(WrapperNum).HWInletNodeNum).MassFlowRate;

            // Flow
            for (ChillerHeaterNum = 1; ChillerHeaterNum <= Wrapper(WrapperNum).ChillerHeaterNums; ++ChillerHeaterNum) {

                // Set module level inlet and outlet nodes and initialize other local variables
                CurrentMode = 0;
                HeatingLoadToMeet = 0.0;
                ChillerPartLoadRatio = 0.0;
                ChillerCyclingRatio = 0.0;
                ChillerFalseLoadRate = 0.0;
                EvapMassFlowRate = 0.0;
                CondMassFlowRate = 0.0;
                CHPower = 0.0;
                QCondenser = 0.0;
                QEvaporator = 0.0;
                CondenserFanPower = 0.0;
                FRAC = 1.0;
                CondDeltaTemp = 0.0;
                EvapDeltaTemp = 0.0;
                CoolingPower = 0.0;
                ActualCOP = 0.0;
                EvapInletTemp = Node(Wrapper(WrapperNum).GLHEInletNodeNum).Temp;
                CondInletTemp = Node(Wrapper(WrapperNum).HWInletNodeNum).Temp;
                EvapOutletTemp = EvapInletTemp;
                CondOutletTemp = CondInletTemp;

                // Find proper schedule values
                if (Wrapper(WrapperNum).NumOfComp != Wrapper(WrapperNum).ChillerHeaterNums) { // Identical units exist
                    if (ChillerHeaterNum == 1) {
                        IdenticalUnitCounter = 0;
                        IdenticalUnitRemaining = 0;
                        NextCompIndicator = false;
                        CompNum = ChillerHeaterNum;
                    }
                    if (NextCompIndicator) {
                        ++CompNum;
                    }
                    if (CompNum == 1) {
                        if (ChillerHeaterNum != Wrapper(WrapperNum).WrapperComp(CompNum).WrapperIdenticalObjectNum) {
                            NextCompIndicator = false;
                        } else if (ChillerHeaterNum == Wrapper(WrapperNum).WrapperComp(CompNum).WrapperIdenticalObjectNum) {
                            NextCompIndicator = true;
                        }
                    } else if (CompNum > 1) {
                        if ((ChillerHeaterNum - ((ChillerHeaterNum - 1) - IdenticalUnitCounter)) !=
                            Wrapper(WrapperNum).WrapperComp(CompNum).WrapperIdenticalObjectNum) {
                            NextCompIndicator = false;
                        } else if ((ChillerHeaterNum - ((ChillerHeaterNum - 1) - IdenticalUnitCounter)) ==
                                   Wrapper(WrapperNum).WrapperComp(CompNum).WrapperIdenticalObjectNum) {
                            NextCompIndicator = true;
                        }
=======
        static std::string const RoutineName("CalcChillerHeaterModel");
        static std::string const RoutineNameElecEIRChiller("CalcElectricEIRChillerModel");

        bool IsLoadHeatRemaining(true);     // Ture if heating load remains for this chiller heater
        bool NextCompIndicator(false);      // Component indicator when identical chiller heaters exist
        int CompNum(0);                     // Component number
        int IdenticalUnitCounter = 0;       // Pointer to count number of identical unit passed
        int IdenticalUnitRemaining;         // Pointer to count number of identical unit available for a component
        Real64 CondenserLoad(0.0);          // Remaining heating load that this wrapper should meet
        Real64 CurAvailHWMassFlowRate(0.0); // Maximum available hot water mass within the wrapper bank

        CondenserLoad = this->WrapperHeatingLoad;
        Real64 HWInletMassFlowRate = DataLoopNode::Node(this->HWInletNodeNum).MassFlowRate;

        // Flow
        for (int ChillerHeaterNum = 1; ChillerHeaterNum <= this->ChillerHeaterNums; ++ChillerHeaterNum) {

            // Set module level inlet and outlet nodes and initialize other local variables
            int CurrentMode = 0;
            ChillerPartLoadRatio = 0.0;
            ChillerCyclingRatio = 0.0;
            ChillerFalseLoadRate = 0.0;
            Real64 CHPower = 0.0;
            Real64 QCondenser = 0.0;
            Real64 QEvaporator = 0.0;
            Real64 FRAC = 1.0;
            Real64 CondDeltaTemp = 0.0;
            Real64 CoolingPower = 0.0;
            Real64 ActualCOP = 0.0;
            Real64 EvapInletTemp = DataLoopNode::Node(this->GLHEInletNodeNum).Temp;
            Real64 CondInletTemp = DataLoopNode::Node(this->HWInletNodeNum).Temp;
            Real64 EvapOutletTemp = EvapInletTemp;
            Real64 CondOutletTemp = CondInletTemp;

            // Find proper schedule values
            if (this->NumOfComp != this->ChillerHeaterNums) { // Identical units exist
                if (ChillerHeaterNum == 1) {
                    IdenticalUnitCounter = 0;
                    NextCompIndicator = false;
                    CompNum = ChillerHeaterNum;
                }
                if (NextCompIndicator) {
                    ++CompNum;
                }
                if (CompNum == 1) {
                    if (ChillerHeaterNum != this->WrapperComp(CompNum).WrapperIdenticalObjectNum) {
                        NextCompIndicator = false;
                    } else if (ChillerHeaterNum == this->WrapperComp(CompNum).WrapperIdenticalObjectNum) {
                        NextCompIndicator = true;
                    }
                } else if (CompNum > 1) {
                    if ((ChillerHeaterNum - ((ChillerHeaterNum - 1) - IdenticalUnitCounter)) !=
                        this->WrapperComp(CompNum).WrapperIdenticalObjectNum) {
                        NextCompIndicator = false;
                    } else if ((ChillerHeaterNum - ((ChillerHeaterNum - 1) - IdenticalUnitCounter)) ==
                               this->WrapperComp(CompNum).WrapperIdenticalObjectNum) {
                        NextCompIndicator = true;
>>>>>>> aae0c5ac
                    }
                    ++IdenticalUnitCounter;
                    IdenticalUnitRemaining = Wrapper(WrapperNum).WrapperComp(CompNum).WrapperIdenticalObjectNum - IdenticalUnitCounter;
                    if (IdenticalUnitRemaining == 0) IdenticalUnitCounter = 0;
                } else if (Wrapper(WrapperNum).NumOfComp == Wrapper(WrapperNum).ChillerHeaterNums) {
                    ++CompNum;
                }
<<<<<<< HEAD

                // Check to see if this chiiller heater needs to run
                if (CondenserLoad > 0.0 && (GetCurrentScheduleValue(Wrapper(WrapperNum).WrapperComp(CompNum).CHSchedPtr) > 0)) {
                    IsLoadHeatRemaining = true;

                    // Calculate density ratios to adjust mass flow rates from initialized ones
                    // Hot water temperature is known, but condenser mass flow rates will be adjusted in the following "Do" loop
                    InitDensity = GetDensityGlycol(PlantLoop(Wrapper(WrapperNum).CWLoopNum).FluidName,
                                                   DataGlobals::CWInitConvTemp,
                                                   PlantLoop(Wrapper(WrapperNum).CWLoopNum).FluidIndex,
                                                   RoutineName);
                    EvapDensity = GetDensityGlycol(PlantLoop(Wrapper(WrapperNum).CWLoopNum).FluidName,
                                                   EvapInletTemp,
                                                   PlantLoop(Wrapper(WrapperNum).CWLoopNum).FluidIndex,
                                                   RoutineName);
                    CondDensity = GetDensityGlycol(PlantLoop(Wrapper(WrapperNum).CWLoopNum).FluidName,
                                                   CondInletTemp,
                                                   PlantLoop(Wrapper(WrapperNum).CWLoopNum).FluidIndex,
                                                   RoutineName);

                    // Calculate density ratios to adjust mass flow rates from initialized ones
                    HWDensityRatio = CondDensity / InitDensity;
                    GLHEDensityRatio = EvapDensity / InitDensity;
                    EvapMassFlowRate = Wrapper(WrapperNum).ChillerHeater(ChillerHeaterNum).EvapInletNode.MassFlowRateMaxAvail;
                    CondMassFlowRate = Wrapper(WrapperNum).ChillerHeater(ChillerHeaterNum).CondInletNode.MassFlowRateMaxAvail;
                    EvapMassFlowRate *= GLHEDensityRatio;
                    CondMassFlowRate *= HWDensityRatio;

                    // Check flows from plant to adjust as necessary
                    if (CurAvailHWMassFlowRate == 0) { // First chiller heater which is on
                        CurAvailHWMassFlowRate = HWInletMassFlowRate;
                    } else if (ChillerHeaterNum > 1) {
                        CurAvailHWMassFlowRate -= Wrapper(WrapperNum).ChillerHeater(ChillerHeaterNum - 1).CondOutletNode.MassFlowRate;
                    }
                    CondMassFlowRate = min(CurAvailHWMassFlowRate, CondMassFlowRate);

                    // It is not enforced to be the smaller of CH max temperature and plant temp setpoint.
                    // Hot water temperatures at the individual CHs' outlet may be greater than plant setpoint temp,
                    // but should be lower than the CHs max temp
                    CondOutletTemp = Wrapper(WrapperNum).ChillerHeater(ChillerHeaterNum).TempRefCondOutClgHtg;
                    CondDeltaTemp = CondOutletTemp - CondInletTemp;

                    if (CondDeltaTemp < 0.0) { // Hot water temperature is greater than the maximum
                        if (Wrapper(WrapperNum).ChillerHeater(ChillerHeaterNum).ChillerEIRRefTempErrorIndex == 0) {
                            ShowSevereMessage("CalcChillerHeaterModel: ChillerHeaterPerformance:Electric:EIR=\"" +
                                              Wrapper(WrapperNum).ChillerHeater(ChillerHeaterNum).Name + "\", DeltaTemp < 0");
                            ShowContinueError(" Reference Simultaneous Cooling-Heating Mode Leaving Condenser Water Temperature [" +
                                              RoundSigDigits(CondOutletTemp, 1) + ']');
                            ShowContinueError("is below condenser inlet temperature of [" + RoundSigDigits(CondInletTemp, 1) + "].");
                            ShowContinueErrorTimeStamp("");
                            ShowContinueError(" Reset reference temperature to one greater than the inlet temperature ");
                        }
                        ShowRecurringSevereErrorAtEnd("ChillerHeaterPerformance:Electric:EIR=\"" +
                                                          Wrapper(WrapperNum).ChillerHeater(ChillerHeaterNum).Name +
                                                          "\": Reference temperature problems continue.",
                                                      Wrapper(WrapperNum).ChillerHeater(ChillerHeaterNum).ChillerEIRRefTempErrorIndex,
                                                      CondDeltaTemp,
                                                      CondDeltaTemp,
                                                      _,
                                                      "deltaC",
                                                      "deltaC");
                        QCondenser = 0.0;
                        IsLoadHeatRemaining = false;
                    }

                    if (ChillerHeaterNum > 1) {
                        // Operation mode needs to be set in a simultaneous clg/htg mode
                        // Always off even heating load remains if this CH is assumed to be off in the loop 1
                        if (SimulClgDominant) {
                            if (Wrapper(WrapperNum).ChillerHeaterReport(ChillerHeaterNum).QEvapSimul == 0.0) {
                                CurrentMode = 0;
                                IsLoadHeatRemaining = false;
                            } else { // Heat recovery
                                CurrentMode = 3;
                            }
                        }
                    } // End of simulataneous clg/htg mode detemination

                } else { // chiller heater is off
                    IsLoadHeatRemaining = false;
                    CondMassFlowRate = 0.0;
                    EvapMassFlowRate = 0.0;
                    CurrentMode = 0;
                    if (SimulClgDominant) {
                        if (Wrapper(WrapperNum).ChillerHeaterReport(ChillerHeaterNum).QEvapSimul > 0.0) {
                            CurrentMode = 4; // Simultaneous cooling dominant mode: 4
                        }
                    } // End of mode determination
                }     // End of system operation determinatoin

                if (IsLoadHeatRemaining && CondMassFlowRate > 0.0 &&
                    (GetCurrentScheduleValue(Wrapper(WrapperNum).WrapperComp(CompNum).CHSchedPtr) > 0)) { // System is on
                    // Operation mode
                    if (SimulHtgDominant) {
                        if (Wrapper(WrapperNum).ChillerHeaterReport(ChillerHeaterNum).QEvapSimul == 0.0) {
                            CurrentMode = 5; // No cooling necessary
                        } else {             // Heat recovery mode. Both chilled water and hot water loops are connected. No condenser flow.
=======
                ++IdenticalUnitCounter;
                IdenticalUnitRemaining = this->WrapperComp(CompNum).WrapperIdenticalObjectNum - IdenticalUnitCounter;
                if (IdenticalUnitRemaining == 0) IdenticalUnitCounter = 0;
            } else if (this->NumOfComp == this->ChillerHeaterNums) {
                ++CompNum;
            }

            Real64 CondMassFlowRate; // Condenser mass flow rate through this chiller heater
            Real64 EvapMassFlowRate; // Evaporator mass flow rate through this chiller heater

            // Check to see if this chiller heater needs to run
            if (CondenserLoad > 0.0 && (ScheduleManager::GetCurrentScheduleValue(this->WrapperComp(CompNum).CHSchedPtr) > 0)) {
                IsLoadHeatRemaining = true;

                // Calculate density ratios to adjust mass flow rates from initialized ones
                // Hot water temperature is known, but condenser mass flow rates will be adjusted in the following "Do" loop
                Real64 InitDensity = FluidProperties::GetDensityGlycol(DataPlant::PlantLoop(this->CWLoopNum).FluidName,
                                                                       DataGlobals::CWInitConvTemp,
                                                                       DataPlant::PlantLoop(this->CWLoopNum).FluidIndex,
                                                                       RoutineName);
                Real64 EvapDensity = FluidProperties::GetDensityGlycol(
                    DataPlant::PlantLoop(this->CWLoopNum).FluidName, EvapInletTemp, DataPlant::PlantLoop(this->CWLoopNum).FluidIndex, RoutineName);
                Real64 CondDensity = FluidProperties::GetDensityGlycol(
                    DataPlant::PlantLoop(this->CWLoopNum).FluidName, CondInletTemp, DataPlant::PlantLoop(this->CWLoopNum).FluidIndex, RoutineName);

                // Calculate density ratios to adjust mass flow rates from initialized ones
                Real64 HWDensityRatio = CondDensity / InitDensity;
                Real64 GLHEDensityRatio = EvapDensity / InitDensity;
                EvapMassFlowRate = this->ChillerHeater(ChillerHeaterNum).EvapInletNode.MassFlowRateMaxAvail;
                CondMassFlowRate = this->ChillerHeater(ChillerHeaterNum).CondInletNode.MassFlowRateMaxAvail;
                EvapMassFlowRate *= GLHEDensityRatio;
                CondMassFlowRate *= HWDensityRatio;

                // Check flows from plant to adjust as necessary
                if (CurAvailHWMassFlowRate == 0) { // First chiller heater which is on
                    CurAvailHWMassFlowRate = HWInletMassFlowRate;
                } else if (ChillerHeaterNum > 1) {
                    CurAvailHWMassFlowRate -= this->ChillerHeater(ChillerHeaterNum - 1).CondOutletNode.MassFlowRate;
                }
                CondMassFlowRate = min(CurAvailHWMassFlowRate, CondMassFlowRate);

                // It is not enforced to be the smaller of CH max temperature and plant temp setpoint.
                // Hot water temperatures at the individual CHs' outlet may be greater than plant setpoint temp,
                // but should be lower than the CHs max temp
                CondOutletTemp = this->ChillerHeater(ChillerHeaterNum).TempRefCondOutClgHtg;
                CondDeltaTemp = CondOutletTemp - CondInletTemp;

                if (CondDeltaTemp < 0.0) { // Hot water temperature is greater than the maximum
                    if (this->ChillerHeater(ChillerHeaterNum).ChillerEIRRefTempErrorIndex == 0) {
                        ShowSevereMessage("CalcChillerHeaterModel: ChillerHeaterPerformance:Electric:EIR=\"" +
                                          this->ChillerHeater(ChillerHeaterNum).Name + "\", DeltaTemp < 0");
                        ShowContinueError(" Reference Simultaneous Cooling-Heating Mode Leaving Condenser Water Temperature [" +
                                          General::RoundSigDigits(CondOutletTemp, 1) + ']');
                        ShowContinueError("is below condenser inlet temperature of [" + General::RoundSigDigits(CondInletTemp, 1) + "].");
                        ShowContinueErrorTimeStamp("");
                        ShowContinueError(" Reset reference temperature to one greater than the inlet temperature ");
                    }
                    ShowRecurringSevereErrorAtEnd("ChillerHeaterPerformance:Electric:EIR=\"" + this->ChillerHeater(ChillerHeaterNum).Name +
                                                      "\": Reference temperature problems continue.",
                                                  this->ChillerHeater(ChillerHeaterNum).ChillerEIRRefTempErrorIndex,
                                                  CondDeltaTemp,
                                                  CondDeltaTemp,
                                                  _,
                                                  "deltaC",
                                                  "deltaC");
                    QCondenser = 0.0;
                    IsLoadHeatRemaining = false;
                }

                if (ChillerHeaterNum > 1) {
                    // Operation mode needs to be set in a simultaneous clg/htg mode
                    // Always off even heating load remains if this CH is assumed to be off in the loop 1
                    if (this->SimulClgDominant) {
                        if (this->ChillerHeater(ChillerHeaterNum).Report.QEvapSimul == 0.0) {
                            CurrentMode = 0;
                            IsLoadHeatRemaining = false;
                        } else { // Heat recovery
>>>>>>> aae0c5ac
                            CurrentMode = 3;
                        }
                    }

<<<<<<< HEAD
                    // Mode 3 and 5 use cooling side data stored from the chilled water loop
                    // Mode 4 uses all data from the chilled water loop due to no heating demand
                    if (SimulClgDominant || CurrentMode == 3) {
                        CurrentMode = 3;
                        Cp = GetSpecificHeatGlycol(PlantLoop(Wrapper(WrapperNum).HWLoopNum).FluidName,
                                                   CondInletTemp,
                                                   PlantLoop(Wrapper(WrapperNum).HWLoopNum).FluidIndex,
                                                   RoutineName);

                        QCondenser = Wrapper(WrapperNum).ChillerHeaterReport(ChillerHeaterNum).QCondSimul;

                        if (Wrapper(WrapperNum).VariableFlowCH) { // Variable flow
                            CondMassFlowRateCalc = QCondenser / CondDeltaTemp / Cp;
                            if (CondMassFlowRateCalc > CondMassFlowRate) {
                                CondMassFlowRateCalc = CondMassFlowRate;
                                CondDeltaTempCalc = QCondenser / CondMassFlowRate / Cp;
                                if (CondDeltaTempCalc > CondDeltaTemp) { // Load to meet should be adjusted
                                    CondDeltaTempCalc = CondDeltaTemp;
                                    QCondenser = CondMassFlowRate * Cp * CondDeltaTemp;
                                }
                            }
                            CondMassFlowRate = CondMassFlowRateCalc;
                        } else { // Constant flow control
                            CondDeltaTempCalc = QCondenser / CondMassFlowRate / Cp;
                            CondOutletTempCalc = CondDeltaTempCalc + CondInletTemp;
                            if (CondOutletTempCalc > CondOutletTemp) {
                                CondOutletTempCalc = CondOutletTemp;
=======
            } else { // chiller heater is off
                IsLoadHeatRemaining = false;
                CondMassFlowRate = 0.0;
                EvapMassFlowRate = 0.0;
                CurrentMode = 0;
                if (this->SimulClgDominant) {
                    if (this->ChillerHeater(ChillerHeaterNum).Report.QEvapSimul > 0.0) {
                        CurrentMode = 4; // Simultaneous cooling dominant mode: 4
                    }
                } // End of mode determination
            }     // End of system operation determinatoin

            if (IsLoadHeatRemaining && CondMassFlowRate > 0.0 &&
                (ScheduleManager::GetCurrentScheduleValue(this->WrapperComp(CompNum).CHSchedPtr) > 0)) { // System is on
                // Operation mode
                if (this->SimulHtgDominant) {
                    if (this->ChillerHeater(ChillerHeaterNum).Report.QEvapSimul == 0.0) {
                        CurrentMode = 5; // No cooling necessary
                    } else {             // Heat recovery mode. Both chilled water and hot water loops are connected. No condenser flow.
                        CurrentMode = 3;
                    }
                }

                // Mode 3 and 5 use cooling side data stored from the chilled water loop
                // Mode 4 uses all data from the chilled water loop due to no heating demand
                if (this->SimulClgDominant || CurrentMode == 3) {
                    CurrentMode = 3;
                    Real64 Cp = FluidProperties::GetSpecificHeatGlycol(DataPlant::PlantLoop(this->HWLoopNum).FluidName,
                                                                       CondInletTemp,
                                                                       DataPlant::PlantLoop(this->HWLoopNum).FluidIndex,
                                                                       RoutineName);

                    QCondenser = this->ChillerHeater(ChillerHeaterNum).Report.QCondSimul;

                    if (this->VariableFlowCH) { // Variable flow
                        Real64 CondMassFlowRateCalc = QCondenser / CondDeltaTemp / Cp;
                        if (CondMassFlowRateCalc > CondMassFlowRate) {
                            CondMassFlowRateCalc = CondMassFlowRate;
                            Real64 CondDeltaTempCalc = QCondenser / CondMassFlowRate / Cp;
                            if (CondDeltaTempCalc > CondDeltaTemp) { // Load to meet should be adjusted
>>>>>>> aae0c5ac
                                QCondenser = CondMassFlowRate * Cp * CondDeltaTemp;
                            }
                            CondOutletTemp = CondOutletTempCalc;
                        }
<<<<<<< HEAD

                    } else { // Either Mode 2 or 3 or 5
                        if (SimulHtgDominant) {
                            CurrentMode = 5;
                        } else {
                            CurrentMode = 2;
                        }

                        ChillerCapFT = 0.0;
                        ChillerEIRFT = 0.0;
                        ChillerEIRFPLR = 0.0;

                        // Assign curve values to local data array
                        Wrapper(WrapperNum).ChillerHeater(ChillerHeaterNum).RefCap = Wrapper(WrapperNum).ChillerHeater(ChillerHeaterNum).RefCapClgHtg;
                        Wrapper(WrapperNum).ChillerHeater(ChillerHeaterNum).RefCOP = Wrapper(WrapperNum).ChillerHeater(ChillerHeaterNum).RefCOPClgHtg;
                        Wrapper(WrapperNum).ChillerHeater(ChillerHeaterNum).TempRefEvapOut =
                            Wrapper(WrapperNum).ChillerHeater(ChillerHeaterNum).TempRefEvapOutClgHtg;
                        Wrapper(WrapperNum).ChillerHeater(ChillerHeaterNum).TempRefCondOut =
                            Wrapper(WrapperNum).ChillerHeater(ChillerHeaterNum).TempRefCondOutClgHtg;
                        Wrapper(WrapperNum).ChillerHeater(ChillerHeaterNum).OptPartLoadRat =
                            Wrapper(WrapperNum).ChillerHeater(ChillerHeaterNum).OptPartLoadRatClgHtg;
                        Wrapper(WrapperNum).ChillerHeater(ChillerHeaterNum).CondMode =
                            Wrapper(WrapperNum).ChillerHeater(ChillerHeaterNum).CondModeHeating;
                        Wrapper(WrapperNum).ChillerHeater(ChillerHeaterNum).ChillerCapFT =
                            Wrapper(WrapperNum).ChillerHeater(ChillerHeaterNum).ChillerCapFTHeating;
                        Wrapper(WrapperNum).ChillerHeater(ChillerHeaterNum).ChillerEIRFT =
                            Wrapper(WrapperNum).ChillerHeater(ChillerHeaterNum).ChillerEIRFTHeating;
                        Wrapper(WrapperNum).ChillerHeater(ChillerHeaterNum).ChillerEIRFPLR =
                            Wrapper(WrapperNum).ChillerHeater(ChillerHeaterNum).ChillerEIRFPLRHeating;

                        if (Wrapper(WrapperNum).ChillerHeater(ChillerHeaterNum).CondMode == "ENTERINGCONDENSER") {
                            CondTempforCurve = CondInletTemp;
                        } else if (Wrapper(WrapperNum).ChillerHeater(ChillerHeaterNum).CondMode == "LEAVINGCONDENSER") {
                            CondTempforCurve = Wrapper(WrapperNum).ChillerHeater(ChillerHeaterNum).TempRefCondOutClgHtg; //! CondOutletTemp
                        } else {
                            ShowWarningError("ChillerHeaterPerformance:Electric:EIR \"" + Wrapper(WrapperNum).ChillerHeater(ChillerHeaterNum).Name +
                                             "\":");
                            ShowContinueError("Chiller condensor temperature for curve fit are not decided, defalt value= cond_leaving (" +
                                              RoundSigDigits(ChillerCapFT, 3) + ").");
                            CondTempforCurve = Node(PlantLoop(Wrapper(WrapperNum).HWLoopNum).TempSetPointNodeNum).TempSetPoint;
                        }

                        GetCurveMinMaxValues(Wrapper(WrapperNum).ChillerHeater(ChillerHeaterNum).ChillerEIRFPLR, MinPartLoadRat, MaxPartLoadRat);
                        ChillerRefCap = Wrapper(WrapperNum).ChillerHeater(ChillerHeaterNum).RefCap;
                        ReferenceCOP = Wrapper(WrapperNum).ChillerHeater(ChillerHeaterNum).RefCOP;
                        EvapOutletTemp = Wrapper(WrapperNum).ChillerHeater(ChillerHeaterNum).TempRefEvapOutClgHtg;
                        TempLowLimitEout = Wrapper(WrapperNum).ChillerHeater(ChillerHeaterNum).TempLowLimitEvapOut;
                        EvapOutletTempSetPoint = Wrapper(WrapperNum).ChillerHeater(ChillerHeaterNum).TempRefEvapOutClgHtg;
                        ChillerCapFT =
                            CurveValue(Wrapper(WrapperNum).ChillerHeater(ChillerHeaterNum).ChillerCapFT, EvapOutletTempSetPoint, CondTempforCurve);

                        if (ChillerCapFT < 0) {
                            if (Wrapper(WrapperNum).ChillerHeater(ChillerHeaterNum).ChillerCapFTError < 1 && !WarmupFlag) {
                                ++Wrapper(WrapperNum).ChillerHeater(ChillerHeaterNum).ChillerCapFTError;
                                ShowWarningError("ChillerHeaterPerformance:Electric:EIR \"" +
                                                 Wrapper(WrapperNum).ChillerHeater(ChillerHeaterNum).Name + "\":");
                                ShowContinueError(" ChillerHeater Capacity as a Function of Temperature curve output is negative (" +
                                                  RoundSigDigits(ChillerCapFT, 3) + ").");
                                ShowContinueError(" Negative value occurs using an Evaporator Outlet Temp of " +
                                                  RoundSigDigits(EvapOutletTempSetPoint, 1) + " and a Condenser Inlet Temp of " +
                                                  RoundSigDigits(CondInletTemp, 1) + '.');
                                ShowContinueErrorTimeStamp(" Resetting curve output to zero and continuing simulation.");
                            } else if (!WarmupFlag) {
                                ++Wrapper(WrapperNum).ChillerHeater(ChillerHeaterNum).ChillerCapFTError;
                                ShowRecurringWarningErrorAtEnd(
                                    "ChillerHeaterPerformance:Electric:EIR \"" + Wrapper(WrapperNum).ChillerHeater(ChillerHeaterNum).Name +
                                        "\": ChillerHeater Capacity as a Function of Temperature curve output is negative warning continues...",
                                    Wrapper(WrapperNum).ChillerHeater(ChillerHeaterNum).ChillerCapFTErrorIndex,
                                    ChillerCapFT,
                                    ChillerCapFT);
                            }
                            ChillerCapFT = 0.0;
                        }

                        // Available chiller capacity as a function of temperature
                        AvailChillerCap = ChillerRefCap * ChillerCapFT;

                        // Part load ratio based on reference capacity and available chiller capacity
                        if (AvailChillerCap > 0) {
                            PartLoadRat = max(0.0, min((ChillerRefCap / AvailChillerCap), MaxPartLoadRat));
                        } else {
                            PartLoadRat = 0.0;
=======
                        CondMassFlowRate = CondMassFlowRateCalc;
                    } else { // Constant flow control
                        Real64 CondDeltaTempCalc = QCondenser / CondMassFlowRate / Cp;
                        Real64 CondOutletTempCalc = CondDeltaTempCalc + CondInletTemp;
                        if (CondOutletTempCalc > CondOutletTemp) {
                            CondOutletTempCalc = CondOutletTemp;
                            QCondenser = CondMassFlowRate * Cp * CondDeltaTemp;
                        }
                        CondOutletTemp = CondOutletTempCalc;
                    }

                } else { // Either Mode 2 or 3 or 5
                    if (this->SimulHtgDominant) {
                        CurrentMode = 5;
                    } else {
                        CurrentMode = 2;
                    }

                    ChillerCapFT = 0.0;
                    ChillerEIRFT = 0.0;
                    ChillerEIRFPLR = 0.0;

                    // Assign curve values to local data array
                    this->ChillerHeater(ChillerHeaterNum).RefCap = this->ChillerHeater(ChillerHeaterNum).RefCapClgHtg;
                    this->ChillerHeater(ChillerHeaterNum).RefCOP = this->ChillerHeater(ChillerHeaterNum).RefCOPClgHtg;
                    this->ChillerHeater(ChillerHeaterNum).TempRefEvapOut = this->ChillerHeater(ChillerHeaterNum).TempRefEvapOutClgHtg;
                    this->ChillerHeater(ChillerHeaterNum).TempRefCondOut = this->ChillerHeater(ChillerHeaterNum).TempRefCondOutClgHtg;
                    this->ChillerHeater(ChillerHeaterNum).OptPartLoadRat = this->ChillerHeater(ChillerHeaterNum).OptPartLoadRatClgHtg;
                    this->ChillerHeater(ChillerHeaterNum).CondMode = this->ChillerHeater(ChillerHeaterNum).CondModeHeating;
                    this->ChillerHeater(ChillerHeaterNum).ChillerCapFTIDX = this->ChillerHeater(ChillerHeaterNum).ChillerCapFTHeatingIDX;
                    this->ChillerHeater(ChillerHeaterNum).ChillerEIRFTIDX = this->ChillerHeater(ChillerHeaterNum).ChillerEIRFTHeatingIDX;
                    this->ChillerHeater(ChillerHeaterNum).ChillerEIRFPLRIDX = this->ChillerHeater(ChillerHeaterNum).ChillerEIRFPLRHeatingIDX;

                    Real64 CondTempforCurve; // Reference condenser temperature for the performance curve reading

                    if (this->ChillerHeater(ChillerHeaterNum).CondMode == "ENTERINGCONDENSER") {
                        CondTempforCurve = CondInletTemp;
                    } else if (this->ChillerHeater(ChillerHeaterNum).CondMode == "LEAVINGCONDENSER") {
                        CondTempforCurve = this->ChillerHeater(ChillerHeaterNum).TempRefCondOutClgHtg; //! CondOutletTemp
                    } else {
                        ShowWarningError("ChillerHeaterPerformance:Electric:EIR \"" + this->ChillerHeater(ChillerHeaterNum).Name + "\":");
                        ShowContinueError("Chiller condensor temperature for curve fit are not decided, defalt value= cond_leaving (" +
                                          General::RoundSigDigits(ChillerCapFT, 3) + ").");
                        CondTempforCurve = DataLoopNode::Node(DataPlant::PlantLoop(this->HWLoopNum).TempSetPointNodeNum).TempSetPoint;
                    }

                    Real64 MinPartLoadRat; // Min allowed operating fraction of full load
                    Real64 MaxPartLoadRat; // Max allowed operating fraction of full load

                    CurveManager::GetCurveMinMaxValues(this->ChillerHeater(ChillerHeaterNum).ChillerEIRFPLRIDX, MinPartLoadRat, MaxPartLoadRat);
                    Real64 ChillerRefCap = this->ChillerHeater(ChillerHeaterNum).RefCap;
                    Real64 ReferenceCOP = this->ChillerHeater(ChillerHeaterNum).RefCOP;
                    EvapOutletTemp = this->ChillerHeater(ChillerHeaterNum).TempRefEvapOutClgHtg;
                    Real64 TempLowLimitEout = this->ChillerHeater(ChillerHeaterNum).TempLowLimitEvapOut;
                    Real64 EvapOutletTempSetPoint = this->ChillerHeater(ChillerHeaterNum).TempRefEvapOutClgHtg;
                    ChillerCapFT =
                        CurveManager::CurveValue(this->ChillerHeater(ChillerHeaterNum).ChillerCapFTIDX, EvapOutletTempSetPoint, CondTempforCurve);

                    if (ChillerCapFT < 0) {
                        if (this->ChillerHeater(ChillerHeaterNum).ChillerCapFTError < 1 && !DataGlobals::WarmupFlag) {
                            ++this->ChillerHeater(ChillerHeaterNum).ChillerCapFTError;
                            ShowWarningError("ChillerHeaterPerformance:Electric:EIR \"" + this->ChillerHeater(ChillerHeaterNum).Name + "\":");
                            ShowContinueError(" ChillerHeater Capacity as a Function of Temperature curve output is negative (" +
                                              General::RoundSigDigits(ChillerCapFT, 3) + ").");
                            ShowContinueError(" Negative value occurs using an Evaporator Outlet Temp of " +
                                              General::RoundSigDigits(EvapOutletTempSetPoint, 1) + " and a Condenser Inlet Temp of " +
                                              General::RoundSigDigits(CondInletTemp, 1) + '.');
                            ShowContinueErrorTimeStamp(" Resetting curve output to zero and continuing simulation.");
                        } else if (!DataGlobals::WarmupFlag) {
                            ++this->ChillerHeater(ChillerHeaterNum).ChillerCapFTError;
                            ShowRecurringWarningErrorAtEnd(
                                "ChillerHeaterPerformance:Electric:EIR \"" + this->ChillerHeater(ChillerHeaterNum).Name +
                                    "\": ChillerHeater Capacity as a Function of Temperature curve output is negative warning continues...",
                                this->ChillerHeater(ChillerHeaterNum).ChillerCapFTErrorIndex,
                                ChillerCapFT,
                                ChillerCapFT);
                        }
                        ChillerCapFT = 0.0;
                    }

                    // Available chiller capacity as a function of temperature
                    Real64 AvailChillerCap = ChillerRefCap * ChillerCapFT;

                    Real64 PartLoadRat; // Operating part load ratio

                    // Part load ratio based on reference capacity and available chiller capacity
                    if (AvailChillerCap > 0) {
                        PartLoadRat = max(0.0, min((ChillerRefCap / AvailChillerCap), MaxPartLoadRat));
                    } else {
                        PartLoadRat = 0.0;
                    }

                    Real64 Cp = FluidProperties::GetSpecificHeatGlycol(DataPlant::PlantLoop(this->HWLoopNum).FluidName,
                                                                       this->ChillerHeater(ChillerHeaterNum).EvapInletNode.Temp,
                                                                       DataPlant::PlantLoop(this->HWLoopNum).FluidIndex,
                                                                       RoutineName);

                    // Calculate evaporator heat transfer
                    if (EvapMassFlowRate > DataBranchAirLoopPlant::MassFlowTolerance) {
                        QEvaporator = AvailChillerCap * PartLoadRat;
                        Real64 EvapDeltaTemp = QEvaporator / EvapMassFlowRate / Cp;
                        EvapOutletTemp = EvapInletTemp - EvapDeltaTemp;
                    }

                    // Check that the evaporator outlet temp honors both plant loop temp low limit and also the chiller low limit
                    if (EvapOutletTemp < TempLowLimitEout) {
                        if ((this->ChillerHeater(ChillerHeaterNum).EvapInletNode.Temp - TempLowLimitEout) > DataPlant::DeltaTempTol) {
                            EvapOutletTemp = TempLowLimitEout;
                            Real64 EvapDeltaTemp = this->ChillerHeater(ChillerHeaterNum).EvapInletNode.Temp - EvapOutletTemp;
                            QEvaporator = EvapMassFlowRate * Cp * EvapDeltaTemp;
                        } else {
                            EvapOutletTemp = this->ChillerHeater(ChillerHeaterNum).EvapInletNode.Temp;
                            Real64 EvapDeltaTemp = this->ChillerHeater(ChillerHeaterNum).EvapInletNode.Temp - EvapOutletTemp;
                            QEvaporator = EvapMassFlowRate * Cp * EvapDeltaTemp;
>>>>>>> aae0c5ac
                        }

<<<<<<< HEAD
                        Cp = GetSpecificHeatGlycol(PlantLoop(Wrapper(WrapperNum).HWLoopNum).FluidName,
                                                   Wrapper(WrapperNum).ChillerHeater(ChillerHeaterNum).EvapInletNode.Temp,
                                                   PlantLoop(Wrapper(WrapperNum).HWLoopNum).FluidIndex,
                                                   RoutineName);

                        // Calculate evaporator heat transfer
                        if (EvapMassFlowRate > MassFlowTolerance) {
                            QEvaporator = AvailChillerCap * PartLoadRat;
                            EvapDeltaTemp = QEvaporator / EvapMassFlowRate / Cp;
                            EvapOutletTemp = EvapInletTemp - EvapDeltaTemp;
=======
                    if (EvapOutletTemp < this->ChillerHeater(ChillerHeaterNum).EvapOutletNode.TempMin) {
                        if ((this->ChillerHeater(ChillerHeaterNum).EvapInletNode.Temp -
                             this->ChillerHeater(ChillerHeaterNum).EvapOutletNode.TempMin) > DataPlant::DeltaTempTol) {
                            EvapOutletTemp = this->ChillerHeater(ChillerHeaterNum).EvapOutletNode.TempMin;
                            Real64 EvapDeltaTemp = this->ChillerHeater(ChillerHeaterNum).EvapOutletNode.TempMin - EvapOutletTemp;
                            QEvaporator = EvapMassFlowRate * Cp * EvapDeltaTemp;
                        } else {
                            EvapOutletTemp = this->ChillerHeater(ChillerHeaterNum).EvapOutletNode.TempMin;
                            Real64 EvapDeltaTemp = this->ChillerHeater(ChillerHeaterNum).EvapOutletNode.TempMin - EvapOutletTemp;
                            QEvaporator = EvapMassFlowRate * Cp * EvapDeltaTemp;
>>>>>>> aae0c5ac
                        }

                        // Check that the evaporator outlet temp honors both plant loop temp low limit and also the chiller low limit
                        if (EvapOutletTemp < TempLowLimitEout) {
                            if ((Wrapper(WrapperNum).ChillerHeater(ChillerHeaterNum).EvapInletNode.Temp - TempLowLimitEout) > DeltaTempTol) {
                                EvapOutletTemp = TempLowLimitEout;
                                EvapDeltaTemp = Wrapper(WrapperNum).ChillerHeater(ChillerHeaterNum).EvapInletNode.Temp - EvapOutletTemp;
                                QEvaporator = EvapMassFlowRate * Cp * EvapDeltaTemp;
                            } else {
                                EvapOutletTemp = Wrapper(WrapperNum).ChillerHeater(ChillerHeaterNum).EvapInletNode.Temp;
                                EvapDeltaTemp = Wrapper(WrapperNum).ChillerHeater(ChillerHeaterNum).EvapInletNode.Temp - EvapOutletTemp;
                                QEvaporator = EvapMassFlowRate * Cp * EvapDeltaTemp;
                            }
                        }

                        if (EvapOutletTemp < Wrapper(WrapperNum).ChillerHeater(ChillerHeaterNum).EvapOutletNode.TempMin) {
                            if ((Wrapper(WrapperNum).ChillerHeater(ChillerHeaterNum).EvapInletNode.Temp -
                                 Wrapper(WrapperNum).ChillerHeater(ChillerHeaterNum).EvapOutletNode.TempMin) > DeltaTempTol) {
                                EvapOutletTemp = Wrapper(WrapperNum).ChillerHeater(ChillerHeaterNum).EvapOutletNode.TempMin;
                                EvapDeltaTemp = Wrapper(WrapperNum).ChillerHeater(ChillerHeaterNum).EvapOutletNode.TempMin - EvapOutletTemp;
                                QEvaporator = EvapMassFlowRate * Cp * EvapDeltaTemp;
                            } else {
                                EvapOutletTemp = Wrapper(WrapperNum).ChillerHeater(ChillerHeaterNum).EvapOutletNode.TempMin;
                                EvapDeltaTemp = Wrapper(WrapperNum).ChillerHeater(ChillerHeaterNum).EvapOutletNode.TempMin - EvapOutletTemp;
                                QEvaporator = EvapMassFlowRate * Cp * EvapDeltaTemp;
                            }
                        }

<<<<<<< HEAD
                        // Evaporator operates at full load
                        if (AvailChillerCap > 0.0) {
                            PartLoadRat = max(0.0, min((QEvaporator / AvailChillerCap), MaxPartLoadRat));
                        } else {
                            PartLoadRat = 0.0;
                        }

                        // Chiller cycles below minimum part load ratio, FRAC = amount of time chiller is ON during this time step
                        if (PartLoadRat < MinPartLoadRat) FRAC = min(1.0, (PartLoadRat / MinPartLoadRat));
                        if (FRAC <= 0.0) FRAC = 1.0; // CR 9303 COP reporting issue, it should be greater than zero in this routine
                        ChillerCyclingRatio = FRAC;

                        // Chiller is false loading below PLR = minimum unloading ratio, find PLR used for energy calculation
                        if (AvailChillerCap > 0.0) {
                            PartLoadRat = max(PartLoadRat, MinPartLoadRat);
                        } else {
                            PartLoadRat = 0.0;
                        }
                        // Evaporator part load ratio
                        ChillerPartLoadRatio = PartLoadRat;
=======
                    // calculate the load due to false loading on chiller over and above water side load
                    ChillerFalseLoadRate = (AvailChillerCap * PartLoadRat * FRAC) - QEvaporator;
                    if (ChillerFalseLoadRate < DataHVACGlobals::SmallLoad) {
                        ChillerFalseLoadRate = 0.0;
                    }

                    ChillerEIRFT =
                        max(0.0, CurveManager::CurveValue(this->ChillerHeater(ChillerHeaterNum).ChillerEIRFTIDX, EvapOutletTemp, CondTempforCurve));
                    ChillerEIRFPLR = max(0.0, CurveManager::CurveValue(this->ChillerHeater(ChillerHeaterNum).ChillerEIRFPLRIDX, PartLoadRat));
                    CHPower = (AvailChillerCap / ReferenceCOP) * ChillerEIRFPLR * ChillerEIRFT * FRAC;
                    ActualCOP = (QEvaporator + ChillerFalseLoadRate) / CHPower;
                    QCondenser = CHPower * this->ChillerHeater(ChillerHeaterNum).OpenMotorEff + QEvaporator + ChillerFalseLoadRate;

                    // Determine heating load for this heater and pass the remaining load to the next chiller heater
                    Real64 CondenserCapMin = QCondenser * MinPartLoadRat;
                    Real64 HeatingLoadToMeet = min(QCondenser, max(std::abs(CondenserLoad), CondenserCapMin));
>>>>>>> aae0c5ac

                        // calculate the load due to false loading on chiller over and above water side load
                        ChillerFalseLoadRate = (AvailChillerCap * PartLoadRat * FRAC) - QEvaporator;
                        if (ChillerFalseLoadRate < SmallLoad) {
                            ChillerFalseLoadRate = 0.0;
                        }

<<<<<<< HEAD
                        ChillerEIRFT =
                            max(0.0, CurveValue(Wrapper(WrapperNum).ChillerHeater(ChillerHeaterNum).ChillerEIRFT, EvapOutletTemp, CondTempforCurve));
                        ChillerEIRFPLR = max(0.0, CurveValue(Wrapper(WrapperNum).ChillerHeater(ChillerHeaterNum).ChillerEIRFPLR, PartLoadRat));
                        CHPower = (AvailChillerCap / ReferenceCOP) * ChillerEIRFPLR * ChillerEIRFT * FRAC;
                        if (CHPower <= 0.0) {
                            ActualCOP = 0.0;
                        } else {
                            ActualCOP = (QEvaporator + ChillerFalseLoadRate) / CHPower;
                        }
                        
                        QCondenser = CHPower * Wrapper(WrapperNum).ChillerHeater(ChillerHeaterNum).OpenMotorEff + QEvaporator + ChillerFalseLoadRate;

                        // Determine heating load for this heater and pass the remaining load to the next chiller heater
                        CondenserCapMin = QCondenser * MinPartLoadRat;
                        HeatingLoadToMeet = min(QCondenser, max(std::abs(CondenserLoad), CondenserCapMin));

                        // Set load this chiller heater should meet and temperatures given
                        QCondenser = min(HeatingLoadToMeet, QCondenser);

                        Cp = GetSpecificHeatGlycol(PlantLoop(Wrapper(WrapperNum).HWLoopNum).FluidName,
                                                   CondInletTemp,
                                                   PlantLoop(Wrapper(WrapperNum).HWLoopNum).FluidIndex,
                                                   RoutineNameElecEIRChiller);

                        // Calculate temperatures for constant flow and mass flow rate for variable flow
                        // Limit mass for this chiller heater to the available mass at given temperature conditions
                        // when mass calculated to meet the load is greater than the maximum available
                        // then recalculate heating load this chiller heater can meet
                        if (CurrentMode == 2 || SimulHtgDominant) {
                            if (CondMassFlowRate > MassFlowTolerance && CondDeltaTemp > 0.0) {
                                if (Wrapper(WrapperNum).VariableFlowCH) { // Variable flow
                                    CondMassFlowRateCalc = QCondenser / CondDeltaTemp / Cp;
                                    if (CondMassFlowRateCalc > CondMassFlowRate) {
                                        CondMassFlowRateCalc = CondMassFlowRate;
                                        CondDeltaTempCalc = QCondenser / CondMassFlowRate / Cp;
                                        if (CondDeltaTempCalc > CondDeltaTemp) { // Load to meet should be adjusted
                                            CondDeltaTempCalc = CondDeltaTemp;
                                            QCondenser = CondMassFlowRate * Cp * CondDeltaTemp;
                                        }
                                    }
                                    CondMassFlowRate = CondMassFlowRateCalc;
                                } else { // Constant Flow at a fixed flow rate and capacity
                                    CondDeltaTempCalc = QCondenser / CondMassFlowRate / Cp;
                                    CondOutletTempCalc = CondDeltaTempCalc + CondInletTemp;
                                    if (CondOutletTempCalc > CondOutletTemp) { // Load to meet should be adjusted
                                        CondOutletTempCalc = CondOutletTemp;
=======
                    Cp = FluidProperties::GetSpecificHeatGlycol(DataPlant::PlantLoop(this->HWLoopNum).FluidName,
                                                                CondInletTemp,
                                                                DataPlant::PlantLoop(this->HWLoopNum).FluidIndex,
                                                                RoutineNameElecEIRChiller);

                    // Calculate temperatures for constant flow and mass flow rate for variable flow
                    // Limit mass for this chiller heater to the available mass at given temperature conditions
                    // when mass calculated to meet the load is greater than the maximum available
                    // then recalculate heating load this chiller heater can meet
                    if (CurrentMode == 2 || this->SimulHtgDominant) {
                        if (CondMassFlowRate > DataBranchAirLoopPlant::MassFlowTolerance && CondDeltaTemp > 0.0) {
                            if (this->VariableFlowCH) { // Variable flow
                                Real64 CondMassFlowRateCalc = QCondenser / CondDeltaTemp / Cp;
                                if (CondMassFlowRateCalc > CondMassFlowRate) {
                                    CondMassFlowRateCalc = CondMassFlowRate;
                                    Real64 CondDeltaTempCalc = QCondenser / CondMassFlowRate / Cp;
                                    if (CondDeltaTempCalc > CondDeltaTemp) { // Load to meet should be adjusted
>>>>>>> aae0c5ac
                                        QCondenser = CondMassFlowRate * Cp * CondDeltaTemp;
                                    }
                                    CondOutletTemp = CondOutletTempCalc;
                                }
<<<<<<< HEAD
                            } else {
                                QCondenser = 0.0;
                                CondOutletTemp = CondInletTemp;
=======
                                CondMassFlowRate = CondMassFlowRateCalc;
                            } else { // Constant Flow at a fixed flow rate and capacity
                                Real64 CondDeltaTempCalc = QCondenser / CondMassFlowRate / Cp;
                                Real64 CondOutletTempCalc = CondDeltaTempCalc + CondInletTemp;
                                if (CondOutletTempCalc > CondOutletTemp) { // Load to meet should be adjusted
                                    CondOutletTempCalc = CondOutletTemp;
                                    QCondenser = CondMassFlowRate * Cp * CondDeltaTemp;
                                }
                                CondOutletTemp = CondOutletTempCalc;
>>>>>>> aae0c5ac
                            }
                        }

<<<<<<< HEAD
                    } // End of calculaton dependiong on the modes
=======
                } // End of calculation depending on the modes
>>>>>>> aae0c5ac

                    // Determine load next chiller heater meets
                    if (CondenserLoad < QCondenser) { // Heating load is met by this chiller heater
                        CondenserLoad = 0.0;
                    } else {
                        CondenserLoad -= QCondenser;
                    }

<<<<<<< HEAD
                    if (QCondenser == 0.0) {
                        CurrentMode = 0;
                        ChillerPartLoadRatio = 0.0;
                        ChillerCyclingRatio = 0.0;
                        ChillerFalseLoadRate = 0.0;
                        EvapMassFlowRate = 0.0;
                        CondMassFlowRate = 0.0;
                        CHPower = 0.0;
                        QEvaporator = 0.0;
                        CondenserFanPower = 0.0;
                        EvapOutletTemp = EvapInletTemp;
                        CondOutletTemp = CondInletTemp;
                        CondenserLoad = 0.0;
                    }

                    // Heat recovery or cooling dominant modes need to use the evaporator side information
                    if (CurrentMode == 3 || CurrentMode == 4) {
                        ChillerPartLoadRatio = Wrapper(WrapperNum).ChillerHeaterReport(ChillerHeaterNum).ChillerPartLoadRatioSimul;
                        ChillerCyclingRatio = Wrapper(WrapperNum).ChillerHeaterReport(ChillerHeaterNum).ChillerCyclingRatioSimul;
                        ChillerFalseLoadRate = Wrapper(WrapperNum).ChillerHeaterReport(ChillerHeaterNum).ChillerFalseLoadRateSimul;
                        ChillerCapFT = Wrapper(WrapperNum).ChillerHeaterReport(ChillerHeaterNum).ChillerCapFTSimul;
                        ChillerEIRFT = Wrapper(WrapperNum).ChillerHeaterReport(ChillerHeaterNum).ChillerEIRFTSimul;
                        ChillerEIRFPLR = Wrapper(WrapperNum).ChillerHeaterReport(ChillerHeaterNum).ChillerEIRFPLRSimul;
                        QEvaporator = Wrapper(WrapperNum).ChillerHeaterReport(ChillerHeaterNum).QEvapSimul;
                        EvapOutletTemp = Wrapper(WrapperNum).ChillerHeaterReport(ChillerHeaterNum).EvapOutletTempSimul;
                        EvapInletTemp = Wrapper(WrapperNum).ChillerHeaterReport(ChillerHeaterNum).EvapInletTempSimul;
                        EvapMassFlowRate = Wrapper(WrapperNum).ChillerHeaterReport(ChillerHeaterNum).EvapmdotSimul;
                        if (SimulClgDominant) {
                            CHPower = Wrapper(WrapperNum).ChillerHeaterReport(ChillerHeaterNum).CoolingPowerSimul;
                            Wrapper(WrapperNum).ChillerHeaterReport(ChillerHeaterNum).HeatingPower = 0.0;
                        }
=======
                if (QCondenser == 0.0) {
                    CurrentMode = 0;
                    ChillerPartLoadRatio = 0.0;
                    ChillerCyclingRatio = 0.0;
                    ChillerFalseLoadRate = 0.0;
                    EvapMassFlowRate = 0.0;
                    CondMassFlowRate = 0.0;
                    CHPower = 0.0;
                    QEvaporator = 0.0;
                    EvapOutletTemp = EvapInletTemp;
                    CondOutletTemp = CondInletTemp;
                    CondenserLoad = 0.0;
                }

                // Heat recovery or cooling dominant modes need to use the evaporator side information
                if (CurrentMode == 3 || CurrentMode == 4) {
                    ChillerPartLoadRatio = this->ChillerHeater(ChillerHeaterNum).Report.ChillerPartLoadRatioSimul;
                    ChillerCyclingRatio = this->ChillerHeater(ChillerHeaterNum).Report.ChillerCyclingRatioSimul;
                    ChillerFalseLoadRate = this->ChillerHeater(ChillerHeaterNum).Report.ChillerFalseLoadRateSimul;
                    ChillerCapFT = this->ChillerHeater(ChillerHeaterNum).Report.ChillerCapFTSimul;
                    ChillerEIRFT = this->ChillerHeater(ChillerHeaterNum).Report.ChillerEIRFTSimul;
                    ChillerEIRFPLR = this->ChillerHeater(ChillerHeaterNum).Report.ChillerEIRFPLRSimul;
                    QEvaporator = this->ChillerHeater(ChillerHeaterNum).Report.QEvapSimul;
                    EvapOutletTemp = this->ChillerHeater(ChillerHeaterNum).Report.EvapOutletTempSimul;
                    EvapInletTemp = this->ChillerHeater(ChillerHeaterNum).Report.EvapInletTempSimul;
                    EvapMassFlowRate = this->ChillerHeater(ChillerHeaterNum).Report.EvapmdotSimul;
                    if (this->SimulClgDominant) {
                        CHPower = this->ChillerHeater(ChillerHeaterNum).Report.CoolingPowerSimul;
                        this->ChillerHeater(ChillerHeaterNum).Report.HeatingPower = 0.0;
>>>>>>> aae0c5ac
                    }
                }

<<<<<<< HEAD
                // Check if it is mode 4, then skip binding local variables
                if (CurrentMode == 4) {
                    Wrapper(WrapperNum).ChillerHeaterReport(ChillerHeaterNum).CurrentMode = CurrentMode;
                } else {
                    Wrapper(WrapperNum).ChillerHeater(ChillerHeaterNum).EvapOutletNode.MassFlowRate = EvapMassFlowRate;
                    Wrapper(WrapperNum).ChillerHeater(ChillerHeaterNum).CondOutletNode.MassFlowRate = CondMassFlowRate;
                    Wrapper(WrapperNum).ChillerHeater(ChillerHeaterNum).EvapOutletNode.Temp = EvapOutletTemp;
                    Wrapper(WrapperNum).ChillerHeater(ChillerHeaterNum).EvapInletNode.Temp = EvapInletTemp;
                    Wrapper(WrapperNum).ChillerHeater(ChillerHeaterNum).CondOutletNode.Temp = CondOutletTemp;
                    Wrapper(WrapperNum).ChillerHeater(ChillerHeaterNum).CondInletNode.Temp = CondInletTemp;
                    Wrapper(WrapperNum).ChillerHeaterReport(ChillerHeaterNum).CurrentMode = CurrentMode;
                    Wrapper(WrapperNum).ChillerHeaterReport(ChillerHeaterNum).ChillerPartLoadRatio = ChillerPartLoadRatio;
                    Wrapper(WrapperNum).ChillerHeaterReport(ChillerHeaterNum).ChillerCyclingRatio = ChillerCyclingRatio;
                    Wrapper(WrapperNum).ChillerHeaterReport(ChillerHeaterNum).ChillerFalseLoadRate = ChillerFalseLoadRate;
                    Wrapper(WrapperNum).ChillerHeaterReport(ChillerHeaterNum).ChillerCapFT = ChillerCapFT;
                    Wrapper(WrapperNum).ChillerHeaterReport(ChillerHeaterNum).ChillerEIRFT = ChillerEIRFT;
                    Wrapper(WrapperNum).ChillerHeaterReport(ChillerHeaterNum).ChillerEIRFPLR = ChillerEIRFPLR;
                    Wrapper(WrapperNum).ChillerHeaterReport(ChillerHeaterNum).CoolingPower = CoolingPower;
                    Wrapper(WrapperNum).ChillerHeaterReport(ChillerHeaterNum).HeatingPower = CHPower;
                    Wrapper(WrapperNum).ChillerHeaterReport(ChillerHeaterNum).QEvap = QEvaporator;
                    Wrapper(WrapperNum).ChillerHeaterReport(ChillerHeaterNum).QCond = QCondenser;
                    Wrapper(WrapperNum).ChillerHeaterReport(ChillerHeaterNum).EvapOutletTemp = EvapOutletTemp;
                    Wrapper(WrapperNum).ChillerHeaterReport(ChillerHeaterNum).EvapInletTemp = EvapInletTemp;
                    Wrapper(WrapperNum).ChillerHeaterReport(ChillerHeaterNum).CondOutletTemp = CondOutletTemp;
                    Wrapper(WrapperNum).ChillerHeaterReport(ChillerHeaterNum).CondInletTemp = CondInletTemp;
                    Wrapper(WrapperNum).ChillerHeaterReport(ChillerHeaterNum).Evapmdot = EvapMassFlowRate;
                    Wrapper(WrapperNum).ChillerHeaterReport(ChillerHeaterNum).Condmdot = CondMassFlowRate;
                    Wrapper(WrapperNum).ChillerHeaterReport(ChillerHeaterNum).ActualCOP = ActualCOP;
                }
            }
        }

        void CalcWrapperModel(
            int const WrapperNum, Real64 &MyLoad, bool const RunFlag, bool const FirstIteration, int const EquipFlowCtrl, int const LoopNum)
        {
            // SUBROUTINE INFORMATION:
            //       AUTHOR         Daeho Kang, PNNL
            //       DATE WRITTEN   Feb 2013
            //       MODIFIED       na
            //       RE-ENGINEERED  na

            // PURPOSE OF THIS SUBROUTINE:
            //  Calculate node information connected to plnat & condenser loop

            // METHODOLOGY EMPLOYED:
            //  Use empirical curve fits to model performance at off-reference conditions

            // REFERENCES:

            // Using/Aliasing
            using CurveManager::CurveValue;
            using DataBranchAirLoopPlant::MassFlowTolerance;
            using DataGlobals::WarmupFlag;
            using DataHVACGlobals::SmallLoad;
            using DataPlant::DeltaTempTol;
            using DataPlant::TypeOf_CentralGroundSourceHeatPump;
            using PlantUtilities::SetComponentFlowRate;
            using ScheduleManager::GetCurrentScheduleValue;

            // Locals
            // SUBROUTINE ARGUMENT DEFINITIONS:

            // LOCAL VARIABLES
            int ChillerHeaterNum;              // Chiller heater number
            int CHWInletNodeNum;               // Chiller heater bank chilled water inlet node number
            int CHWOutletNodeNum;              // Chiller heater bank chilled water Outlet node number
            int GLHEInletNodeNum;              // Chiller heater bank condenser water inlet node number
            int GLHEOutletNodeNum;             // Chiller heater bank condenser water outlet node number
            int HWInletNodeNum;                // Chiller heater bank hot water inlet node number
            int HWOutletNodeNum;               // Chiller heater bank hot water outlet node number
            int LoopSideNum;                   // Loop side number
            int LoopSide;                      // Loop side
            int OpMode;                        // Operation mode
            int ChillerHeaterNums;             // Total number of chiller heaters
            Real64 CurCoolingLoad;             // Total cooling load chiller heater bank (wrapper) meets
            Real64 CurHeatingLoad;             // Total heating load chiller heater bank (wrapper) meets
            Real64 CHWInletTemp;               // Chiller heater bank chilled water inlet temperature
            Real64 CHWOutletTemp;              // Chiller heater bank chilled water outlet temperature
            Real64 CHWInletMassFlowRate;       // Chiller heater bank chilled water inlet mass flow rate
            Real64 CHWOutletMassFlowRate;      // Chiller heater bank chilled water outlet mass flow rate
            Real64 CHWBypassMassFlowRate;      // Chiller heater bank chilled water bypass mass flow rate
            Real64 HWInletTemp;                // Chiller heater bank hot water inlet temperature
            Real64 HWOutletTemp;               // Chiller heater bank hot water outlet temperature
            Real64 HWInletMassFlowRate;        // Chiller heater bank hot water inlet mass flow rate
            Real64 HWOutletMassFlowRate;       // Chiller heater bank hot water outlet mass flow rate
            Real64 HWBypassMassFlowRate;       // Chiller heater bank hot water bypass mass flow rate
            Real64 GLHEInletTemp;              // Chiller heater bank condenser loop inlet temperature
            Real64 GLHEOutletTemp;             // Chiller heater bank condenser loop outlet temperature
            Real64 GLHEInletMassFlowRate;      // Chiller heater bank condenser loop intlet mass flow rate
            Real64 GLHEOutletMassFlowRate;     // Chiller heater bank condenser loop outlet mass flow rate
            Real64 GLHEBypassMassFlowRate;     // Chiller heater bank condenser loop bypass mass flow rate
            Real64 WrapperElecPowerCool(0.0);  // Chiller heater bank total cooling electricity [W]
            Real64 WrapperElecPowerHeat(0.0);  // Chiller heater bank total heating electricity [W]
            Real64 WrapperCoolRate(0.0);       // Chiller heater bank total cooling rate [W]
            Real64 WrapperHeatRate(0.0);       // Chiller heater bank total heating rate [W]
            Real64 WrapperGLHERate(0.0);       // Chiller heater bank total condenser heat transfer rate [W]
            Real64 WrapperElecEnergyCool(0.0); // Chiller heater bank total electric cooling energy [J]
            Real64 WrapperElecEnergyHeat(0.0); // Chiller heater bank total electric heating energy [J]
            Real64 WrapperCoolEnergy(0.0);     // Chiller heater bank total cooling energy [J]
            Real64 WrapperHeatEnergy(0.0);     // Chiller heater bank total heating energy [J]
            Real64 WrapperGLHEEnergy(0.0);     // Chiller heater bank total condenser heat transfer energy [J]
            int CurrentMode;                   // Current operation mode indicator

            // Autodesk:Uninit Initialize variables used uninitialized
            OpMode = 0; // Autodesk:Uninit Force default initialization: This didn't cause problems because it's not actually used by functions it
                        // is passed to

            // Read note information
            CHWInletNodeNum = Wrapper(WrapperNum).CHWInletNodeNum;
            CHWOutletNodeNum = Wrapper(WrapperNum).CHWOutletNodeNum;
            HWInletNodeNum = Wrapper(WrapperNum).HWInletNodeNum;
            HWOutletNodeNum = Wrapper(WrapperNum).HWOutletNodeNum;
            GLHEInletNodeNum = Wrapper(WrapperNum).GLHEInletNodeNum;
            GLHEOutletNodeNum = Wrapper(WrapperNum).GLHEOutletNodeNum;

            CHWInletMassFlowRate = 0.0;
            HWInletMassFlowRate = 0.0;
            GLHEInletMassFlowRate = 0.0;
            CHWInletTemp = Node(CHWInletNodeNum).Temp;
            HWInletTemp = Node(HWInletNodeNum).Temp;
            GLHEInletTemp = Node(GLHEInletNodeNum).Temp;

            ChillerHeaterNums = Wrapper(WrapperNum).ChillerHeaterNums;

            // Initiate loads and inlet temperatures each loop
            if (LoopNum == Wrapper(WrapperNum).CWLoopNum) {
                CHWInletMassFlowRate = Node(CHWInletNodeNum).MassFlowRateMaxAvail;
                HWInletMassFlowRate = Node(HWInletNodeNum).MassFlowRate;
                GLHEInletMassFlowRate = Node(GLHEInletNodeNum).MassFlowRateMaxAvail;
                LoopSideNum = Wrapper(WrapperNum).CWLoopSideNum;
                LoopSide = Wrapper(WrapperNum).CWLoopSideNum;
                Wrapper(WrapperNum).WrapperCoolingLoad = 0.0;
                CurCoolingLoad = std::abs(MyLoad);
                Wrapper(WrapperNum).WrapperCoolingLoad = CurCoolingLoad;
                // Set actual mass flow rate at the nodes when it's locked
                if (PlantLoop(LoopNum).LoopSide(LoopSideNum).FlowLock == 1) {
                    CHWInletMassFlowRate = Node(CHWInletNodeNum).MassFlowRate;
                }
                if (CHWInletMassFlowRate == 0.0) GLHEInletMassFlowRate = 0.0;

            } else if (LoopNum == Wrapper(WrapperNum).HWLoopNum) {
                CHWInletMassFlowRate = Node(CHWInletNodeNum).MassFlowRate;
                HWInletMassFlowRate = Node(HWInletNodeNum).MassFlowRateMaxAvail;
                GLHEInletMassFlowRate = Node(GLHEInletNodeNum).MassFlowRateMaxAvail;
                LoopSideNum = Wrapper(WrapperNum).HWLoopSideNum;
                Wrapper(WrapperNum).WrapperHeatingLoad = 0.0;
                CurHeatingLoad = MyLoad;
                Wrapper(WrapperNum).WrapperHeatingLoad = CurHeatingLoad;
                // Set actual mass flow rate at the nodes when it's locked
                if (PlantLoop(LoopNum).LoopSide(LoopSideNum).FlowLock == 1) {
                    HWInletMassFlowRate = Node(HWInletNodeNum).MassFlowRate;
                }
                if (HWInletMassFlowRate == 0.0) GLHEInletMassFlowRate = 0.0;
            }

            if (LoopNum == Wrapper(WrapperNum).CWLoopNum) {
                if (Wrapper(WrapperNum).ControlMode == SmartMixing) {
                    if (CurCoolingLoad > 0.0 && CHWInletMassFlowRate > 0.0 && GLHEInletMassFlowRate > 0) {

                        CalcChillerModel(WrapperNum,
                                         OpMode,
                                         MyLoad,
                                         RunFlag,
                                         FirstIteration,
                                         EquipFlowCtrl,
                                         LoopNum); // Autodesk:Uninit OpMode was uninitialized
                        UpdateChillerRecords(WrapperNum);

                        // Initialize local variables only for calculating mass-weighed temperatures
                        CHWOutletTemp = 0.0;
                        HWOutletTemp = 0.0;
                        GLHEOutletTemp = 0.0;
                        CHWOutletMassFlowRate = 0.0;
                        HWOutletMassFlowRate = 0.0;
                        GLHEOutletMassFlowRate = 0.0;

                        for (ChillerHeaterNum = 1; ChillerHeaterNum <= ChillerHeaterNums; ++ChillerHeaterNum) {

                            // Calculated mass flow rate used by individual chiller heater and bypasses
                            CHWOutletMassFlowRate += Wrapper(WrapperNum).ChillerHeaterReport(ChillerHeaterNum).Evapmdot;
                            CHWOutletTemp += Wrapper(WrapperNum).ChillerHeaterReport(ChillerHeaterNum).EvapOutletTemp *
                                             (Wrapper(WrapperNum).ChillerHeaterReport(ChillerHeaterNum).Evapmdot / CHWInletMassFlowRate);
                            WrapperElecPowerCool += Wrapper(WrapperNum).ChillerHeaterReport(ChillerHeaterNum).CoolingPower;
                            WrapperCoolRate += Wrapper(WrapperNum).ChillerHeaterReport(ChillerHeaterNum).QEvap;
                            WrapperElecEnergyCool += Wrapper(WrapperNum).ChillerHeaterReport(ChillerHeaterNum).CoolingEnergy;
                            WrapperCoolEnergy += Wrapper(WrapperNum).ChillerHeaterReport(ChillerHeaterNum).EvapEnergy;
                            if (GLHEInletMassFlowRate > 0.0) {
                                GLHEOutletMassFlowRate += Wrapper(WrapperNum).ChillerHeaterReport(ChillerHeaterNum).Condmdot;
                                if (GLHEOutletMassFlowRate > GLHEInletMassFlowRate) GLHEOutletMassFlowRate = GLHEInletMassFlowRate;
                                GLHEOutletTemp += Wrapper(WrapperNum).ChillerHeaterReport(ChillerHeaterNum).CondOutletTemp *
                                                  (Wrapper(WrapperNum).ChillerHeaterReport(ChillerHeaterNum).Condmdot / GLHEInletMassFlowRate);
                                WrapperGLHERate += Wrapper(WrapperNum).ChillerHeaterReport(ChillerHeaterNum).QCond;
                                WrapperGLHEEnergy += Wrapper(WrapperNum).ChillerHeaterReport(ChillerHeaterNum).CondEnergy;
                            } else {
                                GLHEInletMassFlowRate = 0.0;
                                GLHEOutletMassFlowRate = 0.0;
                                GLHEOutletTemp = GLHEInletTemp;
                                WrapperGLHERate = 0.0;
                                WrapperGLHEEnergy = 0.0;
                            }
                        } // End of summation of mass flow rates and mass weighted temperatrue

                        // Calculate temperatures for the mixed flows in the chiller bank
                        CHWBypassMassFlowRate = CHWInletMassFlowRate - CHWOutletMassFlowRate;
                        if (CHWBypassMassFlowRate > 0.0) {
                            CHWOutletTemp += CHWInletTemp * CHWBypassMassFlowRate / CHWInletMassFlowRate;
                        } else {
                            // CHWOutletTemp = CHWOutletTemp; // Self-assignment commented out
                        }

                        if (GLHEInletMassFlowRate > 0.0) {
                            GLHEBypassMassFlowRate = GLHEInletMassFlowRate - GLHEOutletMassFlowRate;
                            if (GLHEBypassMassFlowRate > 0.0) {
                                GLHEOutletTemp += GLHEInletTemp * GLHEBypassMassFlowRate / GLHEInletMassFlowRate;
                            } else {
                                // GLHEOutletTemp = GLHEOutletTemp; // Self-assignment commented out
                            }
=======
            // Check if it is mode 4, then skip binding local variables
            if (CurrentMode == 4) {
                this->ChillerHeater(ChillerHeaterNum).Report.CurrentMode = CurrentMode;
            } else {
                this->ChillerHeater(ChillerHeaterNum).EvapOutletNode.MassFlowRate = EvapMassFlowRate;
                this->ChillerHeater(ChillerHeaterNum).CondOutletNode.MassFlowRate = CondMassFlowRate;
                this->ChillerHeater(ChillerHeaterNum).EvapOutletNode.Temp = EvapOutletTemp;
                this->ChillerHeater(ChillerHeaterNum).EvapInletNode.Temp = EvapInletTemp;
                this->ChillerHeater(ChillerHeaterNum).CondOutletNode.Temp = CondOutletTemp;
                this->ChillerHeater(ChillerHeaterNum).CondInletNode.Temp = CondInletTemp;
                this->ChillerHeater(ChillerHeaterNum).Report.CurrentMode = CurrentMode;
                this->ChillerHeater(ChillerHeaterNum).Report.ChillerPartLoadRatio = ChillerPartLoadRatio;
                this->ChillerHeater(ChillerHeaterNum).Report.ChillerCyclingRatio = ChillerCyclingRatio;
                this->ChillerHeater(ChillerHeaterNum).Report.ChillerFalseLoadRate = ChillerFalseLoadRate;
                this->ChillerHeater(ChillerHeaterNum).Report.ChillerCapFT = ChillerCapFT;
                this->ChillerHeater(ChillerHeaterNum).Report.ChillerEIRFT = ChillerEIRFT;
                this->ChillerHeater(ChillerHeaterNum).Report.ChillerEIRFPLR = ChillerEIRFPLR;
                this->ChillerHeater(ChillerHeaterNum).Report.CoolingPower = CoolingPower;
                this->ChillerHeater(ChillerHeaterNum).Report.HeatingPower = CHPower;
                this->ChillerHeater(ChillerHeaterNum).Report.QEvap = QEvaporator;
                this->ChillerHeater(ChillerHeaterNum).Report.QCond = QCondenser;
                this->ChillerHeater(ChillerHeaterNum).Report.EvapOutletTemp = EvapOutletTemp;
                this->ChillerHeater(ChillerHeaterNum).Report.EvapInletTemp = EvapInletTemp;
                this->ChillerHeater(ChillerHeaterNum).Report.CondOutletTemp = CondOutletTemp;
                this->ChillerHeater(ChillerHeaterNum).Report.CondInletTemp = CondInletTemp;
                this->ChillerHeater(ChillerHeaterNum).Report.Evapmdot = EvapMassFlowRate;
                this->ChillerHeater(ChillerHeaterNum).Report.Condmdot = CondMassFlowRate;
                this->ChillerHeater(ChillerHeaterNum).Report.ActualCOP = ActualCOP;
            }
        }
    }

    void WrapperSpecs::CalcWrapperModel(Real64 &MyLoad, int const LoopNum)
    {
        // SUBROUTINE INFORMATION:
        //       AUTHOR         Daeho Kang, PNNL
        //       DATE WRITTEN   Feb 2013
        //       MODIFIED       na
        //       RE-ENGINEERED  na

        // PURPOSE OF THIS SUBROUTINE:
        //  Calculate node information connected to plant & condenser loop

        // METHODOLOGY EMPLOYED:
        //  Use empirical curve fits to model performance at off-reference conditions

        Real64 CurHeatingLoad = 0.0;       // Total heating load chiller heater bank (wrapper) meets
        Real64 CHWOutletTemp;              // Chiller heater bank chilled water outlet temperature
        Real64 CHWOutletMassFlowRate;      // Chiller heater bank chilled water outlet mass flow rate
        Real64 HWOutletTemp;               // Chiller heater bank hot water outlet temperature
        Real64 GLHEOutletTemp;             // Chiller heater bank condenser loop outlet temperature
        Real64 GLHEOutletMassFlowRate;     // Chiller heater bank condenser loop outlet mass flow rate
        Real64 WrapperElecPowerCool(0.0);  // Chiller heater bank total cooling electricity [W]
        Real64 WrapperElecPowerHeat(0.0);  // Chiller heater bank total heating electricity [W]
        Real64 WrapperCoolRate(0.0);       // Chiller heater bank total cooling rate [W]
        Real64 WrapperHeatRate(0.0);       // Chiller heater bank total heating rate [W]
        Real64 WrapperGLHERate(0.0);       // Chiller heater bank total condenser heat transfer rate [W]
        Real64 WrapperElecEnergyCool(0.0); // Chiller heater bank total electric cooling energy [J]
        Real64 WrapperElecEnergyHeat(0.0); // Chiller heater bank total electric heating energy [J]
        Real64 WrapperCoolEnergy(0.0);     // Chiller heater bank total cooling energy [J]
        Real64 WrapperHeatEnergy(0.0);     // Chiller heater bank total heating energy [J]
        Real64 WrapperGLHEEnergy(0.0);     // Chiller heater bank total condenser heat transfer energy [J]

        // Chiller heater bank chilled water inlet mass flow rate
        Real64 CHWInletMassFlowRate = 0.0;

        Real64 HWInletMassFlowRate = 0.0;
        Real64 GLHEInletMassFlowRate = 0.0;
        Real64 CHWInletTemp = DataLoopNode::Node(this->CHWInletNodeNum).Temp;

        // Chiller heater bank hot water inlet temperature
        Real64 HWInletTemp = DataLoopNode::Node(this->HWInletNodeNum).Temp;

        // Chiller heater bank condenser loop inlet temperature
        Real64 GLHEInletTemp = DataLoopNode::Node(this->GLHEInletNodeNum).Temp;

        Real64 CurCoolingLoad = 0.0; // Total cooling load chiller heater bank (wrapper) meets

        // Initiate loads and inlet temperatures each loop
        if (LoopNum == this->CWLoopNum) {
            CHWInletMassFlowRate = DataLoopNode::Node(this->CHWInletNodeNum).MassFlowRateMaxAvail;
            HWInletMassFlowRate = DataLoopNode::Node(this->HWInletNodeNum).MassFlowRate;
            GLHEInletMassFlowRate = DataLoopNode::Node(this->GLHEInletNodeNum).MassFlowRateMaxAvail;
            int LoopSideNum = this->CWLoopSideNum;
            this->WrapperCoolingLoad = 0.0;
            CurCoolingLoad = std::abs(MyLoad);
            this->WrapperCoolingLoad = CurCoolingLoad;
            // Set actual mass flow rate at the nodes when it's locked
            if (DataPlant::PlantLoop(LoopNum).LoopSide(LoopSideNum).FlowLock == 1) {
                CHWInletMassFlowRate = DataLoopNode::Node(this->CHWInletNodeNum).MassFlowRate;
            }
            if (CHWInletMassFlowRate == 0.0) GLHEInletMassFlowRate = 0.0;

        } else if (LoopNum == this->HWLoopNum) {
            CHWInletMassFlowRate = DataLoopNode::Node(this->CHWInletNodeNum).MassFlowRate;
            HWInletMassFlowRate = DataLoopNode::Node(this->HWInletNodeNum).MassFlowRateMaxAvail;
            GLHEInletMassFlowRate = DataLoopNode::Node(this->GLHEInletNodeNum).MassFlowRateMaxAvail;
            int LoopSideNum = this->HWLoopSideNum;
            this->WrapperHeatingLoad = 0.0;
            CurHeatingLoad = MyLoad;
            this->WrapperHeatingLoad = CurHeatingLoad;
            // Set actual mass flow rate at the nodes when it's locked
            if (DataPlant::PlantLoop(LoopNum).LoopSide(LoopSideNum).FlowLock == 1) {
                HWInletMassFlowRate = DataLoopNode::Node(this->HWInletNodeNum).MassFlowRate;
            }
            if (HWInletMassFlowRate == 0.0) GLHEInletMassFlowRate = 0.0;
        }

        if (LoopNum == this->CWLoopNum) {
            if (this->ControlMode == SmartMixing) {
                if (CurCoolingLoad > 0.0 && CHWInletMassFlowRate > 0.0 && GLHEInletMassFlowRate > 0) {

                    this->CalcChillerModel();
                    this->UpdateChillerRecords();

                    // Initialize local variables only for calculating mass-weighed temperatures
                    CHWOutletTemp = 0.0;
                    GLHEOutletTemp = 0.0;
                    CHWOutletMassFlowRate = 0.0;
                    GLHEOutletMassFlowRate = 0.0;

                    for (int ChillerHeaterNum = 1; ChillerHeaterNum <= this->ChillerHeaterNums; ++ChillerHeaterNum) {

                        // Calculated mass flow rate used by individual chiller heater and bypasses
                        CHWOutletMassFlowRate += this->ChillerHeater(ChillerHeaterNum).Report.Evapmdot;
                        CHWOutletTemp += this->ChillerHeater(ChillerHeaterNum).Report.EvapOutletTemp *
                                         (this->ChillerHeater(ChillerHeaterNum).Report.Evapmdot / CHWInletMassFlowRate);
                        WrapperElecPowerCool += this->ChillerHeater(ChillerHeaterNum).Report.CoolingPower;
                        WrapperCoolRate += this->ChillerHeater(ChillerHeaterNum).Report.QEvap;
                        WrapperElecEnergyCool += this->ChillerHeater(ChillerHeaterNum).Report.CoolingEnergy;
                        WrapperCoolEnergy += this->ChillerHeater(ChillerHeaterNum).Report.EvapEnergy;
                        if (GLHEInletMassFlowRate > 0.0) {
                            GLHEOutletMassFlowRate += this->ChillerHeater(ChillerHeaterNum).Report.Condmdot;
                            if (GLHEOutletMassFlowRate > GLHEInletMassFlowRate) GLHEOutletMassFlowRate = GLHEInletMassFlowRate;
                            GLHEOutletTemp += this->ChillerHeater(ChillerHeaterNum).Report.CondOutletTemp *
                                              (this->ChillerHeater(ChillerHeaterNum).Report.Condmdot / GLHEInletMassFlowRate);
                            WrapperGLHERate += this->ChillerHeater(ChillerHeaterNum).Report.QCond;
                            WrapperGLHEEnergy += this->ChillerHeater(ChillerHeaterNum).Report.CondEnergy;
>>>>>>> aae0c5ac
                        } else {
                            GLHEOutletTemp = GLHEInletTemp;
                        }

<<<<<<< HEAD
                        HWOutletTemp = HWInletTemp;

                        if (GetCurrentScheduleValue(Wrapper(WrapperNum).SchedPtr) > 0) {
                            WrapperElecPowerCool += (Wrapper(WrapperNum).AncilliaryPower * GetCurrentScheduleValue(Wrapper(WrapperNum).SchedPtr));
=======
                    // Calculate temperatures for the mixed flows in the chiller bank
                    Real64 CHWBypassMassFlowRate = CHWInletMassFlowRate - CHWOutletMassFlowRate;
                    if (CHWBypassMassFlowRate > 0.0) {
                        CHWOutletTemp += CHWInletTemp * CHWBypassMassFlowRate / CHWInletMassFlowRate;
                    } else {
                        // CHWOutletTemp = CHWOutletTemp; // Self-assignment commented out
                    }

                    if (GLHEInletMassFlowRate > 0.0) {
                        Real64 GLHEBypassMassFlowRate = GLHEInletMassFlowRate - GLHEOutletMassFlowRate;
                        if (GLHEBypassMassFlowRate > 0.0) {
                            GLHEOutletTemp += GLHEInletTemp * GLHEBypassMassFlowRate / GLHEInletMassFlowRate;
                        } else {
                            // GLHEOutletTemp = GLHEOutletTemp; // Self-assignment commented out
>>>>>>> aae0c5ac
                        }

                        Node(CHWOutletNodeNum).Temp = CHWOutletTemp;
                        Node(HWOutletNodeNum).Temp = HWOutletTemp;
                        Node(GLHEOutletNodeNum).Temp = GLHEOutletTemp;

                    } else {

                        // Initialize local variables
                        CHWOutletTemp = CHWInletTemp;
                        HWOutletTemp = HWInletTemp;
                        GLHEOutletTemp = GLHEInletTemp;

<<<<<<< HEAD
                        for (ChillerHeaterNum = 1; ChillerHeaterNum <= ChillerHeaterNums; ++ChillerHeaterNum) {
                            Wrapper(WrapperNum).ChillerHeater(ChillerHeaterNum).EvapOutletNode.MassFlowRate = 0.0;
                            Wrapper(WrapperNum).ChillerHeater(ChillerHeaterNum).CondOutletNode.MassFlowRate = 0.0;
                            Wrapper(WrapperNum).ChillerHeater(ChillerHeaterNum).EvapOutletNode.Temp = CHWInletTemp;
                            Wrapper(WrapperNum).ChillerHeater(ChillerHeaterNum).EvapInletNode.Temp = CHWInletTemp;
                            Wrapper(WrapperNum).ChillerHeater(ChillerHeaterNum).CondOutletNode.Temp = GLHEInletTemp;
                            Wrapper(WrapperNum).ChillerHeater(ChillerHeaterNum).CondInletNode.Temp = GLHEInletTemp;
                            Wrapper(WrapperNum).ChillerHeaterReport(ChillerHeaterNum).CurrentMode = 0;
                            Wrapper(WrapperNum).ChillerHeaterReport(ChillerHeaterNum).ChillerPartLoadRatio = 0.0;
                            Wrapper(WrapperNum).ChillerHeaterReport(ChillerHeaterNum).ChillerCyclingRatio = 0.0;
                            Wrapper(WrapperNum).ChillerHeaterReport(ChillerHeaterNum).ChillerFalseLoadRate = 0.0;
                            Wrapper(WrapperNum).ChillerHeaterReport(ChillerHeaterNum).ChillerCapFT = 0.0;
                            Wrapper(WrapperNum).ChillerHeaterReport(ChillerHeaterNum).ChillerEIRFT = 0.0;
                            Wrapper(WrapperNum).ChillerHeaterReport(ChillerHeaterNum).ChillerEIRFPLR = 0.0;
                            Wrapper(WrapperNum).ChillerHeaterReport(ChillerHeaterNum).CoolingPower = 0.0;
                            Wrapper(WrapperNum).ChillerHeaterReport(ChillerHeaterNum).HeatingPower = 0.0;
                            Wrapper(WrapperNum).ChillerHeaterReport(ChillerHeaterNum).QEvap = 0.0;
                            Wrapper(WrapperNum).ChillerHeaterReport(ChillerHeaterNum).QCond = 0.0;
                            Wrapper(WrapperNum).ChillerHeaterReport(ChillerHeaterNum).EvapOutletTemp = CHWOutletTemp;
                            Wrapper(WrapperNum).ChillerHeaterReport(ChillerHeaterNum).EvapInletTemp = CHWInletTemp;
                            Wrapper(WrapperNum).ChillerHeaterReport(ChillerHeaterNum).CondOutletTemp = GLHEOutletTemp;
                            Wrapper(WrapperNum).ChillerHeaterReport(ChillerHeaterNum).CondInletTemp = GLHEInletTemp;
                            Wrapper(WrapperNum).ChillerHeaterReport(ChillerHeaterNum).Evapmdot = 0.0;
                            Wrapper(WrapperNum).ChillerHeaterReport(ChillerHeaterNum).Condmdot = 0.0;
                            Wrapper(WrapperNum).ChillerHeaterReport(ChillerHeaterNum).ChillerFalseLoad = 0.0;
                            Wrapper(WrapperNum).ChillerHeaterReport(ChillerHeaterNum).CoolingEnergy = 0.0;
                            Wrapper(WrapperNum).ChillerHeaterReport(ChillerHeaterNum).HeatingEnergy = 0.0;
                            Wrapper(WrapperNum).ChillerHeaterReport(ChillerHeaterNum).EvapEnergy = 0.0;
                            Wrapper(WrapperNum).ChillerHeaterReport(ChillerHeaterNum).CondEnergy = 0.0;
                            Wrapper(WrapperNum).ChillerHeaterReport(ChillerHeaterNum).ActualCOP = 0.0;
                        }
                    }

                    if (SimulHtgDominant || SimulClgDominant) {
                        Node(CHWOutletNodeNum).Temp = CHWOutletTemp;
                        WrapperReport(WrapperNum).CHWInletTempSimul = CHWInletTemp;
                        WrapperReport(WrapperNum).CHWOutletTempSimul = CHWOutletTemp;
                        WrapperReport(WrapperNum).CHWmdotSimul = CHWInletMassFlowRate;
                        WrapperReport(WrapperNum).GLHEInletTempSimul = GLHEInletTemp;
                        WrapperReport(WrapperNum).GLHEOutletTempSimul = GLHEOutletTemp;
                        WrapperReport(WrapperNum).GLHEmdotSimul = GLHEInletMassFlowRate;
                        WrapperReport(WrapperNum).TotElecCoolingSimul = WrapperElecEnergyCool;
                        WrapperReport(WrapperNum).CoolingEnergySimul = WrapperCoolEnergy;
                        WrapperReport(WrapperNum).TotElecCoolingPwrSimul = WrapperElecPowerCool;
                        WrapperReport(WrapperNum).CoolingRateSimul = WrapperCoolRate;
=======
                    if (ScheduleManager::GetCurrentScheduleValue(this->SchedPtr) > 0) {
                        WrapperElecPowerCool += (this->AncillaryPower * ScheduleManager::GetCurrentScheduleValue(this->SchedPtr));
                    }

                    DataLoopNode::Node(this->CHWOutletNodeNum).Temp = CHWOutletTemp;
                    DataLoopNode::Node(this->HWOutletNodeNum).Temp = HWOutletTemp;
                    DataLoopNode::Node(this->GLHEOutletNodeNum).Temp = GLHEOutletTemp;
>>>>>>> aae0c5ac

                    } else {

<<<<<<< HEAD
                        Node(CHWOutletNodeNum).Temp = CHWOutletTemp;
                        Node(HWOutletNodeNum).Temp = HWOutletTemp;
                        Node(GLHEOutletNodeNum).Temp = GLHEOutletTemp;
                        WrapperReport(WrapperNum).CHWInletTemp = CHWInletTemp;
                        WrapperReport(WrapperNum).CHWOutletTemp = CHWOutletTemp;
                        WrapperReport(WrapperNum).HWInletTemp = HWInletTemp;
                        WrapperReport(WrapperNum).HWOutletTemp = HWOutletTemp;
                        WrapperReport(WrapperNum).GLHEInletTemp = GLHEInletTemp;
                        WrapperReport(WrapperNum).GLHEOutletTemp = GLHEOutletTemp;
                        WrapperReport(WrapperNum).CHWmdot = CHWInletMassFlowRate;
                        WrapperReport(WrapperNum).HWmdot = HWInletMassFlowRate;
                        WrapperReport(WrapperNum).GLHEmdot = GLHEInletMassFlowRate;
                        WrapperReport(WrapperNum).TotElecCooling = WrapperElecEnergyCool;
                        WrapperReport(WrapperNum).TotElecHeating = WrapperElecEnergyHeat;
                        WrapperReport(WrapperNum).CoolingEnergy = WrapperCoolEnergy;
                        WrapperReport(WrapperNum).HeatingEnergy = WrapperHeatEnergy;
                        WrapperReport(WrapperNum).GLHEEnergy = WrapperGLHEEnergy;
                        WrapperReport(WrapperNum).TotElecCoolingPwr = WrapperElecPowerCool;
                        WrapperReport(WrapperNum).TotElecHeatingPwr = WrapperElecPowerHeat;
                        WrapperReport(WrapperNum).CoolingRate = WrapperCoolRate;
                        WrapperReport(WrapperNum).HeatingRate = WrapperHeatRate;
                        WrapperReport(WrapperNum).GLHERate = WrapperGLHERate;
=======
                    // Initialize local variables
                    CHWOutletTemp = CHWInletTemp;
                    HWOutletTemp = HWInletTemp;
                    GLHEOutletTemp = GLHEInletTemp;

                    for (int ChillerHeaterNum = 1; ChillerHeaterNum <= this->ChillerHeaterNums; ++ChillerHeaterNum) {
                        this->ChillerHeater(ChillerHeaterNum).EvapOutletNode.MassFlowRate = 0.0;
                        this->ChillerHeater(ChillerHeaterNum).CondOutletNode.MassFlowRate = 0.0;
                        this->ChillerHeater(ChillerHeaterNum).EvapOutletNode.Temp = CHWInletTemp;
                        this->ChillerHeater(ChillerHeaterNum).EvapInletNode.Temp = CHWInletTemp;
                        this->ChillerHeater(ChillerHeaterNum).CondOutletNode.Temp = GLHEInletTemp;
                        this->ChillerHeater(ChillerHeaterNum).CondInletNode.Temp = GLHEInletTemp;
                        this->ChillerHeater(ChillerHeaterNum).Report.CurrentMode = 0;
                        this->ChillerHeater(ChillerHeaterNum).Report.ChillerPartLoadRatio = 0.0;
                        this->ChillerHeater(ChillerHeaterNum).Report.ChillerCyclingRatio = 0.0;
                        this->ChillerHeater(ChillerHeaterNum).Report.ChillerFalseLoadRate = 0.0;
                        this->ChillerHeater(ChillerHeaterNum).Report.ChillerCapFT = 0.0;
                        this->ChillerHeater(ChillerHeaterNum).Report.ChillerEIRFT = 0.0;
                        this->ChillerHeater(ChillerHeaterNum).Report.ChillerEIRFPLR = 0.0;
                        this->ChillerHeater(ChillerHeaterNum).Report.CoolingPower = 0.0;
                        this->ChillerHeater(ChillerHeaterNum).Report.HeatingPower = 0.0;
                        this->ChillerHeater(ChillerHeaterNum).Report.QEvap = 0.0;
                        this->ChillerHeater(ChillerHeaterNum).Report.QCond = 0.0;
                        this->ChillerHeater(ChillerHeaterNum).Report.EvapOutletTemp = CHWOutletTemp;
                        this->ChillerHeater(ChillerHeaterNum).Report.EvapInletTemp = CHWInletTemp;
                        this->ChillerHeater(ChillerHeaterNum).Report.CondOutletTemp = GLHEOutletTemp;
                        this->ChillerHeater(ChillerHeaterNum).Report.CondInletTemp = GLHEInletTemp;
                        this->ChillerHeater(ChillerHeaterNum).Report.Evapmdot = 0.0;
                        this->ChillerHeater(ChillerHeaterNum).Report.Condmdot = 0.0;
                        this->ChillerHeater(ChillerHeaterNum).Report.ChillerFalseLoad = 0.0;
                        this->ChillerHeater(ChillerHeaterNum).Report.CoolingEnergy = 0.0;
                        this->ChillerHeater(ChillerHeaterNum).Report.HeatingEnergy = 0.0;
                        this->ChillerHeater(ChillerHeaterNum).Report.EvapEnergy = 0.0;
                        this->ChillerHeater(ChillerHeaterNum).Report.CondEnergy = 0.0;
                        this->ChillerHeater(ChillerHeaterNum).Report.ActualCOP = 0.0;
>>>>>>> aae0c5ac
                    }
                    SetComponentFlowRate(CHWInletMassFlowRate,
                                         CHWInletNodeNum,
                                         CHWOutletNodeNum,
                                         Wrapper(WrapperNum).CWLoopNum,
                                         Wrapper(WrapperNum).CWLoopSideNum,
                                         Wrapper(WrapperNum).CWBranchNum,
                                         Wrapper(WrapperNum).CWCompNum);

<<<<<<< HEAD
                    SetComponentFlowRate(HWInletMassFlowRate,
                                         HWInletNodeNum,
                                         HWOutletNodeNum,
                                         Wrapper(WrapperNum).HWLoopNum,
                                         Wrapper(WrapperNum).HWLoopSideNum,
                                         Wrapper(WrapperNum).HWBranchNum,
                                         Wrapper(WrapperNum).HWCompNum);
=======
                if (this->SimulHtgDominant || this->SimulClgDominant) {
                    DataLoopNode::Node(this->CHWOutletNodeNum).Temp = CHWOutletTemp;
                    this->Report.CHWInletTempSimul = CHWInletTemp;
                    this->Report.CHWOutletTempSimul = CHWOutletTemp;
                    this->Report.CHWmdotSimul = CHWInletMassFlowRate;
                    this->Report.GLHEInletTempSimul = GLHEInletTemp;
                    this->Report.GLHEOutletTempSimul = GLHEOutletTemp;
                    this->Report.GLHEmdotSimul = GLHEInletMassFlowRate;
                    this->Report.TotElecCoolingSimul = WrapperElecEnergyCool;
                    this->Report.CoolingEnergySimul = WrapperCoolEnergy;
                    this->Report.TotElecCoolingPwrSimul = WrapperElecPowerCool;
                    this->Report.CoolingRateSimul = WrapperCoolRate;
>>>>>>> aae0c5ac

                    SetComponentFlowRate(GLHEInletMassFlowRate,
                                         GLHEInletNodeNum,
                                         GLHEOutletNodeNum,
                                         Wrapper(WrapperNum).GLHELoopNum,
                                         Wrapper(WrapperNum).GLHELoopSideNum,
                                         Wrapper(WrapperNum).GLHEBranchNum,
                                         Wrapper(WrapperNum).GLHECompNum);

<<<<<<< HEAD
                } // End of cooling

            } else if (LoopNum == Wrapper(WrapperNum).HWLoopNum) {    // Hot water loop
                if (Wrapper(WrapperNum).ControlMode == SmartMixing) { // Chiller heater component
                    if (CurHeatingLoad > 0.0 && HWInletMassFlowRate > 0.0) {

                        CalcChillerHeaterModel(WrapperNum,
                                               OpMode,
                                               MyLoad,
                                               RunFlag,
                                               FirstIteration,
                                               EquipFlowCtrl,
                                               LoopNum); // Autodesk:Uninit OpMode was uninitialized
                        UpdateChillerHeaterRecords(WrapperNum);

                        // Calculate individual CH units's temperatures and mass flow rates
                        CHWOutletTemp = 0.0;
                        HWOutletTemp = 0.0;
                        GLHEOutletTemp = 0.0;
                        CHWOutletMassFlowRate = 0.0;
                        HWOutletMassFlowRate = 0.0;
                        GLHEOutletMassFlowRate = 0.0;

                        if (SimulHtgDominant || SimulClgDominant) {
                            if (SimulClgDominant) {
                                for (ChillerHeaterNum = 1; ChillerHeaterNum <= ChillerHeaterNums; ++ChillerHeaterNum) {
                                    CurrentMode = Wrapper(WrapperNum).ChillerHeaterReport(ChillerHeaterNum).CurrentMode;
                                    CHWInletTemp = WrapperReport(WrapperNum).CHWInletTempSimul;
                                    GLHEInletTemp = WrapperReport(WrapperNum).GLHEInletTempSimul;
                                    CHWInletMassFlowRate = WrapperReport(WrapperNum).CHWmdotSimul;
                                    GLHEInletMassFlowRate = WrapperReport(WrapperNum).GLHEmdotSimul;

                                    if (CurrentMode != 0) {     // This chiller heater unit is on
                                        if (CurrentMode == 3) { // Heat recovery mode. Both chilled water and hot water connections
                                            CHWOutletMassFlowRate += Wrapper(WrapperNum)
                                                                         .ChillerHeaterReport(ChillerHeaterNum)
                                                                         .EvapmdotSimul; // Wrapper evaporator side to plant chilled water loop
                                            HWOutletMassFlowRate += Wrapper(WrapperNum)
                                                                        .ChillerHeaterReport(ChillerHeaterNum)
                                                                        .Condmdot; // Wrapper condenser side to plant hot water loop
                                            if (HWInletMassFlowRate > 0.0) {
                                                HWOutletTemp += Wrapper(WrapperNum).ChillerHeaterReport(ChillerHeaterNum).CondOutletTemp *
                                                                (Wrapper(WrapperNum).ChillerHeaterReport(ChillerHeaterNum).Condmdot /
                                                                 HWInletMassFlowRate); // Only calculate in the heat recovery mode
                                            } else {
                                                HWOutletTemp = HWInletTemp;
                                            }
                                        } else { // Mode 4. Cooling-only mode with other heat recovery units. Condenser flows.
                                            CHWOutletMassFlowRate += Wrapper(WrapperNum)
                                                                         .ChillerHeaterReport(ChillerHeaterNum)
                                                                         .EvapmdotSimul; // Wrapper evaporator side to plant chilled water loop
                                            // Sum condenser node mass flow rates and mass weighed temperatures
                                            if (GLHEInletMassFlowRate > 0.0) {
                                                GLHEOutletMassFlowRate += Wrapper(WrapperNum).ChillerHeaterReport(ChillerHeaterNum).CondmdotSimul;
                                                if (GLHEOutletMassFlowRate > GLHEInletMassFlowRate) GLHEOutletMassFlowRate = GLHEInletMassFlowRate;
                                                GLHEOutletTemp +=
                                                    Wrapper(WrapperNum).ChillerHeaterReport(ChillerHeaterNum).CondOutletTempSimul *
                                                    (Wrapper(WrapperNum).ChillerHeaterReport(ChillerHeaterNum).CondmdotSimul / GLHEInletMassFlowRate);
                                                WrapperGLHERate += Wrapper(WrapperNum).ChillerHeaterReport(ChillerHeaterNum).QCondSimul;
                                                WrapperGLHEEnergy += Wrapper(WrapperNum).ChillerHeaterReport(ChillerHeaterNum).CondEnergySimul;
                                            } else {
                                                GLHEInletMassFlowRate = 0.0;
                                                GLHEOutletMassFlowRate = 0.0;
                                                GLHEOutletTemp = GLHEInletTemp;
                                                WrapperGLHERate = 0.0;
                                                WrapperGLHEEnergy = 0.0;
                                            }
                                        }
                                    } else { // This chiller heater is off
                                        // Check if any unit is cooling only mode
                                        if (ChillerHeaterNum == ChillerHeaterNums) { // All units are heat revocery mode. No condenser flow
=======
                    DataLoopNode::Node(this->CHWOutletNodeNum).Temp = CHWOutletTemp;
                    DataLoopNode::Node(this->HWOutletNodeNum).Temp = HWOutletTemp;
                    DataLoopNode::Node(this->GLHEOutletNodeNum).Temp = GLHEOutletTemp;
                    this->Report.CHWInletTemp = CHWInletTemp;
                    this->Report.CHWOutletTemp = CHWOutletTemp;
                    this->Report.HWInletTemp = HWInletTemp;
                    this->Report.HWOutletTemp = HWOutletTemp;
                    this->Report.GLHEInletTemp = GLHEInletTemp;
                    this->Report.GLHEOutletTemp = GLHEOutletTemp;
                    this->Report.CHWmdot = CHWInletMassFlowRate;
                    this->Report.HWmdot = HWInletMassFlowRate;
                    this->Report.GLHEmdot = GLHEInletMassFlowRate;
                    this->Report.TotElecCooling = WrapperElecEnergyCool;
                    this->Report.TotElecHeating = WrapperElecEnergyHeat;
                    this->Report.CoolingEnergy = WrapperCoolEnergy;
                    this->Report.HeatingEnergy = WrapperHeatEnergy;
                    this->Report.GLHEEnergy = WrapperGLHEEnergy;
                    this->Report.TotElecCoolingPwr = WrapperElecPowerCool;
                    this->Report.TotElecHeatingPwr = WrapperElecPowerHeat;
                    this->Report.CoolingRate = WrapperCoolRate;
                    this->Report.HeatingRate = WrapperHeatRate;
                    this->Report.GLHERate = WrapperGLHERate;
                }
                PlantUtilities::SetComponentFlowRate(CHWInletMassFlowRate,
                                                     this->CHWInletNodeNum,
                                                     this->CHWOutletNodeNum,
                                                     this->CWLoopNum,
                                                     this->CWLoopSideNum,
                                                     this->CWBranchNum,
                                                     this->CWCompNum);

                PlantUtilities::SetComponentFlowRate(HWInletMassFlowRate,
                                                     this->HWInletNodeNum,
                                                     this->HWOutletNodeNum,
                                                     this->HWLoopNum,
                                                     this->HWLoopSideNum,
                                                     this->HWBranchNum,
                                                     this->HWCompNum);

                PlantUtilities::SetComponentFlowRate(GLHEInletMassFlowRate,
                                                     this->GLHEInletNodeNum,
                                                     this->GLHEOutletNodeNum,
                                                     this->GLHELoopNum,
                                                     this->GLHELoopSideNum,
                                                     this->GLHEBranchNum,
                                                     this->GLHECompNum);

            } // End of cooling

        } else if (LoopNum == this->HWLoopNum) {    // Hot water loop
            if (this->ControlMode == SmartMixing) { // Chiller heater component
                if (CurHeatingLoad > 0.0 && HWInletMassFlowRate > 0.0) {

                    this->CalcChillerHeaterModel();
                    this->UpdateChillerHeaterRecords();

                    // Calculate individual CH units's temperatures and mass flow rates
                    CHWOutletTemp = 0.0;
                    HWOutletTemp = 0.0;
                    GLHEOutletTemp = 0.0;
                    CHWOutletMassFlowRate = 0.0;
                    Real64 HWOutletMassFlowRate = 0.0;
                    GLHEOutletMassFlowRate = 0.0;

                    if (this->SimulHtgDominant || this->SimulClgDominant) {
                        if (this->SimulClgDominant) {
                            for (int ChillerHeaterNum = 1; ChillerHeaterNum <= this->ChillerHeaterNums; ++ChillerHeaterNum) {
                                int CurrentMode = this->ChillerHeater(ChillerHeaterNum).Report.CurrentMode;
                                CHWInletTemp = this->Report.CHWInletTempSimul;
                                GLHEInletTemp = this->Report.GLHEInletTempSimul;
                                CHWInletMassFlowRate = this->Report.CHWmdotSimul;
                                GLHEInletMassFlowRate = this->Report.GLHEmdotSimul;

                                if (CurrentMode != 0) {     // This chiller heater unit is on
                                    if (CurrentMode == 3) { // Heat recovery mode. Both chilled water and hot water connections
                                        CHWOutletMassFlowRate += this->ChillerHeater(ChillerHeaterNum)
                                                                     .Report.EvapmdotSimul; // Wrapper evaporator side to plant chilled water loop
                                        HWOutletMassFlowRate +=
                                            this->ChillerHeater(ChillerHeaterNum).Report.Condmdot; // Wrapper condenser side to plant hot water loop
                                        if (HWInletMassFlowRate > 0.0) {
                                            HWOutletTemp += this->ChillerHeater(ChillerHeaterNum).Report.CondOutletTemp *
                                                            (this->ChillerHeater(ChillerHeaterNum).Report.Condmdot /
                                                             HWInletMassFlowRate); // Only calculate in the heat recovery mode
                                        } else {
                                            HWOutletTemp = HWInletTemp;
                                        }
                                    } else { // Mode 4. Cooling-only mode with other heat recovery units. Condenser flows.
                                        CHWOutletMassFlowRate += this->ChillerHeater(ChillerHeaterNum)
                                                                     .Report.EvapmdotSimul; // Wrapper evaporator side to plant chilled water loop
                                        // Sum condenser node mass flow rates and mass weighed temperatures
                                        if (GLHEInletMassFlowRate > 0.0) {
                                            GLHEOutletMassFlowRate += this->ChillerHeater(ChillerHeaterNum).Report.CondmdotSimul;
                                            if (GLHEOutletMassFlowRate > GLHEInletMassFlowRate) GLHEOutletMassFlowRate = GLHEInletMassFlowRate;
                                            GLHEOutletTemp += this->ChillerHeater(ChillerHeaterNum).Report.CondOutletTempSimul *
                                                              (this->ChillerHeater(ChillerHeaterNum).Report.CondmdotSimul / GLHEInletMassFlowRate);
                                            WrapperGLHERate += this->ChillerHeater(ChillerHeaterNum).Report.QCondSimul;
                                            WrapperGLHEEnergy += this->ChillerHeater(ChillerHeaterNum).Report.CondEnergySimul;
                                        } else {
                                            GLHEInletMassFlowRate = 0.0;
>>>>>>> aae0c5ac
                                            GLHEOutletMassFlowRate = 0.0;
                                            GLHEInletMassFlowRate = 0.0;
                                            GLHEOutletTemp = GLHEInletTemp;
                                        } else { // At leaset, one of chiller heater units is cooling-only mode
                                                 // GLHEOutletMassFlowRate = GLHEOutletMassFlowRate; // Self-assignment commented out
                                                 // GLHEOutletTemp = GLHEOutletTemp; // Self-assignment commented out
                                        }
                                    }
<<<<<<< HEAD
                                    // Calculate mass weighed chilled water temperatures
                                    if (CHWInletMassFlowRate > 0.0) {
                                        CHWOutletTemp +=
                                            Wrapper(WrapperNum).ChillerHeaterReport(ChillerHeaterNum).EvapOutletTempSimul *
                                            (Wrapper(WrapperNum).ChillerHeaterReport(ChillerHeaterNum).EvapmdotSimul / CHWInletMassFlowRate);
                                    } else {
                                        CHWOutletTemp = CHWInletTemp;
=======
                                } else { // This chiller heater is off
                                    // Check if any unit is cooling only mode
                                    if (ChillerHeaterNum == this->ChillerHeaterNums) { // All units are heat revocery mode. No condenser flow
                                        GLHEOutletMassFlowRate = 0.0;
                                        GLHEInletMassFlowRate = 0.0;
                                        GLHEOutletTemp = GLHEInletTemp;
                                    } else { // At leaset, one of chiller heater units is cooling-only mode
                                             // GLHEOutletMassFlowRate = GLHEOutletMassFlowRate; // Self-assignment commented out
                                             // GLHEOutletTemp = GLHEOutletTemp; // Self-assignment commented out
>>>>>>> aae0c5ac
                                    }

                                    WrapperElecPowerCool +=
                                        Wrapper(WrapperNum).ChillerHeaterReport(ChillerHeaterNum).CoolingPowerSimul; // Cooling electricity
                                    WrapperCoolRate += Wrapper(WrapperNum).ChillerHeaterReport(ChillerHeaterNum).QEvapSimul;
                                    WrapperElecEnergyCool += Wrapper(WrapperNum).ChillerHeaterReport(ChillerHeaterNum).CoolingEnergySimul;
                                    WrapperCoolEnergy += Wrapper(WrapperNum).ChillerHeaterReport(ChillerHeaterNum).EvapEnergySimul;
                                    // Avoid double counting wrapper energy use
                                    WrapperElecPowerHeat = 0.0;
                                    WrapperHeatRate = 0.0;
                                    WrapperElecEnergyHeat = 0.0;
                                    WrapperHeatEnergy = 0.0;
                                }

                                // Calculate chilled water temperature
                                if (CHWInletMassFlowRate > 0.0) {
<<<<<<< HEAD
                                    CHWBypassMassFlowRate = CHWInletMassFlowRate - CHWOutletMassFlowRate;
                                    if (CHWBypassMassFlowRate > 0.0) {
                                        CHWOutletTemp += CHWInletTemp * CHWBypassMassFlowRate / CHWInletMassFlowRate;
                                    } else { // No bypass withnin a wrapper
                                             // CHWOutletTemp = CHWOutletTemp; // Self-assignment commented out
                                    }
                                } else {
                                    CHWOutletTemp = CHWInletTemp;
                                }
                                // Calculate hot water outlet temperature
                                if (HWInletMassFlowRate > 0.0) {
                                    HWBypassMassFlowRate = HWInletMassFlowRate - HWOutletMassFlowRate;
                                    if (HWBypassMassFlowRate > 0.0) {
                                        HWOutletTemp += HWInletTemp * HWBypassMassFlowRate / HWInletMassFlowRate;
                                    } else {
                                        // HWOutletTemp = HWOutletTemp; // Self-assignment commented out
                                    }
=======
                                    CHWOutletTemp += this->ChillerHeater(ChillerHeaterNum).Report.EvapOutletTempSimul *
                                                     (this->ChillerHeater(ChillerHeaterNum).Report.EvapmdotSimul / CHWInletMassFlowRate);
                                } else {
                                    CHWOutletTemp = CHWInletTemp;
                                }

                                WrapperElecPowerCool += this->ChillerHeater(ChillerHeaterNum).Report.CoolingPowerSimul; // Cooling electricity
                                WrapperCoolRate += this->ChillerHeater(ChillerHeaterNum).Report.QEvapSimul;
                                WrapperElecEnergyCool += this->ChillerHeater(ChillerHeaterNum).Report.CoolingEnergySimul;
                                WrapperCoolEnergy += this->ChillerHeater(ChillerHeaterNum).Report.EvapEnergySimul;
                                // Avoid double counting wrapper energy use
                                WrapperElecPowerHeat = 0.0;
                                WrapperHeatRate = 0.0;
                                WrapperHeatEnergy = 0.0;
                            }

                            // Calculate chilled water temperature
                            if (CHWInletMassFlowRate > 0.0) {
                                Real64 CHWBypassMassFlowRate = CHWInletMassFlowRate - CHWOutletMassFlowRate;
                                if (CHWBypassMassFlowRate > 0.0) {
                                    CHWOutletTemp += CHWInletTemp * CHWBypassMassFlowRate / CHWInletMassFlowRate;
                                } else { // No bypass withnin a wrapper
                                         // CHWOutletTemp = CHWOutletTemp; // Self-assignment commented out
                                }
                            } else {
                                CHWOutletTemp = CHWInletTemp;
                            }
                            // Calculate hot water outlet temperature
                            if (HWInletMassFlowRate > 0.0) {
                                Real64 HWBypassMassFlowRate = HWInletMassFlowRate - HWOutletMassFlowRate;
                                if (HWBypassMassFlowRate > 0.0) {
                                    HWOutletTemp += HWInletTemp * HWBypassMassFlowRate / HWInletMassFlowRate;
>>>>>>> aae0c5ac
                                } else {
                                    HWOutletTemp = HWInletTemp;
                                }
<<<<<<< HEAD
                                // Calculate condenser outlet temperature
                                if (GLHEInletMassFlowRate > 0.0) {
                                    GLHEBypassMassFlowRate = GLHEInletMassFlowRate - GLHEOutletMassFlowRate;
                                    if (GLHEBypassMassFlowRate > 0.0) {
                                        GLHEOutletTemp += GLHEInletTemp * GLHEBypassMassFlowRate / GLHEInletMassFlowRate;
                                    } else {
                                        // GLHEOutletTemp = GLHEOutletTemp; // Self-assignment commented out
                                    }
=======
                            } else {
                                HWOutletTemp = HWInletTemp;
                            }
                            // Calculate condenser outlet temperature
                            if (GLHEInletMassFlowRate > 0.0) {
                                Real64 GLHEBypassMassFlowRate = GLHEInletMassFlowRate - GLHEOutletMassFlowRate;
                                if (GLHEBypassMassFlowRate > 0.0) {
                                    GLHEOutletTemp += GLHEInletTemp * GLHEBypassMassFlowRate / GLHEInletMassFlowRate;
>>>>>>> aae0c5ac
                                } else {
                                    GLHEOutletTemp = GLHEInletTemp;
                                }

<<<<<<< HEAD
                                // Add ancilliary power if scheduled
                                if (GetCurrentScheduleValue(Wrapper(WrapperNum).SchedPtr) > 0) {
                                    WrapperElecPowerCool +=
                                        (Wrapper(WrapperNum).AncilliaryPower * GetCurrentScheduleValue(Wrapper(WrapperNum).SchedPtr));
                                }

                                // Electricity should be counted once for cooling in this mode
                                WrapperElecEnergyHeat = 0.0;

                            } else if (SimulHtgDominant) { // Heating dominant simultaneous clg/htg mode

                                for (ChillerHeaterNum = 1; ChillerHeaterNum <= ChillerHeaterNums; ++ChillerHeaterNum) {
                                    // Set temperatures and mass flow rates for the cooling side
                                    CurrentMode = Wrapper(WrapperNum).ChillerHeaterReport(ChillerHeaterNum).CurrentMode;
                                    CHWInletTemp = WrapperReport(WrapperNum).CHWInletTempSimul;
                                    CHWInletMassFlowRate = WrapperReport(WrapperNum).CHWmdotSimul;

                                    if (CurrentMode != 0) {     // This chiller heater unit is on
                                        if (CurrentMode == 3) { // Heat recovery mode. Both chilled water and hot water connections
                                            CHWOutletMassFlowRate += Wrapper(WrapperNum)
                                                                         .ChillerHeaterReport(ChillerHeaterNum)
                                                                         .EvapmdotSimul; // Wrapper evaporator side to plant chilled water loop
                                            HWOutletMassFlowRate += Wrapper(WrapperNum)
                                                                        .ChillerHeaterReport(ChillerHeaterNum)
                                                                        .Condmdot; // Wrapper condenser side to plant hot water loop
                                            if (CHWInletMassFlowRate > 0.0) {
                                                CHWOutletTemp += Wrapper(WrapperNum).ChillerHeaterReport(ChillerHeaterNum).EvapOutletTempSimul *
                                                                 (Wrapper(WrapperNum).ChillerHeaterReport(ChillerHeaterNum).EvapmdotSimul /
                                                                  CHWInletMassFlowRate); // Only need to calculate in the heat recovery mode
                                            } else {
                                                CHWOutletTemp = CHWInletTemp;
                                            }
                                        } else { // Mode 5. Heating only mode with other heat recovery units
                                            HWOutletMassFlowRate += Wrapper(WrapperNum)
                                                                        .ChillerHeaterReport(ChillerHeaterNum)
                                                                        .Condmdot; // Wrapper condenser side to plant hot water loop
                                            if (GLHEInletMassFlowRate > 0.0) {
                                                GLHEOutletMassFlowRate += Wrapper(WrapperNum)
                                                                              .ChillerHeaterReport(ChillerHeaterNum)
                                                                              .Evapmdot; // Wrapper evaporator side to plant condenser loop
                                                if (GLHEOutletMassFlowRate > GLHEInletMassFlowRate) GLHEOutletMassFlowRate = GLHEInletMassFlowRate;
                                                GLHEOutletTemp +=
                                                    Wrapper(WrapperNum).ChillerHeaterReport(ChillerHeaterNum).EvapOutletTemp *
                                                    (Wrapper(WrapperNum).ChillerHeaterReport(ChillerHeaterNum).Evapmdot / GLHEInletMassFlowRate);
                                                WrapperGLHERate += Wrapper(WrapperNum).ChillerHeaterReport(ChillerHeaterNum).QEvap;
                                                WrapperGLHEEnergy += Wrapper(WrapperNum).ChillerHeaterReport(ChillerHeaterNum).EvapEnergy;
                                            } else {
                                                GLHEInletMassFlowRate = 0.0;
                                                GLHEOutletMassFlowRate = 0.0;
                                                GLHEOutletTemp = GLHEInletTemp;
                                                WrapperGLHERate = 0.0;
                                                WrapperGLHEEnergy = 0.0;
                                            }
                                        } // End of heat recovery mode

                                    } else { // This chiller heater is off

                                        // Check if any unit is heating only mode
                                        if (ChillerHeaterNum == ChillerHeaterNums) { // All are heat revocery mode. No condenser flow
=======
                            // Add ancilliary power if scheduled
                            if (ScheduleManager::GetCurrentScheduleValue(this->SchedPtr) > 0) {
                                WrapperElecPowerCool += (this->AncillaryPower * ScheduleManager::GetCurrentScheduleValue(this->SchedPtr));
                            }

                            // Electricity should be counted once for cooling in this mode
                            WrapperElecEnergyHeat = 0.0;

                        } else if (this->SimulHtgDominant) { // Heating dominant simultaneous clg/htg mode

                            for (int ChillerHeaterNum = 1; ChillerHeaterNum <= this->ChillerHeaterNums; ++ChillerHeaterNum) {
                                // Set temperatures and mass flow rates for the cooling side
                                int CurrentMode = this->ChillerHeater(ChillerHeaterNum).Report.CurrentMode;
                                CHWInletTemp = this->Report.CHWInletTempSimul;
                                CHWInletMassFlowRate = this->Report.CHWmdotSimul;

                                if (CurrentMode != 0) {     // This chiller heater unit is on
                                    if (CurrentMode == 3) { // Heat recovery mode. Both chilled water and hot water connections
                                        CHWOutletMassFlowRate += this->ChillerHeater(ChillerHeaterNum)
                                                                     .Report.EvapmdotSimul; // Wrapper evaporator side to plant chilled water loop
                                        HWOutletMassFlowRate +=
                                            this->ChillerHeater(ChillerHeaterNum).Report.Condmdot; // Wrapper condenser side to plant hot water loop
                                        if (CHWInletMassFlowRate > 0.0) {
                                            CHWOutletTemp += this->ChillerHeater(ChillerHeaterNum).Report.EvapOutletTempSimul *
                                                             (this->ChillerHeater(ChillerHeaterNum).Report.EvapmdotSimul /
                                                              CHWInletMassFlowRate); // Only need to calculate in the heat recovery mode
                                        } else {
                                            CHWOutletTemp = CHWInletTemp;
                                        }
                                    } else { // Mode 5. Heating only mode with other heat recovery units
                                        HWOutletMassFlowRate +=
                                            this->ChillerHeater(ChillerHeaterNum).Report.Condmdot; // Wrapper condenser side to plant hot water loop
                                        if (GLHEInletMassFlowRate > 0.0) {
                                            GLHEOutletMassFlowRate += this->ChillerHeater(ChillerHeaterNum)
                                                                          .Report.Evapmdot; // Wrapper evaporator side to plant condenser loop
                                            if (GLHEOutletMassFlowRate > GLHEInletMassFlowRate) GLHEOutletMassFlowRate = GLHEInletMassFlowRate;
                                            GLHEOutletTemp += this->ChillerHeater(ChillerHeaterNum).Report.EvapOutletTemp *
                                                              (this->ChillerHeater(ChillerHeaterNum).Report.Evapmdot / GLHEInletMassFlowRate);
                                            WrapperGLHERate += this->ChillerHeater(ChillerHeaterNum).Report.QEvap;
                                            WrapperGLHEEnergy += this->ChillerHeater(ChillerHeaterNum).Report.EvapEnergy;
                                        } else {
                                            GLHEInletMassFlowRate = 0.0;
>>>>>>> aae0c5ac
                                            GLHEOutletMassFlowRate = 0.0;
                                            GLHEInletMassFlowRate = 0.0;
                                            GLHEOutletTemp = GLHEInletTemp;
                                        } else { // At leaset, one of chiller heater units is heating only mode
                                                 // GLHEOutletMassFlowRate = GLHEOutletMassFlowRate; // Self-assignment commented out
                                                 // GLHEOutletTemp = GLHEOutletTemp; // Self-assignment commented out
                                        }
<<<<<<< HEAD
=======
                                    } // End of heat recovery mode

                                } else { // This chiller heater is off

                                    // Check if any unit is heating only mode
                                    if (ChillerHeaterNum == this->ChillerHeaterNums) { // All are heat revocery mode. No condenser flow
                                        GLHEOutletMassFlowRate = 0.0;
                                        GLHEInletMassFlowRate = 0.0;
                                        GLHEOutletTemp = GLHEInletTemp;
                                    } else { // At leaset, one of chiller heater units is heating only mode
                                             // GLHEOutletMassFlowRate = GLHEOutletMassFlowRate; // Self-assignment commented out
                                             // GLHEOutletTemp = GLHEOutletTemp; // Self-assignment commented out
>>>>>>> aae0c5ac
                                    }

                                    // Calculate mass weighed hot water temperatures
                                    if (HWInletMassFlowRate > 0.0) {
                                        HWOutletTemp += Wrapper(WrapperNum).ChillerHeaterReport(ChillerHeaterNum).CondOutletTemp *
                                                        (Wrapper(WrapperNum).ChillerHeaterReport(ChillerHeaterNum).Condmdot /
                                                         HWInletMassFlowRate); // Always heating as long as heating load remains
                                    } else {
                                        HWOutletTemp = HWInletTemp;
                                    }

                                    WrapperElecPowerHeat += Wrapper(WrapperNum).ChillerHeaterReport(ChillerHeaterNum).HeatingPower;
                                    WrapperHeatRate += Wrapper(WrapperNum).ChillerHeaterReport(ChillerHeaterNum).QCond;
                                    WrapperElecEnergyHeat += Wrapper(WrapperNum).ChillerHeaterReport(ChillerHeaterNum).HeatingEnergy;
                                    WrapperHeatEnergy += Wrapper(WrapperNum).ChillerHeaterReport(ChillerHeaterNum).CondEnergy;

                                    // Avoid double counting wrapper energy use
                                    WrapperElecPowerCool = 0.0;
                                    WrapperCoolRate = 0.0;
                                    WrapperElecEnergyCool = 0.0;
                                }
                                // Calculate chilled water outlet temperature
                                if (CHWInletMassFlowRate > 0.0) {
                                    CHWBypassMassFlowRate = CHWInletMassFlowRate - CHWOutletMassFlowRate;
                                    if (CHWBypassMassFlowRate > 0.0) {
                                        CHWOutletTemp += CHWInletTemp * CHWBypassMassFlowRate / CHWInletMassFlowRate;
                                    } else { // No bypass withnin a wrapper
                                             // CHWOutletTemp = CHWOutletTemp; // Self-assignment commented out
                                    }
                                } else {
                                    CHWOutletTemp = CHWInletTemp;
                                }
                                // Calculate hot water outlet temperature
                                if (HWInletMassFlowRate > 0.0) {
<<<<<<< HEAD
                                    HWBypassMassFlowRate = HWInletMassFlowRate - HWOutletMassFlowRate;
                                    if (HWBypassMassFlowRate > 0.0) {
                                        HWOutletTemp += HWInletTemp * HWBypassMassFlowRate / HWInletMassFlowRate;
                                    } else {
                                        // HWOutletTemp = HWOutletTemp; // Self-assignment commented out
                                    }
=======
                                    HWOutletTemp += this->ChillerHeater(ChillerHeaterNum).Report.CondOutletTemp *
                                                    (this->ChillerHeater(ChillerHeaterNum).Report.Condmdot /
                                                     HWInletMassFlowRate); // Always heating as long as heating load remains
>>>>>>> aae0c5ac
                                } else {
                                    HWOutletTemp = HWInletTemp;
                                }
                                // Calculate condenser outlet temperature
                                if (GLHEInletMassFlowRate > 0.0) {
                                    GLHEBypassMassFlowRate = GLHEInletMassFlowRate - GLHEOutletMassFlowRate;
                                    if (GLHEBypassMassFlowRate > 0.0) {
                                        GLHEOutletTemp += GLHEInletTemp * GLHEBypassMassFlowRate / GLHEInletMassFlowRate;
                                    } else {
                                        // GLHEOutletTemp = GLHEOutletTemp; // Self-assignment commented out
                                    }
                                } else {
                                    GLHEOutletTemp = GLHEInletTemp;
                                }

<<<<<<< HEAD
                                // Check if ancilliary power is used
                                if (GetCurrentScheduleValue(Wrapper(WrapperNum).SchedPtr) > 0) {
                                    WrapperElecPowerHeat +=
                                        (Wrapper(WrapperNum).AncilliaryPower * GetCurrentScheduleValue(Wrapper(WrapperNum).SchedPtr));
                                }

                                // Electricity should be counted once
                                WrapperElecEnergyCool = 0.0;

                            } // End of simultaneous clg/htg mode calculations

                        } else { // Heating only mode (mode 2)

                            for (ChillerHeaterNum = 1; ChillerHeaterNum <= ChillerHeaterNums; ++ChillerHeaterNum) {
                                HWOutletMassFlowRate += Wrapper(WrapperNum).ChillerHeaterReport(ChillerHeaterNum).Condmdot;
                                HWOutletTemp += Wrapper(WrapperNum).ChillerHeaterReport(ChillerHeaterNum).CondOutletTemp *
                                                Wrapper(WrapperNum).ChillerHeaterReport(ChillerHeaterNum).Condmdot / HWInletMassFlowRate;
                                WrapperElecPowerHeat += Wrapper(WrapperNum).ChillerHeaterReport(ChillerHeaterNum).HeatingPower;
                                WrapperHeatRate += Wrapper(WrapperNum).ChillerHeaterReport(ChillerHeaterNum).QCond;
                                WrapperElecEnergyHeat += Wrapper(WrapperNum).ChillerHeaterReport(ChillerHeaterNum).HeatingEnergy;
                                WrapperHeatEnergy += Wrapper(WrapperNum).ChillerHeaterReport(ChillerHeaterNum).CondEnergy;

                                if (GLHEInletMassFlowRate > 0.0) {
                                    GLHEOutletMassFlowRate += Wrapper(WrapperNum).ChillerHeaterReport(ChillerHeaterNum).Evapmdot;
                                    if (GLHEOutletMassFlowRate > GLHEInletMassFlowRate) GLHEOutletMassFlowRate = GLHEInletMassFlowRate;
                                    GLHEOutletTemp += Wrapper(WrapperNum).ChillerHeaterReport(ChillerHeaterNum).EvapOutletTemp *
                                                      (Wrapper(WrapperNum).ChillerHeaterReport(ChillerHeaterNum).Evapmdot / GLHEInletMassFlowRate);
                                    WrapperGLHERate += Wrapper(WrapperNum).ChillerHeaterReport(ChillerHeaterNum).QEvap;
                                    WrapperGLHEEnergy += Wrapper(WrapperNum).ChillerHeaterReport(ChillerHeaterNum).EvapEnergy;
                                } else { // No source water flow
                                    GLHEOutletMassFlowRate = 0.0;
                                    GLHEInletMassFlowRate = 0.0;
                                    GLHEOutletTemp = GLHEInletTemp;
                                    WrapperGLHERate = 0.0;
                                    WrapperGLHEEnergy = 0.0;
=======
                                WrapperElecPowerHeat += this->ChillerHeater(ChillerHeaterNum).Report.HeatingPower;
                                WrapperHeatRate += this->ChillerHeater(ChillerHeaterNum).Report.QCond;
                                WrapperElecEnergyHeat += this->ChillerHeater(ChillerHeaterNum).Report.HeatingEnergy;
                                WrapperHeatEnergy += this->ChillerHeater(ChillerHeaterNum).Report.CondEnergy;

                                // Avoid double counting wrapper energy use
                                WrapperElecPowerCool = 0.0;
                                WrapperCoolRate = 0.0;
                            }
                            // Calculate chilled water outlet temperature
                            if (CHWInletMassFlowRate > 0.0) {
                                Real64 CHWBypassMassFlowRate = CHWInletMassFlowRate - CHWOutletMassFlowRate;
                                if (CHWBypassMassFlowRate > 0.0) {
                                    CHWOutletTemp += CHWInletTemp * CHWBypassMassFlowRate / CHWInletMassFlowRate;
                                } else { // No bypass withnin a wrapper
                                         // CHWOutletTemp = CHWOutletTemp; // Self-assignment commented out
>>>>>>> aae0c5ac
                                }
                            }

                            // Calculate hot water outlet temperature
                            if (HWInletMassFlowRate > 0.0) {
                                Real64 HWBypassMassFlowRate = HWInletMassFlowRate - HWOutletMassFlowRate;
                                if (HWBypassMassFlowRate > 0.0) {
                                    HWOutletTemp += HWInletTemp * HWBypassMassFlowRate / HWInletMassFlowRate;
                                } else {
                                    // HWOutletTemp = HWOutletTemp; // Self-assignment commented out
                                    if (HWOutletTemp > HWInletTemp) HWOutletTemp = HWInletTemp;
                                }
                            } else {
                                HWOutletTemp = HWInletTemp;
                            }

                            // Calculate condenser outlet temperature
                            if (GLHEInletMassFlowRate > 0.0) {
                                Real64 GLHEBypassMassFlowRate = GLHEInletMassFlowRate - GLHEOutletMassFlowRate;
                                if (GLHEBypassMassFlowRate > 0.0) {
                                    GLHEOutletTemp += GLHEInletTemp * GLHEBypassMassFlowRate / GLHEInletMassFlowRate;
                                } else {
                                    // GLHEOutletTemp = GLHEOutletTemp; // Self-assignment commented out
                                }
                            } else {
                                GLHEOutletTemp = GLHEInletTemp;
                            }

<<<<<<< HEAD
                            CHWOutletTemp = CHWInletTemp;

                            // Add ancilliary power if necessary
                            if (GetCurrentScheduleValue(Wrapper(WrapperNum).SchedPtr) > 0) {
                                WrapperElecPowerHeat += (Wrapper(WrapperNum).AncilliaryPower * GetCurrentScheduleValue(Wrapper(WrapperNum).SchedPtr));
                            }

                        } // End of calculations

                        SetComponentFlowRate(CHWInletMassFlowRate,
                                             CHWInletNodeNum,
                                             CHWOutletNodeNum,
                                             Wrapper(WrapperNum).CWLoopNum,
                                             Wrapper(WrapperNum).CWLoopSideNum,
                                             Wrapper(WrapperNum).CWBranchNum,
                                             Wrapper(WrapperNum).CWCompNum);

                        SetComponentFlowRate(HWInletMassFlowRate,
                                             HWInletNodeNum,
                                             HWOutletNodeNum,
                                             Wrapper(WrapperNum).HWLoopNum,
                                             Wrapper(WrapperNum).HWLoopSideNum,
                                             Wrapper(WrapperNum).HWBranchNum,
                                             Wrapper(WrapperNum).HWCompNum);

                        SetComponentFlowRate(GLHEInletMassFlowRate,
                                             GLHEInletNodeNum,
                                             GLHEOutletNodeNum,
                                             Wrapper(WrapperNum).GLHELoopNum,
                                             Wrapper(WrapperNum).GLHELoopSideNum,
                                             Wrapper(WrapperNum).GLHEBranchNum,
                                             Wrapper(WrapperNum).GLHECompNum);

                        // Local variables
                        WrapperReport(WrapperNum).CHWInletTemp = CHWInletTemp;
                        WrapperReport(WrapperNum).CHWOutletTemp = CHWOutletTemp;
                        WrapperReport(WrapperNum).HWInletTemp = HWInletTemp;
                        WrapperReport(WrapperNum).HWOutletTemp = HWOutletTemp;
                        WrapperReport(WrapperNum).GLHEInletTemp = GLHEInletTemp;
                        WrapperReport(WrapperNum).GLHEOutletTemp = GLHEOutletTemp;
                        WrapperReport(WrapperNum).CHWmdot = CHWInletMassFlowRate;
                        WrapperReport(WrapperNum).HWmdot = HWInletMassFlowRate;
                        WrapperReport(WrapperNum).GLHEmdot = GLHEInletMassFlowRate;
                        WrapperReport(WrapperNum).TotElecCooling = WrapperElecEnergyCool;
                        WrapperReport(WrapperNum).TotElecHeating = WrapperElecEnergyHeat;
                        WrapperReport(WrapperNum).CoolingEnergy = WrapperCoolEnergy;
                        WrapperReport(WrapperNum).HeatingEnergy = WrapperHeatEnergy;
                        WrapperReport(WrapperNum).GLHEEnergy = WrapperGLHEEnergy;
                        WrapperReport(WrapperNum).TotElecCoolingPwr = WrapperElecPowerCool;
                        WrapperReport(WrapperNum).TotElecHeatingPwr = WrapperElecPowerHeat;
                        WrapperReport(WrapperNum).CoolingRate = WrapperCoolRate;
                        WrapperReport(WrapperNum).HeatingRate = WrapperHeatRate;
                        WrapperReport(WrapperNum).GLHERate = WrapperGLHERate;

                        Node(CHWOutletNodeNum).Temp = CHWOutletTemp;
                        Node(HWOutletNodeNum).Temp = HWOutletTemp;
                        Node(GLHEOutletNodeNum).Temp = GLHEOutletTemp;

                    } else { // Central chiller heater system is off

                        CHWOutletTemp = CHWInletTemp;
                        HWOutletTemp = HWInletTemp;
                        GLHEOutletTemp = GLHEInletTemp;
                        Node(CHWOutletNodeNum).Temp = CHWOutletTemp;
                        Node(HWOutletNodeNum).Temp = HWOutletTemp;
                        Node(GLHEOutletNodeNum).Temp = GLHEOutletTemp;

                        if (Wrapper(WrapperNum).WrapperCoolingLoad == 0.0 && !SimulHtgDominant) {

                            for (ChillerHeaterNum = 1; ChillerHeaterNum <= ChillerHeaterNums; ++ChillerHeaterNum) {
                                Wrapper(WrapperNum).ChillerHeater(ChillerHeaterNum).EvapOutletNode.MassFlowRate = 0.0;
                                Wrapper(WrapperNum).ChillerHeater(ChillerHeaterNum).CondOutletNode.MassFlowRate = 0.0;
                                Wrapper(WrapperNum).ChillerHeater(ChillerHeaterNum).EvapOutletNode.Temp = CHWInletTemp;
                                Wrapper(WrapperNum).ChillerHeater(ChillerHeaterNum).EvapInletNode.Temp = CHWInletTemp;
                                Wrapper(WrapperNum).ChillerHeater(ChillerHeaterNum).CondOutletNode.Temp = GLHEInletTemp;
                                Wrapper(WrapperNum).ChillerHeater(ChillerHeaterNum).CondInletNode.Temp = GLHEInletTemp;
                                Wrapper(WrapperNum).ChillerHeaterReport(ChillerHeaterNum).CurrentMode = 0;
                                Wrapper(WrapperNum).ChillerHeaterReport(ChillerHeaterNum).ChillerPartLoadRatio = 0.0;
                                Wrapper(WrapperNum).ChillerHeaterReport(ChillerHeaterNum).ChillerCyclingRatio = 0.0;
                                Wrapper(WrapperNum).ChillerHeaterReport(ChillerHeaterNum).ChillerFalseLoadRate = 0.0;
                                Wrapper(WrapperNum).ChillerHeaterReport(ChillerHeaterNum).ChillerCapFT = 0.0;
                                Wrapper(WrapperNum).ChillerHeaterReport(ChillerHeaterNum).ChillerEIRFT = 0.0;
                                Wrapper(WrapperNum).ChillerHeaterReport(ChillerHeaterNum).ChillerEIRFPLR = 0.0;
                                Wrapper(WrapperNum).ChillerHeaterReport(ChillerHeaterNum).CoolingPower = 0.0;
                                Wrapper(WrapperNum).ChillerHeaterReport(ChillerHeaterNum).HeatingPower = 0.0;
                                Wrapper(WrapperNum).ChillerHeaterReport(ChillerHeaterNum).QEvap = 0.0;
                                Wrapper(WrapperNum).ChillerHeaterReport(ChillerHeaterNum).QCond = 0.0;
                                Wrapper(WrapperNum).ChillerHeaterReport(ChillerHeaterNum).EvapOutletTemp = CHWOutletTemp;
                                Wrapper(WrapperNum).ChillerHeaterReport(ChillerHeaterNum).EvapInletTemp = CHWInletTemp;
                                Wrapper(WrapperNum).ChillerHeaterReport(ChillerHeaterNum).CondOutletTemp = GLHEOutletTemp;
                                Wrapper(WrapperNum).ChillerHeaterReport(ChillerHeaterNum).CondInletTemp = GLHEInletTemp;
                                Wrapper(WrapperNum).ChillerHeaterReport(ChillerHeaterNum).Evapmdot = 0.0;
                                Wrapper(WrapperNum).ChillerHeaterReport(ChillerHeaterNum).Condmdot = 0.0;
                                Wrapper(WrapperNum).ChillerHeaterReport(ChillerHeaterNum).ChillerFalseLoad = 0.0;
                                Wrapper(WrapperNum).ChillerHeaterReport(ChillerHeaterNum).CoolingEnergy = 0.0;
                                Wrapper(WrapperNum).ChillerHeaterReport(ChillerHeaterNum).HeatingEnergy = 0.0;
                                Wrapper(WrapperNum).ChillerHeaterReport(ChillerHeaterNum).EvapEnergy = 0.0;
                                Wrapper(WrapperNum).ChillerHeaterReport(ChillerHeaterNum).CondEnergy = 0.0;
                                Wrapper(WrapperNum).ChillerHeaterReport(ChillerHeaterNum).ActualCOP = 0.0;
                            }

                            WrapperReport(WrapperNum).CHWInletTemp = CHWInletTemp;
                            WrapperReport(WrapperNum).CHWOutletTemp = CHWOutletTemp;
                            WrapperReport(WrapperNum).HWInletTemp = HWInletTemp;
                            WrapperReport(WrapperNum).HWOutletTemp = HWOutletTemp;
                            WrapperReport(WrapperNum).GLHEInletTemp = GLHEInletTemp;
                            WrapperReport(WrapperNum).GLHEOutletTemp = GLHEOutletTemp;
                            WrapperReport(WrapperNum).CHWmdot = CHWInletMassFlowRate;
                            WrapperReport(WrapperNum).HWmdot = HWInletMassFlowRate;
                            WrapperReport(WrapperNum).GLHEmdot = GLHEInletMassFlowRate;
                            WrapperReport(WrapperNum).TotElecCooling = WrapperElecEnergyCool;
                            WrapperReport(WrapperNum).TotElecHeating = WrapperElecEnergyHeat;
                            WrapperReport(WrapperNum).CoolingEnergy = WrapperCoolEnergy;
                            WrapperReport(WrapperNum).HeatingEnergy = WrapperHeatEnergy;
                            WrapperReport(WrapperNum).GLHEEnergy = WrapperGLHEEnergy;
                            WrapperReport(WrapperNum).TotElecCoolingPwr = WrapperElecPowerCool;
                            WrapperReport(WrapperNum).TotElecHeatingPwr = WrapperElecPowerHeat;
                            WrapperReport(WrapperNum).CoolingRate = WrapperCoolRate;
                            WrapperReport(WrapperNum).HeatingRate = WrapperHeatRate;
                            WrapperReport(WrapperNum).GLHERate = WrapperGLHERate;

                            SetComponentFlowRate(CHWInletMassFlowRate,
                                                 CHWInletNodeNum,
                                                 CHWOutletNodeNum,
                                                 Wrapper(WrapperNum).CWLoopNum,
                                                 Wrapper(WrapperNum).CWLoopSideNum,
                                                 Wrapper(WrapperNum).CWBranchNum,
                                                 Wrapper(WrapperNum).CWCompNum);

                            SetComponentFlowRate(HWInletMassFlowRate,
                                                 HWInletNodeNum,
                                                 HWOutletNodeNum,
                                                 Wrapper(WrapperNum).HWLoopNum,
                                                 Wrapper(WrapperNum).HWLoopSideNum,
                                                 Wrapper(WrapperNum).HWBranchNum,
                                                 Wrapper(WrapperNum).HWCompNum);

                            SetComponentFlowRate(GLHEInletMassFlowRate,
                                                 GLHEInletNodeNum,
                                                 GLHEOutletNodeNum,
                                                 Wrapper(WrapperNum).GLHELoopNum,
                                                 Wrapper(WrapperNum).GLHELoopSideNum,
                                                 Wrapper(WrapperNum).GLHEBranchNum,
                                                 Wrapper(WrapperNum).GLHECompNum);
                        }

                    } // Heating loop calculation

                    //! Node(CHWOutletNodeNum)%Temp  = CHWOutletTemp
                    //! Node(HWOutletNodeNum)%Temp   = HWOutletTemp
                    //! Node(GLHEOutletNodeNum)%Temp = GLHEOutletTemp
                }
=======
                            // Check if ancilliary power is used
                            if (ScheduleManager::GetCurrentScheduleValue(this->SchedPtr) > 0) {
                                WrapperElecPowerHeat += (this->AncillaryPower * ScheduleManager::GetCurrentScheduleValue(this->SchedPtr));
                            }

                            // Electricity should be counted once
                            WrapperElecEnergyCool = 0.0;

                        } // End of simultaneous clg/htg mode calculations

                    } else { // Heating only mode (mode 2)

                        for (int ChillerHeaterNum = 1; ChillerHeaterNum <= this->ChillerHeaterNums; ++ChillerHeaterNum) {
                            HWOutletMassFlowRate += this->ChillerHeater(ChillerHeaterNum).Report.Condmdot;
                            HWOutletTemp += this->ChillerHeater(ChillerHeaterNum).Report.CondOutletTemp *
                                            this->ChillerHeater(ChillerHeaterNum).Report.Condmdot / HWInletMassFlowRate;
                            WrapperElecPowerHeat += this->ChillerHeater(ChillerHeaterNum).Report.HeatingPower;
                            WrapperHeatRate += this->ChillerHeater(ChillerHeaterNum).Report.QCond;
                            WrapperElecEnergyHeat += this->ChillerHeater(ChillerHeaterNum).Report.HeatingEnergy;
                            WrapperHeatEnergy += this->ChillerHeater(ChillerHeaterNum).Report.CondEnergy;

                            if (GLHEInletMassFlowRate > 0.0) {
                                GLHEOutletMassFlowRate += this->ChillerHeater(ChillerHeaterNum).Report.Evapmdot;
                                if (GLHEOutletMassFlowRate > GLHEInletMassFlowRate) GLHEOutletMassFlowRate = GLHEInletMassFlowRate;
                                GLHEOutletTemp += this->ChillerHeater(ChillerHeaterNum).Report.EvapOutletTemp *
                                                  (this->ChillerHeater(ChillerHeaterNum).Report.Evapmdot / GLHEInletMassFlowRate);
                                WrapperGLHERate += this->ChillerHeater(ChillerHeaterNum).Report.QEvap;
                                WrapperGLHEEnergy += this->ChillerHeater(ChillerHeaterNum).Report.EvapEnergy;
                            } else { // No source water flow
                                GLHEOutletMassFlowRate = 0.0;
                                GLHEInletMassFlowRate = 0.0;
                                GLHEOutletTemp = GLHEInletTemp;
                                WrapperGLHERate = 0.0;
                                WrapperGLHEEnergy = 0.0;
                            }
                        }

                        // Calculate hot water outlet temperature
                        if (HWInletMassFlowRate > 0.0) {
                            Real64 HWBypassMassFlowRate = HWInletMassFlowRate - HWOutletMassFlowRate;
                            if (HWBypassMassFlowRate > 0.0) {
                                HWOutletTemp += HWInletTemp * HWBypassMassFlowRate / HWInletMassFlowRate;
                            } else {
                                // HWOutletTemp = HWOutletTemp; // Self-assignment commented out
                                if (HWOutletTemp > HWInletTemp) HWOutletTemp = HWInletTemp;
                            }
                        } else {
                            HWOutletTemp = HWInletTemp;
                        }

                        // Calculate condenser outlet temperature
                        if (GLHEInletMassFlowRate > 0.0) {
                            Real64 GLHEBypassMassFlowRate = GLHEInletMassFlowRate - GLHEOutletMassFlowRate;
                            if (GLHEBypassMassFlowRate > 0.0) {
                                GLHEOutletTemp += GLHEInletTemp * GLHEBypassMassFlowRate / GLHEInletMassFlowRate;
                            } else {
                                // GLHEOutletTemp = GLHEOutletTemp; // Self-assignment commented out
                            }
                        } else {
                            GLHEOutletTemp = GLHEInletTemp;
                        }

                        CHWOutletTemp = CHWInletTemp;

                        // Add ancilliary power if necessary
                        if (ScheduleManager::GetCurrentScheduleValue(this->SchedPtr) > 0) {
                            WrapperElecPowerHeat += (this->AncillaryPower * ScheduleManager::GetCurrentScheduleValue(this->SchedPtr));
                        }

                    } // End of calculations

                    PlantUtilities::SetComponentFlowRate(CHWInletMassFlowRate,
                                                         this->CHWInletNodeNum,
                                                         this->CHWOutletNodeNum,
                                                         this->CWLoopNum,
                                                         this->CWLoopSideNum,
                                                         this->CWBranchNum,
                                                         this->CWCompNum);

                    PlantUtilities::SetComponentFlowRate(HWInletMassFlowRate,
                                                         this->HWInletNodeNum,
                                                         this->HWOutletNodeNum,
                                                         this->HWLoopNum,
                                                         this->HWLoopSideNum,
                                                         this->HWBranchNum,
                                                         this->HWCompNum);

                    PlantUtilities::SetComponentFlowRate(GLHEInletMassFlowRate,
                                                         this->GLHEInletNodeNum,
                                                         this->GLHEOutletNodeNum,
                                                         this->GLHELoopNum,
                                                         this->GLHELoopSideNum,
                                                         this->GLHEBranchNum,
                                                         this->GLHECompNum);

                    // Local variables
                    this->Report.CHWInletTemp = CHWInletTemp;
                    this->Report.CHWOutletTemp = CHWOutletTemp;
                    this->Report.HWInletTemp = HWInletTemp;
                    this->Report.HWOutletTemp = HWOutletTemp;
                    this->Report.GLHEInletTemp = GLHEInletTemp;
                    this->Report.GLHEOutletTemp = GLHEOutletTemp;
                    this->Report.CHWmdot = CHWInletMassFlowRate;
                    this->Report.HWmdot = HWInletMassFlowRate;
                    this->Report.GLHEmdot = GLHEInletMassFlowRate;
                    this->Report.TotElecCooling = WrapperElecEnergyCool;
                    this->Report.TotElecHeating = WrapperElecEnergyHeat;
                    this->Report.CoolingEnergy = WrapperCoolEnergy;
                    this->Report.HeatingEnergy = WrapperHeatEnergy;
                    this->Report.GLHEEnergy = WrapperGLHEEnergy;
                    this->Report.TotElecCoolingPwr = WrapperElecPowerCool;
                    this->Report.TotElecHeatingPwr = WrapperElecPowerHeat;
                    this->Report.CoolingRate = WrapperCoolRate;
                    this->Report.HeatingRate = WrapperHeatRate;
                    this->Report.GLHERate = WrapperGLHERate;

                    DataLoopNode::Node(this->CHWOutletNodeNum).Temp = CHWOutletTemp;
                    DataLoopNode::Node(this->HWOutletNodeNum).Temp = HWOutletTemp;
                    DataLoopNode::Node(this->GLHEOutletNodeNum).Temp = GLHEOutletTemp;

                } else { // Central chiller heater system is off

                    CHWOutletTemp = CHWInletTemp;
                    HWOutletTemp = HWInletTemp;
                    GLHEOutletTemp = GLHEInletTemp;
                    DataLoopNode::Node(this->CHWOutletNodeNum).Temp = CHWOutletTemp;
                    DataLoopNode::Node(this->HWOutletNodeNum).Temp = HWOutletTemp;
                    DataLoopNode::Node(this->GLHEOutletNodeNum).Temp = GLHEOutletTemp;

                    if (this->WrapperCoolingLoad == 0.0 && !this->SimulHtgDominant) {

                        for (int ChillerHeaterNum = 1; ChillerHeaterNum <= this->ChillerHeaterNums; ++ChillerHeaterNum) {
                            this->ChillerHeater(ChillerHeaterNum).EvapOutletNode.MassFlowRate = 0.0;
                            this->ChillerHeater(ChillerHeaterNum).CondOutletNode.MassFlowRate = 0.0;
                            this->ChillerHeater(ChillerHeaterNum).EvapOutletNode.Temp = CHWInletTemp;
                            this->ChillerHeater(ChillerHeaterNum).EvapInletNode.Temp = CHWInletTemp;
                            this->ChillerHeater(ChillerHeaterNum).CondOutletNode.Temp = GLHEInletTemp;
                            this->ChillerHeater(ChillerHeaterNum).CondInletNode.Temp = GLHEInletTemp;
                            this->ChillerHeater(ChillerHeaterNum).Report.CurrentMode = 0;
                            this->ChillerHeater(ChillerHeaterNum).Report.ChillerPartLoadRatio = 0.0;
                            this->ChillerHeater(ChillerHeaterNum).Report.ChillerCyclingRatio = 0.0;
                            this->ChillerHeater(ChillerHeaterNum).Report.ChillerFalseLoadRate = 0.0;
                            this->ChillerHeater(ChillerHeaterNum).Report.ChillerCapFT = 0.0;
                            this->ChillerHeater(ChillerHeaterNum).Report.ChillerEIRFT = 0.0;
                            this->ChillerHeater(ChillerHeaterNum).Report.ChillerEIRFPLR = 0.0;
                            this->ChillerHeater(ChillerHeaterNum).Report.CoolingPower = 0.0;
                            this->ChillerHeater(ChillerHeaterNum).Report.HeatingPower = 0.0;
                            this->ChillerHeater(ChillerHeaterNum).Report.QEvap = 0.0;
                            this->ChillerHeater(ChillerHeaterNum).Report.QCond = 0.0;
                            this->ChillerHeater(ChillerHeaterNum).Report.EvapOutletTemp = CHWOutletTemp;
                            this->ChillerHeater(ChillerHeaterNum).Report.EvapInletTemp = CHWInletTemp;
                            this->ChillerHeater(ChillerHeaterNum).Report.CondOutletTemp = GLHEOutletTemp;
                            this->ChillerHeater(ChillerHeaterNum).Report.CondInletTemp = GLHEInletTemp;
                            this->ChillerHeater(ChillerHeaterNum).Report.Evapmdot = 0.0;
                            this->ChillerHeater(ChillerHeaterNum).Report.Condmdot = 0.0;
                            this->ChillerHeater(ChillerHeaterNum).Report.ChillerFalseLoad = 0.0;
                            this->ChillerHeater(ChillerHeaterNum).Report.CoolingEnergy = 0.0;
                            this->ChillerHeater(ChillerHeaterNum).Report.HeatingEnergy = 0.0;
                            this->ChillerHeater(ChillerHeaterNum).Report.EvapEnergy = 0.0;
                            this->ChillerHeater(ChillerHeaterNum).Report.CondEnergy = 0.0;
                            this->ChillerHeater(ChillerHeaterNum).Report.ActualCOP = 0.0;
                        }

                        this->Report.CHWInletTemp = CHWInletTemp;
                        this->Report.CHWOutletTemp = CHWOutletTemp;
                        this->Report.HWInletTemp = HWInletTemp;
                        this->Report.HWOutletTemp = HWOutletTemp;
                        this->Report.GLHEInletTemp = GLHEInletTemp;
                        this->Report.GLHEOutletTemp = GLHEOutletTemp;
                        this->Report.CHWmdot = CHWInletMassFlowRate;
                        this->Report.HWmdot = HWInletMassFlowRate;
                        this->Report.GLHEmdot = GLHEInletMassFlowRate;
                        this->Report.TotElecCooling = WrapperElecEnergyCool;
                        this->Report.TotElecHeating = WrapperElecEnergyHeat;
                        this->Report.CoolingEnergy = WrapperCoolEnergy;
                        this->Report.HeatingEnergy = WrapperHeatEnergy;
                        this->Report.GLHEEnergy = WrapperGLHEEnergy;
                        this->Report.TotElecCoolingPwr = WrapperElecPowerCool;
                        this->Report.TotElecHeatingPwr = WrapperElecPowerHeat;
                        this->Report.CoolingRate = WrapperCoolRate;
                        this->Report.HeatingRate = WrapperHeatRate;
                        this->Report.GLHERate = WrapperGLHERate;

                        PlantUtilities::SetComponentFlowRate(CHWInletMassFlowRate,
                                                             this->CHWInletNodeNum,
                                                             this->CHWOutletNodeNum,
                                                             this->CWLoopNum,
                                                             this->CWLoopSideNum,
                                                             this->CWBranchNum,
                                                             this->CWCompNum);

                        PlantUtilities::SetComponentFlowRate(HWInletMassFlowRate,
                                                             this->HWInletNodeNum,
                                                             this->HWOutletNodeNum,
                                                             this->HWLoopNum,
                                                             this->HWLoopSideNum,
                                                             this->HWBranchNum,
                                                             this->HWCompNum);

                        PlantUtilities::SetComponentFlowRate(GLHEInletMassFlowRate,
                                                             this->GLHEInletNodeNum,
                                                             this->GLHEOutletNodeNum,
                                                             this->GLHELoopNum,
                                                             this->GLHELoopSideNum,
                                                             this->GLHEBranchNum,
                                                             this->GLHECompNum);
                    }

                } // Heating loop calculation
>>>>>>> aae0c5ac
            }
        }

<<<<<<< HEAD
        void UpdateChillerRecords(int const WrapperNum) // Wrapper number
        {
=======
    void WrapperSpecs::UpdateChillerRecords() // Wrapper number
    {
>>>>>>> aae0c5ac

            // SUBROUTINE INFORMATION:
            //       AUTHOR:          Daeho Kang, PNNL
            //       DATE WRITTEN:    Feb 2013

<<<<<<< HEAD
            // PURPOSE OF THIS SUBROUTINE:
            //  Update cihller heater variables

            // METHODOLOGY EMPLOYED:
            //  na

            // REFERENCES:
            //  na

            // Using/Aliasing
            using DataGlobals::SecInHour;
            using DataHVACGlobals::TimeStepSys;

            // Locals
            // SUBROUTINE ARGUMENT DEFINITIONS:

            // SUBROUTINE PARAMETER DEFINITIONS:
            // na

            // DERIVED TYPE DEFINITIONS:
            // na

            // SUBROUTINE LOCAL VARIABLE DECLARATIONS:
            Real64 SecInTimeStep; // Number of seconds per HVAC system time step, to convert from W (J/s) to J
            int ChillerHeaterNum; // Chiller heater number

            SecInTimeStep = TimeStepSys * SecInHour;

            for (ChillerHeaterNum = 1; ChillerHeaterNum <= Wrapper(WrapperNum).ChillerHeaterNums; ++ChillerHeaterNum) {
                Wrapper(WrapperNum).ChillerHeaterReport(ChillerHeaterNum).ChillerFalseLoad =
                    Wrapper(WrapperNum).ChillerHeaterReport(ChillerHeaterNum).ChillerFalseLoadRate * SecInTimeStep;
                Wrapper(WrapperNum).ChillerHeaterReport(ChillerHeaterNum).CoolingEnergy =
                    Wrapper(WrapperNum).ChillerHeaterReport(ChillerHeaterNum).CoolingPower * SecInTimeStep;
                Wrapper(WrapperNum).ChillerHeaterReport(ChillerHeaterNum).HeatingEnergy =
                    Wrapper(WrapperNum).ChillerHeaterReport(ChillerHeaterNum).HeatingPower * SecInTimeStep;
                Wrapper(WrapperNum).ChillerHeaterReport(ChillerHeaterNum).EvapEnergy =
                    Wrapper(WrapperNum).ChillerHeaterReport(ChillerHeaterNum).QEvap * SecInTimeStep;
                Wrapper(WrapperNum).ChillerHeaterReport(ChillerHeaterNum).CondEnergy =
                    Wrapper(WrapperNum).ChillerHeaterReport(ChillerHeaterNum).QCond * SecInTimeStep;
                if (SimulClgDominant || SimulHtgDominant) {
                    Wrapper(WrapperNum).ChillerHeaterReport(ChillerHeaterNum).ChillerFalseLoadSimul =
                        Wrapper(WrapperNum).ChillerHeaterReport(ChillerHeaterNum).ChillerFalseLoad;
                    Wrapper(WrapperNum).ChillerHeaterReport(ChillerHeaterNum).CoolingEnergySimul =
                        Wrapper(WrapperNum).ChillerHeaterReport(ChillerHeaterNum).CoolingEnergy;
                    Wrapper(WrapperNum).ChillerHeaterReport(ChillerHeaterNum).EvapEnergySimul =
                        Wrapper(WrapperNum).ChillerHeaterReport(ChillerHeaterNum).EvapEnergy;
                    Wrapper(WrapperNum).ChillerHeaterReport(ChillerHeaterNum).CondEnergySimul =
                        Wrapper(WrapperNum).ChillerHeaterReport(ChillerHeaterNum).CondEnergy;
                }
=======
        // PURPOSE OF THIS SUBROUTINE:
        //  Update chiller heater variables

        Real64 SecInTimeStep; // Number of seconds per HVAC system time step, to convert from W (J/s) to J
        int ChillerHeaterNum; // Chiller heater number

        SecInTimeStep = DataHVACGlobals::TimeStepSys * DataGlobals::SecInHour;

        for (ChillerHeaterNum = 1; ChillerHeaterNum <= this->ChillerHeaterNums; ++ChillerHeaterNum) {
            this->ChillerHeater(ChillerHeaterNum).Report.ChillerFalseLoad =
                this->ChillerHeater(ChillerHeaterNum).Report.ChillerFalseLoadRate * SecInTimeStep;
            this->ChillerHeater(ChillerHeaterNum).Report.CoolingEnergy = this->ChillerHeater(ChillerHeaterNum).Report.CoolingPower * SecInTimeStep;
            this->ChillerHeater(ChillerHeaterNum).Report.HeatingEnergy = this->ChillerHeater(ChillerHeaterNum).Report.HeatingPower * SecInTimeStep;
            this->ChillerHeater(ChillerHeaterNum).Report.EvapEnergy = this->ChillerHeater(ChillerHeaterNum).Report.QEvap * SecInTimeStep;
            this->ChillerHeater(ChillerHeaterNum).Report.CondEnergy = this->ChillerHeater(ChillerHeaterNum).Report.QCond * SecInTimeStep;
            if (this->SimulClgDominant || this->SimulHtgDominant) {
                this->ChillerHeater(ChillerHeaterNum).Report.ChillerFalseLoadSimul = this->ChillerHeater(ChillerHeaterNum).Report.ChillerFalseLoad;
                this->ChillerHeater(ChillerHeaterNum).Report.CoolingEnergySimul = this->ChillerHeater(ChillerHeaterNum).Report.CoolingEnergy;
                this->ChillerHeater(ChillerHeaterNum).Report.EvapEnergySimul = this->ChillerHeater(ChillerHeaterNum).Report.EvapEnergy;
                this->ChillerHeater(ChillerHeaterNum).Report.CondEnergySimul = this->ChillerHeater(ChillerHeaterNum).Report.CondEnergy;
>>>>>>> aae0c5ac
            }
        }

<<<<<<< HEAD
        void UpdateChillerHeaterRecords(int const WrapperNum) // Wrapper number
        {
=======
    void WrapperSpecs::UpdateChillerHeaterRecords() // Wrapper number
    {
>>>>>>> aae0c5ac

            // SUBROUTINE INFORMATION:
            //       AUTHOR:          Daeho Kang, PNNL
            //       DATE WRITTEN:    Feb 2013

<<<<<<< HEAD
            // PURPOSE OF THIS SUBROUTINE:
            //  Reporting

            // METHODOLOGY EMPLOYED:
            //  na

            // REFERENCES:
            //  na

            // Using/Aliasing
            using DataGlobals::SecInHour;
            using DataHVACGlobals::TimeStepSys;

            // Locals
            // SUBROUTINE ARGUMENT DEFINITIONS:

            // SUBROUTINE PARAMETER DEFINITIONS:
            // na

            // DERIVED TYPE DEFINITIONS:
            // na

            // SUBROUTINE LOCAL VARIABLE DECLARATIONS:
            Real64 SecInTimeStep; // Number of seconds per HVAC system time step, to convert from W (J/s) to J
            int ChillerHeaterNum; // Chiller heater number

            SecInTimeStep = TimeStepSys * SecInHour;

            for (ChillerHeaterNum = 1; ChillerHeaterNum <= Wrapper(WrapperNum).ChillerHeaterNums; ++ChillerHeaterNum) {
                Wrapper(WrapperNum).ChillerHeaterReport(ChillerHeaterNum).ChillerFalseLoad =
                    Wrapper(WrapperNum).ChillerHeaterReport(ChillerHeaterNum).ChillerFalseLoadRate * SecInTimeStep;
                Wrapper(WrapperNum).ChillerHeaterReport(ChillerHeaterNum).CoolingEnergy =
                    Wrapper(WrapperNum).ChillerHeaterReport(ChillerHeaterNum).CoolingPower * SecInTimeStep;
                Wrapper(WrapperNum).ChillerHeaterReport(ChillerHeaterNum).HeatingEnergy =
                    Wrapper(WrapperNum).ChillerHeaterReport(ChillerHeaterNum).HeatingPower * SecInTimeStep;
                Wrapper(WrapperNum).ChillerHeaterReport(ChillerHeaterNum).EvapEnergy =
                    Wrapper(WrapperNum).ChillerHeaterReport(ChillerHeaterNum).QEvap * SecInTimeStep;
                Wrapper(WrapperNum).ChillerHeaterReport(ChillerHeaterNum).CondEnergy =
                    Wrapper(WrapperNum).ChillerHeaterReport(ChillerHeaterNum).QCond * SecInTimeStep;
                Wrapper(WrapperNum).ChillerHeaterReport(ChillerHeaterNum).CondenserFanEnergyConsumption = CondenserFanPower * SecInTimeStep;
            }
=======
        // Number of seconds per HVAC system time step, to convert from W (J/s) to J
        Real64 SecInTimeStep = DataHVACGlobals::TimeStepSys * DataGlobals::SecInHour;

        for (int ChillerHeaterNum = 1; ChillerHeaterNum <= this->ChillerHeaterNums; ++ChillerHeaterNum) {
            this->ChillerHeater(ChillerHeaterNum).Report.ChillerFalseLoad =
                this->ChillerHeater(ChillerHeaterNum).Report.ChillerFalseLoadRate * SecInTimeStep;
            this->ChillerHeater(ChillerHeaterNum).Report.CoolingEnergy = this->ChillerHeater(ChillerHeaterNum).Report.CoolingPower * SecInTimeStep;
            this->ChillerHeater(ChillerHeaterNum).Report.HeatingEnergy = this->ChillerHeater(ChillerHeaterNum).Report.HeatingPower * SecInTimeStep;
            this->ChillerHeater(ChillerHeaterNum).Report.EvapEnergy = this->ChillerHeater(ChillerHeaterNum).Report.QEvap * SecInTimeStep;
            this->ChillerHeater(ChillerHeaterNum).Report.CondEnergy = this->ChillerHeater(ChillerHeaterNum).Report.QCond * SecInTimeStep;
>>>>>>> aae0c5ac
        }

    } // namespace PlantCentralGSHP

} // namespace PlantCentralGSHP<|MERGE_RESOLUTION|>--- conflicted
+++ resolved
@@ -122,17 +122,6 @@
 
     Array1D<WrapperSpecs> Wrapper;
     Array1D<ChillerHeaterSpecs> ChillerHeater;
-<<<<<<< HEAD
-    Array1D<CHReportVars> ChillerHeaterReport;
-
-    // MODULE SUBROUTINES:
-
-    // Beginning of Chiller/Heater Module Driver Subroutine
-    //*************************************************************************
-
-    // Functions
-=======
->>>>>>> aae0c5ac
 
     void clear_state()
     {
@@ -149,10 +138,6 @@
 
         Wrapper.deallocate();
         ChillerHeater.deallocate();
-<<<<<<< HEAD
-        ChillerHeaterReport.deallocate();
-=======
->>>>>>> aae0c5ac
     }
 
     PlantComponent *WrapperSpecs::factory(std::string const &objectName)
@@ -382,26 +367,6 @@
 
                             // Now that we have the Reference Cooling Capacity, we need to also initialize the Heating side
                             // given the ratios
-<<<<<<< HEAD
-                            Wrapper(WrapperNum).ChillerHeater(NumChillerHeater).RefCapClgHtg =
-                                Wrapper(WrapperNum).ChillerHeater(NumChillerHeater).RefCapCooling *
-                                Wrapper(WrapperNum).ChillerHeater(NumChillerHeater).ClgHtgToCoolingCapRatio;
-
-                            Wrapper(WrapperNum).ChillerHeater(NumChillerHeater).RefPowerClgHtg =
-                                (Wrapper(WrapperNum).ChillerHeater(NumChillerHeater).RefCapCooling /
-                                 Wrapper(WrapperNum).ChillerHeater(NumChillerHeater).RefCOPCooling) *
-                                Wrapper(WrapperNum).ChillerHeater(NumChillerHeater).ClgHtgtoCogPowerRatio;
-
-                            Wrapper(WrapperNum).ChillerHeater(NumChillerHeater).RefCOPClgHtg =
-                                Wrapper(WrapperNum).ChillerHeater(NumChillerHeater).RefCapClgHtg /
-                                Wrapper(WrapperNum).ChillerHeater(NumChillerHeater).RefPowerClgHtg;
-
-                            if (PlantFinalSizesOkayToReport) {
-                                ReportSizingOutput("ChillerHeaterPerformance:Electric:EIR",
-                                                   Wrapper(WrapperNum).ChillerHeater(NumChillerHeater).Name,
-                                                   "Design Size Reference Capacity [W]",
-                                                   tmpNomCap);
-=======
                             this->ChillerHeater(NumChillerHeater).RefCapClgHtg =
                                 this->ChillerHeater(NumChillerHeater).RefCapCooling * this->ChillerHeater(NumChillerHeater).ClgHtgToCoolingCapRatio;
 
@@ -417,7 +382,6 @@
                                                                         this->ChillerHeater(NumChillerHeater).Name,
                                                                         "Design Size Reference Capacity [W]",
                                                                         tmpNomCap);
->>>>>>> aae0c5ac
                             }
                             if (DataPlant::PlantFirstSizesOkayToReport) {
                                 ReportSizingManager::ReportSizingOutput("ChillerHeaterPerformance:Electric:EIR",
@@ -1277,21 +1241,12 @@
                     ChillerHeater(ChillerHeaterNum).RefCapClgHtg / ChillerHeater(ChillerHeaterNum).RefPowerClgHtg;
             }
 
-<<<<<<< HEAD
-            ChillerHeater(ChillerHeaterNum).TempRefEvapOutClgHtg = rNumericArgs(8);
-            ChillerHeater(ChillerHeaterNum).TempRefCondOutClgHtg = rNumericArgs(9);
-            ChillerHeater(ChillerHeaterNum).TempRefCondInClgHtg = rNumericArgs(10);
-            ChillerHeater(ChillerHeaterNum).TempLowLimitEvapOut = rNumericArgs(11);
-            ChillerHeater(ChillerHeaterNum).EvapVolFlowRate = rNumericArgs(12);
-            if (ChillerHeater(ChillerHeaterNum).EvapVolFlowRate == AutoSize) {
-=======
             ChillerHeater(ChillerHeaterNum).TempRefEvapOutClgHtg = DataIPShortCuts::rNumericArgs(8);
             ChillerHeater(ChillerHeaterNum).TempRefCondOutClgHtg = DataIPShortCuts::rNumericArgs(9);
             ChillerHeater(ChillerHeaterNum).TempRefCondInClgHtg = DataIPShortCuts::rNumericArgs(10);
             ChillerHeater(ChillerHeaterNum).TempLowLimitEvapOut = DataIPShortCuts::rNumericArgs(11);
             ChillerHeater(ChillerHeaterNum).EvapVolFlowRate = DataIPShortCuts::rNumericArgs(12);
             if (ChillerHeater(ChillerHeaterNum).EvapVolFlowRate == DataSizing::AutoSize) {
->>>>>>> aae0c5ac
                 ChillerHeater(ChillerHeaterNum).EvapVolFlowRateWasAutoSized = true;
             }
             ChillerHeater(ChillerHeaterNum).CondVolFlowRate = DataIPShortCuts::rNumericArgs(13);
@@ -2080,14 +2035,6 @@
 
                 // Determine chiller compressor power and transfer heat calculation
                 ChillerEIRFT =
-<<<<<<< HEAD
-                    max(0.0, CurveValue(Wrapper(WrapperNum).ChillerHeater(ChillerHeaterNum).ChillerEIRFT, EvapOutletTemp, CondTempforCurve));
-                ChillerEIRFPLR = max(0.0, CurveValue(Wrapper(WrapperNum).ChillerHeater(ChillerHeaterNum).ChillerEIRFPLR, PartLoadRat));
-                if (ReferenceCOP <= 0.0) {
-                    CHPower = 0.0;
-                }else{
-                    CHPower = (AvailChillerCap / ReferenceCOP) * ChillerEIRFPLR * ChillerEIRFT * FRAC;
-=======
                     max(0.0, CurveManager::CurveValue(this->ChillerHeater(ChillerHeaterNum).ChillerEIRFTIDX, EvapOutletTemp, CondTempforCurve));
                 ChillerEIRFPLR = max(0.0, CurveManager::CurveValue(this->ChillerHeater(ChillerHeaterNum).ChillerEIRFPLRIDX, PartLoadRat));
                 CHPower = (AvailChillerCap / ReferenceCOP) * ChillerEIRFPLR * ChillerEIRFT * FRAC;
@@ -2125,30 +2072,8 @@
                     EvapOutletTemp = EvapInletTemp;
                     CondOutletTemp = CondInletTemp;
                     EvaporatorLoad = 0.0;
->>>>>>> aae0c5ac
-                }
-                    QCondenser = CHPower * Wrapper(WrapperNum).ChillerHeater(ChillerHeaterNum).OpenMotorEff + QEvaporator + ChillerFalseLoadRate;
-
-<<<<<<< HEAD
-                    if (CHPower == 0.0) {
-                        ActualCOP = 0.0;
-                    } else {
-                        ActualCOP = (QEvaporator + ChillerFalseLoadRate) / CHPower;
-                    }
-                    
-
-                    if (CondMassFlowRate > MassFlowTolerance) {
-                        Cp = GetSpecificHeatGlycol(PlantLoop(Wrapper(WrapperNum).GLHELoopNum).FluidName,
-                                                   CondInletTemp,
-                                                   PlantLoop(Wrapper(WrapperNum).GLHELoopNum).FluidIndex,
-                                                   RoutineNameElecEIRChiller);
-                        CondOutletTemp = QCondenser / CondMassFlowRate / Cp + CondInletTemp;
-                    } else {
-                        ShowSevereError("CalcChillerheaterModel: Condenser flow = 0, for Chillerheater=" +
-                                        Wrapper(WrapperNum).ChillerHeater(ChillerHeaterNum).Name);
-                        ShowContinueErrorTimeStamp("");
-                    }
-=======
+                }
+
             } // End of calculation for cooling
 
             // Set variables to the arrays
@@ -2207,224 +2132,16 @@
         //       DATE WRITTEN   Feb 2013
         //       MODIFIED       na
         //       RE-ENGINEERED  na
->>>>>>> aae0c5ac
-
-                    // Determine load next chillers should meet
-                    if (EvaporatorLoad < QEvaporator) {
-                        EvaporatorLoad = 0.0; // No remaining load so the rest will be off
-                    } else {
-                        EvaporatorLoad -= QEvaporator;
-                    }
-
-                    // Initialize reporting variable when this chiller doesn't need to operate
-                    if (QEvaporator == 0.0) {
-                        CurrentMode = 0;
-                        ChillerPartLoadRatio = 0.0;
-                        ChillerCyclingRatio = 0.0;
-                        ChillerFalseLoadRate = 0.0;
-                        EvapMassFlowRate = 0.0;
-                        CondMassFlowRate = 0.0;
-                        CHPower = 0.0;
-                        QCondenser = 0.0;
-                        CondenserFanPower = 0.0;
-                        EvapOutletTemp = EvapInletTemp;
-                        CondOutletTemp = CondInletTemp;
-                        EvaporatorLoad = 0.0;
-                    }
-
-                } // End of calculation for cooling
-
-<<<<<<< HEAD
-                // Set variables to the arrays
-                Wrapper(WrapperNum).ChillerHeater(ChillerHeaterNum).EvapOutletNode.MassFlowRate = EvapMassFlowRate;
-                Wrapper(WrapperNum).ChillerHeater(ChillerHeaterNum).CondOutletNode.MassFlowRate = CondMassFlowRate;
-                Wrapper(WrapperNum).ChillerHeater(ChillerHeaterNum).EvapOutletNode.Temp = EvapOutletTemp;
-                Wrapper(WrapperNum).ChillerHeater(ChillerHeaterNum).EvapInletNode.Temp = EvapInletTemp;
-                Wrapper(WrapperNum).ChillerHeater(ChillerHeaterNum).CondOutletNode.Temp = CondOutletTemp;
-                Wrapper(WrapperNum).ChillerHeater(ChillerHeaterNum).CondInletNode.Temp = CondInletTemp;
-                Wrapper(WrapperNum).ChillerHeaterReport(ChillerHeaterNum).CurrentMode = CurrentMode;
-                Wrapper(WrapperNum).ChillerHeaterReport(ChillerHeaterNum).ChillerPartLoadRatio = ChillerPartLoadRatio;
-                Wrapper(WrapperNum).ChillerHeaterReport(ChillerHeaterNum).ChillerCyclingRatio = ChillerCyclingRatio;
-                Wrapper(WrapperNum).ChillerHeaterReport(ChillerHeaterNum).ChillerFalseLoadRate = ChillerFalseLoadRate;
-                Wrapper(WrapperNum).ChillerHeaterReport(ChillerHeaterNum).ChillerCapFT = ChillerCapFT;
-                Wrapper(WrapperNum).ChillerHeaterReport(ChillerHeaterNum).ChillerEIRFT = ChillerEIRFT;
-                Wrapper(WrapperNum).ChillerHeaterReport(ChillerHeaterNum).ChillerEIRFPLR = ChillerEIRFPLR;
-                Wrapper(WrapperNum).ChillerHeaterReport(ChillerHeaterNum).CoolingPower = CHPower;
-                Wrapper(WrapperNum).ChillerHeaterReport(ChillerHeaterNum).HeatingPower = HeatingPower;
-                Wrapper(WrapperNum).ChillerHeaterReport(ChillerHeaterNum).QEvap = QEvaporator;
-                Wrapper(WrapperNum).ChillerHeaterReport(ChillerHeaterNum).QCond = QCondenser;
-                Wrapper(WrapperNum).ChillerHeaterReport(ChillerHeaterNum).EvapOutletTemp = EvapOutletTemp;
-                Wrapper(WrapperNum).ChillerHeaterReport(ChillerHeaterNum).EvapInletTemp = EvapInletTemp;
-                Wrapper(WrapperNum).ChillerHeaterReport(ChillerHeaterNum).CondOutletTemp = CondOutletTemp;
-                Wrapper(WrapperNum).ChillerHeaterReport(ChillerHeaterNum).CondInletTemp = CondInletTemp;
-                Wrapper(WrapperNum).ChillerHeaterReport(ChillerHeaterNum).Evapmdot = EvapMassFlowRate;
-                Wrapper(WrapperNum).ChillerHeaterReport(ChillerHeaterNum).Condmdot = CondMassFlowRate;
-                Wrapper(WrapperNum).ChillerHeaterReport(ChillerHeaterNum).ActualCOP = ActualCOP;
-
-                if (SimulClgDominant || SimulHtgDominant) { // Store for using these cooling side data in the hot water loop
-                    Wrapper(WrapperNum).ChillerHeaterReport(ChillerHeaterNum).CurrentMode = CurrentMode;
-                    Wrapper(WrapperNum).ChillerHeaterReport(ChillerHeaterNum).ChillerPartLoadRatioSimul = ChillerPartLoadRatio;
-                    Wrapper(WrapperNum).ChillerHeaterReport(ChillerHeaterNum).ChillerCyclingRatioSimul = ChillerCyclingRatio;
-                    Wrapper(WrapperNum).ChillerHeaterReport(ChillerHeaterNum).ChillerFalseLoadRateSimul = ChillerFalseLoadRate;
-                    Wrapper(WrapperNum).ChillerHeaterReport(ChillerHeaterNum).ChillerCapFTSimul = ChillerCapFT;
-                    Wrapper(WrapperNum).ChillerHeaterReport(ChillerHeaterNum).ChillerEIRFTSimul = ChillerEIRFT;
-                    Wrapper(WrapperNum).ChillerHeaterReport(ChillerHeaterNum).ChillerEIRFPLRSimul = ChillerEIRFPLR;
-                    Wrapper(WrapperNum).ChillerHeaterReport(ChillerHeaterNum).CoolingPowerSimul = CHPower;
-                    Wrapper(WrapperNum).ChillerHeaterReport(ChillerHeaterNum).QEvapSimul = QEvaporator;
-                    Wrapper(WrapperNum).ChillerHeaterReport(ChillerHeaterNum).EvapOutletTempSimul = EvapOutletTemp;
-                    Wrapper(WrapperNum).ChillerHeaterReport(ChillerHeaterNum).EvapInletTempSimul = EvapInletTemp;
-                    Wrapper(WrapperNum).ChillerHeaterReport(ChillerHeaterNum).EvapmdotSimul = EvapMassFlowRate;
-                    if (SimulClgDominant) {
-                        Wrapper(WrapperNum).ChillerHeaterReport(ChillerHeaterNum).QCondSimul = QCondenser;
-                        Wrapper(WrapperNum).ChillerHeaterReport(ChillerHeaterNum).CondOutletTempSimul = CondOutletTemp;
-                        Wrapper(WrapperNum).ChillerHeaterReport(ChillerHeaterNum).CondInletTempSimul = CondInletTemp;
-                        Wrapper(WrapperNum).ChillerHeaterReport(ChillerHeaterNum).CondmdotSimul = CondMassFlowRate;
-                    }
-                }
-            }
-        }
-
-        void CalcChillerHeaterModel(int const WrapperNum,                 // Wrapper number pointor
-                                    int const EP_UNUSED(OpMode),          // Operation mode
-                                    Real64 &EP_UNUSED(MyLoad),            // Heating load plant should meet
-                                    bool const EP_UNUSED(RunFlag),        // TRUE when chiller operating
-                                    bool const EP_UNUSED(FirstIteration), // TRUE when first iteration of timestep
-                                    int const EP_UNUSED(EquipFlowCtrl),   // Flow control mode for the equipment
-                                    int const EP_UNUSED(LoopNum)          // Loop number
-        )
-        {
-            // SUBROUTINE INFORMATION:
-            //       AUTHOR         Daeho Kang, PNNL
-            //       DATE WRITTEN   Feb 2013
-            //       MODIFIED       na
-            //       RE-ENGINEERED  na
-
-            // PURPOSE OF THIS SUBROUTINE:
-            //  Simulate a ChillerHeaterPerformance:Electric:EIR using curve fit
-
-            // METHODOLOGY EMPLOYED:
-            //  Use empirical curve fits to model performance at off-reference conditions
-
-            // REFERENCES:
-            // 1. DOE-2 Engineers Manual, Version 2.1A, November 1982, LBL-11353
-
-            // Using/Aliasing
-            using CurveManager::CurveValue;
-            using CurveManager::GetCurveMinMaxValues;
-            using DataBranchAirLoopPlant::MassFlowTolerance;
-            using DataGlobals::WarmupFlag;
-            using DataHVACGlobals::SmallLoad;
-            using DataPlant::DeltaTempTol;
-            using General::RoundSigDigits;
-            using General::TrimSigDigits;
-            using ScheduleManager::GetCurrentScheduleValue;
-
-            // SUBROUTINE PARAMETER DEFINITIONS:
-            static std::string const RoutineName("CalcChillerHeaterModel");
-            static std::string const RoutineNameElecEIRChiller("CalcElectricEIRChillerModel");
-
-            // SUBROUTINE LOCAL VARIABLE DECLARATIONS:
-            static bool IsLoadHeatRemaining(true); // Ture if heating load remains for this chiller heater
-            static bool NextCompIndicator(false);  // Component indicator when identical chiller heaters exist
-            int LoopSideNum;                       // Plant loop side which contains the current chiller (usually supply side)
-            int CompNum(0);                        // Component number
-            int ChillerHeaterNum;                  // Chiller heater number
-            int CurrentMode;                       // Current operational mode, heating or simultaneous cooling and heating mode
-            int IdenticalUnitCounter;              // Pointer to count number of identical unit passed
-            int IdenticalUnitRemaining;            // Pointer to count number of identical unit available for a component
-            Real64 Cp;                             // Local fluid specific heat
-            Real64 CondTempforCurve;               // Reference condenser temperature for the performance curve reading
-            Real64 FRAC;                           // Chiller cycling ratio
-            Real64 MinPartLoadRat;                 // Min allowed operating fraction of full load
-            Real64 MaxPartLoadRat;                 // Max allowed operating fraction of full load
-            Real64 EvapInletTemp;                  // Evaporator inlet temperature [C]
-            Real64 CondInletTemp;                  // Condenser inlet temperature [C]
-            Real64 EvapOutletTempSetPoint;         // Condenser outlet temperature setpoint [C]
-            Real64 AvailChillerCap;                // Chiller available capacity at current operating conditions [W]
-            Real64 ChillerRefCap;                  // Chiller reference capacity
-            Real64 EvapDeltaTemp;                  // Evaporator temperature difference [C]
-            Real64 CondDeltaTemp;                  // Condenser temperature difference [C]
-            Real64 ReferenceCOP;                   // Reference coefficient of performance, from user input
-            Real64 PartLoadRat;                    // Operating part load ratio
-            Real64 TempLowLimitEout;               // Evaporator low temp. limit cut off [C]
-            Real64 CondenserLoad(0.0);             // Remaining heating load that this wrapper should meet
-            Real64 HeatingLoadToMeet;              // Heating load that this chiller heater should meet
-            Real64 GLHEDensityRatio;               // The density ratio of source water to the initialized source water
-            Real64 HWDensityRatio;                 // The density ratio of hot water to the initialized hot water
-            Real64 CondenserCapMin;                // Minimum condenser capacity
-            Real64 CoolingPower;                   // Evaporator cooling power to produce heat for heating
-            Real64 HWInletMassFlowRate;            // Hot water inlet mass flow rate
-            Real64 CurAvailHWMassFlowRate(0.0);    // Maximum available hot water mass within the wrapper bank
-            Real64 CondDeltaTempCalc;              // Temperature differnece between condenser inlet and outlet calculated
-            Real64 CondOutletTempCalc;             // Condenser outlet temperature calculated
-            Real64 CondMassFlowRateCalc;           // Condenser mass flow rate calculated
-            Real64 EvapMassFlowRate;               // Evaporator mass flow rate through this chiller heater
-            Real64 CondMassFlowRate;               // Condenser mass flow rate through this chiller heater
-            Real64 EvapOutletTemp;                 // Evaporator outlet temperature
-            Real64 CondOutletTemp;                 // Condenser outlet temperature
-            Real64 QCondenser;                     // Condenser heat transfer rate
-            Real64 QEvaporator;                    // Evaporator heat transfer rate
-            Real64 CHPower;                        // Evaporator compressor power added to heating power
-            Real64 InitDensity;                    // Water density at the initial temperature
-            Real64 EvapDensity;                    // Evaporator water density
-            Real64 CondDensity;                    // Condenser water density
-            Real64 ActualCOP;                      // Actual performance of individual chiller heater
-
-            CondenserLoad = Wrapper(WrapperNum).WrapperHeatingLoad;
-            LoopSideNum = Wrapper(WrapperNum).HWLoopSideNum;
-            HWInletMassFlowRate = Node(Wrapper(WrapperNum).HWInletNodeNum).MassFlowRate;
-
-            // Flow
-            for (ChillerHeaterNum = 1; ChillerHeaterNum <= Wrapper(WrapperNum).ChillerHeaterNums; ++ChillerHeaterNum) {
-
-                // Set module level inlet and outlet nodes and initialize other local variables
-                CurrentMode = 0;
-                HeatingLoadToMeet = 0.0;
-                ChillerPartLoadRatio = 0.0;
-                ChillerCyclingRatio = 0.0;
-                ChillerFalseLoadRate = 0.0;
-                EvapMassFlowRate = 0.0;
-                CondMassFlowRate = 0.0;
-                CHPower = 0.0;
-                QCondenser = 0.0;
-                QEvaporator = 0.0;
-                CondenserFanPower = 0.0;
-                FRAC = 1.0;
-                CondDeltaTemp = 0.0;
-                EvapDeltaTemp = 0.0;
-                CoolingPower = 0.0;
-                ActualCOP = 0.0;
-                EvapInletTemp = Node(Wrapper(WrapperNum).GLHEInletNodeNum).Temp;
-                CondInletTemp = Node(Wrapper(WrapperNum).HWInletNodeNum).Temp;
-                EvapOutletTemp = EvapInletTemp;
-                CondOutletTemp = CondInletTemp;
-
-                // Find proper schedule values
-                if (Wrapper(WrapperNum).NumOfComp != Wrapper(WrapperNum).ChillerHeaterNums) { // Identical units exist
-                    if (ChillerHeaterNum == 1) {
-                        IdenticalUnitCounter = 0;
-                        IdenticalUnitRemaining = 0;
-                        NextCompIndicator = false;
-                        CompNum = ChillerHeaterNum;
-                    }
-                    if (NextCompIndicator) {
-                        ++CompNum;
-                    }
-                    if (CompNum == 1) {
-                        if (ChillerHeaterNum != Wrapper(WrapperNum).WrapperComp(CompNum).WrapperIdenticalObjectNum) {
-                            NextCompIndicator = false;
-                        } else if (ChillerHeaterNum == Wrapper(WrapperNum).WrapperComp(CompNum).WrapperIdenticalObjectNum) {
-                            NextCompIndicator = true;
-                        }
-                    } else if (CompNum > 1) {
-                        if ((ChillerHeaterNum - ((ChillerHeaterNum - 1) - IdenticalUnitCounter)) !=
-                            Wrapper(WrapperNum).WrapperComp(CompNum).WrapperIdenticalObjectNum) {
-                            NextCompIndicator = false;
-                        } else if ((ChillerHeaterNum - ((ChillerHeaterNum - 1) - IdenticalUnitCounter)) ==
-                                   Wrapper(WrapperNum).WrapperComp(CompNum).WrapperIdenticalObjectNum) {
-                            NextCompIndicator = true;
-                        }
-=======
+
+        // PURPOSE OF THIS SUBROUTINE:
+        //  Simulate a ChillerHeaterPerformance:Electric:EIR using curve fit
+
+        // METHODOLOGY EMPLOYED:
+        //  Use empirical curve fits to model performance at off-reference conditions
+
+        // REFERENCES:
+        // 1. DOE-2 Engineers Manual, Version 2.1A, November 1982, LBL-11353
+
         static std::string const RoutineName("CalcChillerHeaterModel");
         static std::string const RoutineNameElecEIRChiller("CalcElectricEIRChillerModel");
 
@@ -2482,113 +2199,8 @@
                     } else if ((ChillerHeaterNum - ((ChillerHeaterNum - 1) - IdenticalUnitCounter)) ==
                                this->WrapperComp(CompNum).WrapperIdenticalObjectNum) {
                         NextCompIndicator = true;
->>>>>>> aae0c5ac
-                    }
-                    ++IdenticalUnitCounter;
-                    IdenticalUnitRemaining = Wrapper(WrapperNum).WrapperComp(CompNum).WrapperIdenticalObjectNum - IdenticalUnitCounter;
-                    if (IdenticalUnitRemaining == 0) IdenticalUnitCounter = 0;
-                } else if (Wrapper(WrapperNum).NumOfComp == Wrapper(WrapperNum).ChillerHeaterNums) {
-                    ++CompNum;
-                }
-<<<<<<< HEAD
-
-                // Check to see if this chiiller heater needs to run
-                if (CondenserLoad > 0.0 && (GetCurrentScheduleValue(Wrapper(WrapperNum).WrapperComp(CompNum).CHSchedPtr) > 0)) {
-                    IsLoadHeatRemaining = true;
-
-                    // Calculate density ratios to adjust mass flow rates from initialized ones
-                    // Hot water temperature is known, but condenser mass flow rates will be adjusted in the following "Do" loop
-                    InitDensity = GetDensityGlycol(PlantLoop(Wrapper(WrapperNum).CWLoopNum).FluidName,
-                                                   DataGlobals::CWInitConvTemp,
-                                                   PlantLoop(Wrapper(WrapperNum).CWLoopNum).FluidIndex,
-                                                   RoutineName);
-                    EvapDensity = GetDensityGlycol(PlantLoop(Wrapper(WrapperNum).CWLoopNum).FluidName,
-                                                   EvapInletTemp,
-                                                   PlantLoop(Wrapper(WrapperNum).CWLoopNum).FluidIndex,
-                                                   RoutineName);
-                    CondDensity = GetDensityGlycol(PlantLoop(Wrapper(WrapperNum).CWLoopNum).FluidName,
-                                                   CondInletTemp,
-                                                   PlantLoop(Wrapper(WrapperNum).CWLoopNum).FluidIndex,
-                                                   RoutineName);
-
-                    // Calculate density ratios to adjust mass flow rates from initialized ones
-                    HWDensityRatio = CondDensity / InitDensity;
-                    GLHEDensityRatio = EvapDensity / InitDensity;
-                    EvapMassFlowRate = Wrapper(WrapperNum).ChillerHeater(ChillerHeaterNum).EvapInletNode.MassFlowRateMaxAvail;
-                    CondMassFlowRate = Wrapper(WrapperNum).ChillerHeater(ChillerHeaterNum).CondInletNode.MassFlowRateMaxAvail;
-                    EvapMassFlowRate *= GLHEDensityRatio;
-                    CondMassFlowRate *= HWDensityRatio;
-
-                    // Check flows from plant to adjust as necessary
-                    if (CurAvailHWMassFlowRate == 0) { // First chiller heater which is on
-                        CurAvailHWMassFlowRate = HWInletMassFlowRate;
-                    } else if (ChillerHeaterNum > 1) {
-                        CurAvailHWMassFlowRate -= Wrapper(WrapperNum).ChillerHeater(ChillerHeaterNum - 1).CondOutletNode.MassFlowRate;
-                    }
-                    CondMassFlowRate = min(CurAvailHWMassFlowRate, CondMassFlowRate);
-
-                    // It is not enforced to be the smaller of CH max temperature and plant temp setpoint.
-                    // Hot water temperatures at the individual CHs' outlet may be greater than plant setpoint temp,
-                    // but should be lower than the CHs max temp
-                    CondOutletTemp = Wrapper(WrapperNum).ChillerHeater(ChillerHeaterNum).TempRefCondOutClgHtg;
-                    CondDeltaTemp = CondOutletTemp - CondInletTemp;
-
-                    if (CondDeltaTemp < 0.0) { // Hot water temperature is greater than the maximum
-                        if (Wrapper(WrapperNum).ChillerHeater(ChillerHeaterNum).ChillerEIRRefTempErrorIndex == 0) {
-                            ShowSevereMessage("CalcChillerHeaterModel: ChillerHeaterPerformance:Electric:EIR=\"" +
-                                              Wrapper(WrapperNum).ChillerHeater(ChillerHeaterNum).Name + "\", DeltaTemp < 0");
-                            ShowContinueError(" Reference Simultaneous Cooling-Heating Mode Leaving Condenser Water Temperature [" +
-                                              RoundSigDigits(CondOutletTemp, 1) + ']');
-                            ShowContinueError("is below condenser inlet temperature of [" + RoundSigDigits(CondInletTemp, 1) + "].");
-                            ShowContinueErrorTimeStamp("");
-                            ShowContinueError(" Reset reference temperature to one greater than the inlet temperature ");
-                        }
-                        ShowRecurringSevereErrorAtEnd("ChillerHeaterPerformance:Electric:EIR=\"" +
-                                                          Wrapper(WrapperNum).ChillerHeater(ChillerHeaterNum).Name +
-                                                          "\": Reference temperature problems continue.",
-                                                      Wrapper(WrapperNum).ChillerHeater(ChillerHeaterNum).ChillerEIRRefTempErrorIndex,
-                                                      CondDeltaTemp,
-                                                      CondDeltaTemp,
-                                                      _,
-                                                      "deltaC",
-                                                      "deltaC");
-                        QCondenser = 0.0;
-                        IsLoadHeatRemaining = false;
-                    }
-
-                    if (ChillerHeaterNum > 1) {
-                        // Operation mode needs to be set in a simultaneous clg/htg mode
-                        // Always off even heating load remains if this CH is assumed to be off in the loop 1
-                        if (SimulClgDominant) {
-                            if (Wrapper(WrapperNum).ChillerHeaterReport(ChillerHeaterNum).QEvapSimul == 0.0) {
-                                CurrentMode = 0;
-                                IsLoadHeatRemaining = false;
-                            } else { // Heat recovery
-                                CurrentMode = 3;
-                            }
-                        }
-                    } // End of simulataneous clg/htg mode detemination
-
-                } else { // chiller heater is off
-                    IsLoadHeatRemaining = false;
-                    CondMassFlowRate = 0.0;
-                    EvapMassFlowRate = 0.0;
-                    CurrentMode = 0;
-                    if (SimulClgDominant) {
-                        if (Wrapper(WrapperNum).ChillerHeaterReport(ChillerHeaterNum).QEvapSimul > 0.0) {
-                            CurrentMode = 4; // Simultaneous cooling dominant mode: 4
-                        }
-                    } // End of mode determination
-                }     // End of system operation determinatoin
-
-                if (IsLoadHeatRemaining && CondMassFlowRate > 0.0 &&
-                    (GetCurrentScheduleValue(Wrapper(WrapperNum).WrapperComp(CompNum).CHSchedPtr) > 0)) { // System is on
-                    // Operation mode
-                    if (SimulHtgDominant) {
-                        if (Wrapper(WrapperNum).ChillerHeaterReport(ChillerHeaterNum).QEvapSimul == 0.0) {
-                            CurrentMode = 5; // No cooling necessary
-                        } else {             // Heat recovery mode. Both chilled water and hot water loops are connected. No condenser flow.
-=======
+                    }
+                }
                 ++IdenticalUnitCounter;
                 IdenticalUnitRemaining = this->WrapperComp(CompNum).WrapperIdenticalObjectNum - IdenticalUnitCounter;
                 if (IdenticalUnitRemaining == 0) IdenticalUnitCounter = 0;
@@ -2666,40 +2278,11 @@
                             CurrentMode = 0;
                             IsLoadHeatRemaining = false;
                         } else { // Heat recovery
->>>>>>> aae0c5ac
                             CurrentMode = 3;
                         }
                     }
-
-<<<<<<< HEAD
-                    // Mode 3 and 5 use cooling side data stored from the chilled water loop
-                    // Mode 4 uses all data from the chilled water loop due to no heating demand
-                    if (SimulClgDominant || CurrentMode == 3) {
-                        CurrentMode = 3;
-                        Cp = GetSpecificHeatGlycol(PlantLoop(Wrapper(WrapperNum).HWLoopNum).FluidName,
-                                                   CondInletTemp,
-                                                   PlantLoop(Wrapper(WrapperNum).HWLoopNum).FluidIndex,
-                                                   RoutineName);
-
-                        QCondenser = Wrapper(WrapperNum).ChillerHeaterReport(ChillerHeaterNum).QCondSimul;
-
-                        if (Wrapper(WrapperNum).VariableFlowCH) { // Variable flow
-                            CondMassFlowRateCalc = QCondenser / CondDeltaTemp / Cp;
-                            if (CondMassFlowRateCalc > CondMassFlowRate) {
-                                CondMassFlowRateCalc = CondMassFlowRate;
-                                CondDeltaTempCalc = QCondenser / CondMassFlowRate / Cp;
-                                if (CondDeltaTempCalc > CondDeltaTemp) { // Load to meet should be adjusted
-                                    CondDeltaTempCalc = CondDeltaTemp;
-                                    QCondenser = CondMassFlowRate * Cp * CondDeltaTemp;
-                                }
-                            }
-                            CondMassFlowRate = CondMassFlowRateCalc;
-                        } else { // Constant flow control
-                            CondDeltaTempCalc = QCondenser / CondMassFlowRate / Cp;
-                            CondOutletTempCalc = CondDeltaTempCalc + CondInletTemp;
-                            if (CondOutletTempCalc > CondOutletTemp) {
-                                CondOutletTempCalc = CondOutletTemp;
-=======
+                } // End of simulataneous clg/htg mode detemination
+
             } else { // chiller heater is off
                 IsLoadHeatRemaining = false;
                 CondMassFlowRate = 0.0;
@@ -2740,95 +2323,9 @@
                             CondMassFlowRateCalc = CondMassFlowRate;
                             Real64 CondDeltaTempCalc = QCondenser / CondMassFlowRate / Cp;
                             if (CondDeltaTempCalc > CondDeltaTemp) { // Load to meet should be adjusted
->>>>>>> aae0c5ac
                                 QCondenser = CondMassFlowRate * Cp * CondDeltaTemp;
                             }
-                            CondOutletTemp = CondOutletTempCalc;
                         }
-<<<<<<< HEAD
-
-                    } else { // Either Mode 2 or 3 or 5
-                        if (SimulHtgDominant) {
-                            CurrentMode = 5;
-                        } else {
-                            CurrentMode = 2;
-                        }
-
-                        ChillerCapFT = 0.0;
-                        ChillerEIRFT = 0.0;
-                        ChillerEIRFPLR = 0.0;
-
-                        // Assign curve values to local data array
-                        Wrapper(WrapperNum).ChillerHeater(ChillerHeaterNum).RefCap = Wrapper(WrapperNum).ChillerHeater(ChillerHeaterNum).RefCapClgHtg;
-                        Wrapper(WrapperNum).ChillerHeater(ChillerHeaterNum).RefCOP = Wrapper(WrapperNum).ChillerHeater(ChillerHeaterNum).RefCOPClgHtg;
-                        Wrapper(WrapperNum).ChillerHeater(ChillerHeaterNum).TempRefEvapOut =
-                            Wrapper(WrapperNum).ChillerHeater(ChillerHeaterNum).TempRefEvapOutClgHtg;
-                        Wrapper(WrapperNum).ChillerHeater(ChillerHeaterNum).TempRefCondOut =
-                            Wrapper(WrapperNum).ChillerHeater(ChillerHeaterNum).TempRefCondOutClgHtg;
-                        Wrapper(WrapperNum).ChillerHeater(ChillerHeaterNum).OptPartLoadRat =
-                            Wrapper(WrapperNum).ChillerHeater(ChillerHeaterNum).OptPartLoadRatClgHtg;
-                        Wrapper(WrapperNum).ChillerHeater(ChillerHeaterNum).CondMode =
-                            Wrapper(WrapperNum).ChillerHeater(ChillerHeaterNum).CondModeHeating;
-                        Wrapper(WrapperNum).ChillerHeater(ChillerHeaterNum).ChillerCapFT =
-                            Wrapper(WrapperNum).ChillerHeater(ChillerHeaterNum).ChillerCapFTHeating;
-                        Wrapper(WrapperNum).ChillerHeater(ChillerHeaterNum).ChillerEIRFT =
-                            Wrapper(WrapperNum).ChillerHeater(ChillerHeaterNum).ChillerEIRFTHeating;
-                        Wrapper(WrapperNum).ChillerHeater(ChillerHeaterNum).ChillerEIRFPLR =
-                            Wrapper(WrapperNum).ChillerHeater(ChillerHeaterNum).ChillerEIRFPLRHeating;
-
-                        if (Wrapper(WrapperNum).ChillerHeater(ChillerHeaterNum).CondMode == "ENTERINGCONDENSER") {
-                            CondTempforCurve = CondInletTemp;
-                        } else if (Wrapper(WrapperNum).ChillerHeater(ChillerHeaterNum).CondMode == "LEAVINGCONDENSER") {
-                            CondTempforCurve = Wrapper(WrapperNum).ChillerHeater(ChillerHeaterNum).TempRefCondOutClgHtg; //! CondOutletTemp
-                        } else {
-                            ShowWarningError("ChillerHeaterPerformance:Electric:EIR \"" + Wrapper(WrapperNum).ChillerHeater(ChillerHeaterNum).Name +
-                                             "\":");
-                            ShowContinueError("Chiller condensor temperature for curve fit are not decided, defalt value= cond_leaving (" +
-                                              RoundSigDigits(ChillerCapFT, 3) + ").");
-                            CondTempforCurve = Node(PlantLoop(Wrapper(WrapperNum).HWLoopNum).TempSetPointNodeNum).TempSetPoint;
-                        }
-
-                        GetCurveMinMaxValues(Wrapper(WrapperNum).ChillerHeater(ChillerHeaterNum).ChillerEIRFPLR, MinPartLoadRat, MaxPartLoadRat);
-                        ChillerRefCap = Wrapper(WrapperNum).ChillerHeater(ChillerHeaterNum).RefCap;
-                        ReferenceCOP = Wrapper(WrapperNum).ChillerHeater(ChillerHeaterNum).RefCOP;
-                        EvapOutletTemp = Wrapper(WrapperNum).ChillerHeater(ChillerHeaterNum).TempRefEvapOutClgHtg;
-                        TempLowLimitEout = Wrapper(WrapperNum).ChillerHeater(ChillerHeaterNum).TempLowLimitEvapOut;
-                        EvapOutletTempSetPoint = Wrapper(WrapperNum).ChillerHeater(ChillerHeaterNum).TempRefEvapOutClgHtg;
-                        ChillerCapFT =
-                            CurveValue(Wrapper(WrapperNum).ChillerHeater(ChillerHeaterNum).ChillerCapFT, EvapOutletTempSetPoint, CondTempforCurve);
-
-                        if (ChillerCapFT < 0) {
-                            if (Wrapper(WrapperNum).ChillerHeater(ChillerHeaterNum).ChillerCapFTError < 1 && !WarmupFlag) {
-                                ++Wrapper(WrapperNum).ChillerHeater(ChillerHeaterNum).ChillerCapFTError;
-                                ShowWarningError("ChillerHeaterPerformance:Electric:EIR \"" +
-                                                 Wrapper(WrapperNum).ChillerHeater(ChillerHeaterNum).Name + "\":");
-                                ShowContinueError(" ChillerHeater Capacity as a Function of Temperature curve output is negative (" +
-                                                  RoundSigDigits(ChillerCapFT, 3) + ").");
-                                ShowContinueError(" Negative value occurs using an Evaporator Outlet Temp of " +
-                                                  RoundSigDigits(EvapOutletTempSetPoint, 1) + " and a Condenser Inlet Temp of " +
-                                                  RoundSigDigits(CondInletTemp, 1) + '.');
-                                ShowContinueErrorTimeStamp(" Resetting curve output to zero and continuing simulation.");
-                            } else if (!WarmupFlag) {
-                                ++Wrapper(WrapperNum).ChillerHeater(ChillerHeaterNum).ChillerCapFTError;
-                                ShowRecurringWarningErrorAtEnd(
-                                    "ChillerHeaterPerformance:Electric:EIR \"" + Wrapper(WrapperNum).ChillerHeater(ChillerHeaterNum).Name +
-                                        "\": ChillerHeater Capacity as a Function of Temperature curve output is negative warning continues...",
-                                    Wrapper(WrapperNum).ChillerHeater(ChillerHeaterNum).ChillerCapFTErrorIndex,
-                                    ChillerCapFT,
-                                    ChillerCapFT);
-                            }
-                            ChillerCapFT = 0.0;
-                        }
-
-                        // Available chiller capacity as a function of temperature
-                        AvailChillerCap = ChillerRefCap * ChillerCapFT;
-
-                        // Part load ratio based on reference capacity and available chiller capacity
-                        if (AvailChillerCap > 0) {
-                            PartLoadRat = max(0.0, min((ChillerRefCap / AvailChillerCap), MaxPartLoadRat));
-                        } else {
-                            PartLoadRat = 0.0;
-=======
                         CondMassFlowRate = CondMassFlowRateCalc;
                     } else { // Constant flow control
                         Real64 CondDeltaTempCalc = QCondenser / CondMassFlowRate / Cp;
@@ -2943,21 +2440,9 @@
                             EvapOutletTemp = this->ChillerHeater(ChillerHeaterNum).EvapInletNode.Temp;
                             Real64 EvapDeltaTemp = this->ChillerHeater(ChillerHeaterNum).EvapInletNode.Temp - EvapOutletTemp;
                             QEvaporator = EvapMassFlowRate * Cp * EvapDeltaTemp;
->>>>>>> aae0c5ac
                         }
-
-<<<<<<< HEAD
-                        Cp = GetSpecificHeatGlycol(PlantLoop(Wrapper(WrapperNum).HWLoopNum).FluidName,
-                                                   Wrapper(WrapperNum).ChillerHeater(ChillerHeaterNum).EvapInletNode.Temp,
-                                                   PlantLoop(Wrapper(WrapperNum).HWLoopNum).FluidIndex,
-                                                   RoutineName);
-
-                        // Calculate evaporator heat transfer
-                        if (EvapMassFlowRate > MassFlowTolerance) {
-                            QEvaporator = AvailChillerCap * PartLoadRat;
-                            EvapDeltaTemp = QEvaporator / EvapMassFlowRate / Cp;
-                            EvapOutletTemp = EvapInletTemp - EvapDeltaTemp;
-=======
+                    }
+
                     if (EvapOutletTemp < this->ChillerHeater(ChillerHeaterNum).EvapOutletNode.TempMin) {
                         if ((this->ChillerHeater(ChillerHeaterNum).EvapInletNode.Temp -
                              this->ChillerHeater(ChillerHeaterNum).EvapOutletNode.TempMin) > DataPlant::DeltaTempTol) {
@@ -2968,57 +2453,30 @@
                             EvapOutletTemp = this->ChillerHeater(ChillerHeaterNum).EvapOutletNode.TempMin;
                             Real64 EvapDeltaTemp = this->ChillerHeater(ChillerHeaterNum).EvapOutletNode.TempMin - EvapOutletTemp;
                             QEvaporator = EvapMassFlowRate * Cp * EvapDeltaTemp;
->>>>>>> aae0c5ac
                         }
-
-                        // Check that the evaporator outlet temp honors both plant loop temp low limit and also the chiller low limit
-                        if (EvapOutletTemp < TempLowLimitEout) {
-                            if ((Wrapper(WrapperNum).ChillerHeater(ChillerHeaterNum).EvapInletNode.Temp - TempLowLimitEout) > DeltaTempTol) {
-                                EvapOutletTemp = TempLowLimitEout;
-                                EvapDeltaTemp = Wrapper(WrapperNum).ChillerHeater(ChillerHeaterNum).EvapInletNode.Temp - EvapOutletTemp;
-                                QEvaporator = EvapMassFlowRate * Cp * EvapDeltaTemp;
-                            } else {
-                                EvapOutletTemp = Wrapper(WrapperNum).ChillerHeater(ChillerHeaterNum).EvapInletNode.Temp;
-                                EvapDeltaTemp = Wrapper(WrapperNum).ChillerHeater(ChillerHeaterNum).EvapInletNode.Temp - EvapOutletTemp;
-                                QEvaporator = EvapMassFlowRate * Cp * EvapDeltaTemp;
-                            }
-                        }
-
-                        if (EvapOutletTemp < Wrapper(WrapperNum).ChillerHeater(ChillerHeaterNum).EvapOutletNode.TempMin) {
-                            if ((Wrapper(WrapperNum).ChillerHeater(ChillerHeaterNum).EvapInletNode.Temp -
-                                 Wrapper(WrapperNum).ChillerHeater(ChillerHeaterNum).EvapOutletNode.TempMin) > DeltaTempTol) {
-                                EvapOutletTemp = Wrapper(WrapperNum).ChillerHeater(ChillerHeaterNum).EvapOutletNode.TempMin;
-                                EvapDeltaTemp = Wrapper(WrapperNum).ChillerHeater(ChillerHeaterNum).EvapOutletNode.TempMin - EvapOutletTemp;
-                                QEvaporator = EvapMassFlowRate * Cp * EvapDeltaTemp;
-                            } else {
-                                EvapOutletTemp = Wrapper(WrapperNum).ChillerHeater(ChillerHeaterNum).EvapOutletNode.TempMin;
-                                EvapDeltaTemp = Wrapper(WrapperNum).ChillerHeater(ChillerHeaterNum).EvapOutletNode.TempMin - EvapOutletTemp;
-                                QEvaporator = EvapMassFlowRate * Cp * EvapDeltaTemp;
-                            }
-                        }
-
-<<<<<<< HEAD
-                        // Evaporator operates at full load
-                        if (AvailChillerCap > 0.0) {
-                            PartLoadRat = max(0.0, min((QEvaporator / AvailChillerCap), MaxPartLoadRat));
-                        } else {
-                            PartLoadRat = 0.0;
-                        }
-
-                        // Chiller cycles below minimum part load ratio, FRAC = amount of time chiller is ON during this time step
-                        if (PartLoadRat < MinPartLoadRat) FRAC = min(1.0, (PartLoadRat / MinPartLoadRat));
-                        if (FRAC <= 0.0) FRAC = 1.0; // CR 9303 COP reporting issue, it should be greater than zero in this routine
-                        ChillerCyclingRatio = FRAC;
-
-                        // Chiller is false loading below PLR = minimum unloading ratio, find PLR used for energy calculation
-                        if (AvailChillerCap > 0.0) {
-                            PartLoadRat = max(PartLoadRat, MinPartLoadRat);
-                        } else {
-                            PartLoadRat = 0.0;
-                        }
-                        // Evaporator part load ratio
-                        ChillerPartLoadRatio = PartLoadRat;
-=======
+                    }
+
+                    // Evaporator operates at full load
+                    if (AvailChillerCap > 0.0) {
+                        PartLoadRat = max(0.0, min((QEvaporator / AvailChillerCap), MaxPartLoadRat));
+                    } else {
+                        PartLoadRat = 0.0;
+                    }
+
+                    // Chiller cycles below minimum part load ratio, FRAC = amount of time chiller is ON during this time step
+                    if (PartLoadRat < MinPartLoadRat) FRAC = min(1.0, (PartLoadRat / MinPartLoadRat));
+                    if (FRAC <= 0.0) FRAC = 1.0; // CR 9303 COP reporting issue, it should be greater than zero in this routine
+                    ChillerCyclingRatio = FRAC;
+
+                    // Chiller is false loading below PLR = minimum unloading ratio, find PLR used for energy calculation
+                    if (AvailChillerCap > 0.0) {
+                        PartLoadRat = max(PartLoadRat, MinPartLoadRat);
+                    } else {
+                        PartLoadRat = 0.0;
+                    }
+                    // Evaporator part load ratio
+                    ChillerPartLoadRatio = PartLoadRat;
+
                     // calculate the load due to false loading on chiller over and above water side load
                     ChillerFalseLoadRate = (AvailChillerCap * PartLoadRat * FRAC) - QEvaporator;
                     if (ChillerFalseLoadRate < DataHVACGlobals::SmallLoad) {
@@ -3035,62 +2493,10 @@
                     // Determine heating load for this heater and pass the remaining load to the next chiller heater
                     Real64 CondenserCapMin = QCondenser * MinPartLoadRat;
                     Real64 HeatingLoadToMeet = min(QCondenser, max(std::abs(CondenserLoad), CondenserCapMin));
->>>>>>> aae0c5ac
-
-                        // calculate the load due to false loading on chiller over and above water side load
-                        ChillerFalseLoadRate = (AvailChillerCap * PartLoadRat * FRAC) - QEvaporator;
-                        if (ChillerFalseLoadRate < SmallLoad) {
-                            ChillerFalseLoadRate = 0.0;
-                        }
-
-<<<<<<< HEAD
-                        ChillerEIRFT =
-                            max(0.0, CurveValue(Wrapper(WrapperNum).ChillerHeater(ChillerHeaterNum).ChillerEIRFT, EvapOutletTemp, CondTempforCurve));
-                        ChillerEIRFPLR = max(0.0, CurveValue(Wrapper(WrapperNum).ChillerHeater(ChillerHeaterNum).ChillerEIRFPLR, PartLoadRat));
-                        CHPower = (AvailChillerCap / ReferenceCOP) * ChillerEIRFPLR * ChillerEIRFT * FRAC;
-                        if (CHPower <= 0.0) {
-                            ActualCOP = 0.0;
-                        } else {
-                            ActualCOP = (QEvaporator + ChillerFalseLoadRate) / CHPower;
-                        }
-                        
-                        QCondenser = CHPower * Wrapper(WrapperNum).ChillerHeater(ChillerHeaterNum).OpenMotorEff + QEvaporator + ChillerFalseLoadRate;
-
-                        // Determine heating load for this heater and pass the remaining load to the next chiller heater
-                        CondenserCapMin = QCondenser * MinPartLoadRat;
-                        HeatingLoadToMeet = min(QCondenser, max(std::abs(CondenserLoad), CondenserCapMin));
-
-                        // Set load this chiller heater should meet and temperatures given
-                        QCondenser = min(HeatingLoadToMeet, QCondenser);
-
-                        Cp = GetSpecificHeatGlycol(PlantLoop(Wrapper(WrapperNum).HWLoopNum).FluidName,
-                                                   CondInletTemp,
-                                                   PlantLoop(Wrapper(WrapperNum).HWLoopNum).FluidIndex,
-                                                   RoutineNameElecEIRChiller);
-
-                        // Calculate temperatures for constant flow and mass flow rate for variable flow
-                        // Limit mass for this chiller heater to the available mass at given temperature conditions
-                        // when mass calculated to meet the load is greater than the maximum available
-                        // then recalculate heating load this chiller heater can meet
-                        if (CurrentMode == 2 || SimulHtgDominant) {
-                            if (CondMassFlowRate > MassFlowTolerance && CondDeltaTemp > 0.0) {
-                                if (Wrapper(WrapperNum).VariableFlowCH) { // Variable flow
-                                    CondMassFlowRateCalc = QCondenser / CondDeltaTemp / Cp;
-                                    if (CondMassFlowRateCalc > CondMassFlowRate) {
-                                        CondMassFlowRateCalc = CondMassFlowRate;
-                                        CondDeltaTempCalc = QCondenser / CondMassFlowRate / Cp;
-                                        if (CondDeltaTempCalc > CondDeltaTemp) { // Load to meet should be adjusted
-                                            CondDeltaTempCalc = CondDeltaTemp;
-                                            QCondenser = CondMassFlowRate * Cp * CondDeltaTemp;
-                                        }
-                                    }
-                                    CondMassFlowRate = CondMassFlowRateCalc;
-                                } else { // Constant Flow at a fixed flow rate and capacity
-                                    CondDeltaTempCalc = QCondenser / CondMassFlowRate / Cp;
-                                    CondOutletTempCalc = CondDeltaTempCalc + CondInletTemp;
-                                    if (CondOutletTempCalc > CondOutletTemp) { // Load to meet should be adjusted
-                                        CondOutletTempCalc = CondOutletTemp;
-=======
+
+                    // Set load this chiller heater should meet and temperatures given
+                    QCondenser = min(HeatingLoadToMeet, QCondenser);
+
                     Cp = FluidProperties::GetSpecificHeatGlycol(DataPlant::PlantLoop(this->HWLoopNum).FluidName,
                                                                 CondInletTemp,
                                                                 DataPlant::PlantLoop(this->HWLoopNum).FluidIndex,
@@ -3108,16 +2514,9 @@
                                     CondMassFlowRateCalc = CondMassFlowRate;
                                     Real64 CondDeltaTempCalc = QCondenser / CondMassFlowRate / Cp;
                                     if (CondDeltaTempCalc > CondDeltaTemp) { // Load to meet should be adjusted
->>>>>>> aae0c5ac
                                         QCondenser = CondMassFlowRate * Cp * CondDeltaTemp;
                                     }
-                                    CondOutletTemp = CondOutletTempCalc;
                                 }
-<<<<<<< HEAD
-                            } else {
-                                QCondenser = 0.0;
-                                CondOutletTemp = CondInletTemp;
-=======
                                 CondMassFlowRate = CondMassFlowRateCalc;
                             } else { // Constant Flow at a fixed flow rate and capacity
                                 Real64 CondDeltaTempCalc = QCondenser / CondMassFlowRate / Cp;
@@ -3127,56 +2526,22 @@
                                     QCondenser = CondMassFlowRate * Cp * CondDeltaTemp;
                                 }
                                 CondOutletTemp = CondOutletTempCalc;
->>>>>>> aae0c5ac
                             }
+                        } else {
+                            QCondenser = 0.0;
+                            CondOutletTemp = CondInletTemp;
                         }
-
-<<<<<<< HEAD
-                    } // End of calculaton dependiong on the modes
-=======
+                    }
+
                 } // End of calculation depending on the modes
->>>>>>> aae0c5ac
-
-                    // Determine load next chiller heater meets
-                    if (CondenserLoad < QCondenser) { // Heating load is met by this chiller heater
-                        CondenserLoad = 0.0;
-                    } else {
-                        CondenserLoad -= QCondenser;
-                    }
-
-<<<<<<< HEAD
-                    if (QCondenser == 0.0) {
-                        CurrentMode = 0;
-                        ChillerPartLoadRatio = 0.0;
-                        ChillerCyclingRatio = 0.0;
-                        ChillerFalseLoadRate = 0.0;
-                        EvapMassFlowRate = 0.0;
-                        CondMassFlowRate = 0.0;
-                        CHPower = 0.0;
-                        QEvaporator = 0.0;
-                        CondenserFanPower = 0.0;
-                        EvapOutletTemp = EvapInletTemp;
-                        CondOutletTemp = CondInletTemp;
-                        CondenserLoad = 0.0;
-                    }
-
-                    // Heat recovery or cooling dominant modes need to use the evaporator side information
-                    if (CurrentMode == 3 || CurrentMode == 4) {
-                        ChillerPartLoadRatio = Wrapper(WrapperNum).ChillerHeaterReport(ChillerHeaterNum).ChillerPartLoadRatioSimul;
-                        ChillerCyclingRatio = Wrapper(WrapperNum).ChillerHeaterReport(ChillerHeaterNum).ChillerCyclingRatioSimul;
-                        ChillerFalseLoadRate = Wrapper(WrapperNum).ChillerHeaterReport(ChillerHeaterNum).ChillerFalseLoadRateSimul;
-                        ChillerCapFT = Wrapper(WrapperNum).ChillerHeaterReport(ChillerHeaterNum).ChillerCapFTSimul;
-                        ChillerEIRFT = Wrapper(WrapperNum).ChillerHeaterReport(ChillerHeaterNum).ChillerEIRFTSimul;
-                        ChillerEIRFPLR = Wrapper(WrapperNum).ChillerHeaterReport(ChillerHeaterNum).ChillerEIRFPLRSimul;
-                        QEvaporator = Wrapper(WrapperNum).ChillerHeaterReport(ChillerHeaterNum).QEvapSimul;
-                        EvapOutletTemp = Wrapper(WrapperNum).ChillerHeaterReport(ChillerHeaterNum).EvapOutletTempSimul;
-                        EvapInletTemp = Wrapper(WrapperNum).ChillerHeaterReport(ChillerHeaterNum).EvapInletTempSimul;
-                        EvapMassFlowRate = Wrapper(WrapperNum).ChillerHeaterReport(ChillerHeaterNum).EvapmdotSimul;
-                        if (SimulClgDominant) {
-                            CHPower = Wrapper(WrapperNum).ChillerHeaterReport(ChillerHeaterNum).CoolingPowerSimul;
-                            Wrapper(WrapperNum).ChillerHeaterReport(ChillerHeaterNum).HeatingPower = 0.0;
-                        }
-=======
+
+                // Determine load next chiller heater meets
+                if (CondenserLoad < QCondenser) { // Heating load is met by this chiller heater
+                    CondenserLoad = 0.0;
+                } else {
+                    CondenserLoad -= QCondenser;
+                }
+
                 if (QCondenser == 0.0) {
                     CurrentMode = 0;
                     ChillerPartLoadRatio = 0.0;
@@ -3206,229 +2571,10 @@
                     if (this->SimulClgDominant) {
                         CHPower = this->ChillerHeater(ChillerHeaterNum).Report.CoolingPowerSimul;
                         this->ChillerHeater(ChillerHeaterNum).Report.HeatingPower = 0.0;
->>>>>>> aae0c5ac
-                    }
-                }
-
-<<<<<<< HEAD
-                // Check if it is mode 4, then skip binding local variables
-                if (CurrentMode == 4) {
-                    Wrapper(WrapperNum).ChillerHeaterReport(ChillerHeaterNum).CurrentMode = CurrentMode;
-                } else {
-                    Wrapper(WrapperNum).ChillerHeater(ChillerHeaterNum).EvapOutletNode.MassFlowRate = EvapMassFlowRate;
-                    Wrapper(WrapperNum).ChillerHeater(ChillerHeaterNum).CondOutletNode.MassFlowRate = CondMassFlowRate;
-                    Wrapper(WrapperNum).ChillerHeater(ChillerHeaterNum).EvapOutletNode.Temp = EvapOutletTemp;
-                    Wrapper(WrapperNum).ChillerHeater(ChillerHeaterNum).EvapInletNode.Temp = EvapInletTemp;
-                    Wrapper(WrapperNum).ChillerHeater(ChillerHeaterNum).CondOutletNode.Temp = CondOutletTemp;
-                    Wrapper(WrapperNum).ChillerHeater(ChillerHeaterNum).CondInletNode.Temp = CondInletTemp;
-                    Wrapper(WrapperNum).ChillerHeaterReport(ChillerHeaterNum).CurrentMode = CurrentMode;
-                    Wrapper(WrapperNum).ChillerHeaterReport(ChillerHeaterNum).ChillerPartLoadRatio = ChillerPartLoadRatio;
-                    Wrapper(WrapperNum).ChillerHeaterReport(ChillerHeaterNum).ChillerCyclingRatio = ChillerCyclingRatio;
-                    Wrapper(WrapperNum).ChillerHeaterReport(ChillerHeaterNum).ChillerFalseLoadRate = ChillerFalseLoadRate;
-                    Wrapper(WrapperNum).ChillerHeaterReport(ChillerHeaterNum).ChillerCapFT = ChillerCapFT;
-                    Wrapper(WrapperNum).ChillerHeaterReport(ChillerHeaterNum).ChillerEIRFT = ChillerEIRFT;
-                    Wrapper(WrapperNum).ChillerHeaterReport(ChillerHeaterNum).ChillerEIRFPLR = ChillerEIRFPLR;
-                    Wrapper(WrapperNum).ChillerHeaterReport(ChillerHeaterNum).CoolingPower = CoolingPower;
-                    Wrapper(WrapperNum).ChillerHeaterReport(ChillerHeaterNum).HeatingPower = CHPower;
-                    Wrapper(WrapperNum).ChillerHeaterReport(ChillerHeaterNum).QEvap = QEvaporator;
-                    Wrapper(WrapperNum).ChillerHeaterReport(ChillerHeaterNum).QCond = QCondenser;
-                    Wrapper(WrapperNum).ChillerHeaterReport(ChillerHeaterNum).EvapOutletTemp = EvapOutletTemp;
-                    Wrapper(WrapperNum).ChillerHeaterReport(ChillerHeaterNum).EvapInletTemp = EvapInletTemp;
-                    Wrapper(WrapperNum).ChillerHeaterReport(ChillerHeaterNum).CondOutletTemp = CondOutletTemp;
-                    Wrapper(WrapperNum).ChillerHeaterReport(ChillerHeaterNum).CondInletTemp = CondInletTemp;
-                    Wrapper(WrapperNum).ChillerHeaterReport(ChillerHeaterNum).Evapmdot = EvapMassFlowRate;
-                    Wrapper(WrapperNum).ChillerHeaterReport(ChillerHeaterNum).Condmdot = CondMassFlowRate;
-                    Wrapper(WrapperNum).ChillerHeaterReport(ChillerHeaterNum).ActualCOP = ActualCOP;
-                }
-            }
-        }
-
-        void CalcWrapperModel(
-            int const WrapperNum, Real64 &MyLoad, bool const RunFlag, bool const FirstIteration, int const EquipFlowCtrl, int const LoopNum)
-        {
-            // SUBROUTINE INFORMATION:
-            //       AUTHOR         Daeho Kang, PNNL
-            //       DATE WRITTEN   Feb 2013
-            //       MODIFIED       na
-            //       RE-ENGINEERED  na
-
-            // PURPOSE OF THIS SUBROUTINE:
-            //  Calculate node information connected to plnat & condenser loop
-
-            // METHODOLOGY EMPLOYED:
-            //  Use empirical curve fits to model performance at off-reference conditions
-
-            // REFERENCES:
-
-            // Using/Aliasing
-            using CurveManager::CurveValue;
-            using DataBranchAirLoopPlant::MassFlowTolerance;
-            using DataGlobals::WarmupFlag;
-            using DataHVACGlobals::SmallLoad;
-            using DataPlant::DeltaTempTol;
-            using DataPlant::TypeOf_CentralGroundSourceHeatPump;
-            using PlantUtilities::SetComponentFlowRate;
-            using ScheduleManager::GetCurrentScheduleValue;
-
-            // Locals
-            // SUBROUTINE ARGUMENT DEFINITIONS:
-
-            // LOCAL VARIABLES
-            int ChillerHeaterNum;              // Chiller heater number
-            int CHWInletNodeNum;               // Chiller heater bank chilled water inlet node number
-            int CHWOutletNodeNum;              // Chiller heater bank chilled water Outlet node number
-            int GLHEInletNodeNum;              // Chiller heater bank condenser water inlet node number
-            int GLHEOutletNodeNum;             // Chiller heater bank condenser water outlet node number
-            int HWInletNodeNum;                // Chiller heater bank hot water inlet node number
-            int HWOutletNodeNum;               // Chiller heater bank hot water outlet node number
-            int LoopSideNum;                   // Loop side number
-            int LoopSide;                      // Loop side
-            int OpMode;                        // Operation mode
-            int ChillerHeaterNums;             // Total number of chiller heaters
-            Real64 CurCoolingLoad;             // Total cooling load chiller heater bank (wrapper) meets
-            Real64 CurHeatingLoad;             // Total heating load chiller heater bank (wrapper) meets
-            Real64 CHWInletTemp;               // Chiller heater bank chilled water inlet temperature
-            Real64 CHWOutletTemp;              // Chiller heater bank chilled water outlet temperature
-            Real64 CHWInletMassFlowRate;       // Chiller heater bank chilled water inlet mass flow rate
-            Real64 CHWOutletMassFlowRate;      // Chiller heater bank chilled water outlet mass flow rate
-            Real64 CHWBypassMassFlowRate;      // Chiller heater bank chilled water bypass mass flow rate
-            Real64 HWInletTemp;                // Chiller heater bank hot water inlet temperature
-            Real64 HWOutletTemp;               // Chiller heater bank hot water outlet temperature
-            Real64 HWInletMassFlowRate;        // Chiller heater bank hot water inlet mass flow rate
-            Real64 HWOutletMassFlowRate;       // Chiller heater bank hot water outlet mass flow rate
-            Real64 HWBypassMassFlowRate;       // Chiller heater bank hot water bypass mass flow rate
-            Real64 GLHEInletTemp;              // Chiller heater bank condenser loop inlet temperature
-            Real64 GLHEOutletTemp;             // Chiller heater bank condenser loop outlet temperature
-            Real64 GLHEInletMassFlowRate;      // Chiller heater bank condenser loop intlet mass flow rate
-            Real64 GLHEOutletMassFlowRate;     // Chiller heater bank condenser loop outlet mass flow rate
-            Real64 GLHEBypassMassFlowRate;     // Chiller heater bank condenser loop bypass mass flow rate
-            Real64 WrapperElecPowerCool(0.0);  // Chiller heater bank total cooling electricity [W]
-            Real64 WrapperElecPowerHeat(0.0);  // Chiller heater bank total heating electricity [W]
-            Real64 WrapperCoolRate(0.0);       // Chiller heater bank total cooling rate [W]
-            Real64 WrapperHeatRate(0.0);       // Chiller heater bank total heating rate [W]
-            Real64 WrapperGLHERate(0.0);       // Chiller heater bank total condenser heat transfer rate [W]
-            Real64 WrapperElecEnergyCool(0.0); // Chiller heater bank total electric cooling energy [J]
-            Real64 WrapperElecEnergyHeat(0.0); // Chiller heater bank total electric heating energy [J]
-            Real64 WrapperCoolEnergy(0.0);     // Chiller heater bank total cooling energy [J]
-            Real64 WrapperHeatEnergy(0.0);     // Chiller heater bank total heating energy [J]
-            Real64 WrapperGLHEEnergy(0.0);     // Chiller heater bank total condenser heat transfer energy [J]
-            int CurrentMode;                   // Current operation mode indicator
-
-            // Autodesk:Uninit Initialize variables used uninitialized
-            OpMode = 0; // Autodesk:Uninit Force default initialization: This didn't cause problems because it's not actually used by functions it
-                        // is passed to
-
-            // Read note information
-            CHWInletNodeNum = Wrapper(WrapperNum).CHWInletNodeNum;
-            CHWOutletNodeNum = Wrapper(WrapperNum).CHWOutletNodeNum;
-            HWInletNodeNum = Wrapper(WrapperNum).HWInletNodeNum;
-            HWOutletNodeNum = Wrapper(WrapperNum).HWOutletNodeNum;
-            GLHEInletNodeNum = Wrapper(WrapperNum).GLHEInletNodeNum;
-            GLHEOutletNodeNum = Wrapper(WrapperNum).GLHEOutletNodeNum;
-
-            CHWInletMassFlowRate = 0.0;
-            HWInletMassFlowRate = 0.0;
-            GLHEInletMassFlowRate = 0.0;
-            CHWInletTemp = Node(CHWInletNodeNum).Temp;
-            HWInletTemp = Node(HWInletNodeNum).Temp;
-            GLHEInletTemp = Node(GLHEInletNodeNum).Temp;
-
-            ChillerHeaterNums = Wrapper(WrapperNum).ChillerHeaterNums;
-
-            // Initiate loads and inlet temperatures each loop
-            if (LoopNum == Wrapper(WrapperNum).CWLoopNum) {
-                CHWInletMassFlowRate = Node(CHWInletNodeNum).MassFlowRateMaxAvail;
-                HWInletMassFlowRate = Node(HWInletNodeNum).MassFlowRate;
-                GLHEInletMassFlowRate = Node(GLHEInletNodeNum).MassFlowRateMaxAvail;
-                LoopSideNum = Wrapper(WrapperNum).CWLoopSideNum;
-                LoopSide = Wrapper(WrapperNum).CWLoopSideNum;
-                Wrapper(WrapperNum).WrapperCoolingLoad = 0.0;
-                CurCoolingLoad = std::abs(MyLoad);
-                Wrapper(WrapperNum).WrapperCoolingLoad = CurCoolingLoad;
-                // Set actual mass flow rate at the nodes when it's locked
-                if (PlantLoop(LoopNum).LoopSide(LoopSideNum).FlowLock == 1) {
-                    CHWInletMassFlowRate = Node(CHWInletNodeNum).MassFlowRate;
-                }
-                if (CHWInletMassFlowRate == 0.0) GLHEInletMassFlowRate = 0.0;
-
-            } else if (LoopNum == Wrapper(WrapperNum).HWLoopNum) {
-                CHWInletMassFlowRate = Node(CHWInletNodeNum).MassFlowRate;
-                HWInletMassFlowRate = Node(HWInletNodeNum).MassFlowRateMaxAvail;
-                GLHEInletMassFlowRate = Node(GLHEInletNodeNum).MassFlowRateMaxAvail;
-                LoopSideNum = Wrapper(WrapperNum).HWLoopSideNum;
-                Wrapper(WrapperNum).WrapperHeatingLoad = 0.0;
-                CurHeatingLoad = MyLoad;
-                Wrapper(WrapperNum).WrapperHeatingLoad = CurHeatingLoad;
-                // Set actual mass flow rate at the nodes when it's locked
-                if (PlantLoop(LoopNum).LoopSide(LoopSideNum).FlowLock == 1) {
-                    HWInletMassFlowRate = Node(HWInletNodeNum).MassFlowRate;
-                }
-                if (HWInletMassFlowRate == 0.0) GLHEInletMassFlowRate = 0.0;
-            }
-
-            if (LoopNum == Wrapper(WrapperNum).CWLoopNum) {
-                if (Wrapper(WrapperNum).ControlMode == SmartMixing) {
-                    if (CurCoolingLoad > 0.0 && CHWInletMassFlowRate > 0.0 && GLHEInletMassFlowRate > 0) {
-
-                        CalcChillerModel(WrapperNum,
-                                         OpMode,
-                                         MyLoad,
-                                         RunFlag,
-                                         FirstIteration,
-                                         EquipFlowCtrl,
-                                         LoopNum); // Autodesk:Uninit OpMode was uninitialized
-                        UpdateChillerRecords(WrapperNum);
-
-                        // Initialize local variables only for calculating mass-weighed temperatures
-                        CHWOutletTemp = 0.0;
-                        HWOutletTemp = 0.0;
-                        GLHEOutletTemp = 0.0;
-                        CHWOutletMassFlowRate = 0.0;
-                        HWOutletMassFlowRate = 0.0;
-                        GLHEOutletMassFlowRate = 0.0;
-
-                        for (ChillerHeaterNum = 1; ChillerHeaterNum <= ChillerHeaterNums; ++ChillerHeaterNum) {
-
-                            // Calculated mass flow rate used by individual chiller heater and bypasses
-                            CHWOutletMassFlowRate += Wrapper(WrapperNum).ChillerHeaterReport(ChillerHeaterNum).Evapmdot;
-                            CHWOutletTemp += Wrapper(WrapperNum).ChillerHeaterReport(ChillerHeaterNum).EvapOutletTemp *
-                                             (Wrapper(WrapperNum).ChillerHeaterReport(ChillerHeaterNum).Evapmdot / CHWInletMassFlowRate);
-                            WrapperElecPowerCool += Wrapper(WrapperNum).ChillerHeaterReport(ChillerHeaterNum).CoolingPower;
-                            WrapperCoolRate += Wrapper(WrapperNum).ChillerHeaterReport(ChillerHeaterNum).QEvap;
-                            WrapperElecEnergyCool += Wrapper(WrapperNum).ChillerHeaterReport(ChillerHeaterNum).CoolingEnergy;
-                            WrapperCoolEnergy += Wrapper(WrapperNum).ChillerHeaterReport(ChillerHeaterNum).EvapEnergy;
-                            if (GLHEInletMassFlowRate > 0.0) {
-                                GLHEOutletMassFlowRate += Wrapper(WrapperNum).ChillerHeaterReport(ChillerHeaterNum).Condmdot;
-                                if (GLHEOutletMassFlowRate > GLHEInletMassFlowRate) GLHEOutletMassFlowRate = GLHEInletMassFlowRate;
-                                GLHEOutletTemp += Wrapper(WrapperNum).ChillerHeaterReport(ChillerHeaterNum).CondOutletTemp *
-                                                  (Wrapper(WrapperNum).ChillerHeaterReport(ChillerHeaterNum).Condmdot / GLHEInletMassFlowRate);
-                                WrapperGLHERate += Wrapper(WrapperNum).ChillerHeaterReport(ChillerHeaterNum).QCond;
-                                WrapperGLHEEnergy += Wrapper(WrapperNum).ChillerHeaterReport(ChillerHeaterNum).CondEnergy;
-                            } else {
-                                GLHEInletMassFlowRate = 0.0;
-                                GLHEOutletMassFlowRate = 0.0;
-                                GLHEOutletTemp = GLHEInletTemp;
-                                WrapperGLHERate = 0.0;
-                                WrapperGLHEEnergy = 0.0;
-                            }
-                        } // End of summation of mass flow rates and mass weighted temperatrue
-
-                        // Calculate temperatures for the mixed flows in the chiller bank
-                        CHWBypassMassFlowRate = CHWInletMassFlowRate - CHWOutletMassFlowRate;
-                        if (CHWBypassMassFlowRate > 0.0) {
-                            CHWOutletTemp += CHWInletTemp * CHWBypassMassFlowRate / CHWInletMassFlowRate;
-                        } else {
-                            // CHWOutletTemp = CHWOutletTemp; // Self-assignment commented out
-                        }
-
-                        if (GLHEInletMassFlowRate > 0.0) {
-                            GLHEBypassMassFlowRate = GLHEInletMassFlowRate - GLHEOutletMassFlowRate;
-                            if (GLHEBypassMassFlowRate > 0.0) {
-                                GLHEOutletTemp += GLHEInletTemp * GLHEBypassMassFlowRate / GLHEInletMassFlowRate;
-                            } else {
-                                // GLHEOutletTemp = GLHEOutletTemp; // Self-assignment commented out
-                            }
-=======
+                    }
+                }
+            }
+
             // Check if it is mode 4, then skip binding local variables
             if (CurrentMode == 4) {
                 this->ChillerHeater(ChillerHeaterNum).Report.CurrentMode = CurrentMode;
@@ -3567,17 +2713,15 @@
                                               (this->ChillerHeater(ChillerHeaterNum).Report.Condmdot / GLHEInletMassFlowRate);
                             WrapperGLHERate += this->ChillerHeater(ChillerHeaterNum).Report.QCond;
                             WrapperGLHEEnergy += this->ChillerHeater(ChillerHeaterNum).Report.CondEnergy;
->>>>>>> aae0c5ac
                         } else {
+                            GLHEInletMassFlowRate = 0.0;
+                            GLHEOutletMassFlowRate = 0.0;
                             GLHEOutletTemp = GLHEInletTemp;
+                            WrapperGLHERate = 0.0;
+                            WrapperGLHEEnergy = 0.0;
                         }
-
-<<<<<<< HEAD
-                        HWOutletTemp = HWInletTemp;
-
-                        if (GetCurrentScheduleValue(Wrapper(WrapperNum).SchedPtr) > 0) {
-                            WrapperElecPowerCool += (Wrapper(WrapperNum).AncilliaryPower * GetCurrentScheduleValue(Wrapper(WrapperNum).SchedPtr));
-=======
+                    } // End of summation of mass flow rates and mass weighted temperatrue
+
                     // Calculate temperatures for the mixed flows in the chiller bank
                     Real64 CHWBypassMassFlowRate = CHWInletMassFlowRate - CHWOutletMassFlowRate;
                     if (CHWBypassMassFlowRate > 0.0) {
@@ -3592,67 +2736,13 @@
                             GLHEOutletTemp += GLHEInletTemp * GLHEBypassMassFlowRate / GLHEInletMassFlowRate;
                         } else {
                             // GLHEOutletTemp = GLHEOutletTemp; // Self-assignment commented out
->>>>>>> aae0c5ac
                         }
-
-                        Node(CHWOutletNodeNum).Temp = CHWOutletTemp;
-                        Node(HWOutletNodeNum).Temp = HWOutletTemp;
-                        Node(GLHEOutletNodeNum).Temp = GLHEOutletTemp;
-
                     } else {
-
-                        // Initialize local variables
-                        CHWOutletTemp = CHWInletTemp;
-                        HWOutletTemp = HWInletTemp;
                         GLHEOutletTemp = GLHEInletTemp;
-
-<<<<<<< HEAD
-                        for (ChillerHeaterNum = 1; ChillerHeaterNum <= ChillerHeaterNums; ++ChillerHeaterNum) {
-                            Wrapper(WrapperNum).ChillerHeater(ChillerHeaterNum).EvapOutletNode.MassFlowRate = 0.0;
-                            Wrapper(WrapperNum).ChillerHeater(ChillerHeaterNum).CondOutletNode.MassFlowRate = 0.0;
-                            Wrapper(WrapperNum).ChillerHeater(ChillerHeaterNum).EvapOutletNode.Temp = CHWInletTemp;
-                            Wrapper(WrapperNum).ChillerHeater(ChillerHeaterNum).EvapInletNode.Temp = CHWInletTemp;
-                            Wrapper(WrapperNum).ChillerHeater(ChillerHeaterNum).CondOutletNode.Temp = GLHEInletTemp;
-                            Wrapper(WrapperNum).ChillerHeater(ChillerHeaterNum).CondInletNode.Temp = GLHEInletTemp;
-                            Wrapper(WrapperNum).ChillerHeaterReport(ChillerHeaterNum).CurrentMode = 0;
-                            Wrapper(WrapperNum).ChillerHeaterReport(ChillerHeaterNum).ChillerPartLoadRatio = 0.0;
-                            Wrapper(WrapperNum).ChillerHeaterReport(ChillerHeaterNum).ChillerCyclingRatio = 0.0;
-                            Wrapper(WrapperNum).ChillerHeaterReport(ChillerHeaterNum).ChillerFalseLoadRate = 0.0;
-                            Wrapper(WrapperNum).ChillerHeaterReport(ChillerHeaterNum).ChillerCapFT = 0.0;
-                            Wrapper(WrapperNum).ChillerHeaterReport(ChillerHeaterNum).ChillerEIRFT = 0.0;
-                            Wrapper(WrapperNum).ChillerHeaterReport(ChillerHeaterNum).ChillerEIRFPLR = 0.0;
-                            Wrapper(WrapperNum).ChillerHeaterReport(ChillerHeaterNum).CoolingPower = 0.0;
-                            Wrapper(WrapperNum).ChillerHeaterReport(ChillerHeaterNum).HeatingPower = 0.0;
-                            Wrapper(WrapperNum).ChillerHeaterReport(ChillerHeaterNum).QEvap = 0.0;
-                            Wrapper(WrapperNum).ChillerHeaterReport(ChillerHeaterNum).QCond = 0.0;
-                            Wrapper(WrapperNum).ChillerHeaterReport(ChillerHeaterNum).EvapOutletTemp = CHWOutletTemp;
-                            Wrapper(WrapperNum).ChillerHeaterReport(ChillerHeaterNum).EvapInletTemp = CHWInletTemp;
-                            Wrapper(WrapperNum).ChillerHeaterReport(ChillerHeaterNum).CondOutletTemp = GLHEOutletTemp;
-                            Wrapper(WrapperNum).ChillerHeaterReport(ChillerHeaterNum).CondInletTemp = GLHEInletTemp;
-                            Wrapper(WrapperNum).ChillerHeaterReport(ChillerHeaterNum).Evapmdot = 0.0;
-                            Wrapper(WrapperNum).ChillerHeaterReport(ChillerHeaterNum).Condmdot = 0.0;
-                            Wrapper(WrapperNum).ChillerHeaterReport(ChillerHeaterNum).ChillerFalseLoad = 0.0;
-                            Wrapper(WrapperNum).ChillerHeaterReport(ChillerHeaterNum).CoolingEnergy = 0.0;
-                            Wrapper(WrapperNum).ChillerHeaterReport(ChillerHeaterNum).HeatingEnergy = 0.0;
-                            Wrapper(WrapperNum).ChillerHeaterReport(ChillerHeaterNum).EvapEnergy = 0.0;
-                            Wrapper(WrapperNum).ChillerHeaterReport(ChillerHeaterNum).CondEnergy = 0.0;
-                            Wrapper(WrapperNum).ChillerHeaterReport(ChillerHeaterNum).ActualCOP = 0.0;
-                        }
-                    }
-
-                    if (SimulHtgDominant || SimulClgDominant) {
-                        Node(CHWOutletNodeNum).Temp = CHWOutletTemp;
-                        WrapperReport(WrapperNum).CHWInletTempSimul = CHWInletTemp;
-                        WrapperReport(WrapperNum).CHWOutletTempSimul = CHWOutletTemp;
-                        WrapperReport(WrapperNum).CHWmdotSimul = CHWInletMassFlowRate;
-                        WrapperReport(WrapperNum).GLHEInletTempSimul = GLHEInletTemp;
-                        WrapperReport(WrapperNum).GLHEOutletTempSimul = GLHEOutletTemp;
-                        WrapperReport(WrapperNum).GLHEmdotSimul = GLHEInletMassFlowRate;
-                        WrapperReport(WrapperNum).TotElecCoolingSimul = WrapperElecEnergyCool;
-                        WrapperReport(WrapperNum).CoolingEnergySimul = WrapperCoolEnergy;
-                        WrapperReport(WrapperNum).TotElecCoolingPwrSimul = WrapperElecPowerCool;
-                        WrapperReport(WrapperNum).CoolingRateSimul = WrapperCoolRate;
-=======
+                    }
+
+                    HWOutletTemp = HWInletTemp;
+
                     if (ScheduleManager::GetCurrentScheduleValue(this->SchedPtr) > 0) {
                         WrapperElecPowerCool += (this->AncillaryPower * ScheduleManager::GetCurrentScheduleValue(this->SchedPtr));
                     }
@@ -3660,34 +2750,9 @@
                     DataLoopNode::Node(this->CHWOutletNodeNum).Temp = CHWOutletTemp;
                     DataLoopNode::Node(this->HWOutletNodeNum).Temp = HWOutletTemp;
                     DataLoopNode::Node(this->GLHEOutletNodeNum).Temp = GLHEOutletTemp;
->>>>>>> aae0c5ac
-
-                    } else {
-
-<<<<<<< HEAD
-                        Node(CHWOutletNodeNum).Temp = CHWOutletTemp;
-                        Node(HWOutletNodeNum).Temp = HWOutletTemp;
-                        Node(GLHEOutletNodeNum).Temp = GLHEOutletTemp;
-                        WrapperReport(WrapperNum).CHWInletTemp = CHWInletTemp;
-                        WrapperReport(WrapperNum).CHWOutletTemp = CHWOutletTemp;
-                        WrapperReport(WrapperNum).HWInletTemp = HWInletTemp;
-                        WrapperReport(WrapperNum).HWOutletTemp = HWOutletTemp;
-                        WrapperReport(WrapperNum).GLHEInletTemp = GLHEInletTemp;
-                        WrapperReport(WrapperNum).GLHEOutletTemp = GLHEOutletTemp;
-                        WrapperReport(WrapperNum).CHWmdot = CHWInletMassFlowRate;
-                        WrapperReport(WrapperNum).HWmdot = HWInletMassFlowRate;
-                        WrapperReport(WrapperNum).GLHEmdot = GLHEInletMassFlowRate;
-                        WrapperReport(WrapperNum).TotElecCooling = WrapperElecEnergyCool;
-                        WrapperReport(WrapperNum).TotElecHeating = WrapperElecEnergyHeat;
-                        WrapperReport(WrapperNum).CoolingEnergy = WrapperCoolEnergy;
-                        WrapperReport(WrapperNum).HeatingEnergy = WrapperHeatEnergy;
-                        WrapperReport(WrapperNum).GLHEEnergy = WrapperGLHEEnergy;
-                        WrapperReport(WrapperNum).TotElecCoolingPwr = WrapperElecPowerCool;
-                        WrapperReport(WrapperNum).TotElecHeatingPwr = WrapperElecPowerHeat;
-                        WrapperReport(WrapperNum).CoolingRate = WrapperCoolRate;
-                        WrapperReport(WrapperNum).HeatingRate = WrapperHeatRate;
-                        WrapperReport(WrapperNum).GLHERate = WrapperGLHERate;
-=======
+
+                } else {
+
                     // Initialize local variables
                     CHWOutletTemp = CHWInletTemp;
                     HWOutletTemp = HWInletTemp;
@@ -3723,25 +2788,9 @@
                         this->ChillerHeater(ChillerHeaterNum).Report.EvapEnergy = 0.0;
                         this->ChillerHeater(ChillerHeaterNum).Report.CondEnergy = 0.0;
                         this->ChillerHeater(ChillerHeaterNum).Report.ActualCOP = 0.0;
->>>>>>> aae0c5ac
-                    }
-                    SetComponentFlowRate(CHWInletMassFlowRate,
-                                         CHWInletNodeNum,
-                                         CHWOutletNodeNum,
-                                         Wrapper(WrapperNum).CWLoopNum,
-                                         Wrapper(WrapperNum).CWLoopSideNum,
-                                         Wrapper(WrapperNum).CWBranchNum,
-                                         Wrapper(WrapperNum).CWCompNum);
-
-<<<<<<< HEAD
-                    SetComponentFlowRate(HWInletMassFlowRate,
-                                         HWInletNodeNum,
-                                         HWOutletNodeNum,
-                                         Wrapper(WrapperNum).HWLoopNum,
-                                         Wrapper(WrapperNum).HWLoopSideNum,
-                                         Wrapper(WrapperNum).HWBranchNum,
-                                         Wrapper(WrapperNum).HWCompNum);
-=======
+                    }
+                }
+
                 if (this->SimulHtgDominant || this->SimulClgDominant) {
                     DataLoopNode::Node(this->CHWOutletNodeNum).Temp = CHWOutletTemp;
                     this->Report.CHWInletTempSimul = CHWInletTemp;
@@ -3754,89 +2803,9 @@
                     this->Report.CoolingEnergySimul = WrapperCoolEnergy;
                     this->Report.TotElecCoolingPwrSimul = WrapperElecPowerCool;
                     this->Report.CoolingRateSimul = WrapperCoolRate;
->>>>>>> aae0c5ac
-
-                    SetComponentFlowRate(GLHEInletMassFlowRate,
-                                         GLHEInletNodeNum,
-                                         GLHEOutletNodeNum,
-                                         Wrapper(WrapperNum).GLHELoopNum,
-                                         Wrapper(WrapperNum).GLHELoopSideNum,
-                                         Wrapper(WrapperNum).GLHEBranchNum,
-                                         Wrapper(WrapperNum).GLHECompNum);
-
-<<<<<<< HEAD
-                } // End of cooling
-
-            } else if (LoopNum == Wrapper(WrapperNum).HWLoopNum) {    // Hot water loop
-                if (Wrapper(WrapperNum).ControlMode == SmartMixing) { // Chiller heater component
-                    if (CurHeatingLoad > 0.0 && HWInletMassFlowRate > 0.0) {
-
-                        CalcChillerHeaterModel(WrapperNum,
-                                               OpMode,
-                                               MyLoad,
-                                               RunFlag,
-                                               FirstIteration,
-                                               EquipFlowCtrl,
-                                               LoopNum); // Autodesk:Uninit OpMode was uninitialized
-                        UpdateChillerHeaterRecords(WrapperNum);
-
-                        // Calculate individual CH units's temperatures and mass flow rates
-                        CHWOutletTemp = 0.0;
-                        HWOutletTemp = 0.0;
-                        GLHEOutletTemp = 0.0;
-                        CHWOutletMassFlowRate = 0.0;
-                        HWOutletMassFlowRate = 0.0;
-                        GLHEOutletMassFlowRate = 0.0;
-
-                        if (SimulHtgDominant || SimulClgDominant) {
-                            if (SimulClgDominant) {
-                                for (ChillerHeaterNum = 1; ChillerHeaterNum <= ChillerHeaterNums; ++ChillerHeaterNum) {
-                                    CurrentMode = Wrapper(WrapperNum).ChillerHeaterReport(ChillerHeaterNum).CurrentMode;
-                                    CHWInletTemp = WrapperReport(WrapperNum).CHWInletTempSimul;
-                                    GLHEInletTemp = WrapperReport(WrapperNum).GLHEInletTempSimul;
-                                    CHWInletMassFlowRate = WrapperReport(WrapperNum).CHWmdotSimul;
-                                    GLHEInletMassFlowRate = WrapperReport(WrapperNum).GLHEmdotSimul;
-
-                                    if (CurrentMode != 0) {     // This chiller heater unit is on
-                                        if (CurrentMode == 3) { // Heat recovery mode. Both chilled water and hot water connections
-                                            CHWOutletMassFlowRate += Wrapper(WrapperNum)
-                                                                         .ChillerHeaterReport(ChillerHeaterNum)
-                                                                         .EvapmdotSimul; // Wrapper evaporator side to plant chilled water loop
-                                            HWOutletMassFlowRate += Wrapper(WrapperNum)
-                                                                        .ChillerHeaterReport(ChillerHeaterNum)
-                                                                        .Condmdot; // Wrapper condenser side to plant hot water loop
-                                            if (HWInletMassFlowRate > 0.0) {
-                                                HWOutletTemp += Wrapper(WrapperNum).ChillerHeaterReport(ChillerHeaterNum).CondOutletTemp *
-                                                                (Wrapper(WrapperNum).ChillerHeaterReport(ChillerHeaterNum).Condmdot /
-                                                                 HWInletMassFlowRate); // Only calculate in the heat recovery mode
-                                            } else {
-                                                HWOutletTemp = HWInletTemp;
-                                            }
-                                        } else { // Mode 4. Cooling-only mode with other heat recovery units. Condenser flows.
-                                            CHWOutletMassFlowRate += Wrapper(WrapperNum)
-                                                                         .ChillerHeaterReport(ChillerHeaterNum)
-                                                                         .EvapmdotSimul; // Wrapper evaporator side to plant chilled water loop
-                                            // Sum condenser node mass flow rates and mass weighed temperatures
-                                            if (GLHEInletMassFlowRate > 0.0) {
-                                                GLHEOutletMassFlowRate += Wrapper(WrapperNum).ChillerHeaterReport(ChillerHeaterNum).CondmdotSimul;
-                                                if (GLHEOutletMassFlowRate > GLHEInletMassFlowRate) GLHEOutletMassFlowRate = GLHEInletMassFlowRate;
-                                                GLHEOutletTemp +=
-                                                    Wrapper(WrapperNum).ChillerHeaterReport(ChillerHeaterNum).CondOutletTempSimul *
-                                                    (Wrapper(WrapperNum).ChillerHeaterReport(ChillerHeaterNum).CondmdotSimul / GLHEInletMassFlowRate);
-                                                WrapperGLHERate += Wrapper(WrapperNum).ChillerHeaterReport(ChillerHeaterNum).QCondSimul;
-                                                WrapperGLHEEnergy += Wrapper(WrapperNum).ChillerHeaterReport(ChillerHeaterNum).CondEnergySimul;
-                                            } else {
-                                                GLHEInletMassFlowRate = 0.0;
-                                                GLHEOutletMassFlowRate = 0.0;
-                                                GLHEOutletTemp = GLHEInletTemp;
-                                                WrapperGLHERate = 0.0;
-                                                WrapperGLHEEnergy = 0.0;
-                                            }
-                                        }
-                                    } else { // This chiller heater is off
-                                        // Check if any unit is cooling only mode
-                                        if (ChillerHeaterNum == ChillerHeaterNums) { // All units are heat revocery mode. No condenser flow
-=======
+
+                } else {
+
                     DataLoopNode::Node(this->CHWOutletNodeNum).Temp = CHWOutletTemp;
                     DataLoopNode::Node(this->HWOutletNodeNum).Temp = HWOutletTemp;
                     DataLoopNode::Node(this->GLHEOutletNodeNum).Temp = GLHEOutletTemp;
@@ -3936,24 +2905,12 @@
                                             WrapperGLHEEnergy += this->ChillerHeater(ChillerHeaterNum).Report.CondEnergySimul;
                                         } else {
                                             GLHEInletMassFlowRate = 0.0;
->>>>>>> aae0c5ac
                                             GLHEOutletMassFlowRate = 0.0;
-                                            GLHEInletMassFlowRate = 0.0;
                                             GLHEOutletTemp = GLHEInletTemp;
-                                        } else { // At leaset, one of chiller heater units is cooling-only mode
-                                                 // GLHEOutletMassFlowRate = GLHEOutletMassFlowRate; // Self-assignment commented out
-                                                 // GLHEOutletTemp = GLHEOutletTemp; // Self-assignment commented out
+                                            WrapperGLHERate = 0.0;
+                                            WrapperGLHEEnergy = 0.0;
                                         }
                                     }
-<<<<<<< HEAD
-                                    // Calculate mass weighed chilled water temperatures
-                                    if (CHWInletMassFlowRate > 0.0) {
-                                        CHWOutletTemp +=
-                                            Wrapper(WrapperNum).ChillerHeaterReport(ChillerHeaterNum).EvapOutletTempSimul *
-                                            (Wrapper(WrapperNum).ChillerHeaterReport(ChillerHeaterNum).EvapmdotSimul / CHWInletMassFlowRate);
-                                    } else {
-                                        CHWOutletTemp = CHWInletTemp;
-=======
                                 } else { // This chiller heater is off
                                     // Check if any unit is cooling only mode
                                     if (ChillerHeaterNum == this->ChillerHeaterNums) { // All units are heat revocery mode. No condenser flow
@@ -3963,42 +2920,10 @@
                                     } else { // At leaset, one of chiller heater units is cooling-only mode
                                              // GLHEOutletMassFlowRate = GLHEOutletMassFlowRate; // Self-assignment commented out
                                              // GLHEOutletTemp = GLHEOutletTemp; // Self-assignment commented out
->>>>>>> aae0c5ac
                                     }
-
-                                    WrapperElecPowerCool +=
-                                        Wrapper(WrapperNum).ChillerHeaterReport(ChillerHeaterNum).CoolingPowerSimul; // Cooling electricity
-                                    WrapperCoolRate += Wrapper(WrapperNum).ChillerHeaterReport(ChillerHeaterNum).QEvapSimul;
-                                    WrapperElecEnergyCool += Wrapper(WrapperNum).ChillerHeaterReport(ChillerHeaterNum).CoolingEnergySimul;
-                                    WrapperCoolEnergy += Wrapper(WrapperNum).ChillerHeaterReport(ChillerHeaterNum).EvapEnergySimul;
-                                    // Avoid double counting wrapper energy use
-                                    WrapperElecPowerHeat = 0.0;
-                                    WrapperHeatRate = 0.0;
-                                    WrapperElecEnergyHeat = 0.0;
-                                    WrapperHeatEnergy = 0.0;
                                 }
-
-                                // Calculate chilled water temperature
+                                // Calculate mass weighed chilled water temperatures
                                 if (CHWInletMassFlowRate > 0.0) {
-<<<<<<< HEAD
-                                    CHWBypassMassFlowRate = CHWInletMassFlowRate - CHWOutletMassFlowRate;
-                                    if (CHWBypassMassFlowRate > 0.0) {
-                                        CHWOutletTemp += CHWInletTemp * CHWBypassMassFlowRate / CHWInletMassFlowRate;
-                                    } else { // No bypass withnin a wrapper
-                                             // CHWOutletTemp = CHWOutletTemp; // Self-assignment commented out
-                                    }
-                                } else {
-                                    CHWOutletTemp = CHWInletTemp;
-                                }
-                                // Calculate hot water outlet temperature
-                                if (HWInletMassFlowRate > 0.0) {
-                                    HWBypassMassFlowRate = HWInletMassFlowRate - HWOutletMassFlowRate;
-                                    if (HWBypassMassFlowRate > 0.0) {
-                                        HWOutletTemp += HWInletTemp * HWBypassMassFlowRate / HWInletMassFlowRate;
-                                    } else {
-                                        // HWOutletTemp = HWOutletTemp; // Self-assignment commented out
-                                    }
-=======
                                     CHWOutletTemp += this->ChillerHeater(ChillerHeaterNum).Report.EvapOutletTempSimul *
                                                      (this->ChillerHeater(ChillerHeaterNum).Report.EvapmdotSimul / CHWInletMassFlowRate);
                                 } else {
@@ -4031,20 +2956,9 @@
                                 Real64 HWBypassMassFlowRate = HWInletMassFlowRate - HWOutletMassFlowRate;
                                 if (HWBypassMassFlowRate > 0.0) {
                                     HWOutletTemp += HWInletTemp * HWBypassMassFlowRate / HWInletMassFlowRate;
->>>>>>> aae0c5ac
                                 } else {
-                                    HWOutletTemp = HWInletTemp;
+                                    // HWOutletTemp = HWOutletTemp; // Self-assignment commented out
                                 }
-<<<<<<< HEAD
-                                // Calculate condenser outlet temperature
-                                if (GLHEInletMassFlowRate > 0.0) {
-                                    GLHEBypassMassFlowRate = GLHEInletMassFlowRate - GLHEOutletMassFlowRate;
-                                    if (GLHEBypassMassFlowRate > 0.0) {
-                                        GLHEOutletTemp += GLHEInletTemp * GLHEBypassMassFlowRate / GLHEInletMassFlowRate;
-                                    } else {
-                                        // GLHEOutletTemp = GLHEOutletTemp; // Self-assignment commented out
-                                    }
-=======
                             } else {
                                 HWOutletTemp = HWInletTemp;
                             }
@@ -4053,72 +2967,13 @@
                                 Real64 GLHEBypassMassFlowRate = GLHEInletMassFlowRate - GLHEOutletMassFlowRate;
                                 if (GLHEBypassMassFlowRate > 0.0) {
                                     GLHEOutletTemp += GLHEInletTemp * GLHEBypassMassFlowRate / GLHEInletMassFlowRate;
->>>>>>> aae0c5ac
                                 } else {
-                                    GLHEOutletTemp = GLHEInletTemp;
+                                    // GLHEOutletTemp = GLHEOutletTemp; // Self-assignment commented out
                                 }
-
-<<<<<<< HEAD
-                                // Add ancilliary power if scheduled
-                                if (GetCurrentScheduleValue(Wrapper(WrapperNum).SchedPtr) > 0) {
-                                    WrapperElecPowerCool +=
-                                        (Wrapper(WrapperNum).AncilliaryPower * GetCurrentScheduleValue(Wrapper(WrapperNum).SchedPtr));
-                                }
-
-                                // Electricity should be counted once for cooling in this mode
-                                WrapperElecEnergyHeat = 0.0;
-
-                            } else if (SimulHtgDominant) { // Heating dominant simultaneous clg/htg mode
-
-                                for (ChillerHeaterNum = 1; ChillerHeaterNum <= ChillerHeaterNums; ++ChillerHeaterNum) {
-                                    // Set temperatures and mass flow rates for the cooling side
-                                    CurrentMode = Wrapper(WrapperNum).ChillerHeaterReport(ChillerHeaterNum).CurrentMode;
-                                    CHWInletTemp = WrapperReport(WrapperNum).CHWInletTempSimul;
-                                    CHWInletMassFlowRate = WrapperReport(WrapperNum).CHWmdotSimul;
-
-                                    if (CurrentMode != 0) {     // This chiller heater unit is on
-                                        if (CurrentMode == 3) { // Heat recovery mode. Both chilled water and hot water connections
-                                            CHWOutletMassFlowRate += Wrapper(WrapperNum)
-                                                                         .ChillerHeaterReport(ChillerHeaterNum)
-                                                                         .EvapmdotSimul; // Wrapper evaporator side to plant chilled water loop
-                                            HWOutletMassFlowRate += Wrapper(WrapperNum)
-                                                                        .ChillerHeaterReport(ChillerHeaterNum)
-                                                                        .Condmdot; // Wrapper condenser side to plant hot water loop
-                                            if (CHWInletMassFlowRate > 0.0) {
-                                                CHWOutletTemp += Wrapper(WrapperNum).ChillerHeaterReport(ChillerHeaterNum).EvapOutletTempSimul *
-                                                                 (Wrapper(WrapperNum).ChillerHeaterReport(ChillerHeaterNum).EvapmdotSimul /
-                                                                  CHWInletMassFlowRate); // Only need to calculate in the heat recovery mode
-                                            } else {
-                                                CHWOutletTemp = CHWInletTemp;
-                                            }
-                                        } else { // Mode 5. Heating only mode with other heat recovery units
-                                            HWOutletMassFlowRate += Wrapper(WrapperNum)
-                                                                        .ChillerHeaterReport(ChillerHeaterNum)
-                                                                        .Condmdot; // Wrapper condenser side to plant hot water loop
-                                            if (GLHEInletMassFlowRate > 0.0) {
-                                                GLHEOutletMassFlowRate += Wrapper(WrapperNum)
-                                                                              .ChillerHeaterReport(ChillerHeaterNum)
-                                                                              .Evapmdot; // Wrapper evaporator side to plant condenser loop
-                                                if (GLHEOutletMassFlowRate > GLHEInletMassFlowRate) GLHEOutletMassFlowRate = GLHEInletMassFlowRate;
-                                                GLHEOutletTemp +=
-                                                    Wrapper(WrapperNum).ChillerHeaterReport(ChillerHeaterNum).EvapOutletTemp *
-                                                    (Wrapper(WrapperNum).ChillerHeaterReport(ChillerHeaterNum).Evapmdot / GLHEInletMassFlowRate);
-                                                WrapperGLHERate += Wrapper(WrapperNum).ChillerHeaterReport(ChillerHeaterNum).QEvap;
-                                                WrapperGLHEEnergy += Wrapper(WrapperNum).ChillerHeaterReport(ChillerHeaterNum).EvapEnergy;
-                                            } else {
-                                                GLHEInletMassFlowRate = 0.0;
-                                                GLHEOutletMassFlowRate = 0.0;
-                                                GLHEOutletTemp = GLHEInletTemp;
-                                                WrapperGLHERate = 0.0;
-                                                WrapperGLHEEnergy = 0.0;
-                                            }
-                                        } // End of heat recovery mode
-
-                                    } else { // This chiller heater is off
-
-                                        // Check if any unit is heating only mode
-                                        if (ChillerHeaterNum == ChillerHeaterNums) { // All are heat revocery mode. No condenser flow
-=======
+                            } else {
+                                GLHEOutletTemp = GLHEInletTemp;
+                            }
+
                             // Add ancilliary power if scheduled
                             if (ScheduleManager::GetCurrentScheduleValue(this->SchedPtr) > 0) {
                                 WrapperElecPowerCool += (this->AncillaryPower * ScheduleManager::GetCurrentScheduleValue(this->SchedPtr));
@@ -4161,16 +3016,11 @@
                                             WrapperGLHEEnergy += this->ChillerHeater(ChillerHeaterNum).Report.EvapEnergy;
                                         } else {
                                             GLHEInletMassFlowRate = 0.0;
->>>>>>> aae0c5ac
                                             GLHEOutletMassFlowRate = 0.0;
-                                            GLHEInletMassFlowRate = 0.0;
                                             GLHEOutletTemp = GLHEInletTemp;
-                                        } else { // At leaset, one of chiller heater units is heating only mode
-                                                 // GLHEOutletMassFlowRate = GLHEOutletMassFlowRate; // Self-assignment commented out
-                                                 // GLHEOutletTemp = GLHEOutletTemp; // Self-assignment commented out
+                                            WrapperGLHERate = 0.0;
+                                            WrapperGLHEEnergy = 0.0;
                                         }
-<<<<<<< HEAD
-=======
                                     } // End of heat recovery mode
 
                                 } else { // This chiller heater is off
@@ -4183,105 +3033,18 @@
                                     } else { // At leaset, one of chiller heater units is heating only mode
                                              // GLHEOutletMassFlowRate = GLHEOutletMassFlowRate; // Self-assignment commented out
                                              // GLHEOutletTemp = GLHEOutletTemp; // Self-assignment commented out
->>>>>>> aae0c5ac
                                     }
-
-                                    // Calculate mass weighed hot water temperatures
-                                    if (HWInletMassFlowRate > 0.0) {
-                                        HWOutletTemp += Wrapper(WrapperNum).ChillerHeaterReport(ChillerHeaterNum).CondOutletTemp *
-                                                        (Wrapper(WrapperNum).ChillerHeaterReport(ChillerHeaterNum).Condmdot /
-                                                         HWInletMassFlowRate); // Always heating as long as heating load remains
-                                    } else {
-                                        HWOutletTemp = HWInletTemp;
-                                    }
-
-                                    WrapperElecPowerHeat += Wrapper(WrapperNum).ChillerHeaterReport(ChillerHeaterNum).HeatingPower;
-                                    WrapperHeatRate += Wrapper(WrapperNum).ChillerHeaterReport(ChillerHeaterNum).QCond;
-                                    WrapperElecEnergyHeat += Wrapper(WrapperNum).ChillerHeaterReport(ChillerHeaterNum).HeatingEnergy;
-                                    WrapperHeatEnergy += Wrapper(WrapperNum).ChillerHeaterReport(ChillerHeaterNum).CondEnergy;
-
-                                    // Avoid double counting wrapper energy use
-                                    WrapperElecPowerCool = 0.0;
-                                    WrapperCoolRate = 0.0;
-                                    WrapperElecEnergyCool = 0.0;
                                 }
-                                // Calculate chilled water outlet temperature
-                                if (CHWInletMassFlowRate > 0.0) {
-                                    CHWBypassMassFlowRate = CHWInletMassFlowRate - CHWOutletMassFlowRate;
-                                    if (CHWBypassMassFlowRate > 0.0) {
-                                        CHWOutletTemp += CHWInletTemp * CHWBypassMassFlowRate / CHWInletMassFlowRate;
-                                    } else { // No bypass withnin a wrapper
-                                             // CHWOutletTemp = CHWOutletTemp; // Self-assignment commented out
-                                    }
-                                } else {
-                                    CHWOutletTemp = CHWInletTemp;
-                                }
-                                // Calculate hot water outlet temperature
+
+                                // Calculate mass weighed hot water temperatures
                                 if (HWInletMassFlowRate > 0.0) {
-<<<<<<< HEAD
-                                    HWBypassMassFlowRate = HWInletMassFlowRate - HWOutletMassFlowRate;
-                                    if (HWBypassMassFlowRate > 0.0) {
-                                        HWOutletTemp += HWInletTemp * HWBypassMassFlowRate / HWInletMassFlowRate;
-                                    } else {
-                                        // HWOutletTemp = HWOutletTemp; // Self-assignment commented out
-                                    }
-=======
                                     HWOutletTemp += this->ChillerHeater(ChillerHeaterNum).Report.CondOutletTemp *
                                                     (this->ChillerHeater(ChillerHeaterNum).Report.Condmdot /
                                                      HWInletMassFlowRate); // Always heating as long as heating load remains
->>>>>>> aae0c5ac
                                 } else {
                                     HWOutletTemp = HWInletTemp;
                                 }
-                                // Calculate condenser outlet temperature
-                                if (GLHEInletMassFlowRate > 0.0) {
-                                    GLHEBypassMassFlowRate = GLHEInletMassFlowRate - GLHEOutletMassFlowRate;
-                                    if (GLHEBypassMassFlowRate > 0.0) {
-                                        GLHEOutletTemp += GLHEInletTemp * GLHEBypassMassFlowRate / GLHEInletMassFlowRate;
-                                    } else {
-                                        // GLHEOutletTemp = GLHEOutletTemp; // Self-assignment commented out
-                                    }
-                                } else {
-                                    GLHEOutletTemp = GLHEInletTemp;
-                                }
-
-<<<<<<< HEAD
-                                // Check if ancilliary power is used
-                                if (GetCurrentScheduleValue(Wrapper(WrapperNum).SchedPtr) > 0) {
-                                    WrapperElecPowerHeat +=
-                                        (Wrapper(WrapperNum).AncilliaryPower * GetCurrentScheduleValue(Wrapper(WrapperNum).SchedPtr));
-                                }
-
-                                // Electricity should be counted once
-                                WrapperElecEnergyCool = 0.0;
-
-                            } // End of simultaneous clg/htg mode calculations
-
-                        } else { // Heating only mode (mode 2)
-
-                            for (ChillerHeaterNum = 1; ChillerHeaterNum <= ChillerHeaterNums; ++ChillerHeaterNum) {
-                                HWOutletMassFlowRate += Wrapper(WrapperNum).ChillerHeaterReport(ChillerHeaterNum).Condmdot;
-                                HWOutletTemp += Wrapper(WrapperNum).ChillerHeaterReport(ChillerHeaterNum).CondOutletTemp *
-                                                Wrapper(WrapperNum).ChillerHeaterReport(ChillerHeaterNum).Condmdot / HWInletMassFlowRate;
-                                WrapperElecPowerHeat += Wrapper(WrapperNum).ChillerHeaterReport(ChillerHeaterNum).HeatingPower;
-                                WrapperHeatRate += Wrapper(WrapperNum).ChillerHeaterReport(ChillerHeaterNum).QCond;
-                                WrapperElecEnergyHeat += Wrapper(WrapperNum).ChillerHeaterReport(ChillerHeaterNum).HeatingEnergy;
-                                WrapperHeatEnergy += Wrapper(WrapperNum).ChillerHeaterReport(ChillerHeaterNum).CondEnergy;
-
-                                if (GLHEInletMassFlowRate > 0.0) {
-                                    GLHEOutletMassFlowRate += Wrapper(WrapperNum).ChillerHeaterReport(ChillerHeaterNum).Evapmdot;
-                                    if (GLHEOutletMassFlowRate > GLHEInletMassFlowRate) GLHEOutletMassFlowRate = GLHEInletMassFlowRate;
-                                    GLHEOutletTemp += Wrapper(WrapperNum).ChillerHeaterReport(ChillerHeaterNum).EvapOutletTemp *
-                                                      (Wrapper(WrapperNum).ChillerHeaterReport(ChillerHeaterNum).Evapmdot / GLHEInletMassFlowRate);
-                                    WrapperGLHERate += Wrapper(WrapperNum).ChillerHeaterReport(ChillerHeaterNum).QEvap;
-                                    WrapperGLHEEnergy += Wrapper(WrapperNum).ChillerHeaterReport(ChillerHeaterNum).EvapEnergy;
-                                } else { // No source water flow
-                                    GLHEOutletMassFlowRate = 0.0;
-                                    GLHEInletMassFlowRate = 0.0;
-                                    GLHEOutletTemp = GLHEInletTemp;
-                                    WrapperGLHERate = 0.0;
-                                    WrapperGLHEEnergy = 0.0;
-=======
+
                                 WrapperElecPowerHeat += this->ChillerHeater(ChillerHeaterNum).Report.HeatingPower;
                                 WrapperHeatRate += this->ChillerHeater(ChillerHeaterNum).Report.QCond;
                                 WrapperElecEnergyHeat += this->ChillerHeater(ChillerHeaterNum).Report.HeatingEnergy;
@@ -4298,10 +3061,10 @@
                                     CHWOutletTemp += CHWInletTemp * CHWBypassMassFlowRate / CHWInletMassFlowRate;
                                 } else { // No bypass withnin a wrapper
                                          // CHWOutletTemp = CHWOutletTemp; // Self-assignment commented out
->>>>>>> aae0c5ac
                                 }
+                            } else {
+                                CHWOutletTemp = CHWInletTemp;
                             }
-
                             // Calculate hot water outlet temperature
                             if (HWInletMassFlowRate > 0.0) {
                                 Real64 HWBypassMassFlowRate = HWInletMassFlowRate - HWOutletMassFlowRate;
@@ -4309,12 +3072,10 @@
                                     HWOutletTemp += HWInletTemp * HWBypassMassFlowRate / HWInletMassFlowRate;
                                 } else {
                                     // HWOutletTemp = HWOutletTemp; // Self-assignment commented out
-                                    if (HWOutletTemp > HWInletTemp) HWOutletTemp = HWInletTemp;
                                 }
                             } else {
                                 HWOutletTemp = HWInletTemp;
                             }
-
                             // Calculate condenser outlet temperature
                             if (GLHEInletMassFlowRate > 0.0) {
                                 Real64 GLHEBypassMassFlowRate = GLHEInletMassFlowRate - GLHEOutletMassFlowRate;
@@ -4327,160 +3088,6 @@
                                 GLHEOutletTemp = GLHEInletTemp;
                             }
 
-<<<<<<< HEAD
-                            CHWOutletTemp = CHWInletTemp;
-
-                            // Add ancilliary power if necessary
-                            if (GetCurrentScheduleValue(Wrapper(WrapperNum).SchedPtr) > 0) {
-                                WrapperElecPowerHeat += (Wrapper(WrapperNum).AncilliaryPower * GetCurrentScheduleValue(Wrapper(WrapperNum).SchedPtr));
-                            }
-
-                        } // End of calculations
-
-                        SetComponentFlowRate(CHWInletMassFlowRate,
-                                             CHWInletNodeNum,
-                                             CHWOutletNodeNum,
-                                             Wrapper(WrapperNum).CWLoopNum,
-                                             Wrapper(WrapperNum).CWLoopSideNum,
-                                             Wrapper(WrapperNum).CWBranchNum,
-                                             Wrapper(WrapperNum).CWCompNum);
-
-                        SetComponentFlowRate(HWInletMassFlowRate,
-                                             HWInletNodeNum,
-                                             HWOutletNodeNum,
-                                             Wrapper(WrapperNum).HWLoopNum,
-                                             Wrapper(WrapperNum).HWLoopSideNum,
-                                             Wrapper(WrapperNum).HWBranchNum,
-                                             Wrapper(WrapperNum).HWCompNum);
-
-                        SetComponentFlowRate(GLHEInletMassFlowRate,
-                                             GLHEInletNodeNum,
-                                             GLHEOutletNodeNum,
-                                             Wrapper(WrapperNum).GLHELoopNum,
-                                             Wrapper(WrapperNum).GLHELoopSideNum,
-                                             Wrapper(WrapperNum).GLHEBranchNum,
-                                             Wrapper(WrapperNum).GLHECompNum);
-
-                        // Local variables
-                        WrapperReport(WrapperNum).CHWInletTemp = CHWInletTemp;
-                        WrapperReport(WrapperNum).CHWOutletTemp = CHWOutletTemp;
-                        WrapperReport(WrapperNum).HWInletTemp = HWInletTemp;
-                        WrapperReport(WrapperNum).HWOutletTemp = HWOutletTemp;
-                        WrapperReport(WrapperNum).GLHEInletTemp = GLHEInletTemp;
-                        WrapperReport(WrapperNum).GLHEOutletTemp = GLHEOutletTemp;
-                        WrapperReport(WrapperNum).CHWmdot = CHWInletMassFlowRate;
-                        WrapperReport(WrapperNum).HWmdot = HWInletMassFlowRate;
-                        WrapperReport(WrapperNum).GLHEmdot = GLHEInletMassFlowRate;
-                        WrapperReport(WrapperNum).TotElecCooling = WrapperElecEnergyCool;
-                        WrapperReport(WrapperNum).TotElecHeating = WrapperElecEnergyHeat;
-                        WrapperReport(WrapperNum).CoolingEnergy = WrapperCoolEnergy;
-                        WrapperReport(WrapperNum).HeatingEnergy = WrapperHeatEnergy;
-                        WrapperReport(WrapperNum).GLHEEnergy = WrapperGLHEEnergy;
-                        WrapperReport(WrapperNum).TotElecCoolingPwr = WrapperElecPowerCool;
-                        WrapperReport(WrapperNum).TotElecHeatingPwr = WrapperElecPowerHeat;
-                        WrapperReport(WrapperNum).CoolingRate = WrapperCoolRate;
-                        WrapperReport(WrapperNum).HeatingRate = WrapperHeatRate;
-                        WrapperReport(WrapperNum).GLHERate = WrapperGLHERate;
-
-                        Node(CHWOutletNodeNum).Temp = CHWOutletTemp;
-                        Node(HWOutletNodeNum).Temp = HWOutletTemp;
-                        Node(GLHEOutletNodeNum).Temp = GLHEOutletTemp;
-
-                    } else { // Central chiller heater system is off
-
-                        CHWOutletTemp = CHWInletTemp;
-                        HWOutletTemp = HWInletTemp;
-                        GLHEOutletTemp = GLHEInletTemp;
-                        Node(CHWOutletNodeNum).Temp = CHWOutletTemp;
-                        Node(HWOutletNodeNum).Temp = HWOutletTemp;
-                        Node(GLHEOutletNodeNum).Temp = GLHEOutletTemp;
-
-                        if (Wrapper(WrapperNum).WrapperCoolingLoad == 0.0 && !SimulHtgDominant) {
-
-                            for (ChillerHeaterNum = 1; ChillerHeaterNum <= ChillerHeaterNums; ++ChillerHeaterNum) {
-                                Wrapper(WrapperNum).ChillerHeater(ChillerHeaterNum).EvapOutletNode.MassFlowRate = 0.0;
-                                Wrapper(WrapperNum).ChillerHeater(ChillerHeaterNum).CondOutletNode.MassFlowRate = 0.0;
-                                Wrapper(WrapperNum).ChillerHeater(ChillerHeaterNum).EvapOutletNode.Temp = CHWInletTemp;
-                                Wrapper(WrapperNum).ChillerHeater(ChillerHeaterNum).EvapInletNode.Temp = CHWInletTemp;
-                                Wrapper(WrapperNum).ChillerHeater(ChillerHeaterNum).CondOutletNode.Temp = GLHEInletTemp;
-                                Wrapper(WrapperNum).ChillerHeater(ChillerHeaterNum).CondInletNode.Temp = GLHEInletTemp;
-                                Wrapper(WrapperNum).ChillerHeaterReport(ChillerHeaterNum).CurrentMode = 0;
-                                Wrapper(WrapperNum).ChillerHeaterReport(ChillerHeaterNum).ChillerPartLoadRatio = 0.0;
-                                Wrapper(WrapperNum).ChillerHeaterReport(ChillerHeaterNum).ChillerCyclingRatio = 0.0;
-                                Wrapper(WrapperNum).ChillerHeaterReport(ChillerHeaterNum).ChillerFalseLoadRate = 0.0;
-                                Wrapper(WrapperNum).ChillerHeaterReport(ChillerHeaterNum).ChillerCapFT = 0.0;
-                                Wrapper(WrapperNum).ChillerHeaterReport(ChillerHeaterNum).ChillerEIRFT = 0.0;
-                                Wrapper(WrapperNum).ChillerHeaterReport(ChillerHeaterNum).ChillerEIRFPLR = 0.0;
-                                Wrapper(WrapperNum).ChillerHeaterReport(ChillerHeaterNum).CoolingPower = 0.0;
-                                Wrapper(WrapperNum).ChillerHeaterReport(ChillerHeaterNum).HeatingPower = 0.0;
-                                Wrapper(WrapperNum).ChillerHeaterReport(ChillerHeaterNum).QEvap = 0.0;
-                                Wrapper(WrapperNum).ChillerHeaterReport(ChillerHeaterNum).QCond = 0.0;
-                                Wrapper(WrapperNum).ChillerHeaterReport(ChillerHeaterNum).EvapOutletTemp = CHWOutletTemp;
-                                Wrapper(WrapperNum).ChillerHeaterReport(ChillerHeaterNum).EvapInletTemp = CHWInletTemp;
-                                Wrapper(WrapperNum).ChillerHeaterReport(ChillerHeaterNum).CondOutletTemp = GLHEOutletTemp;
-                                Wrapper(WrapperNum).ChillerHeaterReport(ChillerHeaterNum).CondInletTemp = GLHEInletTemp;
-                                Wrapper(WrapperNum).ChillerHeaterReport(ChillerHeaterNum).Evapmdot = 0.0;
-                                Wrapper(WrapperNum).ChillerHeaterReport(ChillerHeaterNum).Condmdot = 0.0;
-                                Wrapper(WrapperNum).ChillerHeaterReport(ChillerHeaterNum).ChillerFalseLoad = 0.0;
-                                Wrapper(WrapperNum).ChillerHeaterReport(ChillerHeaterNum).CoolingEnergy = 0.0;
-                                Wrapper(WrapperNum).ChillerHeaterReport(ChillerHeaterNum).HeatingEnergy = 0.0;
-                                Wrapper(WrapperNum).ChillerHeaterReport(ChillerHeaterNum).EvapEnergy = 0.0;
-                                Wrapper(WrapperNum).ChillerHeaterReport(ChillerHeaterNum).CondEnergy = 0.0;
-                                Wrapper(WrapperNum).ChillerHeaterReport(ChillerHeaterNum).ActualCOP = 0.0;
-                            }
-
-                            WrapperReport(WrapperNum).CHWInletTemp = CHWInletTemp;
-                            WrapperReport(WrapperNum).CHWOutletTemp = CHWOutletTemp;
-                            WrapperReport(WrapperNum).HWInletTemp = HWInletTemp;
-                            WrapperReport(WrapperNum).HWOutletTemp = HWOutletTemp;
-                            WrapperReport(WrapperNum).GLHEInletTemp = GLHEInletTemp;
-                            WrapperReport(WrapperNum).GLHEOutletTemp = GLHEOutletTemp;
-                            WrapperReport(WrapperNum).CHWmdot = CHWInletMassFlowRate;
-                            WrapperReport(WrapperNum).HWmdot = HWInletMassFlowRate;
-                            WrapperReport(WrapperNum).GLHEmdot = GLHEInletMassFlowRate;
-                            WrapperReport(WrapperNum).TotElecCooling = WrapperElecEnergyCool;
-                            WrapperReport(WrapperNum).TotElecHeating = WrapperElecEnergyHeat;
-                            WrapperReport(WrapperNum).CoolingEnergy = WrapperCoolEnergy;
-                            WrapperReport(WrapperNum).HeatingEnergy = WrapperHeatEnergy;
-                            WrapperReport(WrapperNum).GLHEEnergy = WrapperGLHEEnergy;
-                            WrapperReport(WrapperNum).TotElecCoolingPwr = WrapperElecPowerCool;
-                            WrapperReport(WrapperNum).TotElecHeatingPwr = WrapperElecPowerHeat;
-                            WrapperReport(WrapperNum).CoolingRate = WrapperCoolRate;
-                            WrapperReport(WrapperNum).HeatingRate = WrapperHeatRate;
-                            WrapperReport(WrapperNum).GLHERate = WrapperGLHERate;
-
-                            SetComponentFlowRate(CHWInletMassFlowRate,
-                                                 CHWInletNodeNum,
-                                                 CHWOutletNodeNum,
-                                                 Wrapper(WrapperNum).CWLoopNum,
-                                                 Wrapper(WrapperNum).CWLoopSideNum,
-                                                 Wrapper(WrapperNum).CWBranchNum,
-                                                 Wrapper(WrapperNum).CWCompNum);
-
-                            SetComponentFlowRate(HWInletMassFlowRate,
-                                                 HWInletNodeNum,
-                                                 HWOutletNodeNum,
-                                                 Wrapper(WrapperNum).HWLoopNum,
-                                                 Wrapper(WrapperNum).HWLoopSideNum,
-                                                 Wrapper(WrapperNum).HWBranchNum,
-                                                 Wrapper(WrapperNum).HWCompNum);
-
-                            SetComponentFlowRate(GLHEInletMassFlowRate,
-                                                 GLHEInletNodeNum,
-                                                 GLHEOutletNodeNum,
-                                                 Wrapper(WrapperNum).GLHELoopNum,
-                                                 Wrapper(WrapperNum).GLHELoopSideNum,
-                                                 Wrapper(WrapperNum).GLHEBranchNum,
-                                                 Wrapper(WrapperNum).GLHECompNum);
-                        }
-
-                    } // Heating loop calculation
-
-                    //! Node(CHWOutletNodeNum)%Temp  = CHWOutletTemp
-                    //! Node(HWOutletNodeNum)%Temp   = HWOutletTemp
-                    //! Node(GLHEOutletNodeNum)%Temp = GLHEOutletTemp
-                }
-=======
                             // Check if ancilliary power is used
                             if (ScheduleManager::GetCurrentScheduleValue(this->SchedPtr) > 0) {
                                 WrapperElecPowerHeat += (this->AncillaryPower * ScheduleManager::GetCurrentScheduleValue(this->SchedPtr));
@@ -4690,73 +3297,17 @@
                     }
 
                 } // Heating loop calculation
->>>>>>> aae0c5ac
             }
         }
-
-<<<<<<< HEAD
-        void UpdateChillerRecords(int const WrapperNum) // Wrapper number
-        {
-=======
+    }
+
     void WrapperSpecs::UpdateChillerRecords() // Wrapper number
     {
->>>>>>> aae0c5ac
-
-            // SUBROUTINE INFORMATION:
-            //       AUTHOR:          Daeho Kang, PNNL
-            //       DATE WRITTEN:    Feb 2013
-
-<<<<<<< HEAD
-            // PURPOSE OF THIS SUBROUTINE:
-            //  Update cihller heater variables
-
-            // METHODOLOGY EMPLOYED:
-            //  na
-
-            // REFERENCES:
-            //  na
-
-            // Using/Aliasing
-            using DataGlobals::SecInHour;
-            using DataHVACGlobals::TimeStepSys;
-
-            // Locals
-            // SUBROUTINE ARGUMENT DEFINITIONS:
-
-            // SUBROUTINE PARAMETER DEFINITIONS:
-            // na
-
-            // DERIVED TYPE DEFINITIONS:
-            // na
-
-            // SUBROUTINE LOCAL VARIABLE DECLARATIONS:
-            Real64 SecInTimeStep; // Number of seconds per HVAC system time step, to convert from W (J/s) to J
-            int ChillerHeaterNum; // Chiller heater number
-
-            SecInTimeStep = TimeStepSys * SecInHour;
-
-            for (ChillerHeaterNum = 1; ChillerHeaterNum <= Wrapper(WrapperNum).ChillerHeaterNums; ++ChillerHeaterNum) {
-                Wrapper(WrapperNum).ChillerHeaterReport(ChillerHeaterNum).ChillerFalseLoad =
-                    Wrapper(WrapperNum).ChillerHeaterReport(ChillerHeaterNum).ChillerFalseLoadRate * SecInTimeStep;
-                Wrapper(WrapperNum).ChillerHeaterReport(ChillerHeaterNum).CoolingEnergy =
-                    Wrapper(WrapperNum).ChillerHeaterReport(ChillerHeaterNum).CoolingPower * SecInTimeStep;
-                Wrapper(WrapperNum).ChillerHeaterReport(ChillerHeaterNum).HeatingEnergy =
-                    Wrapper(WrapperNum).ChillerHeaterReport(ChillerHeaterNum).HeatingPower * SecInTimeStep;
-                Wrapper(WrapperNum).ChillerHeaterReport(ChillerHeaterNum).EvapEnergy =
-                    Wrapper(WrapperNum).ChillerHeaterReport(ChillerHeaterNum).QEvap * SecInTimeStep;
-                Wrapper(WrapperNum).ChillerHeaterReport(ChillerHeaterNum).CondEnergy =
-                    Wrapper(WrapperNum).ChillerHeaterReport(ChillerHeaterNum).QCond * SecInTimeStep;
-                if (SimulClgDominant || SimulHtgDominant) {
-                    Wrapper(WrapperNum).ChillerHeaterReport(ChillerHeaterNum).ChillerFalseLoadSimul =
-                        Wrapper(WrapperNum).ChillerHeaterReport(ChillerHeaterNum).ChillerFalseLoad;
-                    Wrapper(WrapperNum).ChillerHeaterReport(ChillerHeaterNum).CoolingEnergySimul =
-                        Wrapper(WrapperNum).ChillerHeaterReport(ChillerHeaterNum).CoolingEnergy;
-                    Wrapper(WrapperNum).ChillerHeaterReport(ChillerHeaterNum).EvapEnergySimul =
-                        Wrapper(WrapperNum).ChillerHeaterReport(ChillerHeaterNum).EvapEnergy;
-                    Wrapper(WrapperNum).ChillerHeaterReport(ChillerHeaterNum).CondEnergySimul =
-                        Wrapper(WrapperNum).ChillerHeaterReport(ChillerHeaterNum).CondEnergy;
-                }
-=======
+
+        // SUBROUTINE INFORMATION:
+        //       AUTHOR:          Daeho Kang, PNNL
+        //       DATE WRITTEN:    Feb 2013
+
         // PURPOSE OF THIS SUBROUTINE:
         //  Update chiller heater variables
 
@@ -4777,65 +3328,17 @@
                 this->ChillerHeater(ChillerHeaterNum).Report.CoolingEnergySimul = this->ChillerHeater(ChillerHeaterNum).Report.CoolingEnergy;
                 this->ChillerHeater(ChillerHeaterNum).Report.EvapEnergySimul = this->ChillerHeater(ChillerHeaterNum).Report.EvapEnergy;
                 this->ChillerHeater(ChillerHeaterNum).Report.CondEnergySimul = this->ChillerHeater(ChillerHeaterNum).Report.CondEnergy;
->>>>>>> aae0c5ac
             }
         }
-
-<<<<<<< HEAD
-        void UpdateChillerHeaterRecords(int const WrapperNum) // Wrapper number
-        {
-=======
+    }
+
     void WrapperSpecs::UpdateChillerHeaterRecords() // Wrapper number
     {
->>>>>>> aae0c5ac
-
-            // SUBROUTINE INFORMATION:
-            //       AUTHOR:          Daeho Kang, PNNL
-            //       DATE WRITTEN:    Feb 2013
-
-<<<<<<< HEAD
-            // PURPOSE OF THIS SUBROUTINE:
-            //  Reporting
-
-            // METHODOLOGY EMPLOYED:
-            //  na
-
-            // REFERENCES:
-            //  na
-
-            // Using/Aliasing
-            using DataGlobals::SecInHour;
-            using DataHVACGlobals::TimeStepSys;
-
-            // Locals
-            // SUBROUTINE ARGUMENT DEFINITIONS:
-
-            // SUBROUTINE PARAMETER DEFINITIONS:
-            // na
-
-            // DERIVED TYPE DEFINITIONS:
-            // na
-
-            // SUBROUTINE LOCAL VARIABLE DECLARATIONS:
-            Real64 SecInTimeStep; // Number of seconds per HVAC system time step, to convert from W (J/s) to J
-            int ChillerHeaterNum; // Chiller heater number
-
-            SecInTimeStep = TimeStepSys * SecInHour;
-
-            for (ChillerHeaterNum = 1; ChillerHeaterNum <= Wrapper(WrapperNum).ChillerHeaterNums; ++ChillerHeaterNum) {
-                Wrapper(WrapperNum).ChillerHeaterReport(ChillerHeaterNum).ChillerFalseLoad =
-                    Wrapper(WrapperNum).ChillerHeaterReport(ChillerHeaterNum).ChillerFalseLoadRate * SecInTimeStep;
-                Wrapper(WrapperNum).ChillerHeaterReport(ChillerHeaterNum).CoolingEnergy =
-                    Wrapper(WrapperNum).ChillerHeaterReport(ChillerHeaterNum).CoolingPower * SecInTimeStep;
-                Wrapper(WrapperNum).ChillerHeaterReport(ChillerHeaterNum).HeatingEnergy =
-                    Wrapper(WrapperNum).ChillerHeaterReport(ChillerHeaterNum).HeatingPower * SecInTimeStep;
-                Wrapper(WrapperNum).ChillerHeaterReport(ChillerHeaterNum).EvapEnergy =
-                    Wrapper(WrapperNum).ChillerHeaterReport(ChillerHeaterNum).QEvap * SecInTimeStep;
-                Wrapper(WrapperNum).ChillerHeaterReport(ChillerHeaterNum).CondEnergy =
-                    Wrapper(WrapperNum).ChillerHeaterReport(ChillerHeaterNum).QCond * SecInTimeStep;
-                Wrapper(WrapperNum).ChillerHeaterReport(ChillerHeaterNum).CondenserFanEnergyConsumption = CondenserFanPower * SecInTimeStep;
-            }
-=======
+
+        // SUBROUTINE INFORMATION:
+        //       AUTHOR:          Daeho Kang, PNNL
+        //       DATE WRITTEN:    Feb 2013
+
         // Number of seconds per HVAC system time step, to convert from W (J/s) to J
         Real64 SecInTimeStep = DataHVACGlobals::TimeStepSys * DataGlobals::SecInHour;
 
@@ -4846,9 +3349,9 @@
             this->ChillerHeater(ChillerHeaterNum).Report.HeatingEnergy = this->ChillerHeater(ChillerHeaterNum).Report.HeatingPower * SecInTimeStep;
             this->ChillerHeater(ChillerHeaterNum).Report.EvapEnergy = this->ChillerHeater(ChillerHeaterNum).Report.QEvap * SecInTimeStep;
             this->ChillerHeater(ChillerHeaterNum).Report.CondEnergy = this->ChillerHeater(ChillerHeaterNum).Report.QCond * SecInTimeStep;
->>>>>>> aae0c5ac
         }
-
-    } // namespace PlantCentralGSHP
-
-} // namespace PlantCentralGSHP+    }
+
+} // namespace PlantCentralGSHP
+
+} // namespace EnergyPlus