--- conflicted
+++ resolved
@@ -175,17 +175,11 @@
         Real64 setRadiantSystemControlTemperature();
 
         Real64 calculateOperationalFraction(Real64 const offTemperature, Real64 const controlTemperature, Real64 const throttlingRange);
-<<<<<<< HEAD
-        
+
         virtual void calculateLowTemperatureRadiantSystem(EnergyPlusData &state, Real64 &LoadMet) = 0;
-        
-=======
-
-        virtual void calculateLowTemperatureRadiantSystem(EnergyPlusData &state, Real64 &LoadMet) = 0;
 
         Real64 setOffTemperatureLowTemperatureRadiantSystem(int const scheduleIndex, Real64 const throttlingRange);
 
->>>>>>> 4ad20382
         void updateLowTemperatureRadiantSystemSurfaces();
 
         virtual void updateLowTemperatureRadiantSystem() = 0;
