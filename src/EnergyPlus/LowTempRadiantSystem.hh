--- conflicted
+++ resolved
@@ -162,15 +162,9 @@
         );
 
         Real64 setRadiantSystemControlTemperature();
-<<<<<<< HEAD
         
         virtual void calculateLowTemperatureRadiantSystem(EnergyPlusData &state, Real64 &LoadMet) = 0;
         
-=======
-
-        virtual void calculateLowTemperatureRadiantSystem(ZoneTempPredictorCorrectorData &dataZoneTempPredictorCorrector, Real64 &LoadMet) = 0;
-
->>>>>>> 68c51b98
         void updateLowTemperatureRadiantSystemSurfaces();
 
         virtual void updateLowTemperatureRadiantSystem() = 0;
@@ -270,19 +264,11 @@
                   ScaledHeatingCapacity(0.0), CoolingCapMethod(0), ScaledCoolingCapacity(0.0)
             {
             }
-<<<<<<< HEAD
         
         void calculateLowTemperatureRadiantSystem(EnergyPlusData &state, Real64 &LoadMet);
         
         void calculateLowTemperatureRadiantSystemComponents(EnergyPlusData &state, Real64 &LoadMet);
         
-=======
-
-        void calculateLowTemperatureRadiantSystem(ZoneTempPredictorCorrectorData &dataZoneTempPredictorCorrector, Real64 &LoadMet);
-
-        void calculateLowTemperatureRadiantSystemComponents(ZoneTempPredictorCorrectorData &dataZoneTempPredictorCorrector, Real64 &LoadMet);
-
->>>>>>> 68c51b98
         void updateLowTemperatureRadiantSystem();
 
         void reportLowTemperatureRadiantSystem();
@@ -349,15 +335,9 @@
         {
         }
 
-<<<<<<< HEAD
         void calculateLowTemperatureRadiantSystem(EnergyPlusData &state, Real64 &LoadMet);
         
         void calculateLowTemperatureRadiantSystemComponents(EnergyPlusData &state, int const MainLoopNodeIn, // Node number on main loop of the inlet node to the radiant system
-=======
-        void calculateLowTemperatureRadiantSystem(ZoneTempPredictorCorrectorData &dataZoneTempPredictorCorrector, Real64 &LoadMet);
-
-        void calculateLowTemperatureRadiantSystemComponents(ZoneTempPredictorCorrectorData &dataZoneTempPredictorCorrector, int const MainLoopNodeIn, // Node number on main loop of the inlet node to the radiant system
->>>>>>> 68c51b98
                                                             bool const Iteration,     // FALSE for the regular solution, TRUE when we had to loop back
                                                             Real64 &LoadMet           // Load met by the low temperature radiant system, in Watts
         );
@@ -390,13 +370,8 @@
             : MaxElecPower(0.0), ThrottlRange(0.0), SetptSchedPtr(0), ElecPower(0.0), ElecEnergy(0.0), HeatingCapMethod(0), ScaledHeatingCapacity(0.0)
         {
         }
-<<<<<<< HEAD
         
         void calculateLowTemperatureRadiantSystem(EnergyPlusData &state, Real64 &LoadMet);
-=======
-
-        void calculateLowTemperatureRadiantSystem(ZoneTempPredictorCorrectorData &dataZoneTempPredictorCorrector, Real64 &LoadMet);
->>>>>>> 68c51b98
 
         void updateLowTemperatureRadiantSystem();
 
