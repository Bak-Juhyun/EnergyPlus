// EnergyPlus, Copyright (c) 1996-2020, The Board of Trustees of the University of Illinois,
// The Regents of the University of California, through Lawrence Berkeley National Laboratory
// (subject to receipt of any required approvals from the U.S. Dept. of Energy), Oak Ridge
// National Laboratory, managed by UT-Battelle, Alliance for Sustainable Energy, LLC, and other
// contributors. All rights reserved.
//
// NOTICE: This Software was developed under funding from the U.S. Department of Energy and the
// U.S. Government consequently retains certain rights. As such, the U.S. Government has been
// granted for itself and others acting on its behalf a paid-up, nonexclusive, irrevocable,
// worldwide license in the Software to reproduce, distribute copies to the public, prepare
// derivative works, and perform publicly and display publicly, and to permit others to do so.
//
// Redistribution and use in source and binary forms, with or without modification, are permitted
// provided that the following conditions are met:
//
// (1) Redistributions of source code must retain the above copyright notice, this list of
//     conditions and the following disclaimer.
//
// (2) Redistributions in binary form must reproduce the above copyright notice, this list of
//     conditions and the following disclaimer in the documentation and/or other materials
//     provided with the distribution.
//
// (3) Neither the name of the University of California, Lawrence Berkeley National Laboratory,
//     the University of Illinois, U.S. Dept. of Energy nor the names of its contributors may be
//     used to endorse or promote products derived from this software without specific prior
//     written permission.
//
// (4) Use of EnergyPlus(TM) Name. If Licensee (i) distributes the software in stand-alone form
//     without changes from the version obtained under this License, or (ii) Licensee makes a
//     reference solely to the software portion of its product, Licensee must refer to the
//     software as "EnergyPlus version X" software, where "X" is the version number Licensee
//     obtained under this License and may not use a different name for the software. Except as
//     specifically required in this Section (4), Licensee shall not use in a company name, a
//     product name, in advertising, publicity, or other promotional activities any name, trade
//     name, trademark, logo, or other designation of "EnergyPlus", "E+", "e+" or confusingly
//     similar designation, without the U.S. Department of Energy's prior written consent.
//
// THIS SOFTWARE IS PROVIDED BY THE COPYRIGHT HOLDERS AND CONTRIBUTORS "AS IS" AND ANY EXPRESS OR
// IMPLIED WARRANTIES, INCLUDING, BUT NOT LIMITED TO, THE IMPLIED WARRANTIES OF MERCHANTABILITY
// AND FITNESS FOR A PARTICULAR PURPOSE ARE DISCLAIMED. IN NO EVENT SHALL THE COPYRIGHT OWNER OR
// CONTRIBUTORS BE LIABLE FOR ANY DIRECT, INDIRECT, INCIDENTAL, SPECIAL, EXEMPLARY, OR
// CONSEQUENTIAL DAMAGES (INCLUDING, BUT NOT LIMITED TO, PROCUREMENT OF SUBSTITUTE GOODS OR
// SERVICES; LOSS OF USE, DATA, OR PROFITS; OR BUSINESS INTERRUPTION) HOWEVER CAUSED AND ON ANY
// THEORY OF LIABILITY, WHETHER IN CONTRACT, STRICT LIABILITY, OR TORT (INCLUDING NEGLIGENCE OR
// OTHERWISE) ARISING IN ANY WAY OUT OF THE USE OF THIS SOFTWARE, EVEN IF ADVISED OF THE
// POSSIBILITY OF SUCH DAMAGE.

// FMI-Related Headers
extern "C" {
#include <FMI/main.h>
}

// C++ Headers
#include <cmath>
#include <memory>
#include <string>

// ObjexxFCL Headers
#include <ObjexxFCL/Array.functions.hh>
#include <ObjexxFCL/Array1D.hh>
#include <ObjexxFCL/Fmath.hh>
#include <ObjexxFCL/environment.hh>
#include <ObjexxFCL/gio.hh>
#include <ObjexxFCL/string.functions.hh>

// EnergyPlus Headers
#include <EnergyPlus/BranchInputManager.hh>
#include <EnergyPlus/BranchNodeConnections.hh>
#include <EnergyPlus/CommandLineInterface.hh>
#include <EnergyPlus/CostEstimateManager.hh>
#include <EnergyPlus/CurveManager.hh>
#include <EnergyPlus/Data/EnergyPlusData.hh>
#include <EnergyPlus/DataAirLoop.hh>
#include <EnergyPlus/DataBranchNodeConnections.hh>
#include <EnergyPlus/DataContaminantBalance.hh>
#include <EnergyPlus/DataConvergParams.hh>
#include <EnergyPlus/DataEnvironment.hh>
#include <EnergyPlus/DataErrorTracking.hh>
#include <EnergyPlus/DataGlobalConstants.hh>
#include <EnergyPlus/DataGlobals.hh>
#include <EnergyPlus/DataHVACGlobals.hh>
#include <EnergyPlus/DataHeatBalFanSys.hh>
#include <EnergyPlus/DataHeatBalance.hh>
#include <EnergyPlus/DataIPShortCuts.hh>
#include <EnergyPlus/DataLoopNode.hh>
#include <EnergyPlus/DataOutputs.hh>
#include <EnergyPlus/DataPrecisionGlobals.hh>
#include <EnergyPlus/DataReportingFlags.hh>
#include <EnergyPlus/DataRuntimeLanguage.hh>
#include <EnergyPlus/DataSizing.hh>
#include <EnergyPlus/DataStringGlobals.hh>
#include <EnergyPlus/DataSurfaces.hh>
#include <EnergyPlus/DataSystemVariables.hh>
#include <EnergyPlus/DataTimings.hh>
#include <EnergyPlus/DataZoneEquipment.hh>
#include <EnergyPlus/DemandManager.hh>
#include <EnergyPlus/DisplayRoutines.hh>
#include <EnergyPlus/DualDuct.hh>
#include <EnergyPlus/EMSManager.hh>
#include <EnergyPlus/EconomicLifeCycleCost.hh>
#include <EnergyPlus/EconomicTariff.hh>
#include <EnergyPlus/ElectricPowerServiceManager.hh>
#include <EnergyPlus/ExteriorEnergyUse.hh>
#include <EnergyPlus/ExternalInterface.hh>
#include <EnergyPlus/FaultsManager.hh>
#include <EnergyPlus/FluidProperties.hh>
#include <EnergyPlus/General.hh>
#include <EnergyPlus/GeneralRoutines.hh>
#include <EnergyPlus/HVACControllers.hh>
#include <EnergyPlus/HVACManager.hh>
#include <EnergyPlus/HVACSizingSimulationManager.hh>
#include <EnergyPlus/HeatBalanceAirManager.hh>
#include <EnergyPlus/HeatBalanceIntRadExchange.hh>
#include <EnergyPlus/HeatBalanceManager.hh>
#include <EnergyPlus/HeatBalanceSurfaceManager.hh>
#include <EnergyPlus/IOFiles.hh>
#include <EnergyPlus/InputProcessing/InputProcessor.hh>
#include <EnergyPlus/MixedAir.hh>
#include <EnergyPlus/NodeInputManager.hh>
#include <EnergyPlus/OutAirNodeManager.hh>
#include <EnergyPlus/OutputProcessor.hh>
#include <EnergyPlus/OutputReportPredefined.hh>
#include <EnergyPlus/OutputReportTabular.hh>
#include <EnergyPlus/OutputReports.hh>
#include <EnergyPlus/Plant/DataPlant.hh>
#include <EnergyPlus/Plant/PlantManager.hh>
#include <EnergyPlus/PlantPipingSystemsManager.hh>
#include <EnergyPlus/PluginManager.hh>
#include <EnergyPlus/PollutionModule.hh>
#include <EnergyPlus/Psychrometrics.hh>
#include <EnergyPlus/RefrigeratedCase.hh>
#include <EnergyPlus/ReportCoilSelection.hh>
#include <EnergyPlus/ResultsSchema.hh>
#include <EnergyPlus/ScheduleManager.hh>
#include <EnergyPlus/SetPointManager.hh>
#include <EnergyPlus/SimulationManager.hh>
#include <EnergyPlus/SizingManager.hh>
#include <EnergyPlus/SolarShading.hh>
#include <EnergyPlus/SurfaceGeometry.hh>
#include <EnergyPlus/SystemReports.hh>
#include <EnergyPlus/Timer.h>
#include <EnergyPlus/UtilityRoutines.hh>
#include <EnergyPlus/Vectors.hh>
#include <EnergyPlus/WeatherManager.hh>
#include <EnergyPlus/ZoneContaminantPredictorCorrector.hh>
#include <EnergyPlus/ZoneEquipmentManager.hh>
#include <EnergyPlus/ZoneTempPredictorCorrector.hh>
#include <EnergyPlus/api/datatransfer.h>

namespace EnergyPlus {
namespace SimulationManager {

    // MODULE INFORMATION:
    //       AUTHOR         Rick Strand
    //       DATE WRITTEN   January 1997
    //       MODIFIED       na
    //       RE-ENGINEERED  na

    // PURPOSE OF THIS MODULE:
    // This module contains the main driver routine which manages the major
    // control loops of the EnergyPlus simulation.  This module is also
    // responsible for setting the global environment flags for these
    // loops.

    // METHODOLOGY EMPLOYED:
    // This module was constructed from the remnants of (I)BLAST routines
    // SIMBLD (Simulate Building), SIMZG (Simulate Zone Group), and SIMZGD
    // (Simulate Zone Group for a Day).

    // REFERENCES:
    // (I)BLAST legacy code, internal Reverse Engineering documentation,
    // and internal Evolutionary Engineering documentation.

    // Using/Aliasing
    using namespace DataPrecisionGlobals;
    using namespace DataGlobals;
    using namespace DataSizing;
    using namespace DataReportingFlags;
    using namespace DataSystemVariables;
    using namespace HeatBalanceManager;
    using namespace WeatherManager;
    using namespace ExternalInterface;

    // MODULE PARAMETER DEFINITIONS:
    static std::string const BlankString;

    // MODULE VARIABLE DECLARATIONS:
    bool RunPeriodsInInput(false);
    bool RunControlInInput(false);

    namespace {
        // These were static variables within different functions. They were pulled out into the namespace
        // to facilitate easier unit testing of those functions.
        // These are purposefully not in the header file as an extern variable. No one outside of SimulationManager should
        // use these. They are cleared by clear_state() for use by unit tests, but normal simulations should be unaffected.
        // This is purposefully in an anonymous namespace so nothing outside this implementation file can use it.
        bool PreP_Fatal(false);
    } // namespace

    // Functions
    void clear_state()
    {
        RunPeriodsInInput = false;
        RunControlInInput = false;
        PreP_Fatal = false;
    }

    void ManageSimulation(EnergyPlusData &state)
    {

        // SUBROUTINE INFORMATION:
        //       AUTHOR         Rick Strand
        //       DATE WRITTEN   January 1997
        //       MODIFIED       na
        //       RE-ENGINEERED  na

        // PURPOSE OF THIS SUBROUTINE:
        // This subroutine is the main driver of the simulation manager module.
        // It contains the main environment-time loops for the building
        // simulation.  This includes the environment loop, a day loop, an
        // hour loop, and a time step loop.

        // METHODOLOGY EMPLOYED:
        // na

        // REFERENCES:
        // na

        // Using/Aliasing
        using DataEnvironment::CurMnDy;
        using DataEnvironment::CurrentOverallSimDay;
        using DataEnvironment::CurrentYearIsLeapYear;
        using DataEnvironment::EndMonthFlag;
        using DataEnvironment::EnvironmentName;
        using DataEnvironment::TotalOverallSimDays;
        using DataEnvironment::TotDesDays;
        using DataEnvironment::TotRunDesPersDays;
        using DataHVACGlobals::TimeStepSys;

        using BranchInputManager::ManageBranchInput;
        using BranchInputManager::TestBranchIntegrity;
        using BranchNodeConnections::CheckNodeConnections;
        using BranchNodeConnections::TestCompSetInletOutletNodes;
        using CostEstimateManager::SimCostEstimate;
        using CurveManager::InitCurveReporting;
        using DataErrorTracking::AskForConnectionsReport;
        using DataErrorTracking::ExitDuringSimulations;
        using DemandManager::InitDemandManagers;
        using EconomicLifeCycleCost::ComputeLifeCycleCostAndReport;
        using EconomicLifeCycleCost::GetInputForLifeCycleCost;
        using EconomicTariff::ComputeTariff; // added for computing annual utility costs
        using EconomicTariff::WriteTabularTariffReports;
        using EMSManager::CheckIfAnyEMS;
        using EMSManager::ManageEMS;
        using ExteriorEnergyUse::ManageExteriorEnergyUse;
        using General::TrimSigDigits;
        using HVACControllers::DumpAirLoopStatistics;
        using MixedAir::CheckControllerLists;
        using NodeInputManager::CheckMarkedNodes;
        using NodeInputManager::SetupNodeVarsForReporting;
        using OutputProcessor::ReportForTabularReports;
        using OutputProcessor::SetupTimePointers;
        using OutputReportPredefined::SetPredefinedTables;
        using OutputReportTabular::CloseOutputTabularFile;
        using OutputReportTabular::OpenOutputTabularFile;
        using OutputReportTabular::ResetTabularReports;
        using OutputReportTabular::WriteTabularReports;
        using PlantManager::CheckIfAnyPlant;
        using PollutionModule::CheckPollutionMeterReporting;
        using PollutionModule::SetupPollutionCalculations;
        using PollutionModule::SetupPollutionMeterReporting;
        using SizingManager::ManageSizing;
        using SystemReports::CreateEnergyReportStructure;
        using SystemReports::ReportAirLoopConnections;
        using namespace DataTimings;
        using DataSystemVariables::FullAnnualRun;
        using FaultsManager::CheckAndReadFaults;
        using OutputProcessor::isFinalYear;
        using OutputProcessor::ResetAccumulationWhenWarmupComplete;
        using PlantPipingSystemsManager::CheckIfAnyBasements;
        using PlantPipingSystemsManager::CheckIfAnySlabs;
        using PlantPipingSystemsManager::SimulateGroundDomains;
        using Psychrometrics::InitializePsychRoutines;
        using SetPointManager::CheckIfAnyIdealCondEntSetPoint;
        using WeatherManager::CheckIfAnyUnderwaterBoundaries;

        // Locals
        // SUBROUTINE PARAMETER DEFINITIONS:
        // na

        // INTERFACE BLOCK SPECIFICATIONS:
        // na

        // DERIVED TYPE DEFINITIONS:
        // na

        // SUBROUTINE LOCAL VARIABLE DECLARATIONS:
        static bool Available; // an environment is available to process
        static bool ErrorsFound(false);
        static bool TerminalError(false);
        bool SimsDone;
        bool ErrFound;
        bool oneTimeUnderwaterBoundaryCheck = true;
        bool AnyUnderwaterBoundaries = false;
        int EnvCount;

        // Windows: ensure that EnergyPlusAPI.dll's notion of the "static singleton IOFiles" matches
        // the exe's notion.
        // TODO: Remove this after we have eliminated all remaining calls to IOFiles::getSingleton
        IOFiles::setSingleton(&state.files);

        // CreateSQLiteDatabase();
        sqlite = EnergyPlus::CreateSQLiteDatabase();

        if (sqlite) {
            sqlite->sqliteBegin();
            sqlite->createSQLiteSimulationsRecord(1, DataStringGlobals::VerString, DataStringGlobals::CurrentDateTime);
            sqlite->sqliteCommit();
        }

        // FLOW:
        PostIPProcessing();

        InitializePsychRoutines();

        BeginSimFlag = true;
        BeginFullSimFlag = false;
        DoOutputReporting = false;
        DisplayPerfSimulationFlag = false;
        DoWeatherInitReporting = false;
        RunPeriodsInInput =
            (inputProcessor->getNumObjectsFound("RunPeriod") > 0 || inputProcessor->getNumObjectsFound("RunPeriod:CustomRange") > 0 || FullAnnualRun);
        AskForConnectionsReport = false; // set to false until sizing is finished

<<<<<<< HEAD
        OpenOutputFiles(state.files);
        GetProjectData(state.files);
        CheckForMisMatchedEnvironmentSpecifications(state.files);
=======
        OpenOutputFiles(state.outputFiles);
        GetProjectData(state.dataZoneTempPredictorCorrector, state.outputFiles);
        CheckForMisMatchedEnvironmentSpecifications();
>>>>>>> 4f18c328
        CheckForRequestedReporting();
        SetPredefinedTables();
        SetPreConstructionInputParameters(); // establish array bounds for constructions early

        SetupTimePointers("Zone", TimeStepZone); // Set up Time pointer for HB/Zone Simulation
        SetupTimePointers("HVAC", TimeStepSys);

        CheckIfAnyEMS(state.files);
        CheckIfAnyPlant();
        CheckIfAnySlabs();
        CheckIfAnyBasements(state);
        CheckIfAnyIdealCondEntSetPoint();
        createFacilityElectricPowerServiceObject();
        createCoilSelectionReportObj();

        ManageBranchInput(state.dataBranchInputManager); // just gets input and returns.

        // Create a new plugin manager which starts up the Python interpreter
        // Note this cannot be done if we are running within the library environment, nor would you really to do so
        // If we are already within a Python interpreter context, and we try to start up a new Python interpreter environment, it segfaults
        // Note that some setup is deferred until later such as setting up output variables
        if (!eplusRunningViaAPI) {
            EnergyPlus::PluginManagement::pluginManager =
                std::unique_ptr<EnergyPlus::PluginManagement::PluginManager>(new EnergyPlus::PluginManagement::PluginManager);
        } else {
            // if we ARE running via API, we should warn if any plugin objects are found and fail rather than running silently without them
            bool invalidPluginObjects = EnergyPlus::PluginManagement::PluginManager::anyUnexpectedPluginObjects();
            if (invalidPluginObjects) {
                ShowFatalError("Invalid Python Plugin object encounter causes program termination");
            }
        }

        DoingSizing = true;
        ManageSizing(state);

        BeginFullSimFlag = true;
        SimsDone = false;
        if (DoDesDaySim || DoWeathSim || DoHVACSizingSimulation) {
            DoOutputReporting = true;
        }
        DoingSizing = false;

        if ((DoZoneSizing || DoSystemSizing || DoPlantSizing) && !(DoDesDaySim || (DoWeathSim && RunPeriodsInInput))) {
            ShowWarningError("ManageSimulation: Input file has requested Sizing Calculations but no Simulations are requested (in SimulationControl "
                             "object). Succeeding warnings/errors may be confusing.");
        }
        Available = true;

        if (state.dataBranchInputManager.InvalidBranchDefinitions) {
            ShowFatalError("Preceding error(s) in Branch Input cause termination.");
        }

        DisplayString("Adjusting Air System Sizing");
        SizingManager::ManageSystemSizingAdjustments(state);

        DisplayString("Adjusting Standard 62.1 Ventilation Sizing");
        SizingManager::ManageSystemVentilationAdjustments();

        DisplayString("Initializing Simulation");
        KickOffSimulation = true;

        ResetEnvironmentCounter();
        SetupSimulation(state, ErrorsFound);

        CheckAndReadFaults(state);

        InitCurveReporting();

        AskForConnectionsReport = true; // set to true now that input processing and sizing is done.
        KickOffSimulation = false;
        WarmupFlag = false;
        DoWeatherInitReporting = true;

        //  Note:  All the inputs have been 'gotten' by the time we get here.
        ErrFound = false;
        if (DoOutputReporting) {
            DisplayString("Reporting Surfaces");

            ReportSurfaces(state.files);

            SetupNodeVarsForReporting(state.files);
            MetersHaveBeenInitialized = true;
            SetupPollutionMeterReporting();
            SystemReports::AllocateAndSetUpVentReports();
            if (EnergyPlus::PluginManagement::pluginManager) {
                EnergyPlus::PluginManagement::PluginManager::setupOutputVariables();
            }
            UpdateMeterReporting(state.files);
            CheckPollutionMeterReporting();
            facilityElectricServiceObj->verifyCustomMetersElecPowerMgr();
            SetupPollutionCalculations();
            InitDemandManagers(state);
            TestBranchIntegrity(state.dataBranchInputManager, state.files, ErrFound);
            if (ErrFound) TerminalError = true;
            TestAirPathIntegrity(state, state.files, ErrFound);
            if (ErrFound) TerminalError = true;
            CheckMarkedNodes(ErrFound);
            if (ErrFound) TerminalError = true;
            CheckNodeConnections(ErrFound);
            if (ErrFound) TerminalError = true;
            TestCompSetInletOutletNodes(ErrFound);
            if (ErrFound) TerminalError = true;
            CheckControllerLists(state, ErrFound);
            if (ErrFound) TerminalError = true;

            if (DoDesDaySim || DoWeathSim) {
                ReportLoopConnections(state.files);
                ReportAirLoopConnections(state.files);
                ReportNodeConnections(state.files);
                // Debug reports
                //      CALL ReportCompSetMeterVariables
                //      CALL ReportParentChildren
            }
            CreateEnergyReportStructure();
            bool anyEMSRan;
            ManageEMS(emsCallFromSetupSimulation, anyEMSRan); // point to finish setup processing EMS, sensor ready now

            ProduceRDDMDD();

            if (TerminalError) {
                ShowFatalError("Previous Conditions cause program termination.");
            }
        }

        // up until this point, output vars, meters, actuators, etc., may not have been registered; they are now
        PluginManagement::fullyReady = true;

        if (sqlite) {
            sqlite->sqliteBegin();
            sqlite->updateSQLiteSimulationRecord(1, DataGlobals::NumOfTimeStepInHour);
            sqlite->sqliteCommit();
        }

        GetInputForLifeCycleCost(); // must be prior to WriteTabularReports -- do here before big simulation stuff.

        // check for variable latitude/location/etc
        WeatherManager::ReadVariableLocationOrientation();

        // if user requested HVAC Sizing Simulation, call HVAC sizing simulation manager
        if (DoHVACSizingSimulation) {
            ManageHVACSizingSimulation(state, ErrorsFound);
        }

        ShowMessage("Beginning Simulation");
        DisplayString("Beginning Primary Simulation");

        ResetEnvironmentCounter();

        EnvCount = 0;
        WarmupFlag = true;

        while (Available) {

            GetNextEnvironment(state, Available, ErrorsFound);

            if (!Available) break;
            if (ErrorsFound) break;
            if ((!DoDesDaySim) && (KindOfSim != ksRunPeriodWeather)) continue;
            if ((!DoWeathSim) && (KindOfSim == ksRunPeriodWeather)) continue;
            if (KindOfSim == ksHVACSizeDesignDay) continue; // don't run these here, only for sizing simulations

            if (KindOfSim == ksHVACSizeRunPeriodDesign) continue; // don't run these here, only for sizing simulations

            ++EnvCount;

            if (sqlite) {
                sqlite->sqliteBegin();
                sqlite->createSQLiteEnvironmentPeriodRecord(DataEnvironment::CurEnvirNum, DataEnvironment::EnvironmentName, DataGlobals::KindOfSim);
                sqlite->sqliteCommit();
            }

            ExitDuringSimulations = true;
            SimsDone = true;
            DisplayString("Initializing New Environment Parameters");

            BeginEnvrnFlag = true;
            if ((KindOfSim == ksDesignDay) && (WeatherManager::DesDayInput(Environment(Envrn).DesignDayNum).suppressBegEnvReset)) {
                // user has input in SizingPeriod:DesignDay directing to skip begin environment rests, for accuracy-with-speed as zones can more
                // easily converge fewer warmup days are allowed
                DisplayString("Design Day Fast Warmup Mode: Suppressing Initialization of New Environment Parameters");
                DataGlobals::beginEnvrnWarmStartFlag = true;
            } else {
                DataGlobals::beginEnvrnWarmStartFlag = false;
            }
            EndEnvrnFlag = false;
            EndMonthFlag = false;
            WarmupFlag = true;
            DayOfSim = 0;
            state.dataGlobals.DayOfSimChr = "0";
            NumOfWarmupDays = 0;
            if (CurrentYearIsLeapYear) {
                if (NumOfDayInEnvrn <= 366) {
                    isFinalYear = true;
                }
            } else {
                if (NumOfDayInEnvrn <= 365) {
                    isFinalYear = true;
                }
            }

            HVACManager::ResetNodeData(); // Reset here, because some zone calcs rely on node data (e.g. ZoneITEquip)

            bool anyEMSRan;
            ManageEMS(DataGlobals::emsCallFromBeginNewEvironment, anyEMSRan); // calling point

            while ((DayOfSim < NumOfDayInEnvrn) || (WarmupFlag)) { // Begin day loop ...

                if (sqlite) sqlite->sqliteBegin(); // setup for one transaction per day

                ++DayOfSim;
                state.dataGlobals.DayOfSimChr = fmt::to_string(DayOfSim);
                if (!WarmupFlag) {
                    ++CurrentOverallSimDay;
                    DisplaySimDaysProgress(CurrentOverallSimDay, TotalOverallSimDays);
                } else {
                    state.dataGlobals.DayOfSimChr = "0";
                }
                BeginDayFlag = true;
                EndDayFlag = false;

                if (WarmupFlag) {
                    ++NumOfWarmupDays;
                    cWarmupDay = TrimSigDigits(NumOfWarmupDays);
                    DisplayString("Warming up {" + cWarmupDay + '}');
                } else if (DayOfSim == 1) {
                    if (KindOfSim == ksRunPeriodWeather) {
                        DisplayString("Starting Simulation at " + DataEnvironment::CurMnDyYr + " for " + EnvironmentName);
                    } else {
                        DisplayString("Starting Simulation at " + DataEnvironment::CurMnDy + " for " + EnvironmentName);
                    }
                    static constexpr auto Format_700("Environment:WarmupDays,{:3}\n");
                    print(state.files.eio, Format_700, NumOfWarmupDays);
                    ResetAccumulationWhenWarmupComplete();
                } else if (DisplayPerfSimulationFlag) {
                    if (KindOfSim == ksRunPeriodWeather) {
                        DisplayString("Continuing Simulation at " + DataEnvironment::CurMnDyYr + " for " + EnvironmentName);
                    } else {
                        DisplayString("Continuing Simulation at " + DataEnvironment::CurMnDy + " for " + EnvironmentName);
                    }
                    DisplayPerfSimulationFlag = false;
                }
                // for simulations that last longer than a week, identify when the last year of the simulation is started
                if ((DayOfSim > 365) && ((NumOfDayInEnvrn - DayOfSim) == 364) && !WarmupFlag) {
                    DisplayString("Starting last  year of environment at:  " + state.dataGlobals.DayOfSimChr);
                    ResetTabularReports();
                }

                for (HourOfDay = 1; HourOfDay <= 24; ++HourOfDay) { // Begin hour loop ...

                    BeginHourFlag = true;
                    EndHourFlag = false;

                    for (TimeStep = 1; TimeStep <= NumOfTimeStepInHour; ++TimeStep) {
                        if (AnySlabsInModel || AnyBasementsInModel) {
                            SimulateGroundDomains(state, false);
                        }

                        if (AnyUnderwaterBoundaries) {
                            WeatherManager::UpdateUnderwaterBoundaries();
                        }

                        if (DataEnvironment::varyingLocationSchedIndexLat > 0 || DataEnvironment::varyingLocationSchedIndexLong > 0 ||
                            DataEnvironment::varyingOrientationSchedIndex > 0) {
                            WeatherManager::UpdateLocationAndOrientation();
                        }

                        BeginTimeStepFlag = true;
                        ExternalInterfaceExchangeVariables();

                        // Set the End__Flag variables to true if necessary.  Note that
                        // each flag builds on the previous level.  EndDayFlag cannot be
                        // .TRUE. unless EndHourFlag is also .TRUE., etc.  Note that the
                        // EndEnvrnFlag and the EndSimFlag cannot be set during warmup.
                        // Note also that BeginTimeStepFlag, EndTimeStepFlag, and the
                        // SubTimeStepFlags can/will be set/reset in the HVAC Manager.

                        if (TimeStep == NumOfTimeStepInHour) {
                            EndHourFlag = true;
                            if (HourOfDay == 24) {
                                EndDayFlag = true;
                                if ((!WarmupFlag) && (DayOfSim == NumOfDayInEnvrn)) {
                                    EndEnvrnFlag = true;
                                }
                            }
                        }

                        ManageWeather(state.files);

                        ManageExteriorEnergyUse(state.exteriorEnergyUse);

                        ManageHeatBalance(state);

                        if (oneTimeUnderwaterBoundaryCheck) {
                            AnyUnderwaterBoundaries = WeatherManager::CheckIfAnyUnderwaterBoundaries();
                            oneTimeUnderwaterBoundaryCheck = false;
                        }

                        BeginHourFlag = false;
                        BeginDayFlag = false;
                        BeginEnvrnFlag = false;
                        BeginSimFlag = false;
                        BeginFullSimFlag = false;
                    } // TimeStep loop

                    PreviousHour = HourOfDay;

                } // ... End hour loop.

                if (sqlite) sqlite->sqliteCommit(); // one transaction per day

            } // ... End day loop.

            // Need one last call to send latest states to middleware
            ExternalInterfaceExchangeVariables();

        } // ... End environment loop.

        WarmupFlag = false;
        if (!SimsDone && DoDesDaySim) {
            if ((TotDesDays + TotRunDesPersDays) == 0) { // if sum is 0, then there was no sizing done.
                ShowWarningError("ManageSimulation: SizingPeriod:* were requested in SimulationControl but no SizingPeriod:* objects in input.");
            }
        }

        if (!SimsDone && DoWeathSim) {
            if (!RunPeriodsInInput) { // if no run period requested, and sims not done
                ShowWarningError("ManageSimulation: Weather Simulation was requested in SimulationControl but no RunPeriods in input.");
            }
        }

        PlantManager::CheckOngoingPlantWarnings();

        if (sqlite) sqlite->sqliteBegin(); // for final data to write

#ifdef EP_Detailed_Timings
        epStartTime("Closeout Reporting=");
#endif
        SimCostEstimate(state);

        ComputeTariff(); //     Compute the utility bills

        EMSManager::checkForUnusedActuatorsAtEnd();

        ReportForTabularReports(); // For Energy Meters (could have other things that need to be pushed to after simulation)

        OpenOutputTabularFile();

        WriteTabularReports(state); //     Create the tabular reports at completion of each

        WriteTabularTariffReports();

        ComputeLifeCycleCostAndReport(); // must be after WriteTabularReports and WriteTabularTariffReports

        CloseOutputTabularFile();

        DumpAirLoopStatistics(); // Dump runtime statistics for air loop controller simulation to csv file

#ifdef EP_Detailed_Timings
        epStopTime("Closeout Reporting=");
#endif
        CloseOutputFiles(state.files);

        // sqlite->createZoneExtendedOutput();
        CreateSQLiteZoneExtendedOutput();

        if (sqlite) {
            DisplayString("Writing final SQL reports");
            sqlite->sqliteCommit();      // final transactions
            sqlite->initializeIndexes(); // do not create indexes (SQL) until all is done.
        }

        if (ErrorsFound) {
            ShowFatalError("Error condition occurred.  Previous Severe Errors cause termination.");
        }
    }

<<<<<<< HEAD
    void GetProjectData(IOFiles &ioFiles)
=======
    void GetProjectData(ZoneTempPredictorCorrectorData &dataZoneTempPredictorCorrector, OutputFiles &outputFiles)
>>>>>>> 4f18c328
    {

        // SUBROUTINE INFORMATION:
        //       AUTHOR         Linda K. Lawrie
        //       DATE WRITTEN   November 1997
        //       MODIFIED       na
        //       RE-ENGINEERED  na

        // PURPOSE OF THIS SUBROUTINE:
        // This subroutine gets global project data from the input file.

        // METHODOLOGY EMPLOYED:
        // Use GetObjectItem from the Input Processor

        // Using/Aliasing
        using DataStringGlobals::MatchVersion;
        using namespace DataConvergParams;
        using namespace DataSystemVariables;
        using DataEnvironment::DisplayWeatherMissingDataWarnings;
        using DataEnvironment::IgnoreBeamRadiation;
        using DataEnvironment::IgnoreDiffuseRadiation;
        using DataEnvironment::IgnoreSolarRadiation;
        using DataHVACGlobals::deviationFromSetPtThresholdClg;
        using DataHVACGlobals::deviationFromSetPtThresholdHtg;
        using DataHVACGlobals::LimitNumSysSteps;
        using General::RoundSigDigits;
        using namespace DataIPShortCuts;

        // SUBROUTINE PARAMETER DEFINITIONS:
        static Array1D_int const Div60(12, {1, 2, 3, 4, 5, 6, 10, 12, 15, 20, 30, 60});

        // SUBROUTINE LOCAL VARIABLE DECLARATIONS:
        Array1D_string Alphas(8);
        Array1D<Real64> Number(4);
        int NumAlpha;
        int NumNumber;
        int IOStat;
        int NumDebugOut;
        int MinInt;
        int Num;
        int Which;
        bool ErrorsFound;
        int Num1;
        int NumA;
        int NumRunControl;
        static std::string VersionID;
        std::string CurrentModuleObject;
        bool CondFDAlgo;
        int Item;

        ErrorsFound = false;

        CurrentModuleObject = "Version";
        Num = inputProcessor->getNumObjectsFound(CurrentModuleObject);
        if (Num == 1) {
            inputProcessor->getObjectItem(CurrentModuleObject,
                                          1,
                                          Alphas,
                                          NumAlpha,
                                          Number,
                                          NumNumber,
                                          IOStat,
                                          lNumericFieldBlanks,
                                          lAlphaFieldBlanks,
                                          cAlphaFieldNames,
                                          cNumericFieldNames);
            std::string::size_type const lenVer(len(MatchVersion));
            if ((lenVer > 0) && (MatchVersion[lenVer - 1] == '0')) {
                Which = static_cast<int>(index(Alphas(1).substr(0, lenVer - 2), MatchVersion.substr(0, lenVer - 2)));
            } else {
                Which = static_cast<int>(index(Alphas(1), MatchVersion));
            }
            if (Which != 0) {
                ShowWarningError(CurrentModuleObject + ": in IDF=\"" + Alphas(1) + "\" not the same as expected=\"" + MatchVersion + "\"");
            }
            VersionID = Alphas(1);
        } else if (Num == 0) {
            ShowWarningError(CurrentModuleObject + ": missing in IDF, processing for EnergyPlus version=\"" + MatchVersion + "\"");
        } else {
            ShowSevereError("Too many " + CurrentModuleObject + " Objects found.");
            ErrorsFound = true;
        }

        // Do Mini Gets on HB Algorithm and by-surface overrides
        CurrentModuleObject = "HeatBalanceAlgorithm";
        Num = inputProcessor->getNumObjectsFound(CurrentModuleObject);
        CondFDAlgo = false;
        if (Num > 0) {
            inputProcessor->getObjectItem(CurrentModuleObject,
                                          1,
                                          Alphas,
                                          NumAlpha,
                                          Number,
                                          NumNumber,
                                          IOStat,
                                          lNumericFieldBlanks,
                                          lAlphaFieldBlanks,
                                          cAlphaFieldNames,
                                          cNumericFieldNames);
            {
                auto const SELECT_CASE_var(Alphas(1));
                if ((SELECT_CASE_var == "CONDUCTIONFINITEDIFFERENCE") || (SELECT_CASE_var == "CONDFD") ||
                    (SELECT_CASE_var == "CONDUCTIONFINITEDIFFERENCEDETAILED") || (SELECT_CASE_var == "CONDUCTIONFINITEDIFFERENCESIMPLIFIED")) {
                    CondFDAlgo = true;
                } else {
                }
            }
        }
        CurrentModuleObject = "SurfaceProperty:HeatTransferAlgorithm";
        Num = inputProcessor->getNumObjectsFound(CurrentModuleObject);
        if (Num > 0) {
            for (Item = 1; Item <= Num; ++Item) {
                inputProcessor->getObjectItem(CurrentModuleObject,
                                              Item,
                                              Alphas,
                                              NumAlpha,
                                              Number,
                                              NumNumber,
                                              IOStat,
                                              lNumericFieldBlanks,
                                              lAlphaFieldBlanks,
                                              cAlphaFieldNames,
                                              cNumericFieldNames);
                {
                    auto const SELECT_CASE_var(Alphas(2));
                    if (SELECT_CASE_var == "CONDUCTIONFINITEDIFFERENCE") {
                        CondFDAlgo = true;

                    } else {
                    }
                }
            }
        }
        CurrentModuleObject = "SurfaceProperty:HeatTransferAlgorithm:MultipleSurface";
        Num = inputProcessor->getNumObjectsFound(CurrentModuleObject);
        if (Num > 0) {
            for (Item = 1; Item <= Num; ++Item) {
                inputProcessor->getObjectItem(CurrentModuleObject,
                                              1,
                                              Alphas,
                                              NumAlpha,
                                              Number,
                                              NumNumber,
                                              IOStat,
                                              lNumericFieldBlanks,
                                              lAlphaFieldBlanks,
                                              cAlphaFieldNames,
                                              cNumericFieldNames);
                {
                    auto const SELECT_CASE_var(Alphas(3));
                    if (SELECT_CASE_var == "CONDUCTIONFINITEDIFFERENCE") {
                        CondFDAlgo = true;
                    } else {
                    }
                }
            }
        }
        CurrentModuleObject = "SurfaceProperty:HeatTransferAlgorithm:SurfaceList";
        Num = inputProcessor->getNumObjectsFound(CurrentModuleObject);
        if (Num > 0) {
            for (Item = 1; Item <= Num; ++Item) {
                inputProcessor->getObjectItem(CurrentModuleObject,
                                              1,
                                              cAlphaArgs,
                                              NumAlpha,
                                              Number,
                                              NumNumber,
                                              IOStat,
                                              lNumericFieldBlanks,
                                              lAlphaFieldBlanks,
                                              cAlphaFieldNames,
                                              cNumericFieldNames);
                {
                    auto const SELECT_CASE_var(cAlphaArgs(2));
                    if (SELECT_CASE_var == "CONDUCTIONFINITEDIFFERENCE") {
                        CondFDAlgo = true;
                    } else {
                    }
                }
            }
        }
        CurrentModuleObject = "SurfaceProperty:HeatTransferAlgorithm:Construction";
        Num = inputProcessor->getNumObjectsFound(CurrentModuleObject);
        if (Num > 0) {
            for (Item = 1; Item <= Num; ++Item) {
                inputProcessor->getObjectItem(CurrentModuleObject,
                                              1,
                                              cAlphaArgs,
                                              NumAlpha,
                                              Number,
                                              NumNumber,
                                              IOStat,
                                              lNumericFieldBlanks,
                                              lAlphaFieldBlanks,
                                              cAlphaFieldNames,
                                              cNumericFieldNames);
                {
                    auto const SELECT_CASE_var(cAlphaArgs(2));
                    if (SELECT_CASE_var == "CONDUCTIONFINITEDIFFERENCE") {
                        CondFDAlgo = true;
                    } else {
                    }
                }
            }
        }

        CurrentModuleObject = "Timestep";
        Num = inputProcessor->getNumObjectsFound(CurrentModuleObject);
        if (Num == 1) {
            inputProcessor->getObjectItem(CurrentModuleObject,
                                          1,
                                          Alphas,
                                          NumAlpha,
                                          Number,
                                          NumNumber,
                                          IOStat,
                                          lNumericFieldBlanks,
                                          lAlphaFieldBlanks,
                                          cAlphaFieldNames,
                                          cNumericFieldNames);
            NumOfTimeStepInHour = Number(1);
            if (NumOfTimeStepInHour <= 0 || NumOfTimeStepInHour > 60) {
                Alphas(1) = RoundSigDigits(NumOfTimeStepInHour);
                ShowWarningError(CurrentModuleObject + ": Requested number (" + Alphas(1) + ") invalid, Defaulted to 4");
                NumOfTimeStepInHour = 4;
            } else if (mod(60, NumOfTimeStepInHour) != 0) {
                MinInt = 9999;
                for (Num = 1; Num <= 12; ++Num) {
                    if (std::abs(NumOfTimeStepInHour - Div60(Num)) > MinInt) continue;
                    MinInt = NumOfTimeStepInHour - Div60(Num);
                    Which = Num;
                }
                ShowWarningError(CurrentModuleObject + ": Requested number (" + RoundSigDigits(NumOfTimeStepInHour) +
                                 ") not evenly divisible into 60, defaulted to nearest (" + RoundSigDigits(Div60(Which)) + ").");
                NumOfTimeStepInHour = Div60(Which);
            }
            if (CondFDAlgo && NumOfTimeStepInHour < 20) {
                ShowWarningError(CurrentModuleObject + ": Requested number (" + RoundSigDigits(NumOfTimeStepInHour) +
                                 ") cannot be used when Conduction Finite Difference algorithm is selected.");
                ShowContinueError("..." + CurrentModuleObject + " is set to 20.");
                NumOfTimeStepInHour = 20;
            }
            if (NumOfTimeStepInHour < 4 && inputProcessor->getNumObjectsFound("Zone") > 0) {
                ShowWarningError(CurrentModuleObject + ": Requested number (" + RoundSigDigits(NumOfTimeStepInHour) +
                                 ") is less than the suggested minimum of 4.");
                ShowContinueError("Please see entry for " + CurrentModuleObject + " in Input/Output Reference for discussion of considerations.");
            }
        } else if (Num == 0 && inputProcessor->getNumObjectsFound("Zone") > 0 && !CondFDAlgo) {
            ShowWarningError("No " + CurrentModuleObject + " object found.  Number of TimeSteps in Hour defaulted to 4.");
            NumOfTimeStepInHour = 4;
        } else if (Num == 0 && !CondFDAlgo) {
            NumOfTimeStepInHour = 4;
        } else if (Num == 0 && inputProcessor->getNumObjectsFound("Zone") > 0 && CondFDAlgo) {
            ShowWarningError("No " + CurrentModuleObject + " object found.  Number of TimeSteps in Hour defaulted to 20.");
            ShowContinueError("...Due to presence of Conduction Finite Difference Algorithm selection.");
            NumOfTimeStepInHour = 20;
        } else if (Num == 0 && CondFDAlgo) {
            NumOfTimeStepInHour = 20;
        } else {
            ShowSevereError("Too many " + CurrentModuleObject + " Objects found.");
            ErrorsFound = true;
        }

        TimeStepZone = 1.0 / double(NumOfTimeStepInHour);
        MinutesPerTimeStep = TimeStepZone * 60;
        TimeStepZoneSec = TimeStepZone * SecInHour;

        CurrentModuleObject = "ConvergenceLimits";
        Num = inputProcessor->getNumObjectsFound(CurrentModuleObject);
        if (Num == 1) {
            inputProcessor->getObjectItem(CurrentModuleObject,
                                          1,
                                          Alphas,
                                          NumAlpha,
                                          Number,
                                          NumNumber,
                                          IOStat,
                                          lNumericFieldBlanks,
                                          lAlphaFieldBlanks,
                                          cAlphaFieldNames,
                                          cNumericFieldNames);
            MinInt = int(Number(1));
            if (MinInt > MinutesPerTimeStep) {
                MinInt = MinutesPerTimeStep;
            }
            if (MinInt < 0 || MinInt > 60) {
                ShowWarningError(CurrentModuleObject + ": Requested " + cNumericFieldNames(1) + " (" + RoundSigDigits(MinInt) +
                                 ") invalid. Set to 1 minute.");
                MinTimeStepSys = 1.0 / 60.0;
            } else if (MinInt == 0) { // Set to TimeStepZone
                MinTimeStepSys = TimeStepZone;
            } else {
                MinTimeStepSys = double(MinInt) / 60.0;
            }
            MaxIter = int(Number(2));
            if (MaxIter <= 0) {
                MaxIter = 20;
            }
            if (!lNumericFieldBlanks(3)) MinPlantSubIterations = int(Number(3));
            if (!lNumericFieldBlanks(4)) MaxPlantSubIterations = int(Number(4));
            // trap bad values
            if (MinPlantSubIterations < 1) MinPlantSubIterations = 1;
            if (MaxPlantSubIterations < 3) MaxPlantSubIterations = 3;
            if (MinPlantSubIterations > MaxPlantSubIterations) MaxPlantSubIterations = MinPlantSubIterations + 1;

        } else if (Num == 0) {
            MinTimeStepSys = 1.0 / 60.0;
            MaxIter = 20;
            MinPlantSubIterations = 2;
            MaxPlantSubIterations = 8;
        } else {
            ShowSevereError("Too many " + CurrentModuleObject + " Objects found.");
            ErrorsFound = true;
        }

        LimitNumSysSteps = int(TimeStepZone / MinTimeStepSys);

        DebugOutput = false;
        EvenDuringWarmup = false;
        CurrentModuleObject = "Output:DebuggingData";
        NumDebugOut = inputProcessor->getNumObjectsFound(CurrentModuleObject);
        if (NumDebugOut > 0) {
            inputProcessor->getObjectItem(CurrentModuleObject, 1, Alphas, NumAlpha, Number, NumNumber, IOStat);
            if (int(Number(1)) == 1) {
                DebugOutput = true;
            }
            if (int(Number(2)) == 1) {
                EvenDuringWarmup = true;
            }
        }

        CurrentModuleObject = "Output:Diagnostics";
        Num = inputProcessor->getNumObjectsFound(CurrentModuleObject);
        for (Num1 = 1; Num1 <= Num; ++Num1) {
            inputProcessor->getObjectItem(CurrentModuleObject, Num1, Alphas, NumAlpha, Number, NumNumber, IOStat);
            for (NumA = 1; NumA <= NumAlpha; ++NumA) {
                if (UtilityRoutines::SameString(Alphas(NumA), "DisplayExtraWarnings")) {
                    DisplayExtraWarnings = true;
                } else if (UtilityRoutines::SameString(Alphas(NumA), "DisplayAdvancedReportVariables")) {
                    DisplayAdvancedReportVariables = true;
                } else if (UtilityRoutines::SameString(Alphas(NumA), "DisplayAllWarnings")) {
                    DisplayAllWarnings = true;
                    DisplayExtraWarnings = true;
                    DisplayUnusedObjects = true;
                    DisplayUnusedSchedules = true;
                } else if (UtilityRoutines::SameString(Alphas(NumA), "DisplayUnusedObjects")) {
                    DisplayUnusedObjects = true;
                } else if (UtilityRoutines::SameString(Alphas(NumA), "DisplayUnusedSchedules")) {
                    DisplayUnusedSchedules = true;
                } else if (UtilityRoutines::SameString(Alphas(NumA), "DisplayZoneAirHeatBalanceOffBalance")) {
                    DisplayZoneAirHeatBalanceOffBalance = true;
                } else if (UtilityRoutines::SameString(Alphas(NumA), "DoNotMirrorDetachedShading")) {
                    MakeMirroredDetachedShading = false;
                } else if (UtilityRoutines::SameString(Alphas(NumA), "DoNotMirrorAttachedShading")) {
                    MakeMirroredAttachedShading = false;
                } else if (UtilityRoutines::SameString(Alphas(NumA), "ReportDuringWarmup")) {
                    ReportDuringWarmup = true;
                } else if (UtilityRoutines::SameString(Alphas(NumA), "DisplayWeatherMissingDataWarnings")) {
                    DisplayWeatherMissingDataWarnings = true;
                } else if (UtilityRoutines::SameString(Alphas(NumA), "IgnoreSolarRadiation")) {
                    IgnoreSolarRadiation = true;
                } else if (UtilityRoutines::SameString(Alphas(NumA), "IgnoreBeamRadiation")) {
                    IgnoreBeamRadiation = true;
                } else if (UtilityRoutines::SameString(Alphas(NumA), "IgnoreDiffuseRadiation")) {
                    IgnoreDiffuseRadiation = true;
                } else if (UtilityRoutines::SameString(Alphas(NumA), "DeveloperFlag")) {
                    DeveloperFlag = true;
                } else if (UtilityRoutines::SameString(Alphas(NumA), "TimingFlag")) {
                    TimingFlag = true;
                } else if (UtilityRoutines::SameString(Alphas(NumA), "ReportDetailedWarmupConvergence")) {
                    ReportDetailedWarmupConvergence = true;
                } else if (UtilityRoutines::SameString(Alphas(NumA), "ReportDuringHVACSizingSimulation")) {
                    ReportDuringHVACSizingSimulation = true;
                } else if (UtilityRoutines::SameString(Alphas(NumA), "CreateMinimalSurfaceVariables")) {
                    continue;
                    //        CreateMinimalSurfaceVariables=.TRUE.
                } else if (UtilityRoutines::SameString(Alphas(NumA), "CreateNormalSurfaceVariables")) {
                    continue;
                    //        IF (CreateMinimalSurfaceVariables) THEN
                    //          CALL ShowWarningError('GetProjectData: '//TRIM(CurrentModuleObject)//'=''//  &
                    //             TRIM(Alphas(NumA))//'', prior set=true for this condition reverts to false.')
                    //        ENDIF
                    //        CreateMinimalSurfaceVariables=.FALSE.
                } else if (!Alphas(NumA).empty()) {
                    ShowWarningError("GetProjectData: " + CurrentModuleObject + "=\"" + Alphas(NumA) +
                                     "\", Invalid value for field, entered value ignored.");
                }
            }
        }

        CurrentModuleObject = "OutputControl:ReportingTolerances";
        Num = inputProcessor->getNumObjectsFound(CurrentModuleObject);
        if (Num > 0) {
            inputProcessor->getObjectItem(CurrentModuleObject,
                                          1,
                                          Alphas,
                                          NumAlpha,
                                          Number,
                                          NumNumber,
                                          IOStat,
                                          lNumericFieldBlanks,
                                          lAlphaFieldBlanks,
                                          cAlphaFieldNames,
                                          cNumericFieldNames);
            if (!lNumericFieldBlanks(1)) {
                deviationFromSetPtThresholdHtg = -Number(1);
            } else {
                deviationFromSetPtThresholdHtg = -0.2;
            }
            if (!lNumericFieldBlanks(2)) {
                deviationFromSetPtThresholdClg = Number(2);
            } else {
                deviationFromSetPtThresholdClg = 0.2;
            }
        }

        DoZoneSizing = false;
        DoSystemSizing = false;
        DoPlantSizing = false;
        DoDesDaySim = true;
        DoWeathSim = true;
        DoHVACSizingSimulation = false;
        HVACSizingSimMaxIterations = 0;
        CurrentModuleObject = "SimulationControl";
        NumRunControl = inputProcessor->getNumObjectsFound(CurrentModuleObject);
        if (NumRunControl > 0) {
            RunControlInInput = true;
            inputProcessor->getObjectItem(CurrentModuleObject,
                                          1,
                                          Alphas,
                                          NumAlpha,
                                          Number,
                                          NumNumber,
                                          IOStat,
                                          lNumericFieldBlanks,
                                          lAlphaFieldBlanks,
                                          cAlphaFieldNames,
                                          cNumericFieldNames);
            if (Alphas(1) == "YES") DoZoneSizing = true;
            if (Alphas(2) == "YES") DoSystemSizing = true;
            if (Alphas(3) == "YES") DoPlantSizing = true;
            if (Alphas(4) == "NO") DoDesDaySim = false;
            if (Alphas(5) == "NO") DoWeathSim = false;
            if (NumAlpha > 5) {
                if (Alphas(6) == "YES") DoHVACSizingSimulation = true;
            }
        }
        if (DDOnly) {
            DoDesDaySim = true;
            DoWeathSim = false;
        }
        if (FullAnnualRun) {
            DoDesDaySim = false;
            DoWeathSim = true;
        }

        CurrentModuleObject = "PerformancePrecisionTradeoffs";
        auto const instances = inputProcessor->epJSON.find(CurrentModuleObject);
        Num = inputProcessor->getNumObjectsFound(CurrentModuleObject);
        if (Num > 1) {
            ErrorsFound = true;
            ShowFatalError("GetProjectData: Only one (\"1\") " + CurrentModuleObject + " object per simulation is allowed.");
        }
        DataGlobals::createPerfLog = Num > 0;
        std::string overrideModeValue = "Normal";
        if (instances != inputProcessor->epJSON.end()) {
            auto &instancesValue = instances.value();
            for (auto instance = instancesValue.begin(); instance != instancesValue.end(); ++instance) {
                auto const &fields = instance.value();
                auto const &thisObjectName = instance.key();
                inputProcessor->markObjectAsUsed(CurrentModuleObject, thisObjectName);
                if (fields.find("use_coil_direct_solutions") != fields.end()) {
                    DataGlobals::DoCoilDirectSolutions = UtilityRoutines::MakeUPPERCase(fields.at("use_coil_direct_solutions")) == "YES";
                }
                if (fields.find("zone_radiant_exchange_algorithm") != fields.end()) {
                    HeatBalanceIntRadExchange::CarrollMethod =
                        UtilityRoutines::MakeUPPERCase(fields.at("zone_radiant_exchange_algorithm")) == "CARROLLMRT";
                }
                bool overrideTimestep(false);
                bool overrideZoneAirHeatBalAlg(false);
                bool overrideMinNumWarmupDays(false);
                bool overrideBeginEnvResetSuppress(false);
                bool overrideMaxZoneTempDiff(false);
                dataZoneTempPredictorCorrector.OscillationVariablesNeeded = true;
                if (fields.find("override_mode") != fields.end()) {
                    overrideModeValue = UtilityRoutines::MakeUPPERCase(fields.at("override_mode"));
                    if (overrideModeValue == "NORMAL") {
                        // no overrides
                    } else if (overrideModeValue == "MODE01") {
                        // Zone Time step (TimeStep object) will be set to one timestep per hour
                        overrideTimestep = true;
                    } else if (overrideModeValue == "MODE02") {
                        // Mode01 plus ZoneAirHeatBalanceAlgorithm will be set to Euler
                        overrideTimestep = true;
                        overrideZoneAirHeatBalAlg = true;
                    } else if (overrideModeValue == "MODE03") {
                        // Mode02 plus Minimum Number of Warmup Days will be set to 1
                        overrideTimestep = true;
                        overrideZoneAirHeatBalAlg = true;
                        overrideMinNumWarmupDays = true;
                    } else if (overrideModeValue == "MODE04") {
                        // Mode03 plus Begin Environment Reset Mode will be set to SuppressAllBeginEnvironmentResets
                        overrideTimestep = true;
                        overrideZoneAirHeatBalAlg = true;
                        overrideMinNumWarmupDays = true;
                        overrideBeginEnvResetSuppress = true;
                    } else if (overrideModeValue == "MODE05") {
                        // Mode04 plus internal variable MaxZoneTempDiff will be set to 1.00
                        overrideTimestep = true;
                        overrideZoneAirHeatBalAlg = true;
                        overrideMinNumWarmupDays = true;
                        overrideBeginEnvResetSuppress = true;
                        overrideMaxZoneTempDiff = true;
                    } else if (overrideModeValue == "ADVANCED") {
                        bool advancedModeUsed = false;
                        if (fields.find("maxzonetempdiff") != fields.end()) { // not required field, has default value
                            DataConvergParams::MaxZoneTempDiff = fields.at("maxzonetempdiff");
                            ShowWarningError("PerformancePrecisionTradeoffs using the Advanced Override Mode, MaxZoneTempDiff set to: " +
                                             RoundSigDigits(DataConvergParams::MaxZoneTempDiff, 4));
                            advancedModeUsed = true;
                        }
                        if (advancedModeUsed) {
                            ShowContinueError("...Care should be used when using the Advanced Overrude Mode. Results may be signficantly different "
                                              "than a simulation not using this mode.");
                        } else {
                            ShowWarningError(
                                "PerformancePrecisionTradeoffs using the Advanced Override Mode but no specific parameters have been set.");
                        }
                    } else {
                        ShowSevereError("Invalid over ride mode specified in PerformancePrecisionTradeoffs object: " + overrideModeValue);
                    }

                    if (overrideTimestep) {
                        ShowWarningError("Due to PerformancePrecisionTradeoffs Override Mode, the Number of TimeSteps has been changed to 1.");
                        DataGlobals::NumOfTimeStepInHour = 1;
                        DataGlobals::TimeStepZone = 1.0 / double(DataGlobals::NumOfTimeStepInHour);
                        DataGlobals::MinutesPerTimeStep = DataGlobals::TimeStepZone * 60;
                        DataGlobals::TimeStepZoneSec = DataGlobals::TimeStepZone * SecInHour;
                    }
                    if (overrideZoneAirHeatBalAlg) {
                        ShowWarningError(
                            "Due to PerformancePrecisionTradeoffs Override Mode, the ZoneAirHeatBalanceAlgorithm has been changed to EulerMethod.");
                        DataHeatBalance::OverrideZoneAirSolutionAlgo = true;
                    }
                    if (overrideMinNumWarmupDays) {
                        ShowWarningError(
                            "Due to PerformancePrecisionTradeoffs Override Mode, the Minimum Number of Warmup Days has been changed to 1.");
                        DataHeatBalance::MinNumberOfWarmupDays = 1;
                    }
                    if (overrideBeginEnvResetSuppress) {
                        ShowWarningError("Due to PerformancePrecisionTradeoffs Override Mode, the Begin Environment Reset Mode has been changed to "
                                         "SuppressAllBeginEnvironmentResets.");
                        DataEnvironment::forceBeginEnvResetSuppress = true;
                    }
                    if (overrideMaxZoneTempDiff) {
                        ShowWarningError(
                            "Due to PerformancePrecisionTradeoffs Override Mode, internal variable MaxZoneTempDiff will be set to 1.0 .");
                        DataConvergParams::MaxZoneTempDiff = 1.0;
                    }
                }
            }
        }

        if (ErrorsFound) {
            ShowFatalError("Errors found getting Project Input");
        }

        print(ioFiles.eio, "{}\n", "! <Version>, Version ID");
        static constexpr auto Format_721(" Version, {}\n");
        print(ioFiles.eio, Format_721, VersionID);

        print(ioFiles.eio, "{}\n", "! <Timesteps per Hour>, #TimeSteps, Minutes per TimeStep {minutes}");
        static constexpr auto Format_731(" Timesteps per Hour, {:2}, {:2}\n");
        print(ioFiles.eio, Format_731, NumOfTimeStepInHour, MinutesPerTimeStep);

        print(ioFiles.eio,
              "{}\n",
              "! <System Convergence Limits>, Minimum System TimeStep {minutes}, Max HVAC Iterations, Minimum Plant "
              "Iterations, Maximum Plant Iterations");
        MinInt = MinTimeStepSys * 60.0;
        static constexpr auto Format_733(" System Convergence Limits, {}, {}, {}, {}\n");
        print(ioFiles.eio,
              Format_733,
              RoundSigDigits(MinInt),
              RoundSigDigits(MaxIter),
              RoundSigDigits(MinPlantSubIterations),
              RoundSigDigits(MaxPlantSubIterations));

        if (DoZoneSizing) {
            Alphas(1) = "Yes";
        } else {
            Alphas(1) = "No";
        }
        if (DoSystemSizing) {
            Alphas(2) = "Yes";
        } else {
            Alphas(2) = "No";
        }
        if (DoPlantSizing) {
            Alphas(3) = "Yes";
        } else {
            Alphas(3) = "No";
        }
        if (DoDesDaySim) {
            Alphas(4) = "Yes";
        } else {
            Alphas(4) = "No";
        }
        if (DoWeathSim) {
            Alphas(5) = "Yes";
        } else {
            Alphas(5) = "No";
        }
        if (DoHVACSizingSimulation) {
            Alphas(6) = "Yes";
            if (NumNumber >= 1) {
                HVACSizingSimMaxIterations = Number(1);
            }
        } else {
            Alphas(6) = "No";
        }

        print(ioFiles.eio,
              "{}\n",
              "! <Simulation Control>, Do Zone Sizing, Do System Sizing, Do Plant Sizing, Do Design Days, Do Weather "
              "Simulation, Do HVAC Sizing Simulation");
        print(ioFiles.eio, " Simulation Control");
        for (Num = 1; Num <= 6; ++Num) {
            print(ioFiles.eio, ", {}", Alphas(Num));
        }
        print(ioFiles.eio, "\n");

        // Performance Precision Tradeoffs
        if (DataGlobals::DoCoilDirectSolutions) {
            Alphas(1) = "Yes";
            ShowWarningError("PerformancePrecisionTradeoffs: Coil Direct Solution simulation is selected.");
        } else {
            Alphas(1) = "No";
        }
        if (HeatBalanceIntRadExchange::CarrollMethod) {
            Alphas(2) = "CarrollMRT";
            ShowWarningError("PerformancePrecisionTradeoffs: Carroll MRT radiant exchange method is selected.");
        } else {
            Alphas(2) = "ScriptF";
        }
        Alphas(3) = overrideModeValue;
        Alphas(4) = General::RoundSigDigits(DataGlobals::NumOfTimeStepInHour);
        if (DataHeatBalance::OverrideZoneAirSolutionAlgo) {
            Alphas(5) = "Yes";
        } else {
            Alphas(5) = "No";
        }
        Alphas(6) = General::RoundSigDigits(DataHeatBalance::MinNumberOfWarmupDays);
        if (DataEnvironment::forceBeginEnvResetSuppress) {
            Alphas(7) = "Yes";
        } else {
            Alphas(7) = "No";
        }
        Alphas(8) = General::RoundSigDigits(DataConvergParams::MaxZoneTempDiff, 3);
        std::string pptHeader = "! <Performance Precision Tradeoffs>, Use Coil Direct Simulation, "
                                "Zone Radiant Exchange Algorithm, Override Mode, Number of Timestep In Hour, "
                                "Force Euler Method, Minimum Number of Warmup Days, Force Suppress All Begin Environment Resets, "
                                "MaxZoneTempDiff";
        print(ioFiles.eio, "{}\n", pptHeader);
        print(ioFiles.eio, " Performance Precision Tradeoffs");
        for (Num = 1; Num <= 8; ++Num) {
            print(ioFiles.eio, ", {}", Alphas(Num));
        }
        print(ioFiles.eio, "\n");

        print(ioFiles.eio,
              "{}\n",
              "! <Output Reporting Tolerances>, Tolerance for Time Heating Setpoint Not Met, Tolerance for Zone Cooling Setpoint Not Met Time");
        // Formats
        static constexpr auto Format_751(" Output Reporting Tolerances, {:.3R}, {:.3R}, \n");

        print(ioFiles.eio, Format_751, std::abs(deviationFromSetPtThresholdHtg), deviationFromSetPtThresholdClg);

        //  IF (DisplayExtraWarnings) THEN
        //    Write(OutputFileInits,740)
        //    Write(OutputFileInits,741) (TRIM(Alphas(Num)),Num=1,5)
        // 742 Format('! <Display Extra Warnings>, Display Advanced Report Variables, Do Not Mirror Detached Shading')
        //    IF (DisplayAdvancedReportVariables) THEN
        //      NumOut1='Yes'
        //    ELSE
        //      NumOut2='No'
        //    ENDIF
        //    IF (.not. MakeMirroredDetachedShading) THEN
        //      NumOut1='Yes'
        //    ELSE
        //      NumOut2='No'
        //    ENDIF
        // unused0909743 Format(' Display Extra Warnings',2(', ',A))
        //  ENDIF
        if (DataGlobals::createPerfLog) {
            writeIntialPerfLogValues(overrideModeValue);
        }
    }

    void writeIntialPerfLogValues(std::string const &currentOverrideModeValue)
    // write the input related portions of the .perflog
    // J.Glazer February 2020
    {
        UtilityRoutines::appendPerfLog("Program, Version, TimeStamp",
                                       DataStringGlobals::VerString); // this string already includes three portions and has commas
        UtilityRoutines::appendPerfLog("Use Coil Direct Solution", bool_to_string(DoCoilDirectSolutions));
        if (HeatBalanceIntRadExchange::CarrollMethod) {
            UtilityRoutines::appendPerfLog("Zone Radiant Exchange Algorithm", "CarrollMRT");
        } else {
            UtilityRoutines::appendPerfLog("Zone Radiant Exchange Algorithm", "ScriptF");
        }
        UtilityRoutines::appendPerfLog("Override Mode", currentOverrideModeValue);
        UtilityRoutines::appendPerfLog("Number of Timesteps per Hour", General::RoundSigDigits(DataGlobals::NumOfTimeStepInHour));
        UtilityRoutines::appendPerfLog("Minimum Number of Warmup Days", General::RoundSigDigits(DataHeatBalance::MinNumberOfWarmupDays));
        UtilityRoutines::appendPerfLog("SuppressAllBeginEnvironmentResets", bool_to_string(DataEnvironment::forceBeginEnvResetSuppress));
        UtilityRoutines::appendPerfLog("MaxZoneTempDiff", General::RoundSigDigits(DataConvergParams::MaxZoneTempDiff, 2));
    }

    std::string bool_to_string(bool logical)
    {
        if (logical) {
            return ("True");
        } else {
            return ("False");
        }
    }

    void CheckForMisMatchedEnvironmentSpecifications(IOFiles &ioFiles)
    {

        // SUBROUTINE INFORMATION:
        //       AUTHOR         Linda Lawrie
        //       DATE WRITTEN   August 2008
        //       MODIFIED       na
        //       RE-ENGINEERED  na

        // PURPOSE OF THIS SUBROUTINE:
        // In response to CR 7518, this routine will check to see if a proper combination of SimulationControl, RunPeriod,
        // SizingPeriod:*, etc are entered to proceed with a simulation.

        // METHODOLOGY EMPLOYED:
        // For now (8/2008), the routine will query several objects in the input.  And try to produce warnings or
        // fatals as a result.

        // SUBROUTINE LOCAL VARIABLE DECLARATIONS:
        int NumZoneSizing;
        int NumSystemSizing;
        int NumPlantSizing;
        int NumDesignDays;
        int NumRunPeriodDesign;
        int NumSizingDays;
        bool WeatherFileAttached;
        bool ErrorsFound;

        ErrorsFound = false;
        NumZoneSizing = inputProcessor->getNumObjectsFound("Sizing:Zone");
        NumSystemSizing = inputProcessor->getNumObjectsFound("Sizing:System");
        NumPlantSizing = inputProcessor->getNumObjectsFound("Sizing:Plant");
        NumDesignDays = inputProcessor->getNumObjectsFound("SizingPeriod:DesignDay");
        NumRunPeriodDesign = inputProcessor->getNumObjectsFound("SizingPeriod:WeatherFileDays") +
                             inputProcessor->getNumObjectsFound("SizingPeriod:WeatherFileConditionType");
        NumSizingDays = NumDesignDays + NumRunPeriodDesign;
        {
            IOFlags flags;
            ObjexxFCL::gio::inquire(ioFiles.inputWeatherFileName.fileName, flags);
            WeatherFileAttached = flags.exists();
        }

        if (RunControlInInput) {
            if (DoZoneSizing) {
                if (NumZoneSizing > 0 && NumSizingDays == 0) {
                    ErrorsFound = true;
                    ShowSevereError(
                        "CheckEnvironmentSpecifications: Sizing for Zones has been requested but there are no design environments specified.");
                    ShowContinueError("...Add appropriate SizingPeriod:* objects for your simulation.");
                }
                if (NumZoneSizing > 0 && NumRunPeriodDesign > 0 && !WeatherFileAttached) {
                    ErrorsFound = true;
                    ShowSevereError("CheckEnvironmentSpecifications: Sizing for Zones has been requested; Design period from the weather file "
                                    "requested; but no weather file specified.");
                }
            }
            if (DoSystemSizing) {
                if (NumSystemSizing > 0 && NumSizingDays == 0) {
                    ErrorsFound = true;
                    ShowSevereError(
                        "CheckEnvironmentSpecifications: Sizing for Systems has been requested but there are no design environments specified.");
                    ShowContinueError("...Add appropriate SizingPeriod:* objects for your simulation.");
                }
                if (NumSystemSizing > 0 && NumRunPeriodDesign > 0 && !WeatherFileAttached) {
                    ErrorsFound = true;
                    ShowSevereError("CheckEnvironmentSpecifications: Sizing for Systems has been requested; Design period from the weather file "
                                    "requested; but no weather file specified.");
                }
            }
            if (DoPlantSizing) {
                if (NumPlantSizing > 0 && NumSizingDays == 0) {
                    ErrorsFound = true;
                    ShowSevereError("CheckEnvironmentSpecifications: Sizing for Equipment/Plants has been requested but there are no design "
                                    "environments specified.");
                    ShowContinueError("...Add appropriate SizingPeriod:* objects for your simulation.");
                }
                if (NumPlantSizing > 0 && NumRunPeriodDesign > 0 && !WeatherFileAttached) {
                    ErrorsFound = true;
                    ShowSevereError("CheckEnvironmentSpecifications: Sizing for Equipment/Plants has been requested; Design period from the weather "
                                    "file requested; but no weather file specified.");
                }
            }
            if (DoDesDaySim && NumSizingDays == 0) {
                ShowWarningError("CheckEnvironmentSpecifications: SimulationControl specified doing design day simulations, but no design "
                                 "environments specified.");
                ShowContinueError(
                    "...No design environment results produced. For these results, add appropriate SizingPeriod:* objects for your simulation.");
            }
            if (DoDesDaySim && NumRunPeriodDesign > 0 && !WeatherFileAttached) {
                ErrorsFound = true;
                ShowSevereError("CheckEnvironmentSpecifications: SimulationControl specified doing design day simulations; weather file design "
                                "environments specified; but no weather file specified.");
            }
            if (DoWeathSim && !RunPeriodsInInput) {
                ShowWarningError("CheckEnvironmentSpecifications: SimulationControl specified doing weather simulations, but no run periods for "
                                 "weather file specified.  No annual results produced.");
            }
            if (DoWeathSim && RunPeriodsInInput && !WeatherFileAttached) {
                ShowWarningError("CheckEnvironmentSpecifications: SimulationControl specified doing weather simulations; run periods for weather "
                                 "file specified; but no weather file specified.");
            }
        }
        if (!DoDesDaySim && !DoWeathSim) {
            ShowWarningError("\"Do the design day simulations\" and \"Do the weather file simulation\" are both set to \"No\".  No simulations will "
                             "be performed, and most input will not be read.");
        }
        if (!DoZoneSizing && !DoSystemSizing && !DoPlantSizing && !DoDesDaySim && !DoWeathSim) {
            ShowSevereError("All elements of SimulationControl are set to \"No\". No simulations can be done.  Program terminates.");
            ErrorsFound = true;
        }

        if (ErrorsFound) {
            ShowFatalError("Program terminates due to preceding conditions.");
        }
    }

    void CheckForRequestedReporting()
    {

        // SUBROUTINE INFORMATION:
        //       AUTHOR         Linda Lawrie
        //       DATE WRITTEN   January 2009
        //       MODIFIED       na
        //       RE-ENGINEERED  na

        // PURPOSE OF THIS SUBROUTINE:
        // EnergyPlus does not automatically produce any results files.  Because of this, users may not request
        // reports and may get confused when nothing is produced.  This routine will provide a warning when
        // results should be produced (either sizing periods or weather files are run) but no reports are
        // requested.

        // SUBROUTINE LOCAL VARIABLE DECLARATIONS:
        bool SimPeriods;
        bool ReportingRequested;

        ReportingRequested = false;
        SimPeriods =
            (inputProcessor->getNumObjectsFound("SizingPeriod:DesignDay") > 0 ||
             inputProcessor->getNumObjectsFound("SizingPeriod:WeatherFileDays") > 0 ||
             inputProcessor->getNumObjectsFound("SizingPeriod:WeatherFileConditionType") > 0 || inputProcessor->getNumObjectsFound("RunPeriod") > 0);

        if ((DoDesDaySim || DoWeathSim) && SimPeriods) {
            ReportingRequested =
                (inputProcessor->getNumObjectsFound("Output:Table:SummaryReports") > 0 ||
                 inputProcessor->getNumObjectsFound("Output:Table:TimeBins") > 0 || inputProcessor->getNumObjectsFound("Output:Table:Monthly") > 0 ||
                 inputProcessor->getNumObjectsFound("Output:Variable") > 0 || inputProcessor->getNumObjectsFound("Output:Meter") > 0 ||
                 inputProcessor->getNumObjectsFound("Output:Meter:MeterFileOnly") > 0 ||
                 inputProcessor->getNumObjectsFound("Output:Meter:Cumulative") > 0 ||
                 inputProcessor->getNumObjectsFound("Output:Meter:Cumulative:MeterFileOnly") > 0);
            // Not testing for : Output:SQLite or Output:EnvironmentalImpactFactors
            if (!ReportingRequested) {
                ShowWarningError("No reporting elements have been requested. No simulation results produced.");
                ShowContinueError("...Review requirements such as \"Output:Table:SummaryReports\", \"Output:Table:Monthly\", \"Output:Variable\", "
                                  "\"Output:Meter\" and others.");
            }
        }
    }

    void OpenStreamFile(const std::string &fileName, int &unitNumber, std::ostream *&out_stream)
    {
        int write_stat;
        unitNumber = GetNewUnitNumber();
        {
            IOFlags flags;
            flags.ACTION("write");
            flags.STATUS("UNKNOWN");
            ObjexxFCL::gio::open(unitNumber, fileName, flags);
            write_stat = flags.ios();
        }
        if (write_stat != 0) {
            ShowFatalError("OpenOutputFiles: Could not open file " + fileName + " for output (write).");
        }
        out_stream = ObjexxFCL::gio::out_stream(unitNumber);
    }

    void OpenOutputJsonFiles()
    {

        //// timeSeriesAndTabularEnabled() will return true if only timeSeriesAndTabular is set, that's the only time we write to that file
        if (ResultsFramework::OutputSchema->timeSeriesAndTabularEnabled()) {
            if (ResultsFramework::OutputSchema->JSONEnabled()) {
                OpenStreamFile(DataStringGlobals::outputJsonFileName, jsonOutputStreams.OutputFileJson, jsonOutputStreams.json_stream);
            }
            if (ResultsFramework::OutputSchema->CBOREnabled()) {
                OpenStreamFile(DataStringGlobals::outputCborFileName, jsonOutputStreams.OutputFileCBOR, jsonOutputStreams.cbor_stream);
            }
            if (ResultsFramework::OutputSchema->MsgPackEnabled()) {
                OpenStreamFile(DataStringGlobals::outputMsgPackFileName, jsonOutputStreams.OutputFileMsgPack, jsonOutputStreams.msgpack_stream);
            }
        }
        //// timeSeriesEnabled() will return true if timeSeries is set, so we can write meter reports
        if (ResultsFramework::OutputSchema->timeSeriesEnabled()) {
            // Output detailed Zone time series file
            if (ResultsFramework::OutputSchema->RIDetailedZoneTSData.rDataFrameEnabled() ||
                ResultsFramework::OutputSchema->RIDetailedZoneTSData.iDataFrameEnabled()) {
                if (ResultsFramework::OutputSchema->JSONEnabled()) {
                    OpenStreamFile(
                        DataStringGlobals::outputTSZoneJsonFileName, jsonOutputStreams.OutputFileTSZoneJson, jsonOutputStreams.json_TSstream_Zone);
                }
                if (ResultsFramework::OutputSchema->CBOREnabled()) {
                    OpenStreamFile(
                        DataStringGlobals::outputTSZoneCborFileName, jsonOutputStreams.OutputFileTSZoneCBOR, jsonOutputStreams.cbor_TSstream_Zone);
                }
                if (ResultsFramework::OutputSchema->MsgPackEnabled()) {
                    OpenStreamFile(DataStringGlobals::outputTSZoneMsgPackFileName,
                                   jsonOutputStreams.OutputFileTSZoneMsgPack,
                                   jsonOutputStreams.msgpack_TSstream_Zone);
                }
            }

            // Output detailed HVAC time series file
            if (ResultsFramework::OutputSchema->RIDetailedHVACTSData.iDataFrameEnabled() ||
                ResultsFramework::OutputSchema->RIDetailedHVACTSData.rDataFrameEnabled()) {
                if (ResultsFramework::OutputSchema->JSONEnabled()) {
                    OpenStreamFile(
                        DataStringGlobals::outputTSHvacJsonFileName, jsonOutputStreams.OutputFileTSHVACJson, jsonOutputStreams.json_TSstream_HVAC);
                }
                if (ResultsFramework::OutputSchema->CBOREnabled()) {
                    OpenStreamFile(
                        DataStringGlobals::outputTSHvacCborFileName, jsonOutputStreams.OutputFileTSHVACCBOR, jsonOutputStreams.cbor_TSstream_HVAC);
                }
                if (ResultsFramework::OutputSchema->MsgPackEnabled()) {
                    OpenStreamFile(DataStringGlobals::outputTSHvacMsgPackFileName,
                                   jsonOutputStreams.OutputFileTSHVACMsgPack,
                                   jsonOutputStreams.msgpack_TSstream_HVAC);
                }
            }

            // Output timestep time series file
            if (ResultsFramework::OutputSchema->RITimestepTSData.iDataFrameEnabled() ||
                ResultsFramework::OutputSchema->RITimestepTSData.rDataFrameEnabled()) {
                if (ResultsFramework::OutputSchema->JSONEnabled()) {
                    OpenStreamFile(DataStringGlobals::outputTSJsonFileName, jsonOutputStreams.OutputFileTSJson, jsonOutputStreams.json_TSstream);
                }
                if (ResultsFramework::OutputSchema->CBOREnabled()) {
                    OpenStreamFile(DataStringGlobals::outputTSCborFileName, jsonOutputStreams.OutputFileTSCBOR, jsonOutputStreams.cbor_TSstream);
                }
                if (ResultsFramework::OutputSchema->MsgPackEnabled()) {
                    OpenStreamFile(
                        DataStringGlobals::outputTSMsgPackFileName, jsonOutputStreams.OutputFileTSMsgPack, jsonOutputStreams.msgpack_TSstream);
                }
            }

            // Output hourly time series file
            if (ResultsFramework::OutputSchema->RIHourlyTSData.iDataFrameEnabled() ||
                ResultsFramework::OutputSchema->RIHourlyTSData.rDataFrameEnabled()) {
                if (ResultsFramework::OutputSchema->JSONEnabled()) {
                    OpenStreamFile(DataStringGlobals::outputHRJsonFileName, jsonOutputStreams.OutputFileHRJson, jsonOutputStreams.json_HRstream);
                }
                if (ResultsFramework::OutputSchema->CBOREnabled()) {
                    OpenStreamFile(DataStringGlobals::outputHRCborFileName, jsonOutputStreams.OutputFileHRCBOR, jsonOutputStreams.cbor_HRstream);
                }
                if (ResultsFramework::OutputSchema->MsgPackEnabled()) {
                    OpenStreamFile(
                        DataStringGlobals::outputHRMsgPackFileName, jsonOutputStreams.OutputFileHRMsgPack, jsonOutputStreams.msgpack_HRstream);
                }
            }

            // Output daily time series file
            if (ResultsFramework::OutputSchema->RIDailyTSData.iDataFrameEnabled() ||
                ResultsFramework::OutputSchema->RIDailyTSData.rDataFrameEnabled()) {
                if (ResultsFramework::OutputSchema->JSONEnabled()) {
                    OpenStreamFile(DataStringGlobals::outputDYJsonFileName, jsonOutputStreams.OutputFileDYJson, jsonOutputStreams.json_DYstream);
                }
                if (ResultsFramework::OutputSchema->CBOREnabled()) {
                    OpenStreamFile(DataStringGlobals::outputDYCborFileName, jsonOutputStreams.OutputFileDYCBOR, jsonOutputStreams.cbor_DYstream);
                }
                if (ResultsFramework::OutputSchema->MsgPackEnabled()) {
                    OpenStreamFile(
                        DataStringGlobals::outputDYMsgPackFileName, jsonOutputStreams.OutputFileDYMsgPack, jsonOutputStreams.msgpack_DYstream);
                }
            }

            // Output monthly time series file
            if (ResultsFramework::OutputSchema->RIMonthlyTSData.iDataFrameEnabled() ||
                ResultsFramework::OutputSchema->RIMonthlyTSData.rDataFrameEnabled()) {
                if (ResultsFramework::OutputSchema->JSONEnabled()) {
                    OpenStreamFile(DataStringGlobals::outputMNJsonFileName, jsonOutputStreams.OutputFileMNJson, jsonOutputStreams.json_MNstream);
                }
                if (ResultsFramework::OutputSchema->CBOREnabled()) {
                    OpenStreamFile(DataStringGlobals::outputMNCborFileName, jsonOutputStreams.OutputFileMNCBOR, jsonOutputStreams.cbor_MNstream);
                }
                if (ResultsFramework::OutputSchema->MsgPackEnabled()) {
                    OpenStreamFile(
                        DataStringGlobals::outputMNMsgPackFileName, jsonOutputStreams.OutputFileMNMsgPack, jsonOutputStreams.msgpack_MNstream);
                }
            }

            // Output run period time series file
            if (ResultsFramework::OutputSchema->RIRunPeriodTSData.iDataFrameEnabled() ||
                ResultsFramework::OutputSchema->RIRunPeriodTSData.rDataFrameEnabled()) {
                if (ResultsFramework::OutputSchema->JSONEnabled()) {
                    OpenStreamFile(DataStringGlobals::outputSMJsonFileName, jsonOutputStreams.OutputFileSMJson, jsonOutputStreams.json_SMstream);
                }
                if (ResultsFramework::OutputSchema->CBOREnabled()) {
                    OpenStreamFile(DataStringGlobals::outputSMCborFileName, jsonOutputStreams.OutputFileSMCBOR, jsonOutputStreams.cbor_SMstream);
                }
                if (ResultsFramework::OutputSchema->MsgPackEnabled()) {
                    OpenStreamFile(
                        DataStringGlobals::outputSMMsgPackFileName, jsonOutputStreams.OutputFileSMMsgPack, jsonOutputStreams.msgpack_SMstream);
                }
            }
        }
    }

    void OpenOutputFiles(IOFiles &ioFiles)
    {

        // SUBROUTINE INFORMATION:
        //       AUTHOR         Rick Strand
        //       DATE WRITTEN   June 1997
        //       MODIFIED       na
        //       RE-ENGINEERED  na

        // PURPOSE OF THIS SUBROUTINE:
        // This subroutine opens all of the input and output files needed for
        // an EnergyPlus run.

        // METHODOLOGY EMPLOYED:
        // na

        // REFERENCES:
        // na

        // Using/Aliasing
        using DataStringGlobals::VerString;

        // Locals
        // SUBROUTINE ARGUMENT DEFINITIONS:
        // na

        // SUBROUTINE PARAMETER DEFINITIONS:
        // na

        // INTERFACE BLOCK SPECIFICATIONS:
        // na

        // DERIVED TYPE DEFINITIONS:
        // na

        // FLOW:
        StdOutputRecordCount = 0;
        ioFiles.eso.ensure_open("OpenOutputFiles");
        print(ioFiles.eso, "Program Version,{}\n", VerString);

        // Open the Initialization Output File
        ioFiles.eio.ensure_open("OpenOutputFiles");
        print(ioFiles.eio, "Program Version,{}\n", VerString);

        // Open the Meters Output File
        ioFiles.mtr.ensure_open("OpenOutputFiles");
        print(ioFiles.mtr, "Program Version,{}\n", VerString);

        // Open the Branch-Node Details Output File
        ioFiles.bnd.ensure_open("OpenOutputFiles");
        print(ioFiles.bnd, "Program Version,{}\n", VerString);
    }

    void CloseOutputFiles(IOFiles &ioFiles)
    {

        // SUBROUTINE INFORMATION:
        //       AUTHOR         Rick Strand
        //       DATE WRITTEN   June 1997
        //       MODIFIED       na
        //       RE-ENGINEERED  na

        // PURPOSE OF THIS SUBROUTINE:
        // This subroutine closes all of the input and output files needed for
        // an EnergyPlus run.  It also prints the end of data marker for each
        // output file.

        // METHODOLOGY EMPLOYED:
        // na

        // REFERENCES:
        // na

        // Using/Aliasing
        using namespace DataOutputs;
        using OutputProcessor::InstMeterCacheSize;
        using OutputProcessor::MaxIVariable;
        using OutputProcessor::MaxRVariable;
        using OutputProcessor::NumEnergyMeters;
        using OutputProcessor::NumOfIVariable;
        using OutputProcessor::NumOfIVariable_Setup;
        using OutputProcessor::NumOfIVariable_Sum;
        using OutputProcessor::NumOfRVariable;
        using OutputProcessor::NumOfRVariable_Meter;
        using OutputProcessor::NumOfRVariable_Setup;
        using OutputProcessor::NumOfRVariable_Sum;
        using OutputProcessor::NumReportList;
        using OutputProcessor::NumTotalIVariable;
        using OutputProcessor::NumTotalRVariable;
        using OutputProcessor::NumVarMeterArrays;
        using OutputReportTabular::maxUniqueKeyCount;
        using OutputReportTabular::MonthlyFieldSetInputCount;
        using SolarShading::MAXHCArrayBounds;
        using SolarShading::maxNumberOfFigures;
        using namespace DataRuntimeLanguage;
        using DataBranchNodeConnections::MaxNumOfNodeConnections;
        using DataBranchNodeConnections::NumOfNodeConnections;
        using DataHeatBalance::CondFDRelaxFactor;
        using DataHeatBalance::CondFDRelaxFactorInput;
        using General::RoundSigDigits;
        using namespace DataSystemVariables; // , ONLY: MaxNumberOfThreads,NumberIntRadThreads,iEnvSetThreads
        using DataSurfaces::MaxVerticesPerSurface;
        using namespace DataTimings;

        // Locals
        // SUBROUTINE ARGUMENT DEFINITIONS:
        // na

        // SUBROUTINE PARAMETER DEFINITIONS:
        static constexpr auto EndOfDataString("End of Data"); // Signifies the end of the data block in the output file

        // INTERFACE BLOCK SPECIFICATIONS:
        // na

        // DERIVED TYPE DEFINITIONS:
        // na

        // SUBROUTINE LOCAL VARIABLE DECLARATIONS:
        std::string cEnvSetThreads;
        std::string cepEnvSetThreads;
        std::string cIDFSetThreads;

        ioFiles.audit.ensure_open("CloseOutputFiles");
        constexpr static auto variable_fmt{" {}={:12}\n"};
        // Record some items on the audit file
        print(ioFiles.audit, variable_fmt, "NumOfRVariable", NumOfRVariable_Setup);
        print(ioFiles.audit, variable_fmt, "NumOfRVariable(Total)", NumTotalRVariable);
        print(ioFiles.audit, variable_fmt, "NumOfRVariable(Actual)", NumOfRVariable);
        print(ioFiles.audit, variable_fmt, "NumOfRVariable(Summed)", NumOfRVariable_Sum);
        print(ioFiles.audit, variable_fmt, "NumOfRVariable(Meter)", NumOfRVariable_Meter);
        print(ioFiles.audit, variable_fmt, "NumOfIVariable", NumOfIVariable_Setup);
        print(ioFiles.audit, variable_fmt, "NumOfIVariable(Total)", NumTotalIVariable);
        print(ioFiles.audit, variable_fmt, "NumOfIVariable(Actual)", NumOfIVariable);
        print(ioFiles.audit, variable_fmt, "NumOfIVariable(Summed)", NumOfIVariable_Sum);
        print(ioFiles.audit, variable_fmt, "MaxRVariable", MaxRVariable);
        print(ioFiles.audit, variable_fmt, "MaxIVariable", MaxIVariable);
        print(ioFiles.audit, variable_fmt, "NumEnergyMeters", NumEnergyMeters);
        print(ioFiles.audit, variable_fmt, "NumVarMeterArrays", NumVarMeterArrays);
        print(ioFiles.audit, variable_fmt, "maxUniqueKeyCount", maxUniqueKeyCount);
        print(ioFiles.audit, variable_fmt, "maxNumberOfFigures", maxNumberOfFigures);
        print(ioFiles.audit, variable_fmt, "MAXHCArrayBounds", MAXHCArrayBounds);
        print(ioFiles.audit, variable_fmt, "MaxVerticesPerSurface", MaxVerticesPerSurface);
        print(ioFiles.audit, variable_fmt, "NumReportList", NumReportList);
        print(ioFiles.audit, variable_fmt, "InstMeterCacheSize", InstMeterCacheSize);
        if (SutherlandHodgman) {
            if (SlaterBarsky) {
                print(ioFiles.audit, " {}\n", "ClippingAlgorithm=SlaterBarskyandSutherlandHodgman");
            } else {
                print(ioFiles.audit, " {}\n", "ClippingAlgorithm=SutherlandHodgman");
            }
        } else {
            print(ioFiles.audit, "{}\n", "ClippingAlgorithm=ConvexWeilerAtherton");
        }
        print(ioFiles.audit, variable_fmt, "MonthlyFieldSetInputCount", MonthlyFieldSetInputCount);
        print(ioFiles.audit, variable_fmt, "NumConsideredOutputVariables", NumConsideredOutputVariables);
        print(ioFiles.audit, variable_fmt, "MaxConsideredOutputVariables", MaxConsideredOutputVariables);

        print(ioFiles.audit, variable_fmt, "numActuatorsUsed", numActuatorsUsed);
        print(ioFiles.audit, variable_fmt, "numEMSActuatorsAvailable", numEMSActuatorsAvailable);
        print(ioFiles.audit, variable_fmt, "maxEMSActuatorsAvailable", maxEMSActuatorsAvailable);
        print(ioFiles.audit, variable_fmt, "numInternalVariablesUsed", NumInternalVariablesUsed);
        print(ioFiles.audit, variable_fmt, "numEMSInternalVarsAvailable", numEMSInternalVarsAvailable);
        print(ioFiles.audit, variable_fmt, "maxEMSInternalVarsAvailable", maxEMSInternalVarsAvailable);

        print(ioFiles.audit, variable_fmt, "NumOfNodeConnections", NumOfNodeConnections);
        print(ioFiles.audit, variable_fmt, "MaxNumOfNodeConnections", MaxNumOfNodeConnections);
#ifdef EP_Count_Calls
        print(ioFiles.audit, variable_fmt, "NumShadow_Calls", NumShadow_Calls);
        print(ioFiles.audit, variable_fmt, "NumShadowAtTS_Calls", NumShadowAtTS_Calls);
        print(ioFiles.audit, variable_fmt, "NumClipPoly_Calls", NumClipPoly_Calls);
        print(ioFiles.audit, variable_fmt, "NumInitSolar_Calls", NumInitSolar_Calls);
        print(ioFiles.audit, variable_fmt, "NumAnisoSky_Calls", NumAnisoSky_Calls);
        print(ioFiles.audit, variable_fmt, "NumDetPolyOverlap_Calls", NumDetPolyOverlap_Calls);
        print(ioFiles.audit, variable_fmt, "NumCalcPerSolBeam_Calls", NumCalcPerSolBeam_Calls);
        print(ioFiles.audit, variable_fmt, "NumDetShadowCombs_Calls", NumDetShadowCombs_Calls);
        print(ioFiles.audit, variable_fmt, "NumIntSolarDist_Calls", NumIntSolarDist_Calls);
        print(ioFiles.audit, variable_fmt, "NumIntRadExchange_Calls", NumIntRadExchange_Calls);
        print(ioFiles.audit, variable_fmt, "NumIntRadExchangeZ_Calls", NumIntRadExchangeZ_Calls);
        print(ioFiles.audit, variable_fmt, "NumIntRadExchangeMain_Calls", NumIntRadExchangeMain_Calls);
        print(ioFiles.audit, variable_fmt, "NumIntRadExchangeOSurf_Calls", NumIntRadExchangeOSurf_Calls);
        print(ioFiles.audit, variable_fmt, "NumIntRadExchangeISurf_Calls", NumIntRadExchangeISurf_Calls);
        print(ioFiles.audit, variable_fmt, "NumMaxInsideSurfIterations", NumMaxInsideSurfIterations);
        print(ioFiles.audit, variable_fmt, "NumCalcScriptF_Calls", NumCalcScriptF_Calls);
#endif

        print(ioFiles.eso, "{}\n", EndOfDataString);
        if (StdOutputRecordCount > 0) {
            print(ioFiles.eso, variable_fmt, "Number of Records Written", StdOutputRecordCount);
            ioFiles.eso.close();
        } else {
            ioFiles.eso.del();
        }

        if (DataHeatBalance::AnyCondFD) { // echo out relaxation factor, it may have been changed by the program
            print(
                ioFiles.eio, "{}\n", "! <ConductionFiniteDifference Numerical Parameters>, Starting Relaxation Factor, Final Relaxation Factor");
            print(ioFiles.eio, "ConductionFiniteDifference Numerical Parameters, {:.3R}, {:.3R}\n", CondFDRelaxFactorInput, CondFDRelaxFactor);
        }
        // Report number of threads to eio file
        static constexpr auto ThreadingHeader("! <Program Control Information:Threads/Parallel Sims>, Threading Supported,Maximum Number of "
                                              "Threads, Env Set Threads (OMP_NUM_THREADS), EP Env Set Threads (EP_OMP_NUM_THREADS), IDF Set "
                                              "Threads, Number of Threads Used (Interior Radiant Exchange), Number Nominal Surfaces, Number "
                                              "Parallel Sims");
        print(ioFiles.eio, "{}\n", ThreadingHeader);
        static constexpr auto ThreadReport("Program Control:Threads/Parallel Sims, {},{}, {}, {}, {}, {}, {}, {}\n");
        if (Threading) {
            if (iEnvSetThreads == 0) {
                cEnvSetThreads = "Not Set";
            } else {
                cEnvSetThreads = RoundSigDigits(iEnvSetThreads);
            }
            if (iepEnvSetThreads == 0) {
                cepEnvSetThreads = "Not Set";
            } else {
                cepEnvSetThreads = RoundSigDigits(iepEnvSetThreads);
            }
            if (iIDFSetThreads == 0) {
                cIDFSetThreads = "Not Set";
            } else {
                cIDFSetThreads = RoundSigDigits(iIDFSetThreads);
            }
            if (lnumActiveSims) {
                print(ioFiles.eio,
                      ThreadReport,
                      "Yes",
                      MaxNumberOfThreads,
                      cEnvSetThreads,
                      cepEnvSetThreads,
                      cIDFSetThreads,
                      NumberIntRadThreads,
                      iNominalTotSurfaces,
                      inumActiveSims);
            } else {
                print(ioFiles.eio,
                      ThreadReport,
                      "Yes",
                      MaxNumberOfThreads,
                      cEnvSetThreads,
                      cepEnvSetThreads,
                      cIDFSetThreads,
                      NumberIntRadThreads,
                      iNominalTotSurfaces,
                      "N/A");
            }
        } else { // no threading
            if (lnumActiveSims) {
                print(ioFiles.eio, ThreadReport, "No", MaxNumberOfThreads, "N/A", "N/A", "N/A", "N/A", "N/A", inumActiveSims);
            } else {
                print(ioFiles.eio, ThreadReport, "No", MaxNumberOfThreads, "N/A", "N/A", "N/A", "N/A", "N/A", "N/A");
            }
        }

        // Close the Initialization Output File
        print(ioFiles.eio, "{}\n", EndOfDataString);
        ioFiles.eio.close();

        // Close the Meters Output File
        print(ioFiles.mtr, "{}\n", EndOfDataString);
        print(ioFiles.mtr, " Number of Records Written={:12}\n", StdMeterRecordCount);
        if (StdMeterRecordCount > 0) {
            ioFiles.mtr.close();
        } else {
            ioFiles.mtr.del();
        }

        // Close the External Shading Output File
        ioFiles.shade.close();
    }

    void SetupSimulation(EnergyPlusData &state, bool &ErrorsFound)
    {

        // SUBROUTINE INFORMATION:
        //       AUTHOR         B. Griffith/L. Lawrie
        //       DATE WRITTEN   May 2008
        //       MODIFIED       na
        //       RE-ENGINEERED  na

        // PURPOSE OF THIS SUBROUTINE:
        //  execute a few time steps of a simulation to facilitate setting up model
        //  developed to resolve reverse DD problems caused be the differences
        //  that stem from setup and information gathering that occurs during the first pass.

        // METHODOLOGY EMPLOYED:
        // Using global flag (kickoff simulation), only a few time steps are executed.
        // global flag is used in other parts of simulation to terminate quickly.

        // Using/Aliasing
        using CostEstimateManager::SimCostEstimate;
        using DataEnvironment::EndMonthFlag;
        using DataEnvironment::EnvironmentName;
        using ExteriorEnergyUse::ManageExteriorEnergyUse;
        using General::TrimSigDigits;
        using namespace DataTimings;
        using PlantPipingSystemsManager::CheckIfAnyBasements;
        using PlantPipingSystemsManager::CheckIfAnySlabs;
        using PlantPipingSystemsManager::SimulateGroundDomains;

        // SUBROUTINE LOCAL VARIABLE DECLARATIONS:
        static bool Available(false); // an environment is available to process
        //  integer :: env_iteration=0
        //  CHARACTER(len=32) :: cEnvChar

        //  return  ! remove comment to do 'old way'

        Available = true;

        while (Available) { // do for each environment

            GetNextEnvironment(state, Available, ErrorsFound);

            if (!Available) break;
            if (ErrorsFound) break;

            BeginEnvrnFlag = true;
            EndEnvrnFlag = false;
            EndMonthFlag = false;
            WarmupFlag = true;
            DayOfSim = 0;

            ++DayOfSim;
            BeginDayFlag = true;
            EndDayFlag = false;

            HourOfDay = 1;

            BeginHourFlag = true;
            EndHourFlag = false;

            TimeStep = 1;

            if (DeveloperFlag) DisplayString("Initializing Simulation - timestep 1:" + EnvironmentName);

            BeginTimeStepFlag = true;

            ManageWeather(state.files);

            ManageExteriorEnergyUse(state.exteriorEnergyUse);

            ManageHeatBalance(state);

            BeginHourFlag = false;
            BeginDayFlag = false;
            BeginEnvrnFlag = false;
            BeginSimFlag = false;
            BeginFullSimFlag = false;

            //          ! do another timestep=1
            if (DeveloperFlag) DisplayString("Initializing Simulation - 2nd timestep 1:" + EnvironmentName);

            ManageWeather(state.files);

            ManageExteriorEnergyUse(state.exteriorEnergyUse);

            ManageHeatBalance(state);

            //         do an end of day, end of environment time step

            HourOfDay = 24;
            TimeStep = NumOfTimeStepInHour;
            EndEnvrnFlag = true;

            if (DeveloperFlag) DisplayString("Initializing Simulation - hour 24 timestep 1:" + EnvironmentName);
            ManageWeather(state.files);

            ManageExteriorEnergyUse(state.exteriorEnergyUse);

            ManageHeatBalance(state);

        } // ... End environment loop.

        if (AnySlabsInModel || AnyBasementsInModel) {
            SimulateGroundDomains(state, true);
        }

        if (!ErrorsFound) SimCostEstimate(state); // basically will get and check input
        if (ErrorsFound) ShowFatalError("Previous conditions cause program termination.");
    }

    void ReportNodeConnections(IOFiles &ioFiles)
    {

        // SUBROUTINE INFORMATION:
        //       AUTHOR         Linda Lawrie
        //       DATE WRITTEN   February 2004
        //       MODIFIED       na
        //       RE-ENGINEERED  na

        // PURPOSE OF THIS SUBROUTINE:
        // This subroutine 'reports' the NodeConnection data structure.  It groups the
        // report/dump by parent, non-parent objects.

        // Using/Aliasing
        using namespace DataBranchNodeConnections;
        using DataLoopNode::NodeID;
        using DataLoopNode::NumOfNodes;


        // Formats
        static constexpr auto Format_702("! <#{0} Node Connections>,<Number of {0} Node Connections>\n");
        static constexpr auto Format_703(
            "! <{} Node Connection>,<Node Name>,<Node ObjectType>,<Node ObjectName>,<Node ConnectionType>,<Node FluidStream>\n");

        NonConnectedNodes.dimension(NumOfNodes, true);

        int NumNonParents = 0;
        for (int Loop = 1; Loop <= NumOfNodeConnections; ++Loop) {
            if (NodeConnections(Loop).ObjectIsParent) continue;
            ++NumNonParents;
        }
        const auto NumParents = NumOfNodeConnections - NumNonParents;
        ParentNodeList.allocate(NumParents);

        //  Do Parent Objects
        print(ioFiles.bnd, "{}\n", "! ===============================================================");
        print(ioFiles.bnd, Format_702, "Parent");
        print(ioFiles.bnd, " #Parent Node Connections,{}\n", NumParents);
        print(ioFiles.bnd, Format_703, "Parent");

        for (int Loop = 1; Loop <= NumOfNodeConnections; ++Loop) {
            if (!NodeConnections(Loop).ObjectIsParent) continue;
            NonConnectedNodes(NodeConnections(Loop).NodeNumber) = false;
            print(ioFiles.bnd,
                  " Parent Node Connection,{},{},{},{},{}\n",
                  NodeConnections(Loop).NodeName,
                  NodeConnections(Loop).ObjectType,
                  NodeConnections(Loop).ObjectName,
                  NodeConnections(Loop).ConnectionType,
                  NodeConnections(Loop).FluidStream);
            // Build ParentNodeLists
            if (UtilityRoutines::SameString(NodeConnections(Loop).ConnectionType, "Inlet") ||
                UtilityRoutines::SameString(NodeConnections(Loop).ConnectionType, "Outlet")) {
                bool ParentComponentFound = false;
                for (int Loop1 = 1; Loop1 <= NumOfActualParents; ++Loop1) {
                    if (ParentNodeList(Loop1).CType != NodeConnections(Loop).ObjectType ||
                        ParentNodeList(Loop1).CName != NodeConnections(Loop).ObjectName)
                        continue;
                    ParentComponentFound = true;
                    {
                        auto const SELECT_CASE_var(UtilityRoutines::MakeUPPERCase(NodeConnections(Loop).ConnectionType));
                        if (SELECT_CASE_var == "INLET") {
                            ParentNodeList(Loop1).InletNodeName = NodeConnections(Loop).NodeName;
                        } else if (SELECT_CASE_var == "OUTLET") {
                            ParentNodeList(Loop1).OutletNodeName = NodeConnections(Loop).NodeName;
                        }
                    }
                }
                if (!ParentComponentFound) {
                    ++NumOfActualParents;
                    ParentNodeList(NumOfActualParents).CType = NodeConnections(Loop).ObjectType;
                    ParentNodeList(NumOfActualParents).CName = NodeConnections(Loop).ObjectName;
                    {
                        auto const SELECT_CASE_var(UtilityRoutines::MakeUPPERCase(NodeConnections(Loop).ConnectionType));
                        if (SELECT_CASE_var == "INLET") {
                            ParentNodeList(NumOfActualParents).InletNodeName = NodeConnections(Loop).NodeName;
                        } else if (SELECT_CASE_var == "OUTLET") {
                            ParentNodeList(NumOfActualParents).OutletNodeName = NodeConnections(Loop).NodeName;
                        }
                    }
                }
            }
        }

        //  Do non-Parent Objects
        print(ioFiles.bnd, "{}\n", "! ===============================================================");
        print(ioFiles.bnd, Format_702, "Non-Parent");
        print(ioFiles.bnd, " #Non-Parent Node Connections,{}\n", NumNonParents);
        print(ioFiles.bnd, Format_703, "Non-Parent");

        for (int Loop = 1; Loop <= NumOfNodeConnections; ++Loop) {
            if (NodeConnections(Loop).ObjectIsParent) continue;
            NonConnectedNodes(NodeConnections(Loop).NodeNumber) = false;
            print(ioFiles.bnd,
                  " Non-Parent Node Connection,{},{},{},{},{}\n",
                  NodeConnections(Loop).NodeName,
                  NodeConnections(Loop).ObjectType,
                  NodeConnections(Loop).ObjectName,
                  NodeConnections(Loop).ConnectionType,
                  NodeConnections(Loop).FluidStream);
        }

        int NumNonConnected = 0;
        for (int Loop = 1; Loop <= NumOfNodes; ++Loop) {
            if (NonConnectedNodes(Loop)) ++NumNonConnected;
        }

        if (NumNonConnected > 0) {
            print(ioFiles.bnd, "{}\n", "! ===============================================================");
            static constexpr auto Format_705("! <#NonConnected Nodes>,<Number of NonConnected Nodes>\n #NonConnected Nodes,{}\n");
            print(ioFiles.bnd, Format_705, NumNonConnected);
            static constexpr auto Format_706("! <NonConnected Node>,<NonConnected Node Number>,<NonConnected Node Name>");
            print(ioFiles.bnd, "{}\n", Format_706);
            for (int Loop = 1; Loop <= NumOfNodes; ++Loop) {
                if (!NonConnectedNodes(Loop)) continue;
                print(ioFiles.bnd, " NonConnected Node,{},{}\n", Loop, NodeID(Loop));
            }
        }

        NonConnectedNodes.deallocate();
    }

    void ReportLoopConnections(IOFiles &ioFiles)
    {

        // SUBROUTINE INFORMATION:
        //       AUTHOR         Linda Lawrie
        //       DATE WRITTEN   December 2001
        //       MODIFIED       March 2003; added other reporting
        //       RE-ENGINEERED  na

        // PURPOSE OF THIS SUBROUTINE:
        // This subroutine reports on the node connections in various parts of the
        // HVAC systen: Component Sets, Air Loop, Plant and Condenser Loop, Supply and
        // return air paths, controlled zones.
        // This information should be useful in diagnosing node connection input errors.

        // Using/Aliasing
        using namespace DataAirLoop;
        using namespace DataBranchNodeConnections;
        using DataLoopNode::NodeID;
        using DataLoopNode::NumOfNodes;
        using namespace DataHVACGlobals;
        using namespace DataPlant;
        using namespace DataZoneEquipment;
        using DataErrorTracking::AbortProcessing; // used here to turn off Node Connection Error reporting
        using DataErrorTracking::AskForConnectionsReport;
        using DualDuct::ReportDualDuctConnections;
        using OutAirNodeManager::NumOutsideAirNodes;
        using OutAirNodeManager::OutsideAirNodeList;

        // SUBROUTINE PARAMETER DEFINITIONS:
        constexpr static auto errstring("**error**");

        // SUBROUTINE LOCAL VARIABLE DECLARATIONS:
        static bool WarningOut(true);

        // Formats
        static constexpr auto Format_700("! <#Component Sets>,<Number of Component Sets>");
        static constexpr auto Format_702("! <Component Set>,<Component Set Count>,<Parent Object Type>,<Parent Object Name>,<Component "
                                         "Type>,<Component Name>,<Inlet Node ID>,<Outlet Node ID>,<Description>");
        static constexpr auto Format_720("! <#Zone Equipment Lists>,<Number of Zone Equipment Lists>");
        static constexpr auto Format_722(
            "! <Zone Equipment List>,<Zone Equipment List Count>,<Zone Equipment List Name>,<Zone Name>,<Number of Components>");
        static constexpr auto Format_723("! <Zone Equipment Component>,<Component Count>,<Component Type>,<Component Name>,<Zone Name>,<Heating "
                                         "Priority>,<Cooling Priority>");

        // Report outside air node names on the Branch-Node Details file
        print(ioFiles.bnd, "{}\n", "! ===============================================================");
        print(ioFiles.bnd, "{}\n", "! #Outdoor Air Nodes,<Number of Outdoor Air Nodes>");
        print(ioFiles.bnd, " #Outdoor Air Nodes,{}\n", NumOutsideAirNodes);
        if (NumOutsideAirNodes > 0) {
            print(ioFiles.bnd, "{}\n", "! <Outdoor Air Node>,<NodeNumber>,<Node Name>");
        }
        for (int Count = 1; Count <= NumOutsideAirNodes; ++Count) {
            print(ioFiles.bnd, " Outdoor Air Node,{},{}\n", OutsideAirNodeList(Count), NodeID(OutsideAirNodeList(Count)));
        }
        // Component Sets
        print(ioFiles.bnd, "{}\n", "! ===============================================================");
        print(ioFiles.bnd, "{}\n", Format_700);
        print(ioFiles.bnd, " #Component Sets,{}\n", NumCompSets);
        print(ioFiles.bnd, "{}\n", Format_702);

        for (int Count = 1; Count <= NumCompSets; ++Count) {
            print(ioFiles.bnd,
                  " Component Set,{},{},{},{},{},{},{},{}\n",
                  Count,
                  CompSets(Count).ParentCType,
                  CompSets(Count).ParentCName,
                  CompSets(Count).CType,
                  CompSets(Count).CName,
                  CompSets(Count).InletNodeName,
                  CompSets(Count).OutletNodeName,
                  CompSets(Count).Description);

            if (CompSets(Count).ParentCType == "UNDEFINED" || CompSets(Count).InletNodeName == "UNDEFINED" ||
                CompSets(Count).OutletNodeName == "UNDEFINED") {
                if (AbortProcessing && WarningOut) {
                    ShowWarningError("Node Connection errors shown during \"fatal error\" processing may be false because not all inputs may have "
                                     "been retrieved.");
                    WarningOut = false;
                }
                ShowWarningError("Node Connection Error for object " + CompSets(Count).CType + ", name=" + CompSets(Count).CName);
                ShowContinueError("  " + CompSets(Count).Description + " not on any Branch or Parent Object");
                ShowContinueError("  Inlet Node : " + CompSets(Count).InletNodeName);
                ShowContinueError("  Outlet Node: " + CompSets(Count).OutletNodeName);
                ++NumNodeConnectionErrors;
                if (UtilityRoutines::SameString(CompSets(Count).CType, "SolarCollector:UnglazedTranspired")) {
                    ShowContinueError("This report does not necessarily indicate a problem for a MultiSystem Transpired Collector");
                }
            }
            if (CompSets(Count).Description == "UNDEFINED") {
                if (AbortProcessing && WarningOut) {
                    ShowWarningError("Node Connection errors shown during \"fatal error\" processing may be false because not all inputs may have "
                                     "been retrieved.");
                    WarningOut = false;
                }
                ShowWarningError("Potential Node Connection Error for object " + CompSets(Count).CType + ", name=" + CompSets(Count).CName);
                ShowContinueError("  Node Types are still UNDEFINED -- See Branch/Node Details file for further information");
                ShowContinueError("  Inlet Node : " + CompSets(Count).InletNodeName);
                ShowContinueError("  Outlet Node: " + CompSets(Count).OutletNodeName);
                ++NumNodeConnectionErrors;
            }
        }

        for (int Count = 1; Count <= NumCompSets; ++Count) {
            for (int Count1 = Count + 1; Count1 <= NumCompSets; ++Count1) {
                if (CompSets(Count).CType != CompSets(Count1).CType) continue;
                if (CompSets(Count).CName != CompSets(Count1).CName) continue;
                if (CompSets(Count).InletNodeName != CompSets(Count1).InletNodeName) continue;
                if (CompSets(Count).OutletNodeName != CompSets(Count1).OutletNodeName) continue;
                if (AbortProcessing && WarningOut) {
                    ShowWarningError("Node Connection errors shown during \"fatal error\" processing may be false because not all inputs may have "
                                     "been retrieved.");
                    WarningOut = false;
                }
                ShowWarningError("Component plus inlet/outlet node pair used more than once:");
                ShowContinueError("  Component  : " + CompSets(Count).CType + ", name=" + CompSets(Count).CName);
                ShowContinueError("  Inlet Node : " + CompSets(Count).InletNodeName);
                ShowContinueError("  Outlet Node: " + CompSets(Count).OutletNodeName);
                ShowContinueError("  Used by    : " + CompSets(Count).ParentCType + ' ' + CompSets(Count).ParentCName);
                ShowContinueError("  and  by    : " + CompSets(Count1).ParentCType + ' ' + CompSets(Count1).ParentCName);
                ++NumNodeConnectionErrors;
            }
        }
        //  Plant Loops
        print(ioFiles.bnd, "{}\n", "! ===============================================================");
        print(ioFiles.bnd, "{}\n", "! <# Plant Loops>,<Number of Plant Loops>");
        print(ioFiles.bnd, " #Plant Loops,{}\n", NumPlantLoops);
        print(ioFiles.bnd,
              "{}\n",
              "! <Plant Loop>,<Plant Loop Name>,<Loop Type>,<Inlet Node Name>,<Outlet Node Name>,<Branch List>,<Connector List>");
        print(
            ioFiles.bnd, "{}\n", "! <Plant Loop Connector>,<Connector Type>,<Connector Name>,<Loop Name>,<Loop Type>,<Number of Inlets/Outlets>");
        print(ioFiles.bnd,
              "{}\n",
              "! <Plant Loop Connector Branches>,<Connector Node Count>,<Connector Type>,<Connector Name>,<Inlet Branch>,<Outlet Branch>,<Loop "
              "Name>,<Loop Type>");
        print(ioFiles.bnd,
              "{}\n",
              "! <Plant Loop Connector Nodes>,<Connector Node Count>,<Connector Type>,<Connector Name>,<Inlet Node>,<Outlet Node>,<Loop Name>,<Loop "
              "Type>");
        print(ioFiles.bnd,
              "{}\n",
              "! <Plant Loop Supply Connection>,<Plant Loop Name>,<Supply Side Outlet Node Name>,<Demand Side Inlet Node Name>");
        print(ioFiles.bnd,
              "{}\n",
              "! <Plant Loop Return Connection>,<Plant Loop Name>,<Demand Side Outlet Node Name>,<Supply Side Inlet Node Name>");
        for (int Count = 1; Count <= NumPlantLoops; ++Count) {
            for (int LoopSideNum = DemandSide; LoopSideNum <= SupplySide; ++LoopSideNum) {
                //  Plant Supply Side Loop
                // Demandside and supplyside is parametrized in DataPlant
                const auto LoopString = [&]() {
                    if (LoopSideNum == DemandSide) {
                        return "Demand";
                    } else if (LoopSideNum == SupplySide) {
                        return "Supply";
                    } else {
                        return "";
                    }
                }();

                print(ioFiles.bnd,
                      " Plant Loop,{},{},{},{},{},{}\n",
                      PlantLoop(Count).Name,
                      LoopString,
                      PlantLoop(Count).LoopSide(LoopSideNum).NodeNameIn,
                      PlantLoop(Count).LoopSide(LoopSideNum).NodeNameOut,
                      PlantLoop(Count).LoopSide(LoopSideNum).BranchList,
                      PlantLoop(Count).LoopSide(LoopSideNum).ConnectList);
                //  Plant Supply Side Splitter
                if (PlantLoop(Count).LoopSide(LoopSideNum).Splitter.Exists) {
                    print(ioFiles.bnd,
                          "   Plant Loop Connector,Splitter,{},{},{},{}\n",
                          PlantLoop(Count).LoopSide(LoopSideNum).Splitter.Name,
                          PlantLoop(Count).Name,
                          LoopString,
                          PlantLoop(Count).LoopSide(LoopSideNum).Splitter.TotalOutletNodes);
                    for (int Count1 = 1; Count1 <= PlantLoop(Count).LoopSide(LoopSideNum).Splitter.TotalOutletNodes; ++Count1) {
                        print(ioFiles.bnd,
                              "     Plant Loop Connector Branches,{},Splitter,{},",
                              Count1,
                              PlantLoop(Count).LoopSide(LoopSideNum).Splitter.Name);

                        if (PlantLoop(Count).LoopSide(LoopSideNum).Splitter.BranchNumIn <= 0) {
                            print(ioFiles.bnd, "{},\n", errstring);
                        } else {
                            print(ioFiles.bnd,
                                  "{},",
                                  PlantLoop(Count).LoopSide(LoopSideNum).Branch(PlantLoop(Count).LoopSide(LoopSideNum).Splitter.BranchNumIn).Name);
                        }

                        if (PlantLoop(Count).LoopSide(LoopSideNum).Splitter.BranchNumOut(Count1) <= 0) {
                            print(ioFiles.bnd, "{},{},{}\n", errstring, PlantLoop(Count).Name, LoopString);
                        } else {
                            print(ioFiles.bnd,
                                  "{},{},{}\n",
                                  PlantLoop(Count)
                                      .LoopSide(LoopSideNum)
                                      .Branch(PlantLoop(Count).LoopSide(LoopSideNum).Splitter.BranchNumOut(Count1))
                                      .Name,
                                  PlantLoop(Count).Name,
                                  LoopString);
                        }

                        print(ioFiles.bnd,
                              "     Plant Loop Connector Nodes,   {},Splitter,{},{},{},{},{}\n",
                              Count1,
                              PlantLoop(Count).LoopSide(LoopSideNum).Splitter.Name,
                              PlantLoop(Count).LoopSide(LoopSideNum).Splitter.NodeNameIn,
                              PlantLoop(Count).LoopSide(LoopSideNum).Splitter.NodeNameOut(Count1),
                              PlantLoop(Count).Name,
                              LoopString);
                    }
                }

                //  Plant Supply Side Mixer
                if (PlantLoop(Count).LoopSide(LoopSideNum).Mixer.Exists) {
                    print(ioFiles.bnd,
                          "   Plant Loop Connector,Mixer,{},{},{},{}\n",
                          PlantLoop(Count).LoopSide(LoopSideNum).Mixer.Name,
                          PlantLoop(Count).Name,
                          LoopString,
                          PlantLoop(Count).LoopSide(LoopSideNum).Mixer.TotalInletNodes); //',Supply,'//  &

                    for (int Count1 = 1; Count1 <= PlantLoop(Count).LoopSide(LoopSideNum).Mixer.TotalInletNodes; ++Count1) {
                        print(ioFiles.bnd,
                              "     Plant Loop Connector Branches,{},Mixer,{},",
                              Count1,
                              PlantLoop(Count).LoopSide(LoopSideNum).Mixer.Name);
                        if (PlantLoop(Count).LoopSide(LoopSideNum).Mixer.BranchNumIn(Count1) <= 0) {
                            print(ioFiles.bnd, "{},", errstring);
                        } else {
                            print(
                                ioFiles.bnd,
                                "{},",
                                PlantLoop(Count).LoopSide(LoopSideNum).Branch(PlantLoop(Count).LoopSide(LoopSideNum).Mixer.BranchNumIn(Count1)).Name);
                        }
                        if (PlantLoop(Count).LoopSide(LoopSideNum).Mixer.BranchNumOut <= 0) {
                            print(ioFiles.bnd, "{},{},Supply\n", errstring, PlantLoop(Count).Name);
                        } else {
                            print(ioFiles.bnd,
                                  "{},{},{}\n",
                                  PlantLoop(Count).LoopSide(LoopSideNum).Branch(PlantLoop(Count).LoopSide(LoopSideNum).Mixer.BranchNumOut).Name,
                                  PlantLoop(Count).Name,
                                  LoopString);
                        }
                        print(ioFiles.bnd,
                              "     Plant Loop Connector Nodes,   {},Mixer,{},{},{},{},{}\n",
                              Count1,
                              PlantLoop(Count).LoopSide(LoopSideNum).Mixer.Name,
                              PlantLoop(Count).LoopSide(LoopSideNum).Mixer.NodeNameIn(Count1),
                              PlantLoop(Count).LoopSide(LoopSideNum).Mixer.NodeNameOut,
                              PlantLoop(Count).Name,
                              LoopString);
                    }
                }
            }
            print(ioFiles.bnd,
                  " Plant Loop Supply Connection,{},{},{}\n",
                  PlantLoop(Count).Name,
                  PlantLoop(Count).LoopSide(SupplySide).NodeNameOut,
                  PlantLoop(Count).LoopSide(DemandSide).NodeNameIn);
            print(ioFiles.bnd,
                  " Plant Loop Return Connection,{},{},{}\n",
                  PlantLoop(Count).Name,
                  PlantLoop(Count).LoopSide(DemandSide).NodeNameOut,
                  PlantLoop(Count).LoopSide(SupplySide).NodeNameIn);

        } //  Plant Demand Side Loop

        //  Condenser Loops
        print(ioFiles.bnd, "{}\n", "! ===============================================================");
        print(ioFiles.bnd, "{}\n", "! <# Condenser Loops>,<Number of Condenser Loops>");
        print(ioFiles.bnd, " #Condenser Loops,{}\n", NumCondLoops);
        print(ioFiles.bnd,
              "{}\n",
              "! <Condenser Loop>,<Condenser Loop Name>,<Loop Type>,<Inlet Node Name>,<Outlet Node Name>,<Branch List>,<Connector List>");
        print(ioFiles.bnd,
              "{}\n",
              "! <Condenser Loop Connector>,<Connector Type>,<Connector Name>,<Loop Name>,<Loop Type>,<Number of Inlets/Outlets>");
        print(ioFiles.bnd,
              "{}\n",
              "! <Condenser Loop Connector Branches>,<Connector Node Count>,<Connector Type>,<Connector Name>,<Inlet Branch>,<Outlet Branch>,<Loop "
              "Name>,<Loop Type>");
        print(ioFiles.bnd,
              "{}\n",
              "! <Condenser Loop Connector Nodes>,<Connector Node Count>,<Connector Type>,<Connector Name>,<Inlet Node>,<Outlet Node>,<Loop "
              "Name>,<Loop Type>");
        print(ioFiles.bnd,
              "{}\n",
              "! <Condenser Loop Supply Connection>,<Condenser Loop Name>,<Supply Side Outlet Node Name>,<Demand Side Inlet Node Name>");
        print(ioFiles.bnd,
              "{}\n",
              "! <Condenser Loop Return Connection>,<Condenser Loop Name>,<Demand Side Outlet Node Name>,<Supply Side Inlet Node Name>");

        for (int Count = NumPlantLoops + 1; Count <= TotNumLoops; ++Count) {
            for (int LoopSideNum = DemandSide; LoopSideNum <= SupplySide; ++LoopSideNum) {
                //  Plant Supply Side Loop
                // Demandside and supplyside is parametrized in DataPlant
                const auto LoopString = [&]() {
                    if (LoopSideNum == DemandSide) {
                        return "Demand";
                    } else if (LoopSideNum == SupplySide) {
                        return "Supply";
                    } else {
                        return "";
                    }
                }();

                print(ioFiles.bnd,
                      " Plant Loop,{},{},{},{},{},{}\n",
                      PlantLoop(Count).Name,
                      LoopString,
                      PlantLoop(Count).LoopSide(LoopSideNum).NodeNameIn,
                      PlantLoop(Count).LoopSide(LoopSideNum).NodeNameOut,
                      PlantLoop(Count).LoopSide(LoopSideNum).BranchList,
                      PlantLoop(Count).LoopSide(LoopSideNum).ConnectList);
                //  Plant Supply Side Splitter
                if (PlantLoop(Count).LoopSide(LoopSideNum).Splitter.Exists) {
                    print(ioFiles.bnd,
                          "   Plant Loop Connector,Splitter,{},{},{},{}\n",
                          PlantLoop(Count).LoopSide(LoopSideNum).Splitter.Name,
                          PlantLoop(Count).Name,
                          LoopString,
                          PlantLoop(Count).LoopSide(LoopSideNum).Splitter.TotalOutletNodes);
                    for (int Count1 = 1; Count1 <= PlantLoop(Count).LoopSide(LoopSideNum).Splitter.TotalOutletNodes; ++Count1) {
                        print(ioFiles.bnd,
                              "     Plant Loop Connector Branches,{},Splitter,{},",
                              Count1,
                              PlantLoop(Count).LoopSide(LoopSideNum).Splitter.Name);

                        if (PlantLoop(Count).LoopSide(LoopSideNum).Splitter.BranchNumIn <= 0) {
                            print(ioFiles.bnd, "{},", errstring);
                        } else {
                            print(ioFiles.bnd,
                                  "{},",
                                  PlantLoop(Count).LoopSide(LoopSideNum).Branch(PlantLoop(Count).LoopSide(LoopSideNum).Splitter.BranchNumIn).Name);
                        }
                        if (PlantLoop(Count).LoopSide(LoopSideNum).Splitter.BranchNumOut(Count1) <= 0) {
                            print(ioFiles.bnd, "{},{},{}\n", errstring, PlantLoop(Count).Name, LoopString);
                        } else {

                            print(ioFiles.bnd,
                                  "{},{},{}\n",
                                  PlantLoop(Count)
                                      .LoopSide(LoopSideNum)
                                      .Branch(PlantLoop(Count).LoopSide(LoopSideNum).Splitter.BranchNumOut(Count1))
                                      .Name,
                                  PlantLoop(Count).Name,
                                  LoopString);
                        }

                        print(ioFiles.bnd,
                              "     Plant Loop Connector Nodes,   {},Splitter,{},{},{},{},{}\n",
                              Count1,
                              PlantLoop(Count).LoopSide(LoopSideNum).Splitter.Name,
                              PlantLoop(Count).LoopSide(LoopSideNum).Splitter.NodeNameIn,
                              PlantLoop(Count).LoopSide(LoopSideNum).Splitter.NodeNameOut(Count1),
                              PlantLoop(Count).Name,
                              LoopString);
                    }
                }

                //  Plant Supply Side Mixer
                if (PlantLoop(Count).LoopSide(LoopSideNum).Mixer.Exists) {
                    const auto totalInletNodes = PlantLoop(Count).LoopSide(LoopSideNum).Mixer.TotalInletNodes;
                    print(ioFiles.bnd,
                          "   Plant Loop Connector,Mixer,{},{},{},{}\n",
                          PlantLoop(Count).LoopSide(LoopSideNum).Mixer.Name,
                          PlantLoop(Count).Name,
                          LoopString,
                          totalInletNodes); //',Supply,'//  &

                    for (int Count1 = 1; Count1 <= totalInletNodes; ++Count1) {
                        print(ioFiles.bnd,
                              "     Plant Loop Connector Branches,{},Mixer,{},",
                              Count1,
                              PlantLoop(Count).LoopSide(LoopSideNum).Mixer.Name);

                        if (PlantLoop(Count).LoopSide(LoopSideNum).Mixer.BranchNumIn(Count1) <= 0) {
                            print(ioFiles.bnd, "{},", errstring);
                        } else {
                            print(
                                ioFiles.bnd,
                                "{},",
                                PlantLoop(Count).LoopSide(LoopSideNum).Branch(PlantLoop(Count).LoopSide(LoopSideNum).Mixer.BranchNumIn(Count1)).Name);
                        }
                        if (PlantLoop(Count).LoopSide(LoopSideNum).Mixer.BranchNumOut <= 0) {
                            print(ioFiles.bnd, "{},{},{}\n", errstring, PlantLoop(Count).Name, LoopString);
                        } else {
                            print(ioFiles.bnd,
                                  "{},{},{}\n",
                                  PlantLoop(Count).LoopSide(LoopSideNum).Branch(PlantLoop(Count).LoopSide(LoopSideNum).Mixer.BranchNumOut).Name,
                                  PlantLoop(Count).Name,
                                  LoopString);
                        }
                        print(ioFiles.bnd,
                              "     Plant Loop Connector Nodes,   {},Mixer,{},{},{},{},{}\n",
                              Count1,
                              PlantLoop(Count).LoopSide(LoopSideNum).Mixer.Name,
                              PlantLoop(Count).LoopSide(LoopSideNum).Mixer.NodeNameIn(Count1),
                              PlantLoop(Count).LoopSide(LoopSideNum).Mixer.NodeNameOut,
                              PlantLoop(Count).Name,
                              LoopString);
                    }
                }
            }
            print(ioFiles.bnd,
                  " Plant Loop Supply Connection,{},{},{}\n",
                  PlantLoop(Count).Name,
                  PlantLoop(Count).LoopSide(SupplySide).NodeNameOut,
                  PlantLoop(Count).LoopSide(DemandSide).NodeNameIn);
            print(ioFiles.bnd,
                  " Plant Loop Return Connection,{},{},{}\n",
                  PlantLoop(Count).Name,
                  PlantLoop(Count).LoopSide(DemandSide).NodeNameOut,
                  PlantLoop(Count).LoopSide(SupplySide).NodeNameIn);

        } //  Plant Demand Side Loop

        print(ioFiles.bnd, "{}\n", "! ===============================================================");
        int NumOfControlledZones = 0;
        for (int Count = 1; Count <= NumOfZones; ++Count) {
            if (!allocated(ZoneEquipConfig)) continue;
            if (ZoneEquipConfig(Count).IsControlled) ++NumOfControlledZones;
        }

        if (NumOfControlledZones > 0) {
            print(ioFiles.bnd, "{}\n", "! <# Controlled Zones>,<Number of Controlled Zones>");
            print(ioFiles.bnd, " #Controlled Zones,{}\n", NumOfControlledZones);
            print(ioFiles.bnd,
                  "{}\n",
                  "! <Controlled Zone>,<Controlled Zone Name>,<Equip List Name>,<Control List Name>,<Zone Node Name>,<# Inlet Nodes>,<# Exhaust "
                  "Nodes>,<# Return Nodes>");
            print(ioFiles.bnd,
                  "{}\n",
                  "! <Controlled Zone Inlet>,<Inlet Node Count>,<Controlled Zone Name>,<Supply Air Inlet Node Name>,<SD Sys:Cooling/Heating "
                  "[DD:Cooling] Inlet Node Name>,<DD Sys:Heating Inlet Node Name>");
            print(ioFiles.bnd, "{}\n", "! <Controlled Zone Exhaust>,<Exhaust Node Count>,<Controlled Zone Name>,<Exhaust Air Node Name>");

            for (int Count = 1; Count <= NumOfZones; ++Count) {
                if (!ZoneEquipConfig(Count).IsControlled) continue;

                print(ioFiles.bnd,
                      " Controlled Zone,{},{},{},{},{},{},{}\n",
                      ZoneEquipConfig(Count).ZoneName,
                      ZoneEquipConfig(Count).EquipListName,
                      ZoneEquipConfig(Count).ControlListName,
                      NodeID(ZoneEquipConfig(Count).ZoneNode),
                      ZoneEquipConfig(Count).NumInletNodes,
                      ZoneEquipConfig(Count).NumExhaustNodes,
                      ZoneEquipConfig(Count).NumReturnNodes);
                for (int Count1 = 1; Count1 <= ZoneEquipConfig(Count).NumInletNodes; ++Count1) {
                    auto ChrName = NodeID(ZoneEquipConfig(Count).AirDistUnitHeat(Count1).InNode);
                    if (ChrName == "Undefined") ChrName = "N/A";
                    print(ioFiles.bnd,
                          "   Controlled Zone Inlet,{},{},{},{},{}\n",
                          Count1,
                          ZoneEquipConfig(Count).ZoneName,
                          NodeID(ZoneEquipConfig(Count).InletNode(Count1)),
                          NodeID(ZoneEquipConfig(Count).AirDistUnitCool(Count1).InNode),
                          ChrName);
                }
                for (int Count1 = 1; Count1 <= ZoneEquipConfig(Count).NumExhaustNodes; ++Count1) {
                    print(ioFiles.bnd,
                          "   Controlled Zone Exhaust,{},{},{}\n",
                          Count1,
                          ZoneEquipConfig(Count).ZoneName,
                          NodeID(ZoneEquipConfig(Count).ExhaustNode(Count1)));
                }
                for (int Count1 = 1; Count1 <= ZoneEquipConfig(Count).NumReturnNodes; ++Count1) {
                    print(ioFiles.bnd,
                          "   Controlled Zone Return,{},{},{}\n",
                          Count1,
                          ZoneEquipConfig(Count).ZoneName,
                          NodeID(ZoneEquipConfig(Count).ReturnNode(Count1)));
                }
            }

            // Report Zone Equipment Lists to BND File
            print(ioFiles.bnd, "{}\n", "! ===============================================================");
            print(ioFiles.bnd, "{}\n", Format_720);
            print(ioFiles.bnd, " #Zone Equipment Lists,{}\n", NumOfControlledZones);
            print(ioFiles.bnd, "{}\n", Format_722);
            print(ioFiles.bnd, "{}\n", Format_723);

            for (int Count = 1; Count <= NumOfZones; ++Count) {
                // Zone equipment list array parallels controlled zone equipment array, so
                // same index finds corresponding data from both arrays
                if (!ZoneEquipConfig(Count).IsControlled) continue;

                print(ioFiles.bnd,
                      " Zone Equipment List,{},{},{},{}\n",
                      Count,
                      ZoneEquipList(Count).Name,
                      ZoneEquipConfig(Count).ZoneName,
                      ZoneEquipList(Count).NumOfEquipTypes);

                for (int Count1 = 1; Count1 <= ZoneEquipList(Count).NumOfEquipTypes; ++Count1) {
                    print(ioFiles.bnd,
                          "   Zone Equipment Component,{},{},{},{},{},{}\n",
                          Count1,
                          ZoneEquipList(Count).EquipType(Count1),
                          ZoneEquipList(Count).EquipName(Count1),
                          ZoneEquipConfig(Count).ZoneName,
                          ZoneEquipList(Count).CoolingPriority(Count1),
                          ZoneEquipList(Count).HeatingPriority(Count1));
                }
            }
        }

        // Report Dual Duct Dampers to BND File
        ReportDualDuctConnections(ioFiles);

        if (NumNodeConnectionErrors == 0) {
            ShowMessage("No node connection errors were found.");
        } else {
            if (NumNodeConnectionErrors > 1) {
                ShowMessage("There were " + std::to_string(NumNodeConnectionErrors) + " node connection errors noted.");
            } else {
                ShowMessage("There was " + std::to_string(NumNodeConnectionErrors) + " node connection error noted.");
            }
        }

        AskForConnectionsReport = false;
    }

    void ReportParentChildren(IOFiles &ioFiles)
    {

        // SUBROUTINE INFORMATION:
        //       AUTHOR         Linda Lawrie
        //       DATE WRITTEN   May 2005
        //       MODIFIED       na
        //       RE-ENGINEERED  na

        // PURPOSE OF THIS SUBROUTINE:
        // Reports parent compsets with ensuing children data.

        // METHODOLOGY EMPLOYED:
        // Uses IsParentObject,GetNumChildren,GetChildrenData

        // REFERENCES:
        // na

        // USE STATEMENTS:
        // na
        // Using/Aliasing
        using General::TrimSigDigits;
        using namespace DataBranchNodeConnections;
        using namespace BranchNodeConnections;

        // Locals
        // SUBROUTINE ARGUMENT DEFINITIONS:
        // na

        // SUBROUTINE PARAMETER DEFINITIONS:
        // na

        // INTERFACE BLOCK SPECIFICATIONS:
        // na

        // DERIVED TYPE DEFINITIONS:
        // na

        // SUBROUTINE LOCAL VARIABLE DECLARATIONS:
        int Loop;
        int Loop1;
        Array1D_string ChildCType;
        Array1D_string ChildCName;
        Array1D_string ChildInNodeName;
        Array1D_string ChildOutNodeName;
        Array1D_int ChildInNodeNum;
        Array1D_int ChildOutNodeNum;
        int NumChildren;
        bool ErrorsFound;

        ErrorsFound = false;
        print(ioFiles.debug, "{}\n", "Node Type,CompSet Name,Inlet Node,OutletNode");
        for (Loop = 1; Loop <= NumOfActualParents; ++Loop) {
            NumChildren = GetNumChildren(ParentNodeList(Loop).CType, ParentNodeList(Loop).CName);
            if (NumChildren > 0) {
                ChildCType.allocate(NumChildren);
                ChildCName.allocate(NumChildren);
                ChildInNodeName.allocate(NumChildren);
                ChildOutNodeName.allocate(NumChildren);
                ChildInNodeNum.allocate(NumChildren);
                ChildOutNodeNum.allocate(NumChildren);
                ChildCType = BlankString;
                ChildCName = BlankString;
                ChildInNodeName = BlankString;
                ChildOutNodeName = BlankString;
                ChildInNodeNum = 0;
                ChildOutNodeNum = 0;
                GetChildrenData(ParentNodeList(Loop).CType,
                                ParentNodeList(Loop).CName,
                                NumChildren,
                                ChildCType,
                                ChildCName,
                                ChildInNodeName,
                                ChildInNodeNum,
                                ChildOutNodeName,
                                ChildOutNodeNum,
                                ErrorsFound);
                if (Loop > 1) print(ioFiles.debug, "{}\n", std::string(60, '='));

                print(ioFiles.debug,
                      " Parent Node,{}:{},{},{}\n",
                      ParentNodeList(Loop).CType,
                      ParentNodeList(Loop).CName,
                      ParentNodeList(Loop).InletNodeName,
                      ParentNodeList(Loop).OutletNodeName);
                for (Loop1 = 1; Loop1 <= NumChildren; ++Loop1) {
                    print(ioFiles.debug,
                          "..ChildNode,{}:{},{},{}\n",
                          ChildCType(Loop1),
                          ChildCName(Loop1),
                          ChildInNodeName(Loop1),
                          ChildOutNodeName(Loop1));
                }
                ChildCType.deallocate();
                ChildCName.deallocate();
                ChildInNodeName.deallocate();
                ChildOutNodeName.deallocate();
                ChildInNodeNum.deallocate();
                ChildOutNodeNum.deallocate();
            } else {
                if (Loop > 1) print(ioFiles.debug, "{}\n", std::string(60, '='));
                print(ioFiles.debug,
                      " Parent Node (no children),{}:{},{},{}\n",
                      ParentNodeList(Loop).CType,
                      ParentNodeList(Loop).CName,
                      ParentNodeList(Loop).InletNodeName,
                      ParentNodeList(Loop).OutletNodeName);
            }
        }
    }

    void ReportCompSetMeterVariables(IOFiles &ioFiles)
    {

        // SUBROUTINE INFORMATION:
        //       AUTHOR         Linda Lawrie
        //       DATE WRITTEN   May 2005
        //       MODIFIED       na
        //       RE-ENGINEERED  na

        // PURPOSE OF THIS SUBROUTINE:
        // Reports comp set meter variables.

        // METHODOLOGY EMPLOYED:
        // na

        // REFERENCES:
        // na

        // Using/Aliasing
        using namespace DataBranchNodeConnections;
        using namespace BranchNodeConnections;
        using namespace DataGlobalConstants;

        // Locals
        // SUBROUTINE ARGUMENT DEFINITIONS:
        // na

        // SUBROUTINE PARAMETER DEFINITIONS:
        // na

        // INTERFACE BLOCK SPECIFICATIONS:

        // DERIVED TYPE DEFINITIONS:
        // na

        // SUBROUTINE LOCAL VARIABLE DECLARATIONS:
        int Loop;
        int Loop1;
        int NumVariables;
        Array1D_int VarIndexes;
        Array1D_int VarIDs;
        Array1D<OutputProcessor::TimeStepType> IndexTypes;
        Array1D_int VarTypes;
        Array1D<OutputProcessor::Unit> unitsForVar; // units from enum for each variable
        Array1D_string VarNames;
        Array1D_int ResourceTypes;
        Array1D_string EndUses;
        Array1D_string Groups;

        print(ioFiles.debug, "{}\n", " CompSet,ComponentType,ComponentName,NumMeteredVariables");
        print(ioFiles.debug, "{}\n", " RepVar,ReportIndex,ReportID,ReportName,Units,ResourceType,EndUse,Group,IndexType");

        for (Loop = 1; Loop <= NumCompSets; ++Loop) {
            NumVariables = GetNumMeteredVariables(CompSets(Loop).CType, CompSets(Loop).CName);
            print(ioFiles.debug, "CompSet, {}, {}, {:5}\n", CompSets(Loop).CType, CompSets(Loop).CName, NumVariables);
            if (NumVariables <= 0) continue;
            VarIndexes.dimension(NumVariables, 0);
            VarIDs.dimension(NumVariables, 0);
            IndexTypes.dimension(NumVariables, 0);
            VarTypes.dimension(NumVariables, 0);
            VarNames.allocate(NumVariables);
            unitsForVar.allocate(NumVariables);
            ResourceTypes.dimension(NumVariables, 0);
            EndUses.allocate(NumVariables);
            Groups.allocate(NumVariables);
            GetMeteredVariables(CompSets(Loop).CType,
                                CompSets(Loop).CName,
                                VarIndexes,
                                VarTypes,
                                IndexTypes,
                                unitsForVar,
                                ResourceTypes,
                                EndUses,
                                Groups,
                                VarNames,
                                VarIDs);
            for (Loop1 = 1; Loop1 <= NumVariables; ++Loop1) {
                print(ioFiles.debug,
                      "RepVar,{:5},{:5},{},[{}],{},{},{},{:5}\n",
                      VarIndexes(Loop1),
                      VarIDs(Loop1),
                      VarNames(Loop1),
                      unitEnumToString(unitsForVar(Loop1)),
                      GetResourceTypeChar(ResourceTypes(Loop1)),
                      EndUses(Loop1),
                      Groups(Loop1)
                      // TODO: Should call OutputProcessor::StandardTimeStepTypeKey(IndexTypes(Loop1)) to return "Zone" or "HVAC"
                      ,
                      static_cast<int>(IndexTypes(Loop1)));
            }
            VarIndexes.deallocate();
            IndexTypes.deallocate();
            VarTypes.deallocate();
            VarIDs.deallocate();
            VarNames.deallocate();
            unitsForVar.deallocate();
            ResourceTypes.deallocate();
            EndUses.deallocate();
            Groups.deallocate();
        }
    }

    void PostIPProcessing()
    {
        // SUBROUTINE INFORMATION:
        //       AUTHOR         Linda Lawrie
        //       DATE WRITTEN   August 2010

        // PURPOSE OF THIS SUBROUTINE:
        // This provides post processing (for errors, etc) directly after the InputProcessor
        // finishes.  Code originally in the Input Processor.

        // Using/Aliasing
        // using SQLiteProcedures::CreateSQLiteDatabase;
        using FluidProperties::FindGlycol;
        using FluidProperties::FluidIndex_EthyleneGlycol;
        using FluidProperties::FluidIndex_PropoleneGlycol;
        using FluidProperties::FluidIndex_Water;

        // SUBROUTINE LOCAL VARIABLE DECLARATIONS:
        //////////// hoisted into namespace ////////////////////////////////////////////////
        // static bool PreP_Fatal( false ); // True if a preprocessor flags a fatal error
        ////////////////////////////////////////////////////////////////////////////////////

        DoingInputProcessing = false;

        inputProcessor->preProcessorCheck(PreP_Fatal); // Check Preprocessor objects for warning, severe, etc errors.

        if (PreP_Fatal) {
            ShowFatalError("Preprocessor condition(s) cause termination.");
        }

        // Set up more globals - process fluid input.
        FluidIndex_Water = FindGlycol("Water");
        FluidIndex_EthyleneGlycol = FindGlycol("EthyleneGlycol");
        FluidIndex_PropoleneGlycol = FindGlycol("PropoleneGlycol");

        inputProcessor->preScanReportingVariables();
    }

} // namespace SimulationManager

// EXTERNAL SUBROUTINES:

void Resimulate(EnergyPlusData &state, bool &ResimExt, // Flag to resimulate the exterior energy use simulation
                bool &ResimHB,  // Flag to resimulate the heat balance simulation (including HVAC)
                bool &ResimHVAC // Flag to resimulate the HVAC simulation
)
{

    // SUBROUTINE INFORMATION:
    //       AUTHOR         Peter Graham Ellis
    //       DATE WRITTEN   August 2005
    //       MODIFIED       Sep 2011 LKL/BG - resimulate only zones needing it for Radiant systems
    //       RE-ENGINEERED  na

    // PURPOSE OF THIS SUBROUTINE:
    // This subroutine is called as necessary by the Demand Manager to resimulate some of the modules that have
    // already been simulated for the current timestep.  For example, if LIGHTS are demand limited, the lighting
    // power is reduced which also impacts the zone internal heat gains and therefore requires that the entire
    // zone heat balance must be resimulated.

    // METHODOLOGY EMPLOYED:
    // If the zone heat balance must be resimulated, all the major subroutines are called sequentially in order
    // to recalculate the impacts of demand limiting.  This routine is called from ManageHVAC _before_ any variables
    // are reported or histories are updated.  This routine can be called multiple times without the overall
    // simulation moving forward in time.
    // If only HVAC components are demand limited, then the HVAC system is resimulated, not the entire heat balance.
    // Similarly, if ony exterior lights and equipment are demand limited, it is only necessary to resimulate the
    // exterior energy use, not the entire heat balance, nor the HVAC system.
    // Below is the hierarchy of subroutine calls.  The calls marked with an asterisk are resimulated here.
    // ManageSimulation
    //     ManageWeather
    //     ManageDemand
    //   * ManageExteriorEnergyUse
    //     ManageHeatBalance
    //       * InitHeatBalance
    //             PerformSolarCalculations
    //         ManageSurfaceHeatBalance
    //           * InitSurfaceHeatBalance
    //                 ManageInternalHeatGains
    //           * CalcHeatBalanceOutsideSurf
    //           * CalcHeatBalanceInsideSurf
    //             ManageAirHeatBalance
    //                *InitAirHeatBalance
    //                 CalcHeatBalanceAir
    //                   * CalcAirFlow
    //                   * ManageRefrigeratedCaseRacks
    //                     ManageHVAC
    //                       * ManageZoneAirUpdates 'GET ZONE SETPOINTS'
    //                       * ManageZoneAirUpdates 'PREDICT'
    //                       * SimHVAC
    //                         UpdateDataandReport
    //                 ReportAirHeatBalance
    //             UpdateFinalSurfaceHeatBalance
    //             UpdateThermalHistories
    //             UpdateMoistureHistories
    //             ManageThermalComfort
    //             ReportSurfaceHeatBalance
    //         RecKeepHeatBalance
    //         ReportHeatBalance

    // Using/Aliasing
    using namespace DataPrecisionGlobals;
    using DataHeatBalFanSys::iGetZoneSetPoints;
    using DataHeatBalFanSys::iPredictStep;
    using DemandManager::DemandManagerExtIterations;
    using DemandManager::DemandManagerHBIterations;
    using DemandManager::DemandManagerHVACIterations;
    using ExteriorEnergyUse::ManageExteriorEnergyUse;
    using HeatBalanceAirManager::InitAirHeatBalance;
    using HeatBalanceSurfaceManager::InitSurfaceHeatBalance;
    using HVACManager::SimHVAC;
    using RefrigeratedCase::ManageRefrigeratedCaseRacks;
    using ZoneTempPredictorCorrector::ManageZoneAirUpdates;
    // using HVACManager::CalcAirFlowSimple;
    using DataContaminantBalance::Contaminant;
    using DataHeatBalance::ZoneAirMassFlow;
    using DataHVACGlobals::UseZoneTimeStepHistory; // , InitDSwithZoneHistory
    using ZoneContaminantPredictorCorrector::ManageZoneContaminanUpdates;
    using namespace ZoneEquipmentManager;
    // using ZoneEquipmentManager::CalcAirFlowSimple;

    // SUBROUTINE LOCAL VARIABLE DECLARATIONS:
    Real64 ZoneTempChange(0.0); // Dummy variable needed for calling ManageZoneAirUpdates

    // FLOW:
    if (ResimExt) {
        ManageExteriorEnergyUse(state.exteriorEnergyUse);

        ++DemandManagerExtIterations;
    }

    if (ResimHB) {
        // Surface simulation
        InitSurfaceHeatBalance(state);
        HeatBalanceSurfaceManager::CalcHeatBalanceOutsideSurf();
        HeatBalanceSurfaceManager::CalcHeatBalanceInsideSurf(state.dataZoneTempPredictorCorrector);

        // Air simulation
        InitAirHeatBalance();
        ManageRefrigeratedCaseRacks(state);

        ++DemandManagerHBIterations;
        ResimHVAC = true; // Make sure HVAC is resimulated too
    }

    if (ResimHVAC) {
        // HVAC simulation
        ManageZoneAirUpdates(state, iGetZoneSetPoints, ZoneTempChange, false, UseZoneTimeStepHistory, 0.0);
        if (Contaminant.SimulateContaminants) ManageZoneContaminanUpdates(state.dataZonePlenum, iGetZoneSetPoints, false, UseZoneTimeStepHistory, 0.0);
        CalcAirFlowSimple(state, 0, ZoneAirMassFlow.EnforceZoneMassBalance);
        ManageZoneAirUpdates(state, iPredictStep, ZoneTempChange, false, UseZoneTimeStepHistory, 0.0);
        if (Contaminant.SimulateContaminants) ManageZoneContaminanUpdates(state.dataZonePlenum, iPredictStep, false, UseZoneTimeStepHistory, 0.0);
        SimHVAC(state);

        ++DemandManagerHVACIterations;
    }
}

} // namespace EnergyPlus<|MERGE_RESOLUTION|>--- conflicted
+++ resolved
@@ -332,15 +332,9 @@
             (inputProcessor->getNumObjectsFound("RunPeriod") > 0 || inputProcessor->getNumObjectsFound("RunPeriod:CustomRange") > 0 || FullAnnualRun);
         AskForConnectionsReport = false; // set to false until sizing is finished
 
-<<<<<<< HEAD
         OpenOutputFiles(state.files);
-        GetProjectData(state.files);
+        GetProjectData(state.dataZoneTempPredictorCorrector, state.files);
         CheckForMisMatchedEnvironmentSpecifications(state.files);
-=======
-        OpenOutputFiles(state.outputFiles);
-        GetProjectData(state.dataZoneTempPredictorCorrector, state.outputFiles);
-        CheckForMisMatchedEnvironmentSpecifications();
->>>>>>> 4f18c328
         CheckForRequestedReporting();
         SetPredefinedTables();
         SetPreConstructionInputParameters(); // establish array bounds for constructions early
@@ -717,11 +711,7 @@
         }
     }
 
-<<<<<<< HEAD
-    void GetProjectData(IOFiles &ioFiles)
-=======
-    void GetProjectData(ZoneTempPredictorCorrectorData &dataZoneTempPredictorCorrector, OutputFiles &outputFiles)
->>>>>>> 4f18c328
+    void GetProjectData(ZoneTempPredictorCorrectorData &dataZoneTempPredictorCorrector, IOFiles &ioFiles)
     {
 
         // SUBROUTINE INFORMATION:
