// EnergyPlus, Copyright (c) 1996-2020, The Board of Trustees of the University of Illinois,
// The Regents of the University of California, through Lawrence Berkeley National Laboratory
// (subject to receipt of any required approvals from the U.S. Dept. of Energy), Oak Ridge
// National Laboratory, managed by UT-Battelle, Alliance for Sustainable Energy, LLC, and other
// contributors. All rights reserved.
//
// NOTICE: This Software was developed under funding from the U.S. Department of Energy and the
// U.S. Government consequently retains certain rights. As such, the U.S. Government has been
// granted for itself and others acting on its behalf a paid-up, nonexclusive, irrevocable,
// worldwide license in the Software to reproduce, distribute copies to the public, prepare
// derivative works, and perform publicly and display publicly, and to permit others to do so.
//
// Redistribution and use in source and binary forms, with or without modification, are permitted
// provided that the following conditions are met:
//
// (1) Redistributions of source code must retain the above copyright notice, this list of
//     conditions and the following disclaimer.
//
// (2) Redistributions in binary form must reproduce the above copyright notice, this list of
//     conditions and the following disclaimer in the documentation and/or other materials
//     provided with the distribution.
//
// (3) Neither the name of the University of California, Lawrence Berkeley National Laboratory,
//     the University of Illinois, U.S. Dept. of Energy nor the names of its contributors may be
//     used to endorse or promote products derived from this software without specific prior
//     written permission.
//
// (4) Use of EnergyPlus(TM) Name. If Licensee (i) distributes the software in stand-alone form
//     without changes from the version obtained under this License, or (ii) Licensee makes a
//     reference solely to the software portion of its product, Licensee must refer to the
//     software as "EnergyPlus version X" software, where "X" is the version number Licensee
//     obtained under this License and may not use a different name for the software. Except as
//     specifically required in this Section (4), Licensee shall not use in a company name, a
//     product name, in advertising, publicity, or other promotional activities any name, trade
//     name, trademark, logo, or other designation of "EnergyPlus", "E+", "e+" or confusingly
//     similar designation, without the U.S. Department of Energy's prior written consent.
//
// THIS SOFTWARE IS PROVIDED BY THE COPYRIGHT HOLDERS AND CONTRIBUTORS "AS IS" AND ANY EXPRESS OR
// IMPLIED WARRANTIES, INCLUDING, BUT NOT LIMITED TO, THE IMPLIED WARRANTIES OF MERCHANTABILITY
// AND FITNESS FOR A PARTICULAR PURPOSE ARE DISCLAIMED. IN NO EVENT SHALL THE COPYRIGHT OWNER OR
// CONTRIBUTORS BE LIABLE FOR ANY DIRECT, INDIRECT, INCIDENTAL, SPECIAL, EXEMPLARY, OR
// CONSEQUENTIAL DAMAGES (INCLUDING, BUT NOT LIMITED TO, PROCUREMENT OF SUBSTITUTE GOODS OR
// SERVICES; LOSS OF USE, DATA, OR PROFITS; OR BUSINESS INTERRUPTION) HOWEVER CAUSED AND ON ANY
// THEORY OF LIABILITY, WHETHER IN CONTRACT, STRICT LIABILITY, OR TORT (INCLUDING NEGLIGENCE OR
// OTHERWISE) ARISING IN ANY WAY OUT OF THE USE OF THIS SOFTWARE, EVEN IF ADVISED OF THE
// POSSIBILITY OF SUCH DAMAGE.

// FMI-Related Headers
extern "C" {
#include <FMI/main.h>
}

// C++ Headers
#include <cmath>
#include <memory>
#include <string>

// ObjexxFCL Headers
#include <ObjexxFCL/Array.functions.hh>
#include <ObjexxFCL/Array1D.hh>
#include <ObjexxFCL/Fmath.hh>
#include <ObjexxFCL/environment.hh>
#include <ObjexxFCL/gio.hh>
#include <ObjexxFCL/string.functions.hh>

// EnergyPlus Headers
#include <EnergyPlus/BranchInputManager.hh>
#include <EnergyPlus/BranchNodeConnections.hh>
#include <EnergyPlus/CommandLineInterface.hh>
#include <EnergyPlus/CostEstimateManager.hh>
#include <EnergyPlus/CurveManager.hh>
#include <EnergyPlus/Data/EnergyPlusData.hh>
#include <EnergyPlus/DataAirLoop.hh>
#include <EnergyPlus/DataBranchNodeConnections.hh>
#include <EnergyPlus/DataContaminantBalance.hh>
#include <EnergyPlus/DataConvergParams.hh>
#include <EnergyPlus/DataEnvironment.hh>
#include <EnergyPlus/DataErrorTracking.hh>
#include <EnergyPlus/DataGlobalConstants.hh>
#include <EnergyPlus/DataGlobals.hh>
#include <EnergyPlus/DataHVACGlobals.hh>
#include <EnergyPlus/DataHeatBalFanSys.hh>
#include <EnergyPlus/DataHeatBalance.hh>
#include <EnergyPlus/DataIPShortCuts.hh>
#include <EnergyPlus/DataLoopNode.hh>
#include <EnergyPlus/DataOutputs.hh>
#include <EnergyPlus/DataPrecisionGlobals.hh>
#include <EnergyPlus/DataReportingFlags.hh>
#include <EnergyPlus/DataRuntimeLanguage.hh>
#include <EnergyPlus/DataSizing.hh>
#include <EnergyPlus/DataStringGlobals.hh>
#include <EnergyPlus/DataSurfaces.hh>
#include <EnergyPlus/DataSystemVariables.hh>
#include <EnergyPlus/DataTimings.hh>
#include <EnergyPlus/DataZoneEquipment.hh>
#include <EnergyPlus/DemandManager.hh>
#include <EnergyPlus/DisplayRoutines.hh>
#include <EnergyPlus/DualDuct.hh>
#include <EnergyPlus/EMSManager.hh>
#include <EnergyPlus/EconomicLifeCycleCost.hh>
#include <EnergyPlus/EconomicTariff.hh>
#include <EnergyPlus/ElectricPowerServiceManager.hh>
#include <EnergyPlus/ExteriorEnergyUse.hh>
#include <EnergyPlus/ExternalInterface.hh>
#include <EnergyPlus/FaultsManager.hh>
#include <EnergyPlus/FluidProperties.hh>
#include <EnergyPlus/General.hh>
#include <EnergyPlus/GeneralRoutines.hh>
#include <EnergyPlus/HVACControllers.hh>
#include <EnergyPlus/HVACManager.hh>
#include <EnergyPlus/HVACSizingSimulationManager.hh>
#include <EnergyPlus/HeatBalanceAirManager.hh>
#include <EnergyPlus/HeatBalanceIntRadExchange.hh>
#include <EnergyPlus/HeatBalanceManager.hh>
#include <EnergyPlus/HeatBalanceSurfaceManager.hh>
#include <EnergyPlus/InputProcessing/InputProcessor.hh>
#include <EnergyPlus/MixedAir.hh>
#include <EnergyPlus/NodeInputManager.hh>
#include <EnergyPlus/OutAirNodeManager.hh>
#include <EnergyPlus/OutputFiles.hh>
#include <EnergyPlus/OutputProcessor.hh>
#include <EnergyPlus/OutputReportPredefined.hh>
#include <EnergyPlus/OutputReportTabular.hh>
#include <EnergyPlus/OutputReports.hh>
#include <EnergyPlus/Plant/DataPlant.hh>
#include <EnergyPlus/Plant/PlantManager.hh>
#include <EnergyPlus/PlantPipingSystemsManager.hh>
#include <EnergyPlus/PluginManager.hh>
#include <EnergyPlus/PollutionModule.hh>
#include <EnergyPlus/Psychrometrics.hh>
#include <EnergyPlus/RefrigeratedCase.hh>
#include <EnergyPlus/ReportCoilSelection.hh>
#include <EnergyPlus/ResultsSchema.hh>
#include <EnergyPlus/ScheduleManager.hh>
#include <EnergyPlus/SetPointManager.hh>
#include <EnergyPlus/SimulationManager.hh>
#include <EnergyPlus/SizingManager.hh>
#include <EnergyPlus/SolarShading.hh>
#include <EnergyPlus/SurfaceGeometry.hh>
#include <EnergyPlus/SystemReports.hh>
#include <EnergyPlus/Timer.h>
#include <EnergyPlus/UtilityRoutines.hh>
#include <EnergyPlus/Vectors.hh>
#include <EnergyPlus/WeatherManager.hh>
#include <EnergyPlus/ZoneContaminantPredictorCorrector.hh>
#include <EnergyPlus/ZoneEquipmentManager.hh>
#include <EnergyPlus/ZoneTempPredictorCorrector.hh>
#include <EnergyPlus/api/datatransfer.h>

namespace EnergyPlus {
namespace SimulationManager {

    // MODULE INFORMATION:
    //       AUTHOR         Rick Strand
    //       DATE WRITTEN   January 1997
    //       MODIFIED       na
    //       RE-ENGINEERED  na

    // PURPOSE OF THIS MODULE:
    // This module contains the main driver routine which manages the major
    // control loops of the EnergyPlus simulation.  This module is also
    // responsible for setting the global environment flags for these
    // loops.

    // METHODOLOGY EMPLOYED:
    // This module was constructed from the remnants of (I)BLAST routines
    // SIMBLD (Simulate Building), SIMZG (Simulate Zone Group), and SIMZGD
    // (Simulate Zone Group for a Day).

    // REFERENCES:
    // (I)BLAST legacy code, internal Reverse Engineering documentation,
    // and internal Evolutionary Engineering documentation.

    // Using/Aliasing
    using namespace DataPrecisionGlobals;
    using namespace DataGlobals;
    using namespace DataSizing;
    using namespace DataReportingFlags;
    using namespace DataSystemVariables;
    using namespace HeatBalanceManager;
    using namespace WeatherManager;
    using namespace ExternalInterface;

    // MODULE PARAMETER DEFINITIONS:
    static std::string const BlankString;

    // MODULE VARIABLE DECLARATIONS:
    bool RunPeriodsInInput(false);
    bool RunControlInInput(false);

    namespace {
        // These were static variables within different functions. They were pulled out into the namespace
        // to facilitate easier unit testing of those functions.
        // These are purposefully not in the header file as an extern variable. No one outside of SimulationManager should
        // use these. They are cleared by clear_state() for use by unit tests, but normal simulations should be unaffected.
        // This is purposefully in an anonymous namespace so nothing outside this implementation file can use it.
        bool PreP_Fatal(false);
    } // namespace

    // Functions
    void clear_state()
    {
        RunPeriodsInInput = false;
        RunControlInInput = false;
        PreP_Fatal = false;
    }

    void ManageSimulation(EnergyPlusData &state)
    {

        // SUBROUTINE INFORMATION:
        //       AUTHOR         Rick Strand
        //       DATE WRITTEN   January 1997
        //       MODIFIED       na
        //       RE-ENGINEERED  na

        // PURPOSE OF THIS SUBROUTINE:
        // This subroutine is the main driver of the simulation manager module.
        // It contains the main environment-time loops for the building
        // simulation.  This includes the environment loop, a day loop, an
        // hour loop, and a time step loop.

        // METHODOLOGY EMPLOYED:
        // na

        // REFERENCES:
        // na

        // Using/Aliasing
        using DataEnvironment::CurMnDy;
        using DataEnvironment::CurrentOverallSimDay;
        using DataEnvironment::CurrentYearIsLeapYear;
        using DataEnvironment::EndMonthFlag;
        using DataEnvironment::EnvironmentName;
        using DataEnvironment::TotalOverallSimDays;
        using DataEnvironment::TotDesDays;
        using DataEnvironment::TotRunDesPersDays;
        using DataHVACGlobals::TimeStepSys;

        using BranchInputManager::ManageBranchInput;
        using BranchInputManager::TestBranchIntegrity;
        using BranchNodeConnections::CheckNodeConnections;
        using BranchNodeConnections::TestCompSetInletOutletNodes;
        using CostEstimateManager::SimCostEstimate;
        using CurveManager::InitCurveReporting;
        using DataErrorTracking::AskForConnectionsReport;
        using DataErrorTracking::ExitDuringSimulations;
        using DemandManager::InitDemandManagers;
        using EconomicLifeCycleCost::ComputeLifeCycleCostAndReport;
        using EconomicLifeCycleCost::GetInputForLifeCycleCost;
        using EconomicTariff::ComputeTariff; // added for computing annual utility costs
        using EconomicTariff::WriteTabularTariffReports;
        using EMSManager::CheckIfAnyEMS;
        using EMSManager::ManageEMS;
        using ExteriorEnergyUse::ManageExteriorEnergyUse;
        using General::TrimSigDigits;
        using HVACControllers::DumpAirLoopStatistics;
        using MixedAir::CheckControllerLists;
        using NodeInputManager::CheckMarkedNodes;
        using NodeInputManager::SetupNodeVarsForReporting;
        using OutputProcessor::ReportForTabularReports;
        using OutputProcessor::SetupTimePointers;
        using OutputReportPredefined::SetPredefinedTables;
        using OutputReportTabular::CloseOutputTabularFile;
        using OutputReportTabular::OpenOutputTabularFile;
        using OutputReportTabular::ResetTabularReports;
        using OutputReportTabular::WriteTabularReports;
        using PlantManager::CheckIfAnyPlant;
        using PollutionModule::CheckPollutionMeterReporting;
        using PollutionModule::SetupPollutionCalculations;
        using PollutionModule::SetupPollutionMeterReporting;
        using SizingManager::ManageSizing;
        using SystemReports::CreateEnergyReportStructure;
        using SystemReports::ReportAirLoopConnections;
        using namespace DataTimings;
        using DataSystemVariables::FullAnnualRun;
        using FaultsManager::CheckAndReadFaults;
        using OutputProcessor::isFinalYear;
        using OutputProcessor::ResetAccumulationWhenWarmupComplete;
        using PlantPipingSystemsManager::CheckIfAnyBasements;
        using PlantPipingSystemsManager::CheckIfAnySlabs;
        using PlantPipingSystemsManager::SimulateGroundDomains;
        using Psychrometrics::InitializePsychRoutines;
        using SetPointManager::CheckIfAnyIdealCondEntSetPoint;
        using WeatherManager::CheckIfAnyUnderwaterBoundaries;

        // Locals
        // SUBROUTINE PARAMETER DEFINITIONS:
        // na

        // INTERFACE BLOCK SPECIFICATIONS:
        // na

        // DERIVED TYPE DEFINITIONS:
        // na

        // SUBROUTINE LOCAL VARIABLE DECLARATIONS:
        static bool Available; // an environment is available to process
        static bool ErrorsFound(false);
        static bool TerminalError(false);
        bool SimsDone;
        bool ErrFound;
        bool oneTimeUnderwaterBoundaryCheck = true;
        bool AnyUnderwaterBoundaries = false;
        int EnvCount;

        // Windows: ensure that EnergyPlusAPI.dll's notion of the "static singleton OutputFiles" matches
        // the exe's notion.
        // TODO: Remove this after we have eliminated all remaining calls to OutputFiles::getSingleton
        OutputFiles::setSingleton(&state.outputFiles);

        // CreateSQLiteDatabase();
        sqlite = EnergyPlus::CreateSQLiteDatabase();

        if (sqlite) {
            sqlite->sqliteBegin();
            sqlite->createSQLiteSimulationsRecord(1, DataStringGlobals::VerString, DataStringGlobals::CurrentDateTime);
            sqlite->sqliteCommit();
        }

        // FLOW:
        PostIPProcessing();

        InitializePsychRoutines();

        BeginSimFlag = true;
        BeginFullSimFlag = false;
        DoOutputReporting = false;
        DisplayPerfSimulationFlag = false;
        DoWeatherInitReporting = false;
        RunPeriodsInInput =
            (inputProcessor->getNumObjectsFound("RunPeriod") > 0 || inputProcessor->getNumObjectsFound("RunPeriod:CustomRange") > 0 || FullAnnualRun);
        AskForConnectionsReport = false; // set to false until sizing is finished

        OpenOutputFiles(state.outputFiles);
        GetProjectData(state, state.outputFiles);
        CheckForMisMatchedEnvironmentSpecifications();
        CheckForRequestedReporting();
        SetPredefinedTables();
        SetPreConstructionInputParameters(); // establish array bounds for constructions early

        SetupTimePointers("Zone", TimeStepZone); // Set up Time pointer for HB/Zone Simulation
        SetupTimePointers("HVAC", TimeStepSys);

        CheckIfAnyEMS(state.outputFiles);
        CheckIfAnyPlant();
        CheckIfAnySlabs();
        CheckIfAnyBasements(state);
        CheckIfAnyIdealCondEntSetPoint();
        createFacilityElectricPowerServiceObject();
        createCoilSelectionReportObj();

        ManageBranchInput(state.dataBranchInputManager); // just gets input and returns.

        // Create a new plugin manager which starts up the Python interpreter
        // Note this cannot be done if we are running within the library environment, nor would you really to do so
        // If we are already within a Python interpreter context, and we try to start up a new Python interpreter environment, it segfaults
        // Note that some setup is deferred until later such as setting up output variables
        if (!eplusRunningViaAPI) {
            EnergyPlus::PluginManagement::pluginManager =
                std::unique_ptr<EnergyPlus::PluginManagement::PluginManager>(new EnergyPlus::PluginManagement::PluginManager);
        } else {
            // if we ARE running via API, we should warn if any plugin objects are found and fail rather than running silently without them
            bool invalidPluginObjects = EnergyPlus::PluginManagement::PluginManager::anyUnexpectedPluginObjects();
            if (invalidPluginObjects) {
                ShowFatalError("Invalid Python Plugin object encounter causes program termination");
            }
        }

        DoingSizing = true;
        ManageSizing(state);

        BeginFullSimFlag = true;
        SimsDone = false;
        if (DoDesDaySim || DoWeathSim || DoHVACSizingSimulation) {
            DoOutputReporting = true;
        }
        DoingSizing = false;

        if ((DoZoneSizing || DoSystemSizing || DoPlantSizing) && !(DoDesDaySim || (DoWeathSim && RunPeriodsInInput))) {
            ShowWarningError("ManageSimulation: Input file has requested Sizing Calculations but no Simulations are requested (in SimulationControl "
                             "object). Succeeding warnings/errors may be confusing.");
        }
        Available = true;

        if (state.dataBranchInputManager.InvalidBranchDefinitions) {
            ShowFatalError("Preceding error(s) in Branch Input cause termination.");
        }

        DisplayString("Adjusting Air System Sizing");
        SizingManager::ManageSystemSizingAdjustments(state);

        DisplayString("Adjusting Standard 62.1 Ventilation Sizing");
        SizingManager::ManageSystemVentilationAdjustments();

        DisplayString("Initializing Simulation");
        KickOffSimulation = true;

        ResetEnvironmentCounter();
        SetupSimulation(state, ErrorsFound);

        CheckAndReadFaults(state);

        InitCurveReporting();

        AskForConnectionsReport = true; // set to true now that input processing and sizing is done.
        KickOffSimulation = false;
        WarmupFlag = false;
        DoWeatherInitReporting = true;

        //  Note:  All the inputs have been 'gotten' by the time we get here.
        ErrFound = false;
        if (DoOutputReporting) {
            DisplayString("Reporting Surfaces");

            ReportSurfaces(state.outputFiles);

            SetupNodeVarsForReporting(state.outputFiles);
            MetersHaveBeenInitialized = true;
            SetupPollutionMeterReporting();
            SystemReports::AllocateAndSetUpVentReports();
            if (EnergyPlus::PluginManagement::pluginManager) {
                EnergyPlus::PluginManagement::PluginManager::setupOutputVariables();
            }
            UpdateMeterReporting(state.outputFiles);
            CheckPollutionMeterReporting();
            facilityElectricServiceObj->verifyCustomMetersElecPowerMgr();
            SetupPollutionCalculations();
            InitDemandManagers(state);
            TestBranchIntegrity(state.dataBranchInputManager, state.outputFiles, ErrFound);
            if (ErrFound) TerminalError = true;
            TestAirPathIntegrity(state, state.outputFiles, ErrFound);
            if (ErrFound) TerminalError = true;
            CheckMarkedNodes(ErrFound);
            if (ErrFound) TerminalError = true;
            CheckNodeConnections(ErrFound);
            if (ErrFound) TerminalError = true;
            TestCompSetInletOutletNodes(ErrFound);
            if (ErrFound) TerminalError = true;
            CheckControllerLists(state, ErrFound);
            if (ErrFound) TerminalError = true;

            if (DoDesDaySim || DoWeathSim) {
                ReportLoopConnections(state.outputFiles);
                ReportAirLoopConnections(state.outputFiles);
                ReportNodeConnections(state.outputFiles);
                // Debug reports
                //      CALL ReportCompSetMeterVariables
                //      CALL ReportParentChildren
            }
            CreateEnergyReportStructure();
            bool anyEMSRan;
            ManageEMS(emsCallFromSetupSimulation, anyEMSRan); // point to finish setup processing EMS, sensor ready now

            ProduceRDDMDD();

            if (TerminalError) {
                ShowFatalError("Previous Conditions cause program termination.");
            }
        }

        // up until this point, output vars, meters, actuators, etc., may not have been registered; they are now
        PluginManagement::fullyReady = true;

        if (sqlite) {
            sqlite->sqliteBegin();
            sqlite->updateSQLiteSimulationRecord(1, DataGlobals::NumOfTimeStepInHour);
            sqlite->sqliteCommit();
        }

        GetInputForLifeCycleCost(); // must be prior to WriteTabularReports -- do here before big simulation stuff.

        // check for variable latitude/location/etc
        WeatherManager::ReadVariableLocationOrientation();

        // if user requested HVAC Sizing Simulation, call HVAC sizing simulation manager
        if (DoHVACSizingSimulation) {
            ManageHVACSizingSimulation(state, ErrorsFound);
        }

        ShowMessage("Beginning Simulation");
        DisplayString("Beginning Primary Simulation");

        ResetEnvironmentCounter();

        EnvCount = 0;
        WarmupFlag = true;

        while (Available) {

            GetNextEnvironment(state, Available, ErrorsFound);

            if (!Available) break;
            if (ErrorsFound) break;
            if ((!DoDesDaySim) && (KindOfSim != ksRunPeriodWeather)) continue;
            if ((!DoWeathSim) && (KindOfSim == ksRunPeriodWeather)) continue;
            if (KindOfSim == ksHVACSizeDesignDay) continue; // don't run these here, only for sizing simulations

            if (KindOfSim == ksHVACSizeRunPeriodDesign) continue; // don't run these here, only for sizing simulations

            ++EnvCount;

            if (sqlite) {
                sqlite->sqliteBegin();
                sqlite->createSQLiteEnvironmentPeriodRecord(DataEnvironment::CurEnvirNum, DataEnvironment::EnvironmentName, DataGlobals::KindOfSim);
                sqlite->sqliteCommit();
            }

            ExitDuringSimulations = true;
            SimsDone = true;
            DisplayString("Initializing New Environment Parameters");

            BeginEnvrnFlag = true;
            if ((KindOfSim == ksDesignDay) && (WeatherManager::DesDayInput(Environment(Envrn).DesignDayNum).suppressBegEnvReset)) {
                // user has input in SizingPeriod:DesignDay directing to skip begin environment rests, for accuracy-with-speed as zones can more
                // easily converge fewer warmup days are allowed
                DisplayString("Design Day Fast Warmup Mode: Suppressing Initialization of New Environment Parameters");
                DataGlobals::beginEnvrnWarmStartFlag = true;
            } else {
                DataGlobals::beginEnvrnWarmStartFlag = false;
            }
            EndEnvrnFlag = false;
            EndMonthFlag = false;
            WarmupFlag = true;
            DayOfSim = 0;
            state.dataGlobals.DayOfSimChr = "0";
            NumOfWarmupDays = 0;
            if (CurrentYearIsLeapYear) {
                if (NumOfDayInEnvrn <= 366) {
                    isFinalYear = true;
                }
            } else {
                if (NumOfDayInEnvrn <= 365) {
                    isFinalYear = true;
                }
            }

            HVACManager::ResetNodeData(); // Reset here, because some zone calcs rely on node data (e.g. ZoneITEquip)

            bool anyEMSRan;
            ManageEMS(DataGlobals::emsCallFromBeginNewEvironment, anyEMSRan); // calling point

            while ((DayOfSim < NumOfDayInEnvrn) || (WarmupFlag)) { // Begin day loop ...

                if (sqlite) sqlite->sqliteBegin(); // setup for one transaction per day

                ++DayOfSim;
                state.dataGlobals.DayOfSimChr = fmt::to_string(DayOfSim);
                if (!WarmupFlag) {
                    ++CurrentOverallSimDay;
                    DisplaySimDaysProgress(CurrentOverallSimDay, TotalOverallSimDays);
                } else {
                    state.dataGlobals.DayOfSimChr = "0";
                }
                BeginDayFlag = true;
                EndDayFlag = false;

                if (WarmupFlag) {
                    ++NumOfWarmupDays;
                    cWarmupDay = TrimSigDigits(NumOfWarmupDays);
                    DisplayString("Warming up {" + cWarmupDay + '}');
                } else if (DayOfSim == 1) {
                    if (KindOfSim == ksRunPeriodWeather) {
                        DisplayString("Starting Simulation at " + DataEnvironment::CurMnDyYr + " for " + EnvironmentName);
                    } else {
                        DisplayString("Starting Simulation at " + DataEnvironment::CurMnDy + " for " + EnvironmentName);
                    }
                    static constexpr auto Format_700("Environment:WarmupDays,{:3}\n");
                    print(state.outputFiles.eio, Format_700, NumOfWarmupDays);
                    ResetAccumulationWhenWarmupComplete();
                } else if (DisplayPerfSimulationFlag) {
                    if (KindOfSim == ksRunPeriodWeather) {
                        DisplayString("Continuing Simulation at " + DataEnvironment::CurMnDyYr + " for " + EnvironmentName);
                    } else {
                        DisplayString("Continuing Simulation at " + DataEnvironment::CurMnDy + " for " + EnvironmentName);
                    }
                    DisplayPerfSimulationFlag = false;
                }
                // for simulations that last longer than a week, identify when the last year of the simulation is started
                if ((DayOfSim > 365) && ((NumOfDayInEnvrn - DayOfSim) == 364) && !WarmupFlag) {
                    DisplayString("Starting last  year of environment at:  " + state.dataGlobals.DayOfSimChr);
                    ResetTabularReports();
                }

                for (HourOfDay = 1; HourOfDay <= 24; ++HourOfDay) { // Begin hour loop ...

                    BeginHourFlag = true;
                    EndHourFlag = false;

                    for (TimeStep = 1; TimeStep <= NumOfTimeStepInHour; ++TimeStep) {
                        if (AnySlabsInModel || AnyBasementsInModel) {
                            SimulateGroundDomains(state, false);
                        }

                        if (AnyUnderwaterBoundaries) {
                            WeatherManager::UpdateUnderwaterBoundaries();
                        }

                        if (DataEnvironment::varyingLocationSchedIndexLat > 0 || DataEnvironment::varyingLocationSchedIndexLong > 0 ||
                            DataEnvironment::varyingOrientationSchedIndex > 0) {
                            WeatherManager::UpdateLocationAndOrientation();
                        }

                        BeginTimeStepFlag = true;
                        ExternalInterfaceExchangeVariables();

                        // Set the End__Flag variables to true if necessary.  Note that
                        // each flag builds on the previous level.  EndDayFlag cannot be
                        // .TRUE. unless EndHourFlag is also .TRUE., etc.  Note that the
                        // EndEnvrnFlag and the EndSimFlag cannot be set during warmup.
                        // Note also that BeginTimeStepFlag, EndTimeStepFlag, and the
                        // SubTimeStepFlags can/will be set/reset in the HVAC Manager.

                        if (TimeStep == NumOfTimeStepInHour) {
                            EndHourFlag = true;
                            if (HourOfDay == 24) {
                                EndDayFlag = true;
                                if ((!WarmupFlag) && (DayOfSim == NumOfDayInEnvrn)) {
                                    EndEnvrnFlag = true;
                                }
                            }
                        }

                        ManageWeather();

                        ManageExteriorEnergyUse(state.exteriorEnergyUse);

                        ManageHeatBalance(state);

                        if (oneTimeUnderwaterBoundaryCheck) {
                            AnyUnderwaterBoundaries = WeatherManager::CheckIfAnyUnderwaterBoundaries();
                            oneTimeUnderwaterBoundaryCheck = false;
                        }

                        BeginHourFlag = false;
                        BeginDayFlag = false;
                        BeginEnvrnFlag = false;
                        BeginSimFlag = false;
                        BeginFullSimFlag = false;
                    } // TimeStep loop

                    PreviousHour = HourOfDay;

                } // ... End hour loop.

                if (sqlite) sqlite->sqliteCommit(); // one transaction per day

            } // ... End day loop.

            // Need one last call to send latest states to middleware
            ExternalInterfaceExchangeVariables();

        } // ... End environment loop.

        WarmupFlag = false;
        if (!SimsDone && DoDesDaySim) {
            if ((TotDesDays + TotRunDesPersDays) == 0) { // if sum is 0, then there was no sizing done.
                ShowWarningError("ManageSimulation: SizingPeriod:* were requested in SimulationControl but no SizingPeriod:* objects in input.");
            }
        }

        if (!SimsDone && DoWeathSim) {
            if (!RunPeriodsInInput) { // if no run period requested, and sims not done
                ShowWarningError("ManageSimulation: Weather Simulation was requested in SimulationControl but no RunPeriods in input.");
            }
        }

        PlantManager::CheckOngoingPlantWarnings();

        if (sqlite) sqlite->sqliteBegin(); // for final data to write

#ifdef EP_Detailed_Timings
        epStartTime("Closeout Reporting=");
#endif
        SimCostEstimate(state);

        ComputeTariff(); //     Compute the utility bills

        EMSManager::checkForUnusedActuatorsAtEnd();

        ReportForTabularReports(); // For Energy Meters (could have other things that need to be pushed to after simulation)

        OpenOutputTabularFile();

        WriteTabularReports(state); //     Create the tabular reports at completion of each

        WriteTabularTariffReports();

        ComputeLifeCycleCostAndReport(); // must be after WriteTabularReports and WriteTabularTariffReports

        CloseOutputTabularFile();

        DumpAirLoopStatistics(); // Dump runtime statistics for air loop controller simulation to csv file

#ifdef EP_Detailed_Timings
        epStopTime("Closeout Reporting=");
#endif
        CloseOutputFiles(state.outputFiles);

        // sqlite->createZoneExtendedOutput();
        CreateSQLiteZoneExtendedOutput();

        if (sqlite) {
            DisplayString("Writing final SQL reports");
            sqlite->sqliteCommit();      // final transactions
            sqlite->initializeIndexes(); // do not create indexes (SQL) until all is done.
        }

        if (ErrorsFound) {
            ShowFatalError("Error condition occurred.  Previous Severe Errors cause termination.");
        }
    }

    void GetProjectData(EnergyPlusData &state, OutputFiles &outputFiles)
    {

        // SUBROUTINE INFORMATION:
        //       AUTHOR         Linda K. Lawrie
        //       DATE WRITTEN   November 1997
        //       MODIFIED       na
        //       RE-ENGINEERED  na

        // PURPOSE OF THIS SUBROUTINE:
        // This subroutine gets global project data from the input file.

        // METHODOLOGY EMPLOYED:
        // Use GetObjectItem from the Input Processor

        // Using/Aliasing
        using DataStringGlobals::MatchVersion;
        using namespace DataConvergParams;
        using namespace DataSystemVariables;
        using DataEnvironment::DisplayWeatherMissingDataWarnings;
        using DataEnvironment::IgnoreBeamRadiation;
        using DataEnvironment::IgnoreDiffuseRadiation;
        using DataEnvironment::IgnoreSolarRadiation;
        using DataHVACGlobals::deviationFromSetPtThresholdClg;
        using DataHVACGlobals::deviationFromSetPtThresholdHtg;
        using DataHVACGlobals::LimitNumSysSteps;
        using General::RoundSigDigits;
        using namespace DataIPShortCuts;

        // SUBROUTINE PARAMETER DEFINITIONS:
        static Array1D_int const Div60(12, {1, 2, 3, 4, 5, 6, 10, 12, 15, 20, 30, 60});

        // SUBROUTINE LOCAL VARIABLE DECLARATIONS:
        Array1D_string Alphas(8);
        Array1D<Real64> Number(4);
        int NumAlpha;
        int NumNumber;
        int IOStat;
        int NumDebugOut;
        int MinInt;
        int Num;
        int Which;
        bool ErrorsFound;
        int NumRunControl;
        static std::string VersionID;
        std::string CurrentModuleObject;
        bool CondFDAlgo;
        int Item;

        ErrorsFound = false;

        CurrentModuleObject = "Version";
        Num = inputProcessor->getNumObjectsFound(CurrentModuleObject);
        if (Num == 1) {
            inputProcessor->getObjectItem(CurrentModuleObject,
                                          1,
                                          Alphas,
                                          NumAlpha,
                                          Number,
                                          NumNumber,
                                          IOStat,
                                          lNumericFieldBlanks,
                                          lAlphaFieldBlanks,
                                          cAlphaFieldNames,
                                          cNumericFieldNames);
            std::string::size_type const lenVer(len(MatchVersion));
            if ((lenVer > 0) && (MatchVersion[lenVer - 1] == '0')) {
                Which = static_cast<int>(index(Alphas(1).substr(0, lenVer - 2), MatchVersion.substr(0, lenVer - 2)));
            } else {
                Which = static_cast<int>(index(Alphas(1), MatchVersion));
            }
            if (Which != 0) {
                ShowWarningError(CurrentModuleObject + ": in IDF=\"" + Alphas(1) + "\" not the same as expected=\"" + MatchVersion + "\"");
            }
            VersionID = Alphas(1);
        } else if (Num == 0) {
            ShowWarningError(CurrentModuleObject + ": missing in IDF, processing for EnergyPlus version=\"" + MatchVersion + "\"");
        } else {
            ShowSevereError("Too many " + CurrentModuleObject + " Objects found.");
            ErrorsFound = true;
        }

        // Do Mini Gets on HB Algorithm and by-surface overrides
        CurrentModuleObject = "HeatBalanceAlgorithm";
        Num = inputProcessor->getNumObjectsFound(CurrentModuleObject);
        CondFDAlgo = false;
        if (Num > 0) {
            inputProcessor->getObjectItem(CurrentModuleObject,
                                          1,
                                          Alphas,
                                          NumAlpha,
                                          Number,
                                          NumNumber,
                                          IOStat,
                                          lNumericFieldBlanks,
                                          lAlphaFieldBlanks,
                                          cAlphaFieldNames,
                                          cNumericFieldNames);
            {
                auto const SELECT_CASE_var(Alphas(1));
                if ((SELECT_CASE_var == "CONDUCTIONFINITEDIFFERENCE") || (SELECT_CASE_var == "CONDFD") ||
                    (SELECT_CASE_var == "CONDUCTIONFINITEDIFFERENCEDETAILED") || (SELECT_CASE_var == "CONDUCTIONFINITEDIFFERENCESIMPLIFIED")) {
                    CondFDAlgo = true;
                } else {
                }
            }
        }
        CurrentModuleObject = "SurfaceProperty:HeatTransferAlgorithm";
        Num = inputProcessor->getNumObjectsFound(CurrentModuleObject);
        if (Num > 0) {
            for (Item = 1; Item <= Num; ++Item) {
                inputProcessor->getObjectItem(CurrentModuleObject,
                                              Item,
                                              Alphas,
                                              NumAlpha,
                                              Number,
                                              NumNumber,
                                              IOStat,
                                              lNumericFieldBlanks,
                                              lAlphaFieldBlanks,
                                              cAlphaFieldNames,
                                              cNumericFieldNames);
                {
                    auto const SELECT_CASE_var(Alphas(2));
                    if (SELECT_CASE_var == "CONDUCTIONFINITEDIFFERENCE") {
                        CondFDAlgo = true;

                    } else {
                    }
                }
            }
        }
        CurrentModuleObject = "SurfaceProperty:HeatTransferAlgorithm:MultipleSurface";
        Num = inputProcessor->getNumObjectsFound(CurrentModuleObject);
        if (Num > 0) {
            for (Item = 1; Item <= Num; ++Item) {
                inputProcessor->getObjectItem(CurrentModuleObject,
                                              1,
                                              Alphas,
                                              NumAlpha,
                                              Number,
                                              NumNumber,
                                              IOStat,
                                              lNumericFieldBlanks,
                                              lAlphaFieldBlanks,
                                              cAlphaFieldNames,
                                              cNumericFieldNames);
                {
                    auto const SELECT_CASE_var(Alphas(3));
                    if (SELECT_CASE_var == "CONDUCTIONFINITEDIFFERENCE") {
                        CondFDAlgo = true;
                    } else {
                    }
                }
            }
        }
        CurrentModuleObject = "SurfaceProperty:HeatTransferAlgorithm:SurfaceList";
        Num = inputProcessor->getNumObjectsFound(CurrentModuleObject);
        if (Num > 0) {
            for (Item = 1; Item <= Num; ++Item) {
                inputProcessor->getObjectItem(CurrentModuleObject,
                                              1,
                                              cAlphaArgs,
                                              NumAlpha,
                                              Number,
                                              NumNumber,
                                              IOStat,
                                              lNumericFieldBlanks,
                                              lAlphaFieldBlanks,
                                              cAlphaFieldNames,
                                              cNumericFieldNames);
                {
                    auto const SELECT_CASE_var(cAlphaArgs(2));
                    if (SELECT_CASE_var == "CONDUCTIONFINITEDIFFERENCE") {
                        CondFDAlgo = true;
                    } else {
                    }
                }
            }
        }
        CurrentModuleObject = "SurfaceProperty:HeatTransferAlgorithm:Construction";
        Num = inputProcessor->getNumObjectsFound(CurrentModuleObject);
        if (Num > 0) {
            for (Item = 1; Item <= Num; ++Item) {
                inputProcessor->getObjectItem(CurrentModuleObject,
                                              1,
                                              cAlphaArgs,
                                              NumAlpha,
                                              Number,
                                              NumNumber,
                                              IOStat,
                                              lNumericFieldBlanks,
                                              lAlphaFieldBlanks,
                                              cAlphaFieldNames,
                                              cNumericFieldNames);
                {
                    auto const SELECT_CASE_var(cAlphaArgs(2));
                    if (SELECT_CASE_var == "CONDUCTIONFINITEDIFFERENCE") {
                        CondFDAlgo = true;
                    } else {
                    }
                }
            }
        }

        CurrentModuleObject = "Timestep";
        Num = inputProcessor->getNumObjectsFound(CurrentModuleObject);
        if (Num == 1) {
            inputProcessor->getObjectItem(CurrentModuleObject,
                                          1,
                                          Alphas,
                                          NumAlpha,
                                          Number,
                                          NumNumber,
                                          IOStat,
                                          lNumericFieldBlanks,
                                          lAlphaFieldBlanks,
                                          cAlphaFieldNames,
                                          cNumericFieldNames);
            NumOfTimeStepInHour = Number(1);
            if (NumOfTimeStepInHour <= 0 || NumOfTimeStepInHour > 60) {
                Alphas(1) = RoundSigDigits(NumOfTimeStepInHour);
                ShowWarningError(CurrentModuleObject + ": Requested number (" + Alphas(1) + ") invalid, Defaulted to 4");
                NumOfTimeStepInHour = 4;
            } else if (mod(60, NumOfTimeStepInHour) != 0) {
                MinInt = 9999;
                for (Num = 1; Num <= 12; ++Num) {
                    if (std::abs(NumOfTimeStepInHour - Div60(Num)) > MinInt) continue;
                    MinInt = NumOfTimeStepInHour - Div60(Num);
                    Which = Num;
                }
                ShowWarningError(CurrentModuleObject + ": Requested number (" + RoundSigDigits(NumOfTimeStepInHour) +
                                 ") not evenly divisible into 60, defaulted to nearest (" + RoundSigDigits(Div60(Which)) + ").");
                NumOfTimeStepInHour = Div60(Which);
            }
            if (CondFDAlgo && NumOfTimeStepInHour < 20) {
                ShowWarningError(CurrentModuleObject + ": Requested number (" + RoundSigDigits(NumOfTimeStepInHour) +
                                 ") cannot be used when Conduction Finite Difference algorithm is selected.");
                ShowContinueError("..." + CurrentModuleObject + " is set to 20.");
                NumOfTimeStepInHour = 20;
            }
            if (NumOfTimeStepInHour < 4 && inputProcessor->getNumObjectsFound("Zone") > 0) {
                ShowWarningError(CurrentModuleObject + ": Requested number (" + RoundSigDigits(NumOfTimeStepInHour) +
                                 ") is less than the suggested minimum of 4.");
                ShowContinueError("Please see entry for " + CurrentModuleObject + " in Input/Output Reference for discussion of considerations.");
            }
        } else if (Num == 0 && inputProcessor->getNumObjectsFound("Zone") > 0 && !CondFDAlgo) {
            ShowWarningError("No " + CurrentModuleObject + " object found.  Number of TimeSteps in Hour defaulted to 4.");
            NumOfTimeStepInHour = 4;
        } else if (Num == 0 && !CondFDAlgo) {
            NumOfTimeStepInHour = 4;
        } else if (Num == 0 && inputProcessor->getNumObjectsFound("Zone") > 0 && CondFDAlgo) {
            ShowWarningError("No " + CurrentModuleObject + " object found.  Number of TimeSteps in Hour defaulted to 20.");
            ShowContinueError("...Due to presence of Conduction Finite Difference Algorithm selection.");
            NumOfTimeStepInHour = 20;
        } else if (Num == 0 && CondFDAlgo) {
            NumOfTimeStepInHour = 20;
        } else {
            ShowSevereError("Too many " + CurrentModuleObject + " Objects found.");
            ErrorsFound = true;
        }

        TimeStepZone = 1.0 / double(NumOfTimeStepInHour);
        MinutesPerTimeStep = TimeStepZone * 60;
        TimeStepZoneSec = TimeStepZone * SecInHour;

        CurrentModuleObject = "ConvergenceLimits";
        Num = inputProcessor->getNumObjectsFound(CurrentModuleObject);
        if (Num == 1) {
            inputProcessor->getObjectItem(CurrentModuleObject,
                                          1,
                                          Alphas,
                                          NumAlpha,
                                          Number,
                                          NumNumber,
                                          IOStat,
                                          lNumericFieldBlanks,
                                          lAlphaFieldBlanks,
                                          cAlphaFieldNames,
                                          cNumericFieldNames);
            MinInt = int(Number(1));
            if (MinInt > MinutesPerTimeStep) {
                MinInt = MinutesPerTimeStep;
            }
            if (MinInt < 0 || MinInt > 60) {
                ShowWarningError(CurrentModuleObject + ": Requested " + cNumericFieldNames(1) + " (" + RoundSigDigits(MinInt) +
                                 ") invalid. Set to 1 minute.");
                MinTimeStepSys = 1.0 / 60.0;
            } else if (MinInt == 0) { // Set to TimeStepZone
                MinTimeStepSys = TimeStepZone;
            } else {
                MinTimeStepSys = double(MinInt) / 60.0;
            }
            MaxIter = int(Number(2));
            if (MaxIter <= 0) {
                MaxIter = 20;
            }
            if (!lNumericFieldBlanks(3)) MinPlantSubIterations = int(Number(3));
            if (!lNumericFieldBlanks(4)) MaxPlantSubIterations = int(Number(4));
            // trap bad values
            if (MinPlantSubIterations < 1) MinPlantSubIterations = 1;
            if (MaxPlantSubIterations < 3) MaxPlantSubIterations = 3;
            if (MinPlantSubIterations > MaxPlantSubIterations) MaxPlantSubIterations = MinPlantSubIterations + 1;

        } else if (Num == 0) {
            MinTimeStepSys = 1.0 / 60.0;
            MaxIter = 20;
            MinPlantSubIterations = 2;
            MaxPlantSubIterations = 8;
        } else {
            ShowSevereError("Too many " + CurrentModuleObject + " Objects found.");
            ErrorsFound = true;
        }

        LimitNumSysSteps = int(TimeStepZone / MinTimeStepSys);

        DebugOutput = false;
        EvenDuringWarmup = false;
        CurrentModuleObject = "Output:DebuggingData";
        NumDebugOut = inputProcessor->getNumObjectsFound(CurrentModuleObject);
        if (NumDebugOut > 1) {
            ShowWarningError(CurrentModuleObject + ": More than 1 occurrence of this object found, only first will be used.");
        }
        if (NumDebugOut > 0) {
            inputProcessor->getObjectItem(CurrentModuleObject, 1, Alphas, NumAlpha, Number, NumNumber, IOStat);
            if (NumAlpha >= 1) {
                DebugOutput = UtilityRoutines::SameString(Alphas(1), "Yes");
            }
            if (NumAlpha >= 2) {
                EvenDuringWarmup = UtilityRoutines::SameString(Alphas(2), "Yes");
            }
        }

        {
            CurrentModuleObject = "Output:Diagnostics";
            Num = inputProcessor->getNumObjectsFound(CurrentModuleObject);
            if (Num > 1) {
                // Let it slide, but warn
                // ErrorsFound = true;
                ShowWarningError(CurrentModuleObject + ": More than 1 occurrence of this object found, only first will be used.");
            }
            auto const instances = inputProcessor->epJSON.find(CurrentModuleObject);

            if (instances != inputProcessor->epJSON.end()) {
                auto &instancesValue = instances.value();
                for (auto instance = instancesValue.begin(); instance != instancesValue.end(); ++instance) {
                    auto const &fields = instance.value();
                    auto const &thisObjectName = instance.key();
                    inputProcessor->markObjectAsUsed(CurrentModuleObject, thisObjectName);

                    auto diagnosticsExtensibles = fields.find("diagnostics");
                    if (diagnosticsExtensibles != fields.end()) {
                        auto diagnosticsExtensiblesArray = diagnosticsExtensibles.value();
                        for (auto diagnosticsExtensible : diagnosticsExtensiblesArray) {

                            // We want to avoid cryptic failures such as this one: "[json.exception.out_of_range.403] key 'key' not found"
                            // Which happens if you put an "empty" entry in the extensible portion
                            auto it = diagnosticsExtensible.find("key");
                            if (it == diagnosticsExtensible.end()) {
                                ShowWarningError(CurrentModuleObject + ": empty key found, consider removing it to avoid this warning.");
                                continue;
                            }
                            std::string diagnosticName = *it;

                            if (UtilityRoutines::SameString(diagnosticName, "DisplayExtraWarnings")) {
                                DisplayExtraWarnings = true;
                            } else if (UtilityRoutines::SameString(diagnosticName, "DisplayAdvancedReportVariables")) {
                                DisplayAdvancedReportVariables = true;
                            } else if (UtilityRoutines::SameString(diagnosticName, "DisplayAllWarnings")) {
                                DisplayAllWarnings = true;
                                DisplayExtraWarnings = true;
                                DisplayUnusedObjects = true;
                                DisplayUnusedSchedules = true;
                            } else if (UtilityRoutines::SameString(diagnosticName, "DisplayUnusedObjects")) {
                                DisplayUnusedObjects = true;
                            } else if (UtilityRoutines::SameString(diagnosticName, "DisplayUnusedSchedules")) {
                                DisplayUnusedSchedules = true;
                            } else if (UtilityRoutines::SameString(diagnosticName, "DisplayZoneAirHeatBalanceOffBalance")) {
                                DisplayZoneAirHeatBalanceOffBalance = true;
                            } else if (UtilityRoutines::SameString(diagnosticName, "DoNotMirrorDetachedShading")) {
                                MakeMirroredDetachedShading = false;
                            } else if (UtilityRoutines::SameString(diagnosticName, "DoNotMirrorAttachedShading")) {
                                MakeMirroredAttachedShading = false;
                            } else if (UtilityRoutines::SameString(diagnosticName, "ReportDuringWarmup")) {
                                ReportDuringWarmup = true;
                            } else if (UtilityRoutines::SameString(diagnosticName, "DisplayWeatherMissingDataWarnings")) {
                                DisplayWeatherMissingDataWarnings = true;
                            } else if (UtilityRoutines::SameString(diagnosticName, "IgnoreSolarRadiation")) { // TODO: Not a valid key choice
                                IgnoreSolarRadiation = true;
                            } else if (UtilityRoutines::SameString(diagnosticName, "IgnoreBeamRadiation")) { // TODO: Not a valid key choice
                                IgnoreBeamRadiation = true;
                            } else if (UtilityRoutines::SameString(diagnosticName, "IgnoreDiffuseRadiation")) { // TODO: Not a valid key choice
                                IgnoreDiffuseRadiation = true;
                            } else if (UtilityRoutines::SameString(diagnosticName, "DeveloperFlag")) { // TODO: Not a valid key choice
                                DeveloperFlag = true;
                            } else if (UtilityRoutines::SameString(diagnosticName, "TimingFlag")) { // TODO: Not a valid key choice
                                TimingFlag = true;
                            } else if (UtilityRoutines::SameString(diagnosticName, "ReportDetailedWarmupConvergence")) {
                                ReportDetailedWarmupConvergence = true;
                            } else if (UtilityRoutines::SameString(diagnosticName, "ReportDuringHVACSizingSimulation")) {
                                ReportDuringHVACSizingSimulation = true;
                            } else if (UtilityRoutines::SameString(diagnosticName, "CreateMinimalSurfaceVariables")) { // TODO: Not a valid key choice
                                continue;
                                //        CreateMinimalSurfaceVariables=.TRUE.
                            } else if (UtilityRoutines::SameString(diagnosticName, "CreateNormalSurfaceVariables")) { // TODO: Not a valid key choice
                                continue;
                                //        IF (CreateMinimalSurfaceVariables) THEN
                                //          CALL ShowWarningError('GetProjectData: '//TRIM(CurrentModuleObject)//'=''//  &
                                //             TRIM(diagnosticName)//'', prior set=true for this condition reverts to false.')
                                //        ENDIF
                                //        CreateMinimalSurfaceVariables=.FALSE.
                            } else if (!diagnosticName.empty()) {
                                ShowWarningError("GetProjectData: " + CurrentModuleObject + "=\"" + diagnosticName +
                                                 "\", Invalid value for field, entered value ignored.");
                            }
                        }
                    }

                    // Don't process the duplicate ones
                    break;
                }
            }
        }

        CurrentModuleObject = "OutputControl:ReportingTolerances";
        Num = inputProcessor->getNumObjectsFound(CurrentModuleObject);
        if (Num > 0) {
            inputProcessor->getObjectItem(CurrentModuleObject,
                                          1,
                                          Alphas,
                                          NumAlpha,
                                          Number,
                                          NumNumber,
                                          IOStat,
                                          lNumericFieldBlanks,
                                          lAlphaFieldBlanks,
                                          cAlphaFieldNames,
                                          cNumericFieldNames);
            if (!lNumericFieldBlanks(1)) {
                deviationFromSetPtThresholdHtg = -Number(1);
            } else {
                deviationFromSetPtThresholdHtg = -0.2;
            }
            if (!lNumericFieldBlanks(2)) {
                deviationFromSetPtThresholdClg = Number(2);
            } else {
                deviationFromSetPtThresholdClg = 0.2;
            }
        }

        DoZoneSizing = false;
        DoSystemSizing = false;
        DoPlantSizing = false;
        DoDesDaySim = true;
        DoWeathSim = true;
        DoHVACSizingSimulation = false;
        HVACSizingSimMaxIterations = 0;
        CurrentModuleObject = "SimulationControl";
        NumRunControl = inputProcessor->getNumObjectsFound(CurrentModuleObject);
        if (NumRunControl > 0) {
            RunControlInInput = true;
            inputProcessor->getObjectItem(CurrentModuleObject,
                                          1,
                                          Alphas,
                                          NumAlpha,
                                          Number,
                                          NumNumber,
                                          IOStat,
                                          lNumericFieldBlanks,
                                          lAlphaFieldBlanks,
                                          cAlphaFieldNames,
                                          cNumericFieldNames);
            if (Alphas(1) == "YES") DoZoneSizing = true;
            if (Alphas(2) == "YES") DoSystemSizing = true;
            if (Alphas(3) == "YES") DoPlantSizing = true;
            if (Alphas(4) == "NO") DoDesDaySim = false;
            if (Alphas(5) == "NO") DoWeathSim = false;
            if (NumAlpha > 5) {
                if (Alphas(6) == "YES") DoHVACSizingSimulation = true;
            }
        }
        if (DDOnly) {
            DoDesDaySim = true;
            DoWeathSim = false;
        }
        if (FullAnnualRun) {
            DoDesDaySim = false;
            DoWeathSim = true;
        }

        CurrentModuleObject = "PerformancePrecisionTradeoffs";
        auto const instances = inputProcessor->epJSON.find(CurrentModuleObject);
        Num = inputProcessor->getNumObjectsFound(CurrentModuleObject);
        if (Num > 1) {
            ErrorsFound = true;
            ShowFatalError("GetProjectData: Only one (\"1\") " + CurrentModuleObject + " object per simulation is allowed.");
        }
        DataGlobals::createPerfLog = Num > 0;
        std::string overrideModeValue = "Normal";
        if (instances != inputProcessor->epJSON.end()) {
            auto &instancesValue = instances.value();
            for (auto instance = instancesValue.begin(); instance != instancesValue.end(); ++instance) {
                auto const &fields = instance.value();
                auto const &thisObjectName = instance.key();
                inputProcessor->markObjectAsUsed(CurrentModuleObject, thisObjectName);
                if (fields.find("use_coil_direct_solutions") != fields.end()) {
                    DataGlobals::DoCoilDirectSolutions = UtilityRoutines::MakeUPPERCase(fields.at("use_coil_direct_solutions")) == "YES";
                }
                if (fields.find("zone_radiant_exchange_algorithm") != fields.end()) {
                    HeatBalanceIntRadExchange::CarrollMethod =
                        UtilityRoutines::MakeUPPERCase(fields.at("zone_radiant_exchange_algorithm")) == "CARROLLMRT";
                }
                bool overrideTimestep(false);
                bool overrideZoneAirHeatBalAlg(false);
                bool overrideMinNumWarmupDays(false);
                bool overrideBeginEnvResetSuppress(false);
                bool overrideMaxZoneTempDiff(false);
                state.dataZoneTempPredictorCorrector.OscillationVariablesNeeded = true;
                if (fields.find("override_mode") != fields.end()) {
                    overrideModeValue = UtilityRoutines::MakeUPPERCase(fields.at("override_mode"));
                    if (overrideModeValue == "NORMAL") {
                        // no overrides
                    } else if (overrideModeValue == "MODE01") {
                        // Zone Time step (TimeStep object) will be set to one timestep per hour
                        overrideTimestep = true;
                    } else if (overrideModeValue == "MODE02") {
                        // Mode01 plus ZoneAirHeatBalanceAlgorithm will be set to Euler
                        overrideTimestep = true;
                        overrideZoneAirHeatBalAlg = true;
                    } else if (overrideModeValue == "MODE03") {
                        // Mode02 plus Minimum Number of Warmup Days will be set to 1
                        overrideTimestep = true;
                        overrideZoneAirHeatBalAlg = true;
                        overrideMinNumWarmupDays = true;
                    } else if (overrideModeValue == "MODE04") {
                        // Mode03 plus Begin Environment Reset Mode will be set to SuppressAllBeginEnvironmentResets
                        overrideTimestep = true;
                        overrideZoneAirHeatBalAlg = true;
                        overrideMinNumWarmupDays = true;
                        overrideBeginEnvResetSuppress = true;
                    } else if (overrideModeValue == "MODE05") {
                        // Mode04 plus internal variable MaxZoneTempDiff will be set to 1.00
                        overrideTimestep = true;
                        overrideZoneAirHeatBalAlg = true;
                        overrideMinNumWarmupDays = true;
                        overrideBeginEnvResetSuppress = true;
                        overrideMaxZoneTempDiff = true;
                    } else if (overrideModeValue == "ADVANCED") {
                        bool advancedModeUsed = false;
                        if (fields.find("maxzonetempdiff") != fields.end()) { // not required field, has default value
                            DataConvergParams::MaxZoneTempDiff = fields.at("maxzonetempdiff");
                            ShowWarningError("PerformancePrecisionTradeoffs using the Advanced Override Mode, MaxZoneTempDiff set to: " +
                                             RoundSigDigits(DataConvergParams::MaxZoneTempDiff, 4));
                            advancedModeUsed = true;
                        }
                        if (advancedModeUsed) {
                            ShowContinueError("...Care should be used when using the Advanced Overrude Mode. Results may be signficantly different "
                                              "than a simulation not using this mode.");
                        } else {
                            ShowWarningError(
                                "PerformancePrecisionTradeoffs using the Advanced Override Mode but no specific parameters have been set.");
                        }
                    } else {
                        ShowSevereError("Invalid over ride mode specified in PerformancePrecisionTradeoffs object: " + overrideModeValue);
                    }

                    if (overrideTimestep) {
                        ShowWarningError("Due to PerformancePrecisionTradeoffs Override Mode, the Number of TimeSteps has been changed to 1.");
                        DataGlobals::NumOfTimeStepInHour = 1;
                        DataGlobals::TimeStepZone = 1.0 / double(DataGlobals::NumOfTimeStepInHour);
                        DataGlobals::MinutesPerTimeStep = DataGlobals::TimeStepZone * 60;
                        DataGlobals::TimeStepZoneSec = DataGlobals::TimeStepZone * SecInHour;
                    }
                    if (overrideZoneAirHeatBalAlg) {
                        ShowWarningError(
                            "Due to PerformancePrecisionTradeoffs Override Mode, the ZoneAirHeatBalanceAlgorithm has been changed to EulerMethod.");
                        DataHeatBalance::OverrideZoneAirSolutionAlgo = true;
                    }
                    if (overrideMinNumWarmupDays) {
                        ShowWarningError(
                            "Due to PerformancePrecisionTradeoffs Override Mode, the Minimum Number of Warmup Days has been changed to 1.");
                        DataHeatBalance::MinNumberOfWarmupDays = 1;
                    }
                    if (overrideBeginEnvResetSuppress) {
                        ShowWarningError("Due to PerformancePrecisionTradeoffs Override Mode, the Begin Environment Reset Mode has been changed to "
                                         "SuppressAllBeginEnvironmentResets.");
                        DataEnvironment::forceBeginEnvResetSuppress = true;
                    }
                    if (overrideMaxZoneTempDiff) {
                        ShowWarningError(
                            "Due to PerformancePrecisionTradeoffs Override Mode, internal variable MaxZoneTempDiff will be set to 1.0 .");
                        DataConvergParams::MaxZoneTempDiff = 1.0;
                    }
                }
            }
        }

        if (ErrorsFound) {
            ShowFatalError("Errors found getting Project Input");
        }

        print(outputFiles.eio, "{}\n", "! <Version>, Version ID");
        static constexpr auto Format_721(" Version, {}\n");
        print(outputFiles.eio, Format_721, VersionID);

        print(outputFiles.eio, "{}\n", "! <Timesteps per Hour>, #TimeSteps, Minutes per TimeStep {minutes}");
        static constexpr auto Format_731(" Timesteps per Hour, {:2}, {:2}\n");
        print(outputFiles.eio, Format_731, NumOfTimeStepInHour, MinutesPerTimeStep);

        print(outputFiles.eio,
              "{}\n",
              "! <System Convergence Limits>, Minimum System TimeStep {minutes}, Max HVAC Iterations, Minimum Plant "
              "Iterations, Maximum Plant Iterations");
        MinInt = MinTimeStepSys * 60.0;
        static constexpr auto Format_733(" System Convergence Limits, {}, {}, {}, {}\n");
        print(outputFiles.eio,
              Format_733,
              RoundSigDigits(MinInt),
              RoundSigDigits(MaxIter),
              RoundSigDigits(MinPlantSubIterations),
              RoundSigDigits(MaxPlantSubIterations));

        if (DoZoneSizing) {
            Alphas(1) = "Yes";
        } else {
            Alphas(1) = "No";
        }
        if (DoSystemSizing) {
            Alphas(2) = "Yes";
        } else {
            Alphas(2) = "No";
        }
        if (DoPlantSizing) {
            Alphas(3) = "Yes";
        } else {
            Alphas(3) = "No";
        }
        if (DoDesDaySim) {
            Alphas(4) = "Yes";
        } else {
            Alphas(4) = "No";
        }
        if (DoWeathSim) {
            Alphas(5) = "Yes";
        } else {
            Alphas(5) = "No";
        }
        if (DoHVACSizingSimulation) {
            Alphas(6) = "Yes";
            if (NumNumber >= 1) {
                HVACSizingSimMaxIterations = Number(1);
            }
        } else {
            Alphas(6) = "No";
        }

        print(outputFiles.eio,
              "{}\n",
              "! <Simulation Control>, Do Zone Sizing, Do System Sizing, Do Plant Sizing, Do Design Days, Do Weather "
              "Simulation, Do HVAC Sizing Simulation");
        print(outputFiles.eio, " Simulation Control");
        for (Num = 1; Num <= 6; ++Num) {
            print(outputFiles.eio, ", {}", Alphas(Num));
        }
        print(outputFiles.eio, "\n");

        // Performance Precision Tradeoffs
        if (DataGlobals::DoCoilDirectSolutions) {
            Alphas(1) = "Yes";
            ShowWarningError("PerformancePrecisionTradeoffs: Coil Direct Solution simulation is selected.");
        } else {
            Alphas(1) = "No";
        }
        if (HeatBalanceIntRadExchange::CarrollMethod) {
            Alphas(2) = "CarrollMRT";
            ShowWarningError("PerformancePrecisionTradeoffs: Carroll MRT radiant exchange method is selected.");
        } else {
            Alphas(2) = "ScriptF";
        }
        Alphas(3) = overrideModeValue;
        Alphas(4) = General::RoundSigDigits(DataGlobals::NumOfTimeStepInHour);
        if (DataHeatBalance::OverrideZoneAirSolutionAlgo) {
            Alphas(5) = "Yes";
        } else {
            Alphas(5) = "No";
        }
        Alphas(6) = General::RoundSigDigits(DataHeatBalance::MinNumberOfWarmupDays);
        if (DataEnvironment::forceBeginEnvResetSuppress) {
            Alphas(7) = "Yes";
        } else {
            Alphas(7) = "No";
        }
        Alphas(8) = General::RoundSigDigits(DataConvergParams::MaxZoneTempDiff, 3);
        std::string pptHeader = "! <Performance Precision Tradeoffs>, Use Coil Direct Simulation, "
                                "Zone Radiant Exchange Algorithm, Override Mode, Number of Timestep In Hour, "
                                "Force Euler Method, Minimum Number of Warmup Days, Force Suppress All Begin Environment Resets, "
                                "MaxZoneTempDiff";
        print(outputFiles.eio, "{}\n", pptHeader);
        print(outputFiles.eio, " Performance Precision Tradeoffs");
        for (Num = 1; Num <= 8; ++Num) {
            print(outputFiles.eio, ", {}", Alphas(Num));
        }
        print(outputFiles.eio, "\n");

        print(outputFiles.eio,
              "{}\n",
              "! <Output Reporting Tolerances>, Tolerance for Time Heating Setpoint Not Met, Tolerance for Zone Cooling Setpoint Not Met Time");
        // Formats
        static constexpr auto Format_751(" Output Reporting Tolerances, {:.3R}, {:.3R}, \n");

        print(outputFiles.eio, Format_751, std::abs(deviationFromSetPtThresholdHtg), deviationFromSetPtThresholdClg);

        //  IF (DisplayExtraWarnings) THEN
        //    Write(OutputFileInits,740)
        //    Write(OutputFileInits,741) (TRIM(Alphas(Num)),Num=1,5)
        // 742 Format('! <Display Extra Warnings>, Display Advanced Report Variables, Do Not Mirror Detached Shading')
        //    IF (DisplayAdvancedReportVariables) THEN
        //      NumOut1='Yes'
        //    ELSE
        //      NumOut2='No'
        //    ENDIF
        //    IF (.not. MakeMirroredDetachedShading) THEN
        //      NumOut1='Yes'
        //    ELSE
        //      NumOut2='No'
        //    ENDIF
        // unused0909743 Format(' Display Extra Warnings',2(', ',A))
        //  ENDIF
        if (DataGlobals::createPerfLog) {
            writeIntialPerfLogValues(overrideModeValue);
        }
    }

    void writeIntialPerfLogValues(std::string const &currentOverrideModeValue)
    // write the input related portions of the .perflog
    // J.Glazer February 2020
    {
        UtilityRoutines::appendPerfLog("Program, Version, TimeStamp",
                                       DataStringGlobals::VerString); // this string already includes three portions and has commas
        UtilityRoutines::appendPerfLog("Use Coil Direct Solution", bool_to_string(DoCoilDirectSolutions));
        if (HeatBalanceIntRadExchange::CarrollMethod) {
            UtilityRoutines::appendPerfLog("Zone Radiant Exchange Algorithm", "CarrollMRT");
        } else {
            UtilityRoutines::appendPerfLog("Zone Radiant Exchange Algorithm", "ScriptF");
        }
        UtilityRoutines::appendPerfLog("Override Mode", currentOverrideModeValue);
        UtilityRoutines::appendPerfLog("Number of Timesteps per Hour", General::RoundSigDigits(DataGlobals::NumOfTimeStepInHour));
        UtilityRoutines::appendPerfLog("Minimum Number of Warmup Days", General::RoundSigDigits(DataHeatBalance::MinNumberOfWarmupDays));
        UtilityRoutines::appendPerfLog("SuppressAllBeginEnvironmentResets", bool_to_string(DataEnvironment::forceBeginEnvResetSuppress));
        UtilityRoutines::appendPerfLog("MaxZoneTempDiff", General::RoundSigDigits(DataConvergParams::MaxZoneTempDiff, 2));
    }

    std::string bool_to_string(bool logical)
    {
        if (logical) {
            return ("True");
        } else {
            return ("False");
        }
    }

    void CheckForMisMatchedEnvironmentSpecifications()
    {

        // SUBROUTINE INFORMATION:
        //       AUTHOR         Linda Lawrie
        //       DATE WRITTEN   August 2008
        //       MODIFIED       na
        //       RE-ENGINEERED  na

        // PURPOSE OF THIS SUBROUTINE:
        // In response to CR 7518, this routine will check to see if a proper combination of SimulationControl, RunPeriod,
        // SizingPeriod:*, etc are entered to proceed with a simulation.

        // METHODOLOGY EMPLOYED:
        // For now (8/2008), the routine will query several objects in the input.  And try to produce warnings or
        // fatals as a result.

        // SUBROUTINE LOCAL VARIABLE DECLARATIONS:
        int NumZoneSizing;
        int NumSystemSizing;
        int NumPlantSizing;
        int NumDesignDays;
        int NumRunPeriodDesign;
        int NumSizingDays;
        bool WeatherFileAttached;
        bool ErrorsFound;

        ErrorsFound = false;
        NumZoneSizing = inputProcessor->getNumObjectsFound("Sizing:Zone");
        NumSystemSizing = inputProcessor->getNumObjectsFound("Sizing:System");
        NumPlantSizing = inputProcessor->getNumObjectsFound("Sizing:Plant");
        NumDesignDays = inputProcessor->getNumObjectsFound("SizingPeriod:DesignDay");
        NumRunPeriodDesign = inputProcessor->getNumObjectsFound("SizingPeriod:WeatherFileDays") +
                             inputProcessor->getNumObjectsFound("SizingPeriod:WeatherFileConditionType");
        NumSizingDays = NumDesignDays + NumRunPeriodDesign;
        {
            IOFlags flags;
            ObjexxFCL::gio::inquire(DataStringGlobals::inputWeatherFileName, flags);
            WeatherFileAttached = flags.exists();
        }

        if (RunControlInInput) {
            if (DoZoneSizing) {
                if (NumZoneSizing > 0 && NumSizingDays == 0) {
                    ErrorsFound = true;
                    ShowSevereError(
                        "CheckEnvironmentSpecifications: Sizing for Zones has been requested but there are no design environments specified.");
                    ShowContinueError("...Add appropriate SizingPeriod:* objects for your simulation.");
                }
                if (NumZoneSizing > 0 && NumRunPeriodDesign > 0 && !WeatherFileAttached) {
                    ErrorsFound = true;
                    ShowSevereError("CheckEnvironmentSpecifications: Sizing for Zones has been requested; Design period from the weather file "
                                    "requested; but no weather file specified.");
                }
            }
            if (DoSystemSizing) {
                if (NumSystemSizing > 0 && NumSizingDays == 0) {
                    ErrorsFound = true;
                    ShowSevereError(
                        "CheckEnvironmentSpecifications: Sizing for Systems has been requested but there are no design environments specified.");
                    ShowContinueError("...Add appropriate SizingPeriod:* objects for your simulation.");
                }
                if (NumSystemSizing > 0 && NumRunPeriodDesign > 0 && !WeatherFileAttached) {
                    ErrorsFound = true;
                    ShowSevereError("CheckEnvironmentSpecifications: Sizing for Systems has been requested; Design period from the weather file "
                                    "requested; but no weather file specified.");
                }
            }
            if (DoPlantSizing) {
                if (NumPlantSizing > 0 && NumSizingDays == 0) {
                    ErrorsFound = true;
                    ShowSevereError("CheckEnvironmentSpecifications: Sizing for Equipment/Plants has been requested but there are no design "
                                    "environments specified.");
                    ShowContinueError("...Add appropriate SizingPeriod:* objects for your simulation.");
                }
                if (NumPlantSizing > 0 && NumRunPeriodDesign > 0 && !WeatherFileAttached) {
                    ErrorsFound = true;
                    ShowSevereError("CheckEnvironmentSpecifications: Sizing for Equipment/Plants has been requested; Design period from the weather "
                                    "file requested; but no weather file specified.");
                }
            }
            if (DoDesDaySim && NumSizingDays == 0) {
                ShowWarningError("CheckEnvironmentSpecifications: SimulationControl specified doing design day simulations, but no design "
                                 "environments specified.");
                ShowContinueError(
                    "...No design environment results produced. For these results, add appropriate SizingPeriod:* objects for your simulation.");
            }
            if (DoDesDaySim && NumRunPeriodDesign > 0 && !WeatherFileAttached) {
                ErrorsFound = true;
                ShowSevereError("CheckEnvironmentSpecifications: SimulationControl specified doing design day simulations; weather file design "
                                "environments specified; but no weather file specified.");
            }
            if (DoWeathSim && !RunPeriodsInInput) {
                ShowWarningError("CheckEnvironmentSpecifications: SimulationControl specified doing weather simulations, but no run periods for "
                                 "weather file specified.  No annual results produced.");
            }
            if (DoWeathSim && RunPeriodsInInput && !WeatherFileAttached) {
                ShowWarningError("CheckEnvironmentSpecifications: SimulationControl specified doing weather simulations; run periods for weather "
                                 "file specified; but no weather file specified.");
            }
        }
        if (!DoDesDaySim && !DoWeathSim) {
            ShowWarningError("\"Do the design day simulations\" and \"Do the weather file simulation\" are both set to \"No\".  No simulations will "
                             "be performed, and most input will not be read.");
        }
        if (!DoZoneSizing && !DoSystemSizing && !DoPlantSizing && !DoDesDaySim && !DoWeathSim) {
            ShowSevereError("All elements of SimulationControl are set to \"No\". No simulations can be done.  Program terminates.");
            ErrorsFound = true;
        }

        if (ErrorsFound) {
            ShowFatalError("Program terminates due to preceding conditions.");
        }
    }

    void CheckForRequestedReporting()
    {

        // SUBROUTINE INFORMATION:
        //       AUTHOR         Linda Lawrie
        //       DATE WRITTEN   January 2009
        //       MODIFIED       na
        //       RE-ENGINEERED  na

        // PURPOSE OF THIS SUBROUTINE:
        // EnergyPlus does not automatically produce any results files.  Because of this, users may not request
        // reports and may get confused when nothing is produced.  This routine will provide a warning when
        // results should be produced (either sizing periods or weather files are run) but no reports are
        // requested.

        // SUBROUTINE LOCAL VARIABLE DECLARATIONS:
        bool SimPeriods;
        bool ReportingRequested;

        ReportingRequested = false;
        SimPeriods =
            (inputProcessor->getNumObjectsFound("SizingPeriod:DesignDay") > 0 ||
             inputProcessor->getNumObjectsFound("SizingPeriod:WeatherFileDays") > 0 ||
             inputProcessor->getNumObjectsFound("SizingPeriod:WeatherFileConditionType") > 0 || inputProcessor->getNumObjectsFound("RunPeriod") > 0);

        if ((DoDesDaySim || DoWeathSim) && SimPeriods) {
            ReportingRequested =
                (inputProcessor->getNumObjectsFound("Output:Table:SummaryReports") > 0 ||
                 inputProcessor->getNumObjectsFound("Output:Table:TimeBins") > 0 || inputProcessor->getNumObjectsFound("Output:Table:Monthly") > 0 ||
                 inputProcessor->getNumObjectsFound("Output:Variable") > 0 || inputProcessor->getNumObjectsFound("Output:Meter") > 0 ||
                 inputProcessor->getNumObjectsFound("Output:Meter:MeterFileOnly") > 0 ||
                 inputProcessor->getNumObjectsFound("Output:Meter:Cumulative") > 0 ||
                 inputProcessor->getNumObjectsFound("Output:Meter:Cumulative:MeterFileOnly") > 0);
            // Not testing for : Output:SQLite or Output:EnvironmentalImpactFactors
            if (!ReportingRequested) {
                ShowWarningError("No reporting elements have been requested. No simulation results produced.");
                ShowContinueError("...Review requirements such as \"Output:Table:SummaryReports\", \"Output:Table:Monthly\", \"Output:Variable\", "
                                  "\"Output:Meter\" and others.");
            }
        }
    }

    void OpenStreamFile(const std::string &fileName, int &unitNumber, std::ostream *&out_stream)
    {
        int write_stat;
        unitNumber = GetNewUnitNumber();
        {
            IOFlags flags;
            flags.ACTION("write");
            flags.STATUS("UNKNOWN");
            ObjexxFCL::gio::open(unitNumber, fileName, flags);
            write_stat = flags.ios();
        }
        if (write_stat != 0) {
            ShowFatalError("OpenOutputFiles: Could not open file " + fileName + " for output (write).");
        }
        out_stream = ObjexxFCL::gio::out_stream(unitNumber);
    }

    void OpenOutputJsonFiles()
    {

        //// timeSeriesAndTabularEnabled() will return true if only timeSeriesAndTabular is set, that's the only time we write to that file
        if (ResultsFramework::OutputSchema->timeSeriesAndTabularEnabled()) {
            if (ResultsFramework::OutputSchema->JSONEnabled()) {
                OpenStreamFile(DataStringGlobals::outputJsonFileName, jsonOutputStreams.OutputFileJson, jsonOutputStreams.json_stream);
            }
            if (ResultsFramework::OutputSchema->CBOREnabled()) {
                OpenStreamFile(DataStringGlobals::outputCborFileName, jsonOutputStreams.OutputFileCBOR, jsonOutputStreams.cbor_stream);
            }
            if (ResultsFramework::OutputSchema->MsgPackEnabled()) {
                OpenStreamFile(DataStringGlobals::outputMsgPackFileName, jsonOutputStreams.OutputFileMsgPack, jsonOutputStreams.msgpack_stream);
            }
        }
        //// timeSeriesEnabled() will return true if timeSeries is set, so we can write meter reports
        if (ResultsFramework::OutputSchema->timeSeriesEnabled()) {
            // Output detailed Zone time series file
            if (ResultsFramework::OutputSchema->RIDetailedZoneTSData.rDataFrameEnabled() ||
                ResultsFramework::OutputSchema->RIDetailedZoneTSData.iDataFrameEnabled()) {
                if (ResultsFramework::OutputSchema->JSONEnabled()) {
                    OpenStreamFile(
                        DataStringGlobals::outputTSZoneJsonFileName, jsonOutputStreams.OutputFileTSZoneJson, jsonOutputStreams.json_TSstream_Zone);
                }
                if (ResultsFramework::OutputSchema->CBOREnabled()) {
                    OpenStreamFile(
                        DataStringGlobals::outputTSZoneCborFileName, jsonOutputStreams.OutputFileTSZoneCBOR, jsonOutputStreams.cbor_TSstream_Zone);
                }
                if (ResultsFramework::OutputSchema->MsgPackEnabled()) {
                    OpenStreamFile(DataStringGlobals::outputTSZoneMsgPackFileName,
                                   jsonOutputStreams.OutputFileTSZoneMsgPack,
                                   jsonOutputStreams.msgpack_TSstream_Zone);
                }
            }

            // Output detailed HVAC time series file
            if (ResultsFramework::OutputSchema->RIDetailedHVACTSData.iDataFrameEnabled() ||
                ResultsFramework::OutputSchema->RIDetailedHVACTSData.rDataFrameEnabled()) {
                if (ResultsFramework::OutputSchema->JSONEnabled()) {
                    OpenStreamFile(
                        DataStringGlobals::outputTSHvacJsonFileName, jsonOutputStreams.OutputFileTSHVACJson, jsonOutputStreams.json_TSstream_HVAC);
                }
                if (ResultsFramework::OutputSchema->CBOREnabled()) {
                    OpenStreamFile(
                        DataStringGlobals::outputTSHvacCborFileName, jsonOutputStreams.OutputFileTSHVACCBOR, jsonOutputStreams.cbor_TSstream_HVAC);
                }
                if (ResultsFramework::OutputSchema->MsgPackEnabled()) {
                    OpenStreamFile(DataStringGlobals::outputTSHvacMsgPackFileName,
                                   jsonOutputStreams.OutputFileTSHVACMsgPack,
                                   jsonOutputStreams.msgpack_TSstream_HVAC);
                }
            }

            // Output timestep time series file
            if (ResultsFramework::OutputSchema->RITimestepTSData.iDataFrameEnabled() ||
                ResultsFramework::OutputSchema->RITimestepTSData.rDataFrameEnabled()) {
                if (ResultsFramework::OutputSchema->JSONEnabled()) {
                    OpenStreamFile(DataStringGlobals::outputTSJsonFileName, jsonOutputStreams.OutputFileTSJson, jsonOutputStreams.json_TSstream);
                }
                if (ResultsFramework::OutputSchema->CBOREnabled()) {
                    OpenStreamFile(DataStringGlobals::outputTSCborFileName, jsonOutputStreams.OutputFileTSCBOR, jsonOutputStreams.cbor_TSstream);
                }
                if (ResultsFramework::OutputSchema->MsgPackEnabled()) {
                    OpenStreamFile(
                        DataStringGlobals::outputTSMsgPackFileName, jsonOutputStreams.OutputFileTSMsgPack, jsonOutputStreams.msgpack_TSstream);
                }
            }

            // Output hourly time series file
            if (ResultsFramework::OutputSchema->RIHourlyTSData.iDataFrameEnabled() ||
                ResultsFramework::OutputSchema->RIHourlyTSData.rDataFrameEnabled()) {
                if (ResultsFramework::OutputSchema->JSONEnabled()) {
                    OpenStreamFile(DataStringGlobals::outputHRJsonFileName, jsonOutputStreams.OutputFileHRJson, jsonOutputStreams.json_HRstream);
                }
                if (ResultsFramework::OutputSchema->CBOREnabled()) {
                    OpenStreamFile(DataStringGlobals::outputHRCborFileName, jsonOutputStreams.OutputFileHRCBOR, jsonOutputStreams.cbor_HRstream);
                }
                if (ResultsFramework::OutputSchema->MsgPackEnabled()) {
                    OpenStreamFile(
                        DataStringGlobals::outputHRMsgPackFileName, jsonOutputStreams.OutputFileHRMsgPack, jsonOutputStreams.msgpack_HRstream);
                }
            }

            // Output daily time series file
            if (ResultsFramework::OutputSchema->RIDailyTSData.iDataFrameEnabled() ||
                ResultsFramework::OutputSchema->RIDailyTSData.rDataFrameEnabled()) {
                if (ResultsFramework::OutputSchema->JSONEnabled()) {
                    OpenStreamFile(DataStringGlobals::outputDYJsonFileName, jsonOutputStreams.OutputFileDYJson, jsonOutputStreams.json_DYstream);
                }
                if (ResultsFramework::OutputSchema->CBOREnabled()) {
                    OpenStreamFile(DataStringGlobals::outputDYCborFileName, jsonOutputStreams.OutputFileDYCBOR, jsonOutputStreams.cbor_DYstream);
                }
                if (ResultsFramework::OutputSchema->MsgPackEnabled()) {
                    OpenStreamFile(
                        DataStringGlobals::outputDYMsgPackFileName, jsonOutputStreams.OutputFileDYMsgPack, jsonOutputStreams.msgpack_DYstream);
                }
            }

            // Output monthly time series file
            if (ResultsFramework::OutputSchema->RIMonthlyTSData.iDataFrameEnabled() ||
                ResultsFramework::OutputSchema->RIMonthlyTSData.rDataFrameEnabled()) {
                if (ResultsFramework::OutputSchema->JSONEnabled()) {
                    OpenStreamFile(DataStringGlobals::outputMNJsonFileName, jsonOutputStreams.OutputFileMNJson, jsonOutputStreams.json_MNstream);
                }
                if (ResultsFramework::OutputSchema->CBOREnabled()) {
                    OpenStreamFile(DataStringGlobals::outputMNCborFileName, jsonOutputStreams.OutputFileMNCBOR, jsonOutputStreams.cbor_MNstream);
                }
                if (ResultsFramework::OutputSchema->MsgPackEnabled()) {
                    OpenStreamFile(
                        DataStringGlobals::outputMNMsgPackFileName, jsonOutputStreams.OutputFileMNMsgPack, jsonOutputStreams.msgpack_MNstream);
                }
            }

            // Output run period time series file
            if (ResultsFramework::OutputSchema->RIRunPeriodTSData.iDataFrameEnabled() ||
                ResultsFramework::OutputSchema->RIRunPeriodTSData.rDataFrameEnabled()) {
                if (ResultsFramework::OutputSchema->JSONEnabled()) {
                    OpenStreamFile(DataStringGlobals::outputSMJsonFileName, jsonOutputStreams.OutputFileSMJson, jsonOutputStreams.json_SMstream);
                }
                if (ResultsFramework::OutputSchema->CBOREnabled()) {
                    OpenStreamFile(DataStringGlobals::outputSMCborFileName, jsonOutputStreams.OutputFileSMCBOR, jsonOutputStreams.cbor_SMstream);
                }
                if (ResultsFramework::OutputSchema->MsgPackEnabled()) {
                    OpenStreamFile(
                        DataStringGlobals::outputSMMsgPackFileName, jsonOutputStreams.OutputFileSMMsgPack, jsonOutputStreams.msgpack_SMstream);
                }
            }
        }
    }

    void OpenOutputFiles(OutputFiles &outputFiles)
    {

        // SUBROUTINE INFORMATION:
        //       AUTHOR         Rick Strand
        //       DATE WRITTEN   June 1997
        //       MODIFIED       na
        //       RE-ENGINEERED  na

        // PURPOSE OF THIS SUBROUTINE:
        // This subroutine opens all of the input and output files needed for
        // an EnergyPlus run.

        // METHODOLOGY EMPLOYED:
        // na

        // REFERENCES:
        // na

        // Using/Aliasing
        using DataStringGlobals::VerString;

        // Locals
        // SUBROUTINE ARGUMENT DEFINITIONS:
        // na

        // SUBROUTINE PARAMETER DEFINITIONS:
        // na

        // INTERFACE BLOCK SPECIFICATIONS:
        // na

        // DERIVED TYPE DEFINITIONS:
        // na

        // FLOW:
        StdOutputRecordCount = 0;
        outputFiles.eso.ensure_open("OpenOutputFiles");
        print(outputFiles.eso, "Program Version,{}\n", VerString);

        // Open the Initialization Output File
        outputFiles.eio.ensure_open("OpenOutputFiles");
        print(outputFiles.eio, "Program Version,{}\n", VerString);

        // Open the Meters Output File
        outputFiles.mtr.ensure_open("OpenOutputFiles");
        print(outputFiles.mtr, "Program Version,{}\n", VerString);

        // Open the Branch-Node Details Output File
        outputFiles.bnd.ensure_open("OpenOutputFiles");
        print(outputFiles.bnd, "Program Version,{}\n", VerString);
    }

    void CloseOutputFiles(OutputFiles &outputFiles)
    {

        // SUBROUTINE INFORMATION:
        //       AUTHOR         Rick Strand
        //       DATE WRITTEN   June 1997
        //       MODIFIED       na
        //       RE-ENGINEERED  na

        // PURPOSE OF THIS SUBROUTINE:
        // This subroutine closes all of the input and output files needed for
        // an EnergyPlus run.  It also prints the end of data marker for each
        // output file.

        // METHODOLOGY EMPLOYED:
        // na

        // REFERENCES:
        // na

        // Using/Aliasing
        using namespace DataOutputs;
        using OutputProcessor::InstMeterCacheSize;
        using OutputProcessor::MaxIVariable;
        using OutputProcessor::MaxRVariable;
        using OutputProcessor::NumEnergyMeters;
        using OutputProcessor::NumOfIVariable;
        using OutputProcessor::NumOfIVariable_Setup;
        using OutputProcessor::NumOfIVariable_Sum;
        using OutputProcessor::NumOfRVariable;
        using OutputProcessor::NumOfRVariable_Meter;
        using OutputProcessor::NumOfRVariable_Setup;
        using OutputProcessor::NumOfRVariable_Sum;
        using OutputProcessor::NumReportList;
        using OutputProcessor::NumTotalIVariable;
        using OutputProcessor::NumTotalRVariable;
        using OutputProcessor::NumVarMeterArrays;
        using OutputReportTabular::maxUniqueKeyCount;
        using OutputReportTabular::MonthlyFieldSetInputCount;
        using SolarShading::MAXHCArrayBounds;
        using SolarShading::maxNumberOfFigures;
        using namespace DataRuntimeLanguage;
        using DataBranchNodeConnections::MaxNumOfNodeConnections;
        using DataBranchNodeConnections::NumOfNodeConnections;
        using DataHeatBalance::CondFDRelaxFactor;
        using DataHeatBalance::CondFDRelaxFactorInput;
        using General::RoundSigDigits;
        using namespace DataSystemVariables; // , ONLY: MaxNumberOfThreads,NumberIntRadThreads,iEnvSetThreads
        using DataSurfaces::MaxVerticesPerSurface;
        using namespace DataTimings;

        // Locals
        // SUBROUTINE ARGUMENT DEFINITIONS:
        // na

        // SUBROUTINE PARAMETER DEFINITIONS:
        static constexpr auto EndOfDataString("End of Data"); // Signifies the end of the data block in the output file

        // INTERFACE BLOCK SPECIFICATIONS:
        // na

        // DERIVED TYPE DEFINITIONS:
        // na

        // SUBROUTINE LOCAL VARIABLE DECLARATIONS:
        std::string cEnvSetThreads;
        std::string cepEnvSetThreads;
        std::string cIDFSetThreads;

        outputFiles.audit.ensure_open("CloseOutputFiles");
        constexpr static auto variable_fmt{" {}={:12}\n"};
        // Record some items on the audit file
        print(outputFiles.audit, variable_fmt, "NumOfRVariable", NumOfRVariable_Setup);
        print(outputFiles.audit, variable_fmt, "NumOfRVariable(Total)", NumTotalRVariable);
        print(outputFiles.audit, variable_fmt, "NumOfRVariable(Actual)", NumOfRVariable);
        print(outputFiles.audit, variable_fmt, "NumOfRVariable(Summed)", NumOfRVariable_Sum);
        print(outputFiles.audit, variable_fmt, "NumOfRVariable(Meter)", NumOfRVariable_Meter);
        print(outputFiles.audit, variable_fmt, "NumOfIVariable", NumOfIVariable_Setup);
        print(outputFiles.audit, variable_fmt, "NumOfIVariable(Total)", NumTotalIVariable);
        print(outputFiles.audit, variable_fmt, "NumOfIVariable(Actual)", NumOfIVariable);
        print(outputFiles.audit, variable_fmt, "NumOfIVariable(Summed)", NumOfIVariable_Sum);
        print(outputFiles.audit, variable_fmt, "MaxRVariable", MaxRVariable);
        print(outputFiles.audit, variable_fmt, "MaxIVariable", MaxIVariable);
        print(outputFiles.audit, variable_fmt, "NumEnergyMeters", NumEnergyMeters);
        print(outputFiles.audit, variable_fmt, "NumVarMeterArrays", NumVarMeterArrays);
        print(outputFiles.audit, variable_fmt, "maxUniqueKeyCount", maxUniqueKeyCount);
        print(outputFiles.audit, variable_fmt, "maxNumberOfFigures", maxNumberOfFigures);
        print(outputFiles.audit, variable_fmt, "MAXHCArrayBounds", MAXHCArrayBounds);
        print(outputFiles.audit, variable_fmt, "MaxVerticesPerSurface", MaxVerticesPerSurface);
        print(outputFiles.audit, variable_fmt, "NumReportList", NumReportList);
        print(outputFiles.audit, variable_fmt, "InstMeterCacheSize", InstMeterCacheSize);
        if (SutherlandHodgman) {
            if (SlaterBarsky) {
                print(outputFiles.audit, " {}\n", "ClippingAlgorithm=SlaterBarskyandSutherlandHodgman");
            } else {
                print(outputFiles.audit, " {}\n", "ClippingAlgorithm=SutherlandHodgman");
            }
        } else {
            print(outputFiles.audit, "{}\n", "ClippingAlgorithm=ConvexWeilerAtherton");
        }
        print(outputFiles.audit, variable_fmt, "MonthlyFieldSetInputCount", MonthlyFieldSetInputCount);
        print(outputFiles.audit, variable_fmt, "NumConsideredOutputVariables", NumConsideredOutputVariables);
        print(outputFiles.audit, variable_fmt, "MaxConsideredOutputVariables", MaxConsideredOutputVariables);

        print(outputFiles.audit, variable_fmt, "numActuatorsUsed", numActuatorsUsed);
        print(outputFiles.audit, variable_fmt, "numEMSActuatorsAvailable", numEMSActuatorsAvailable);
        print(outputFiles.audit, variable_fmt, "maxEMSActuatorsAvailable", maxEMSActuatorsAvailable);
        print(outputFiles.audit, variable_fmt, "numInternalVariablesUsed", NumInternalVariablesUsed);
        print(outputFiles.audit, variable_fmt, "numEMSInternalVarsAvailable", numEMSInternalVarsAvailable);
        print(outputFiles.audit, variable_fmt, "maxEMSInternalVarsAvailable", maxEMSInternalVarsAvailable);

        print(outputFiles.audit, variable_fmt, "NumOfNodeConnections", NumOfNodeConnections);
        print(outputFiles.audit, variable_fmt, "MaxNumOfNodeConnections", MaxNumOfNodeConnections);
#ifdef EP_Count_Calls
        print(outputFiles.audit, variable_fmt, "NumShadow_Calls", NumShadow_Calls);
        print(outputFiles.audit, variable_fmt, "NumShadowAtTS_Calls", NumShadowAtTS_Calls);
        print(outputFiles.audit, variable_fmt, "NumClipPoly_Calls", NumClipPoly_Calls);
        print(outputFiles.audit, variable_fmt, "NumInitSolar_Calls", NumInitSolar_Calls);
        print(outputFiles.audit, variable_fmt, "NumAnisoSky_Calls", NumAnisoSky_Calls);
        print(outputFiles.audit, variable_fmt, "NumDetPolyOverlap_Calls", NumDetPolyOverlap_Calls);
        print(outputFiles.audit, variable_fmt, "NumCalcPerSolBeam_Calls", NumCalcPerSolBeam_Calls);
        print(outputFiles.audit, variable_fmt, "NumDetShadowCombs_Calls", NumDetShadowCombs_Calls);
        print(outputFiles.audit, variable_fmt, "NumIntSolarDist_Calls", NumIntSolarDist_Calls);
        print(outputFiles.audit, variable_fmt, "NumIntRadExchange_Calls", NumIntRadExchange_Calls);
        print(outputFiles.audit, variable_fmt, "NumIntRadExchangeZ_Calls", NumIntRadExchangeZ_Calls);
        print(outputFiles.audit, variable_fmt, "NumIntRadExchangeMain_Calls", NumIntRadExchangeMain_Calls);
        print(outputFiles.audit, variable_fmt, "NumIntRadExchangeOSurf_Calls", NumIntRadExchangeOSurf_Calls);
        print(outputFiles.audit, variable_fmt, "NumIntRadExchangeISurf_Calls", NumIntRadExchangeISurf_Calls);
        print(outputFiles.audit, variable_fmt, "NumMaxInsideSurfIterations", NumMaxInsideSurfIterations);
        print(outputFiles.audit, variable_fmt, "NumCalcScriptF_Calls", NumCalcScriptF_Calls);
#endif

        print(outputFiles.eso, "{}\n", EndOfDataString);
        if (StdOutputRecordCount > 0) {
            print(outputFiles.eso, variable_fmt, "Number of Records Written", StdOutputRecordCount);
            outputFiles.eso.close();
        } else {
            outputFiles.eso.del();
        }

        if (DataHeatBalance::AnyCondFD) { // echo out relaxation factor, it may have been changed by the program
            print(
                outputFiles.eio, "{}\n", "! <ConductionFiniteDifference Numerical Parameters>, Starting Relaxation Factor, Final Relaxation Factor");
            print(outputFiles.eio, "ConductionFiniteDifference Numerical Parameters, {:.3R}, {:.3R}\n", CondFDRelaxFactorInput, CondFDRelaxFactor);
        }
        // Report number of threads to eio file
        static constexpr auto ThreadingHeader("! <Program Control Information:Threads/Parallel Sims>, Threading Supported,Maximum Number of "
                                              "Threads, Env Set Threads (OMP_NUM_THREADS), EP Env Set Threads (EP_OMP_NUM_THREADS), IDF Set "
                                              "Threads, Number of Threads Used (Interior Radiant Exchange), Number Nominal Surfaces, Number "
                                              "Parallel Sims");
        print(outputFiles.eio, "{}\n", ThreadingHeader);
        static constexpr auto ThreadReport("Program Control:Threads/Parallel Sims, {},{}, {}, {}, {}, {}, {}, {}\n");
        if (Threading) {
            if (iEnvSetThreads == 0) {
                cEnvSetThreads = "Not Set";
            } else {
                cEnvSetThreads = RoundSigDigits(iEnvSetThreads);
            }
            if (iepEnvSetThreads == 0) {
                cepEnvSetThreads = "Not Set";
            } else {
                cepEnvSetThreads = RoundSigDigits(iepEnvSetThreads);
            }
            if (iIDFSetThreads == 0) {
                cIDFSetThreads = "Not Set";
            } else {
                cIDFSetThreads = RoundSigDigits(iIDFSetThreads);
            }
            if (lnumActiveSims) {
                print(outputFiles.eio,
                      ThreadReport,
                      "Yes",
                      MaxNumberOfThreads,
                      cEnvSetThreads,
                      cepEnvSetThreads,
                      cIDFSetThreads,
                      NumberIntRadThreads,
                      iNominalTotSurfaces,
                      inumActiveSims);
            } else {
                print(outputFiles.eio,
                      ThreadReport,
                      "Yes",
                      MaxNumberOfThreads,
                      cEnvSetThreads,
                      cepEnvSetThreads,
                      cIDFSetThreads,
                      NumberIntRadThreads,
                      iNominalTotSurfaces,
                      "N/A");
            }
        } else { // no threading
            if (lnumActiveSims) {
                print(outputFiles.eio, ThreadReport, "No", MaxNumberOfThreads, "N/A", "N/A", "N/A", "N/A", "N/A", inumActiveSims);
            } else {
                print(outputFiles.eio, ThreadReport, "No", MaxNumberOfThreads, "N/A", "N/A", "N/A", "N/A", "N/A", "N/A");
            }
        }

        // Close the Initialization Output File
        print(outputFiles.eio, "{}\n", EndOfDataString);
        outputFiles.eio.close();

        // Close the Meters Output File
        print(outputFiles.mtr, "{}\n", EndOfDataString);
        print(outputFiles.mtr, " Number of Records Written={:12}\n", StdMeterRecordCount);
        if (StdMeterRecordCount > 0) {
            outputFiles.mtr.close();
        } else {
            outputFiles.mtr.del();
        }

        // Close the External Shading Output File
        outputFiles.shade.close();
    }

    void SetupSimulation(EnergyPlusData &state, bool &ErrorsFound)
    {

        // SUBROUTINE INFORMATION:
        //       AUTHOR         B. Griffith/L. Lawrie
        //       DATE WRITTEN   May 2008
        //       MODIFIED       na
        //       RE-ENGINEERED  na

        // PURPOSE OF THIS SUBROUTINE:
        //  execute a few time steps of a simulation to facilitate setting up model
        //  developed to resolve reverse DD problems caused be the differences
        //  that stem from setup and information gathering that occurs during the first pass.

        // METHODOLOGY EMPLOYED:
        // Using global flag (kickoff simulation), only a few time steps are executed.
        // global flag is used in other parts of simulation to terminate quickly.

        // Using/Aliasing
        using CostEstimateManager::SimCostEstimate;
        using DataEnvironment::EndMonthFlag;
        using DataEnvironment::EnvironmentName;
        using ExteriorEnergyUse::ManageExteriorEnergyUse;
        using General::TrimSigDigits;
        using namespace DataTimings;
        using PlantPipingSystemsManager::CheckIfAnyBasements;
        using PlantPipingSystemsManager::CheckIfAnySlabs;
        using PlantPipingSystemsManager::SimulateGroundDomains;

        // SUBROUTINE LOCAL VARIABLE DECLARATIONS:
        static bool Available(false); // an environment is available to process
        //  integer :: env_iteration=0
        //  CHARACTER(len=32) :: cEnvChar

        //  return  ! remove comment to do 'old way'

        Available = true;

        while (Available) { // do for each environment

            GetNextEnvironment(state, Available, ErrorsFound);

            if (!Available) break;
            if (ErrorsFound) break;

            BeginEnvrnFlag = true;
            EndEnvrnFlag = false;
            EndMonthFlag = false;
            WarmupFlag = true;
            DayOfSim = 0;

            ++DayOfSim;
            BeginDayFlag = true;
            EndDayFlag = false;

            HourOfDay = 1;

            BeginHourFlag = true;
            EndHourFlag = false;

            TimeStep = 1;

            if (DeveloperFlag) DisplayString("Initializing Simulation - timestep 1:" + EnvironmentName);

            BeginTimeStepFlag = true;

            ManageWeather();

            ManageExteriorEnergyUse(state.exteriorEnergyUse);

            ManageHeatBalance(state);

            BeginHourFlag = false;
            BeginDayFlag = false;
            BeginEnvrnFlag = false;
            BeginSimFlag = false;
            BeginFullSimFlag = false;

            //          ! do another timestep=1
            if (DeveloperFlag) DisplayString("Initializing Simulation - 2nd timestep 1:" + EnvironmentName);

            ManageWeather();

            ManageExteriorEnergyUse(state.exteriorEnergyUse);

            ManageHeatBalance(state);

            //         do an end of day, end of environment time step

            HourOfDay = 24;
            TimeStep = NumOfTimeStepInHour;
            EndEnvrnFlag = true;

            if (DeveloperFlag) DisplayString("Initializing Simulation - hour 24 timestep 1:" + EnvironmentName);
            ManageWeather();

            ManageExteriorEnergyUse(state.exteriorEnergyUse);

            ManageHeatBalance(state);

        } // ... End environment loop.

        if (AnySlabsInModel || AnyBasementsInModel) {
            SimulateGroundDomains(state, true);
        }

        if (!ErrorsFound) SimCostEstimate(state); // basically will get and check input
        if (ErrorsFound) ShowFatalError("Previous conditions cause program termination.");
    }

    void ReportNodeConnections(OutputFiles &outputFiles)
    {

        // SUBROUTINE INFORMATION:
        //       AUTHOR         Linda Lawrie
        //       DATE WRITTEN   February 2004
        //       MODIFIED       na
        //       RE-ENGINEERED  na

        // PURPOSE OF THIS SUBROUTINE:
        // This subroutine 'reports' the NodeConnection data structure.  It groups the
        // report/dump by parent, non-parent objects.

        // Using/Aliasing
        using namespace DataBranchNodeConnections;
        using DataLoopNode::NodeID;
        using DataLoopNode::NumOfNodes;


        // Formats
        static constexpr auto Format_702("! <#{0} Node Connections>,<Number of {0} Node Connections>\n");
        static constexpr auto Format_703(
            "! <{} Node Connection>,<Node Name>,<Node ObjectType>,<Node ObjectName>,<Node ConnectionType>,<Node FluidStream>\n");

        NonConnectedNodes.dimension(NumOfNodes, true);

        int NumNonParents = 0;
        for (int Loop = 1; Loop <= NumOfNodeConnections; ++Loop) {
            if (NodeConnections(Loop).ObjectIsParent) continue;
            ++NumNonParents;
        }
        const auto NumParents = NumOfNodeConnections - NumNonParents;
        ParentNodeList.allocate(NumParents);

        //  Do Parent Objects
        print(outputFiles.bnd, "{}\n", "! ===============================================================");
        print(outputFiles.bnd, Format_702, "Parent");
        print(outputFiles.bnd, " #Parent Node Connections,{}\n", NumParents);
        print(outputFiles.bnd, Format_703, "Parent");

        for (int Loop = 1; Loop <= NumOfNodeConnections; ++Loop) {
            if (!NodeConnections(Loop).ObjectIsParent) continue;
            NonConnectedNodes(NodeConnections(Loop).NodeNumber) = false;
            print(outputFiles.bnd,
                  " Parent Node Connection,{},{},{},{},{}\n",
                  NodeConnections(Loop).NodeName,
                  NodeConnections(Loop).ObjectType,
                  NodeConnections(Loop).ObjectName,
                  NodeConnections(Loop).ConnectionType,
                  NodeConnections(Loop).FluidStream);
            // Build ParentNodeLists
            if (UtilityRoutines::SameString(NodeConnections(Loop).ConnectionType, "Inlet") ||
                UtilityRoutines::SameString(NodeConnections(Loop).ConnectionType, "Outlet")) {
                bool ParentComponentFound = false;
                for (int Loop1 = 1; Loop1 <= NumOfActualParents; ++Loop1) {
                    if (ParentNodeList(Loop1).CType != NodeConnections(Loop).ObjectType ||
                        ParentNodeList(Loop1).CName != NodeConnections(Loop).ObjectName)
                        continue;
                    ParentComponentFound = true;
                    {
                        auto const SELECT_CASE_var(UtilityRoutines::MakeUPPERCase(NodeConnections(Loop).ConnectionType));
                        if (SELECT_CASE_var == "INLET") {
                            ParentNodeList(Loop1).InletNodeName = NodeConnections(Loop).NodeName;
                        } else if (SELECT_CASE_var == "OUTLET") {
                            ParentNodeList(Loop1).OutletNodeName = NodeConnections(Loop).NodeName;
                        }
                    }
                }
                if (!ParentComponentFound) {
                    ++NumOfActualParents;
                    ParentNodeList(NumOfActualParents).CType = NodeConnections(Loop).ObjectType;
                    ParentNodeList(NumOfActualParents).CName = NodeConnections(Loop).ObjectName;
                    {
                        auto const SELECT_CASE_var(UtilityRoutines::MakeUPPERCase(NodeConnections(Loop).ConnectionType));
                        if (SELECT_CASE_var == "INLET") {
                            ParentNodeList(NumOfActualParents).InletNodeName = NodeConnections(Loop).NodeName;
                        } else if (SELECT_CASE_var == "OUTLET") {
                            ParentNodeList(NumOfActualParents).OutletNodeName = NodeConnections(Loop).NodeName;
                        }
                    }
                }
            }
        }

        //  Do non-Parent Objects
        print(outputFiles.bnd, "{}\n", "! ===============================================================");
        print(outputFiles.bnd, Format_702, "Non-Parent");
        print(outputFiles.bnd, " #Non-Parent Node Connections,{}\n", NumNonParents);
        print(outputFiles.bnd, Format_703, "Non-Parent");

        for (int Loop = 1; Loop <= NumOfNodeConnections; ++Loop) {
            if (NodeConnections(Loop).ObjectIsParent) continue;
            NonConnectedNodes(NodeConnections(Loop).NodeNumber) = false;
            print(outputFiles.bnd,
                  " Non-Parent Node Connection,{},{},{},{},{}\n",
                  NodeConnections(Loop).NodeName,
                  NodeConnections(Loop).ObjectType,
                  NodeConnections(Loop).ObjectName,
                  NodeConnections(Loop).ConnectionType,
                  NodeConnections(Loop).FluidStream);
        }

        int NumNonConnected = 0;
        for (int Loop = 1; Loop <= NumOfNodes; ++Loop) {
            if (NonConnectedNodes(Loop)) ++NumNonConnected;
        }

        if (NumNonConnected > 0) {
            print(outputFiles.bnd, "{}\n", "! ===============================================================");
            static constexpr auto Format_705("! <#NonConnected Nodes>,<Number of NonConnected Nodes>\n #NonConnected Nodes,{}\n");
            print(outputFiles.bnd, Format_705, NumNonConnected);
            static constexpr auto Format_706("! <NonConnected Node>,<NonConnected Node Number>,<NonConnected Node Name>");
            print(outputFiles.bnd, "{}\n", Format_706);
            for (int Loop = 1; Loop <= NumOfNodes; ++Loop) {
                if (!NonConnectedNodes(Loop)) continue;
                print(outputFiles.bnd, " NonConnected Node,{},{}\n", Loop, NodeID(Loop));
            }
        }

        NonConnectedNodes.deallocate();
    }

    void ReportLoopConnections(OutputFiles &outputFiles)
    {

        // SUBROUTINE INFORMATION:
        //       AUTHOR         Linda Lawrie
        //       DATE WRITTEN   December 2001
        //       MODIFIED       March 2003; added other reporting
        //       RE-ENGINEERED  na

        // PURPOSE OF THIS SUBROUTINE:
        // This subroutine reports on the node connections in various parts of the
        // HVAC systen: Component Sets, Air Loop, Plant and Condenser Loop, Supply and
        // return air paths, controlled zones.
        // This information should be useful in diagnosing node connection input errors.

        // Using/Aliasing
        using namespace DataAirLoop;
        using namespace DataBranchNodeConnections;
        using DataLoopNode::NodeID;
        using DataLoopNode::NumOfNodes;
        using namespace DataHVACGlobals;
        using namespace DataPlant;
        using namespace DataZoneEquipment;
        using DataErrorTracking::AbortProcessing; // used here to turn off Node Connection Error reporting
        using DataErrorTracking::AskForConnectionsReport;
        using DualDuct::ReportDualDuctConnections;
        using OutAirNodeManager::NumOutsideAirNodes;
        using OutAirNodeManager::OutsideAirNodeList;

        // SUBROUTINE PARAMETER DEFINITIONS:
        constexpr static auto errstring("**error**");

        // SUBROUTINE LOCAL VARIABLE DECLARATIONS:
        static bool WarningOut(true);

        // Formats
        static constexpr auto Format_700("! <#Component Sets>,<Number of Component Sets>");
        static constexpr auto Format_702("! <Component Set>,<Component Set Count>,<Parent Object Type>,<Parent Object Name>,<Component "
                                         "Type>,<Component Name>,<Inlet Node ID>,<Outlet Node ID>,<Description>");
        static constexpr auto Format_720("! <#Zone Equipment Lists>,<Number of Zone Equipment Lists>");
        static constexpr auto Format_722(
            "! <Zone Equipment List>,<Zone Equipment List Count>,<Zone Equipment List Name>,<Zone Name>,<Number of Components>");
        static constexpr auto Format_723("! <Zone Equipment Component>,<Component Count>,<Component Type>,<Component Name>,<Zone Name>,<Heating "
                                         "Priority>,<Cooling Priority>");

        // Report outside air node names on the Branch-Node Details file
        print(outputFiles.bnd, "{}\n", "! ===============================================================");
        print(outputFiles.bnd, "{}\n", "! #Outdoor Air Nodes,<Number of Outdoor Air Nodes>");
        print(outputFiles.bnd, " #Outdoor Air Nodes,{}\n", NumOutsideAirNodes);
        if (NumOutsideAirNodes > 0) {
            print(outputFiles.bnd, "{}\n", "! <Outdoor Air Node>,<NodeNumber>,<Node Name>");
        }
        for (int Count = 1; Count <= NumOutsideAirNodes; ++Count) {
            print(outputFiles.bnd, " Outdoor Air Node,{},{}\n", OutsideAirNodeList(Count), NodeID(OutsideAirNodeList(Count)));
        }
        // Component Sets
        print(outputFiles.bnd, "{}\n", "! ===============================================================");
        print(outputFiles.bnd, "{}\n", Format_700);
        print(outputFiles.bnd, " #Component Sets,{}\n", NumCompSets);
        print(outputFiles.bnd, "{}\n", Format_702);

        for (int Count = 1; Count <= NumCompSets; ++Count) {
            print(outputFiles.bnd,
                  " Component Set,{},{},{},{},{},{},{},{}\n",
                  Count,
                  CompSets(Count).ParentCType,
                  CompSets(Count).ParentCName,
                  CompSets(Count).CType,
                  CompSets(Count).CName,
                  CompSets(Count).InletNodeName,
                  CompSets(Count).OutletNodeName,
                  CompSets(Count).Description);

            if (CompSets(Count).ParentCType == "UNDEFINED" || CompSets(Count).InletNodeName == "UNDEFINED" ||
                CompSets(Count).OutletNodeName == "UNDEFINED") {
                if (AbortProcessing && WarningOut) {
                    ShowWarningError("Node Connection errors shown during \"fatal error\" processing may be false because not all inputs may have "
                                     "been retrieved.");
                    WarningOut = false;
                }
                ShowWarningError("Node Connection Error for object " + CompSets(Count).CType + ", name=" + CompSets(Count).CName);
                ShowContinueError("  " + CompSets(Count).Description + " not on any Branch or Parent Object");
                ShowContinueError("  Inlet Node : " + CompSets(Count).InletNodeName);
                ShowContinueError("  Outlet Node: " + CompSets(Count).OutletNodeName);
                ++NumNodeConnectionErrors;
                if (UtilityRoutines::SameString(CompSets(Count).CType, "SolarCollector:UnglazedTranspired")) {
                    ShowContinueError("This report does not necessarily indicate a problem for a MultiSystem Transpired Collector");
                }
            }
            if (CompSets(Count).Description == "UNDEFINED") {
                if (AbortProcessing && WarningOut) {
                    ShowWarningError("Node Connection errors shown during \"fatal error\" processing may be false because not all inputs may have "
                                     "been retrieved.");
                    WarningOut = false;
                }
                ShowWarningError("Potential Node Connection Error for object " + CompSets(Count).CType + ", name=" + CompSets(Count).CName);
                ShowContinueError("  Node Types are still UNDEFINED -- See Branch/Node Details file for further information");
                ShowContinueError("  Inlet Node : " + CompSets(Count).InletNodeName);
                ShowContinueError("  Outlet Node: " + CompSets(Count).OutletNodeName);
                ++NumNodeConnectionErrors;
            }
        }

        for (int Count = 1; Count <= NumCompSets; ++Count) {
            for (int Count1 = Count + 1; Count1 <= NumCompSets; ++Count1) {
                if (CompSets(Count).CType != CompSets(Count1).CType) continue;
                if (CompSets(Count).CName != CompSets(Count1).CName) continue;
                if (CompSets(Count).InletNodeName != CompSets(Count1).InletNodeName) continue;
                if (CompSets(Count).OutletNodeName != CompSets(Count1).OutletNodeName) continue;
                if (AbortProcessing && WarningOut) {
                    ShowWarningError("Node Connection errors shown during \"fatal error\" processing may be false because not all inputs may have "
                                     "been retrieved.");
                    WarningOut = false;
                }
                ShowWarningError("Component plus inlet/outlet node pair used more than once:");
                ShowContinueError("  Component  : " + CompSets(Count).CType + ", name=" + CompSets(Count).CName);
                ShowContinueError("  Inlet Node : " + CompSets(Count).InletNodeName);
                ShowContinueError("  Outlet Node: " + CompSets(Count).OutletNodeName);
                ShowContinueError("  Used by    : " + CompSets(Count).ParentCType + ' ' + CompSets(Count).ParentCName);
                ShowContinueError("  and  by    : " + CompSets(Count1).ParentCType + ' ' + CompSets(Count1).ParentCName);
                ++NumNodeConnectionErrors;
            }
        }
        //  Plant Loops
        print(outputFiles.bnd, "{}\n", "! ===============================================================");
        print(outputFiles.bnd, "{}\n", "! <# Plant Loops>,<Number of Plant Loops>");
        print(outputFiles.bnd, " #Plant Loops,{}\n", NumPlantLoops);
        print(outputFiles.bnd,
              "{}\n",
              "! <Plant Loop>,<Plant Loop Name>,<Loop Type>,<Inlet Node Name>,<Outlet Node Name>,<Branch List>,<Connector List>");
        print(
            outputFiles.bnd, "{}\n", "! <Plant Loop Connector>,<Connector Type>,<Connector Name>,<Loop Name>,<Loop Type>,<Number of Inlets/Outlets>");
        print(outputFiles.bnd,
              "{}\n",
              "! <Plant Loop Connector Branches>,<Connector Node Count>,<Connector Type>,<Connector Name>,<Inlet Branch>,<Outlet Branch>,<Loop "
              "Name>,<Loop Type>");
        print(outputFiles.bnd,
              "{}\n",
              "! <Plant Loop Connector Nodes>,<Connector Node Count>,<Connector Type>,<Connector Name>,<Inlet Node>,<Outlet Node>,<Loop Name>,<Loop "
              "Type>");
        print(outputFiles.bnd,
              "{}\n",
              "! <Plant Loop Supply Connection>,<Plant Loop Name>,<Supply Side Outlet Node Name>,<Demand Side Inlet Node Name>");
        print(outputFiles.bnd,
              "{}\n",
              "! <Plant Loop Return Connection>,<Plant Loop Name>,<Demand Side Outlet Node Name>,<Supply Side Inlet Node Name>");
        for (int Count = 1; Count <= NumPlantLoops; ++Count) {
            for (int LoopSideNum = DemandSide; LoopSideNum <= SupplySide; ++LoopSideNum) {
                //  Plant Supply Side Loop
                // Demandside and supplyside is parametrized in DataPlant
                const auto LoopString = [&]() {
                    if (LoopSideNum == DemandSide) {
                        return "Demand";
                    } else if (LoopSideNum == SupplySide) {
                        return "Supply";
                    } else {
                        return "";
                    }
                }();

                print(outputFiles.bnd,
                      " Plant Loop,{},{},{},{},{},{}\n",
                      PlantLoop(Count).Name,
                      LoopString,
                      PlantLoop(Count).LoopSide(LoopSideNum).NodeNameIn,
                      PlantLoop(Count).LoopSide(LoopSideNum).NodeNameOut,
                      PlantLoop(Count).LoopSide(LoopSideNum).BranchList,
                      PlantLoop(Count).LoopSide(LoopSideNum).ConnectList);
                //  Plant Supply Side Splitter
                if (PlantLoop(Count).LoopSide(LoopSideNum).Splitter.Exists) {
                    print(outputFiles.bnd,
                          "   Plant Loop Connector,Splitter,{},{},{},{}\n",
                          PlantLoop(Count).LoopSide(LoopSideNum).Splitter.Name,
                          PlantLoop(Count).Name,
                          LoopString,
                          PlantLoop(Count).LoopSide(LoopSideNum).Splitter.TotalOutletNodes);
                    for (int Count1 = 1; Count1 <= PlantLoop(Count).LoopSide(LoopSideNum).Splitter.TotalOutletNodes; ++Count1) {
                        print(outputFiles.bnd,
                              "     Plant Loop Connector Branches,{},Splitter,{},",
                              Count1,
                              PlantLoop(Count).LoopSide(LoopSideNum).Splitter.Name);

                        if (PlantLoop(Count).LoopSide(LoopSideNum).Splitter.BranchNumIn <= 0) {
                            print(outputFiles.bnd, "{},\n", errstring);
                        } else {
                            print(outputFiles.bnd,
                                  "{},",
                                  PlantLoop(Count).LoopSide(LoopSideNum).Branch(PlantLoop(Count).LoopSide(LoopSideNum).Splitter.BranchNumIn).Name);
                        }

                        if (PlantLoop(Count).LoopSide(LoopSideNum).Splitter.BranchNumOut(Count1) <= 0) {
                            print(outputFiles.bnd, "{},{},{}\n", errstring, PlantLoop(Count).Name, LoopString);
                        } else {
                            print(outputFiles.bnd,
                                  "{},{},{}\n",
                                  PlantLoop(Count)
                                      .LoopSide(LoopSideNum)
                                      .Branch(PlantLoop(Count).LoopSide(LoopSideNum).Splitter.BranchNumOut(Count1))
                                      .Name,
                                  PlantLoop(Count).Name,
                                  LoopString);
                        }

                        print(outputFiles.bnd,
                              "     Plant Loop Connector Nodes,   {},Splitter,{},{},{},{},{}\n",
                              Count1,
                              PlantLoop(Count).LoopSide(LoopSideNum).Splitter.Name,
                              PlantLoop(Count).LoopSide(LoopSideNum).Splitter.NodeNameIn,
                              PlantLoop(Count).LoopSide(LoopSideNum).Splitter.NodeNameOut(Count1),
                              PlantLoop(Count).Name,
                              LoopString);
                    }
                }

                //  Plant Supply Side Mixer
                if (PlantLoop(Count).LoopSide(LoopSideNum).Mixer.Exists) {
                    print(outputFiles.bnd,
                          "   Plant Loop Connector,Mixer,{},{},{},{}\n",
                          PlantLoop(Count).LoopSide(LoopSideNum).Mixer.Name,
                          PlantLoop(Count).Name,
                          LoopString,
                          PlantLoop(Count).LoopSide(LoopSideNum).Mixer.TotalInletNodes); //',Supply,'//  &

                    for (int Count1 = 1; Count1 <= PlantLoop(Count).LoopSide(LoopSideNum).Mixer.TotalInletNodes; ++Count1) {
                        print(outputFiles.bnd,
                              "     Plant Loop Connector Branches,{},Mixer,{},",
                              Count1,
                              PlantLoop(Count).LoopSide(LoopSideNum).Mixer.Name);
                        if (PlantLoop(Count).LoopSide(LoopSideNum).Mixer.BranchNumIn(Count1) <= 0) {
                            print(outputFiles.bnd, "{},", errstring);
                        } else {
                            print(
                                outputFiles.bnd,
                                "{},",
                                PlantLoop(Count).LoopSide(LoopSideNum).Branch(PlantLoop(Count).LoopSide(LoopSideNum).Mixer.BranchNumIn(Count1)).Name);
                        }
                        if (PlantLoop(Count).LoopSide(LoopSideNum).Mixer.BranchNumOut <= 0) {
                            print(outputFiles.bnd, "{},{},Supply\n", errstring, PlantLoop(Count).Name);
                        } else {
                            print(outputFiles.bnd,
                                  "{},{},{}\n",
                                  PlantLoop(Count).LoopSide(LoopSideNum).Branch(PlantLoop(Count).LoopSide(LoopSideNum).Mixer.BranchNumOut).Name,
                                  PlantLoop(Count).Name,
                                  LoopString);
                        }
                        print(outputFiles.bnd,
                              "     Plant Loop Connector Nodes,   {},Mixer,{},{},{},{},{}\n",
                              Count1,
                              PlantLoop(Count).LoopSide(LoopSideNum).Mixer.Name,
                              PlantLoop(Count).LoopSide(LoopSideNum).Mixer.NodeNameIn(Count1),
                              PlantLoop(Count).LoopSide(LoopSideNum).Mixer.NodeNameOut,
                              PlantLoop(Count).Name,
                              LoopString);
                    }
                }
            }
            print(outputFiles.bnd,
                  " Plant Loop Supply Connection,{},{},{}\n",
                  PlantLoop(Count).Name,
                  PlantLoop(Count).LoopSide(SupplySide).NodeNameOut,
                  PlantLoop(Count).LoopSide(DemandSide).NodeNameIn);
            print(outputFiles.bnd,
                  " Plant Loop Return Connection,{},{},{}\n",
                  PlantLoop(Count).Name,
                  PlantLoop(Count).LoopSide(DemandSide).NodeNameOut,
                  PlantLoop(Count).LoopSide(SupplySide).NodeNameIn);

        } //  Plant Demand Side Loop

        //  Condenser Loops
        print(outputFiles.bnd, "{}\n", "! ===============================================================");
        print(outputFiles.bnd, "{}\n", "! <# Condenser Loops>,<Number of Condenser Loops>");
        print(outputFiles.bnd, " #Condenser Loops,{}\n", NumCondLoops);
        print(outputFiles.bnd,
              "{}\n",
              "! <Condenser Loop>,<Condenser Loop Name>,<Loop Type>,<Inlet Node Name>,<Outlet Node Name>,<Branch List>,<Connector List>");
        print(outputFiles.bnd,
              "{}\n",
              "! <Condenser Loop Connector>,<Connector Type>,<Connector Name>,<Loop Name>,<Loop Type>,<Number of Inlets/Outlets>");
        print(outputFiles.bnd,
              "{}\n",
              "! <Condenser Loop Connector Branches>,<Connector Node Count>,<Connector Type>,<Connector Name>,<Inlet Branch>,<Outlet Branch>,<Loop "
              "Name>,<Loop Type>");
        print(outputFiles.bnd,
              "{}\n",
              "! <Condenser Loop Connector Nodes>,<Connector Node Count>,<Connector Type>,<Connector Name>,<Inlet Node>,<Outlet Node>,<Loop "
              "Name>,<Loop Type>");
        print(outputFiles.bnd,
              "{}\n",
              "! <Condenser Loop Supply Connection>,<Condenser Loop Name>,<Supply Side Outlet Node Name>,<Demand Side Inlet Node Name>");
        print(outputFiles.bnd,
              "{}\n",
              "! <Condenser Loop Return Connection>,<Condenser Loop Name>,<Demand Side Outlet Node Name>,<Supply Side Inlet Node Name>");

        for (int Count = NumPlantLoops + 1; Count <= TotNumLoops; ++Count) {
            for (int LoopSideNum = DemandSide; LoopSideNum <= SupplySide; ++LoopSideNum) {
                //  Plant Supply Side Loop
                // Demandside and supplyside is parametrized in DataPlant
                const auto LoopString = [&]() {
                    if (LoopSideNum == DemandSide) {
                        return "Demand";
                    } else if (LoopSideNum == SupplySide) {
                        return "Supply";
                    } else {
                        return "";
                    }
                }();

                print(outputFiles.bnd,
                      " Plant Loop,{},{},{},{},{},{}\n",
                      PlantLoop(Count).Name,
                      LoopString,
                      PlantLoop(Count).LoopSide(LoopSideNum).NodeNameIn,
                      PlantLoop(Count).LoopSide(LoopSideNum).NodeNameOut,
                      PlantLoop(Count).LoopSide(LoopSideNum).BranchList,
                      PlantLoop(Count).LoopSide(LoopSideNum).ConnectList);
                //  Plant Supply Side Splitter
                if (PlantLoop(Count).LoopSide(LoopSideNum).Splitter.Exists) {
                    print(outputFiles.bnd,
                          "   Plant Loop Connector,Splitter,{},{},{},{}\n",
                          PlantLoop(Count).LoopSide(LoopSideNum).Splitter.Name,
                          PlantLoop(Count).Name,
                          LoopString,
                          PlantLoop(Count).LoopSide(LoopSideNum).Splitter.TotalOutletNodes);
                    for (int Count1 = 1; Count1 <= PlantLoop(Count).LoopSide(LoopSideNum).Splitter.TotalOutletNodes; ++Count1) {
                        print(outputFiles.bnd,
                              "     Plant Loop Connector Branches,{},Splitter,{},",
                              Count1,
                              PlantLoop(Count).LoopSide(LoopSideNum).Splitter.Name);

                        if (PlantLoop(Count).LoopSide(LoopSideNum).Splitter.BranchNumIn <= 0) {
                            print(outputFiles.bnd, "{},", errstring);
                        } else {
                            print(outputFiles.bnd,
                                  "{},",
                                  PlantLoop(Count).LoopSide(LoopSideNum).Branch(PlantLoop(Count).LoopSide(LoopSideNum).Splitter.BranchNumIn).Name);
                        }
                        if (PlantLoop(Count).LoopSide(LoopSideNum).Splitter.BranchNumOut(Count1) <= 0) {
                            print(outputFiles.bnd, "{},{},{}\n", errstring, PlantLoop(Count).Name, LoopString);
                        } else {

                            print(outputFiles.bnd,
                                  "{},{},{}\n",
                                  PlantLoop(Count)
                                      .LoopSide(LoopSideNum)
                                      .Branch(PlantLoop(Count).LoopSide(LoopSideNum).Splitter.BranchNumOut(Count1))
                                      .Name,
                                  PlantLoop(Count).Name,
                                  LoopString);
                        }

                        print(outputFiles.bnd,
                              "     Plant Loop Connector Nodes,   {},Splitter,{},{},{},{},{}\n",
                              Count1,
                              PlantLoop(Count).LoopSide(LoopSideNum).Splitter.Name,
                              PlantLoop(Count).LoopSide(LoopSideNum).Splitter.NodeNameIn,
                              PlantLoop(Count).LoopSide(LoopSideNum).Splitter.NodeNameOut(Count1),
                              PlantLoop(Count).Name,
                              LoopString);
                    }
                }

                //  Plant Supply Side Mixer
                if (PlantLoop(Count).LoopSide(LoopSideNum).Mixer.Exists) {
                    const auto totalInletNodes = PlantLoop(Count).LoopSide(LoopSideNum).Mixer.TotalInletNodes;
                    print(outputFiles.bnd,
                          "   Plant Loop Connector,Mixer,{},{},{},{}\n",
                          PlantLoop(Count).LoopSide(LoopSideNum).Mixer.Name,
                          PlantLoop(Count).Name,
                          LoopString,
                          totalInletNodes); //',Supply,'//  &

                    for (int Count1 = 1; Count1 <= totalInletNodes; ++Count1) {
                        print(outputFiles.bnd,
                              "     Plant Loop Connector Branches,{},Mixer,{},",
                              Count1,
                              PlantLoop(Count).LoopSide(LoopSideNum).Mixer.Name);

                        if (PlantLoop(Count).LoopSide(LoopSideNum).Mixer.BranchNumIn(Count1) <= 0) {
                            print(outputFiles.bnd, "{},", errstring);
                        } else {
                            print(
                                outputFiles.bnd,
                                "{},",
                                PlantLoop(Count).LoopSide(LoopSideNum).Branch(PlantLoop(Count).LoopSide(LoopSideNum).Mixer.BranchNumIn(Count1)).Name);
                        }
                        if (PlantLoop(Count).LoopSide(LoopSideNum).Mixer.BranchNumOut <= 0) {
                            print(outputFiles.bnd, "{},{},{}\n", errstring, PlantLoop(Count).Name, LoopString);
                        } else {
                            print(outputFiles.bnd,
                                  "{},{},{}\n",
                                  PlantLoop(Count).LoopSide(LoopSideNum).Branch(PlantLoop(Count).LoopSide(LoopSideNum).Mixer.BranchNumOut).Name,
                                  PlantLoop(Count).Name,
                                  LoopString);
                        }
                        print(outputFiles.bnd,
                              "     Plant Loop Connector Nodes,   {},Mixer,{},{},{},{},{}\n",
                              Count1,
                              PlantLoop(Count).LoopSide(LoopSideNum).Mixer.Name,
                              PlantLoop(Count).LoopSide(LoopSideNum).Mixer.NodeNameIn(Count1),
                              PlantLoop(Count).LoopSide(LoopSideNum).Mixer.NodeNameOut,
                              PlantLoop(Count).Name,
                              LoopString);
                    }
                }
            }
            print(outputFiles.bnd,
                  " Plant Loop Supply Connection,{},{},{}\n",
                  PlantLoop(Count).Name,
                  PlantLoop(Count).LoopSide(SupplySide).NodeNameOut,
                  PlantLoop(Count).LoopSide(DemandSide).NodeNameIn);
            print(outputFiles.bnd,
                  " Plant Loop Return Connection,{},{},{}\n",
                  PlantLoop(Count).Name,
                  PlantLoop(Count).LoopSide(DemandSide).NodeNameOut,
                  PlantLoop(Count).LoopSide(SupplySide).NodeNameIn);

        } //  Plant Demand Side Loop

        print(outputFiles.bnd, "{}\n", "! ===============================================================");
        int NumOfControlledZones = 0;
        for (int Count = 1; Count <= NumOfZones; ++Count) {
            if (!allocated(ZoneEquipConfig)) continue;
            if (ZoneEquipConfig(Count).IsControlled) ++NumOfControlledZones;
        }

        if (NumOfControlledZones > 0) {
            print(outputFiles.bnd, "{}\n", "! <# Controlled Zones>,<Number of Controlled Zones>");
            print(outputFiles.bnd, " #Controlled Zones,{}\n", NumOfControlledZones);
            print(outputFiles.bnd,
                  "{}\n",
                  "! <Controlled Zone>,<Controlled Zone Name>,<Equip List Name>,<Control List Name>,<Zone Node Name>,<# Inlet Nodes>,<# Exhaust "
                  "Nodes>,<# Return Nodes>");
            print(outputFiles.bnd,
                  "{}\n",
                  "! <Controlled Zone Inlet>,<Inlet Node Count>,<Controlled Zone Name>,<Supply Air Inlet Node Name>,<SD Sys:Cooling/Heating "
                  "[DD:Cooling] Inlet Node Name>,<DD Sys:Heating Inlet Node Name>");
            print(outputFiles.bnd, "{}\n", "! <Controlled Zone Exhaust>,<Exhaust Node Count>,<Controlled Zone Name>,<Exhaust Air Node Name>");

            for (int Count = 1; Count <= NumOfZones; ++Count) {
                if (!ZoneEquipConfig(Count).IsControlled) continue;

                print(outputFiles.bnd,
                      " Controlled Zone,{},{},{},{},{},{},{}\n",
                      ZoneEquipConfig(Count).ZoneName,
                      ZoneEquipConfig(Count).EquipListName,
                      ZoneEquipConfig(Count).ControlListName,
                      NodeID(ZoneEquipConfig(Count).ZoneNode),
                      ZoneEquipConfig(Count).NumInletNodes,
                      ZoneEquipConfig(Count).NumExhaustNodes,
                      ZoneEquipConfig(Count).NumReturnNodes);
                for (int Count1 = 1; Count1 <= ZoneEquipConfig(Count).NumInletNodes; ++Count1) {
                    auto ChrName = NodeID(ZoneEquipConfig(Count).AirDistUnitHeat(Count1).InNode);
                    if (ChrName == "Undefined") ChrName = "N/A";
                    print(outputFiles.bnd,
                          "   Controlled Zone Inlet,{},{},{},{},{}\n",
                          Count1,
                          ZoneEquipConfig(Count).ZoneName,
                          NodeID(ZoneEquipConfig(Count).InletNode(Count1)),
                          NodeID(ZoneEquipConfig(Count).AirDistUnitCool(Count1).InNode),
                          ChrName);
                }
                for (int Count1 = 1; Count1 <= ZoneEquipConfig(Count).NumExhaustNodes; ++Count1) {
                    print(outputFiles.bnd,
                          "   Controlled Zone Exhaust,{},{},{}\n",
                          Count1,
                          ZoneEquipConfig(Count).ZoneName,
                          NodeID(ZoneEquipConfig(Count).ExhaustNode(Count1)));
                }
                for (int Count1 = 1; Count1 <= ZoneEquipConfig(Count).NumReturnNodes; ++Count1) {
                    print(outputFiles.bnd,
                          "   Controlled Zone Return,{},{},{}\n",
                          Count1,
                          ZoneEquipConfig(Count).ZoneName,
                          NodeID(ZoneEquipConfig(Count).ReturnNode(Count1)));
                }
            }

            // Report Zone Equipment Lists to BND File
            print(outputFiles.bnd, "{}\n", "! ===============================================================");
            print(outputFiles.bnd, "{}\n", Format_720);
            print(outputFiles.bnd, " #Zone Equipment Lists,{}\n", NumOfControlledZones);
            print(outputFiles.bnd, "{}\n", Format_722);
            print(outputFiles.bnd, "{}\n", Format_723);

            for (int Count = 1; Count <= NumOfZones; ++Count) {
                // Zone equipment list array parallels controlled zone equipment array, so
                // same index finds corresponding data from both arrays
                if (!ZoneEquipConfig(Count).IsControlled) continue;

                print(outputFiles.bnd,
                      " Zone Equipment List,{},{},{},{}\n",
                      Count,
                      ZoneEquipList(Count).Name,
                      ZoneEquipConfig(Count).ZoneName,
                      ZoneEquipList(Count).NumOfEquipTypes);

                for (int Count1 = 1; Count1 <= ZoneEquipList(Count).NumOfEquipTypes; ++Count1) {
                    print(outputFiles.bnd,
                          "   Zone Equipment Component,{},{},{},{},{},{}\n",
                          Count1,
                          ZoneEquipList(Count).EquipType(Count1),
                          ZoneEquipList(Count).EquipName(Count1),
                          ZoneEquipConfig(Count).ZoneName,
                          ZoneEquipList(Count).CoolingPriority(Count1),
                          ZoneEquipList(Count).HeatingPriority(Count1));
                }
            }
        }

        // Report Dual Duct Dampers to BND File
        ReportDualDuctConnections(outputFiles);

        if (NumNodeConnectionErrors == 0) {
            ShowMessage("No node connection errors were found.");
        } else {
            if (NumNodeConnectionErrors > 1) {
                ShowMessage("There were " + std::to_string(NumNodeConnectionErrors) + " node connection errors noted.");
            } else {
                ShowMessage("There was " + std::to_string(NumNodeConnectionErrors) + " node connection error noted.");
            }
        }

        AskForConnectionsReport = false;
    }

    void ReportParentChildren(OutputFiles &outputFiles)
    {

        // SUBROUTINE INFORMATION:
        //       AUTHOR         Linda Lawrie
        //       DATE WRITTEN   May 2005
        //       MODIFIED       na
        //       RE-ENGINEERED  na

        // PURPOSE OF THIS SUBROUTINE:
        // Reports parent compsets with ensuing children data.

        // METHODOLOGY EMPLOYED:
        // Uses IsParentObject,GetNumChildren,GetChildrenData

        // REFERENCES:
        // na

        // USE STATEMENTS:
        // na
        // Using/Aliasing
        using General::TrimSigDigits;
        using namespace DataBranchNodeConnections;
        using namespace BranchNodeConnections;

        // Locals
        // SUBROUTINE ARGUMENT DEFINITIONS:
        // na

        // SUBROUTINE PARAMETER DEFINITIONS:
        // na

        // INTERFACE BLOCK SPECIFICATIONS:
        // na

        // DERIVED TYPE DEFINITIONS:
        // na

        // SUBROUTINE LOCAL VARIABLE DECLARATIONS:
        int Loop;
        int Loop1;
        Array1D_string ChildCType;
        Array1D_string ChildCName;
        Array1D_string ChildInNodeName;
        Array1D_string ChildOutNodeName;
        Array1D_int ChildInNodeNum;
        Array1D_int ChildOutNodeNum;
        int NumChildren;
        bool ErrorsFound;

        ErrorsFound = false;
        print(outputFiles.debug, "{}\n", "Node Type,CompSet Name,Inlet Node,OutletNode");
        for (Loop = 1; Loop <= NumOfActualParents; ++Loop) {
            NumChildren = GetNumChildren(ParentNodeList(Loop).CType, ParentNodeList(Loop).CName);
            if (NumChildren > 0) {
                ChildCType.allocate(NumChildren);
                ChildCName.allocate(NumChildren);
                ChildInNodeName.allocate(NumChildren);
                ChildOutNodeName.allocate(NumChildren);
                ChildInNodeNum.allocate(NumChildren);
                ChildOutNodeNum.allocate(NumChildren);
                ChildCType = BlankString;
                ChildCName = BlankString;
                ChildInNodeName = BlankString;
                ChildOutNodeName = BlankString;
                ChildInNodeNum = 0;
                ChildOutNodeNum = 0;
                GetChildrenData(ParentNodeList(Loop).CType,
                                ParentNodeList(Loop).CName,
                                NumChildren,
                                ChildCType,
                                ChildCName,
                                ChildInNodeName,
                                ChildInNodeNum,
                                ChildOutNodeName,
                                ChildOutNodeNum,
                                ErrorsFound);
                if (Loop > 1) print(outputFiles.debug, "{}\n", std::string(60, '='));

                print(outputFiles.debug,
                      " Parent Node,{}:{},{},{}\n",
                      ParentNodeList(Loop).CType,
                      ParentNodeList(Loop).CName,
                      ParentNodeList(Loop).InletNodeName,
                      ParentNodeList(Loop).OutletNodeName);
                for (Loop1 = 1; Loop1 <= NumChildren; ++Loop1) {
                    print(outputFiles.debug,
                          "..ChildNode,{}:{},{},{}\n",
                          ChildCType(Loop1),
                          ChildCName(Loop1),
                          ChildInNodeName(Loop1),
                          ChildOutNodeName(Loop1));
                }
                ChildCType.deallocate();
                ChildCName.deallocate();
                ChildInNodeName.deallocate();
                ChildOutNodeName.deallocate();
                ChildInNodeNum.deallocate();
                ChildOutNodeNum.deallocate();
            } else {
                if (Loop > 1) print(outputFiles.debug, "{}\n", std::string(60, '='));
                print(outputFiles.debug,
                      " Parent Node (no children),{}:{},{},{}\n",
                      ParentNodeList(Loop).CType,
                      ParentNodeList(Loop).CName,
                      ParentNodeList(Loop).InletNodeName,
                      ParentNodeList(Loop).OutletNodeName);
            }
        }
    }

    void ReportCompSetMeterVariables(OutputFiles &outputFiles)
    {

        // SUBROUTINE INFORMATION:
        //       AUTHOR         Linda Lawrie
        //       DATE WRITTEN   May 2005
        //       MODIFIED       na
        //       RE-ENGINEERED  na

        // PURPOSE OF THIS SUBROUTINE:
        // Reports comp set meter variables.

        // METHODOLOGY EMPLOYED:
        // na

        // REFERENCES:
        // na

        // Using/Aliasing
        using namespace DataBranchNodeConnections;
        using namespace BranchNodeConnections;
        using namespace DataGlobalConstants;

        // Locals
        // SUBROUTINE ARGUMENT DEFINITIONS:
        // na

        // SUBROUTINE PARAMETER DEFINITIONS:
        // na

        // INTERFACE BLOCK SPECIFICATIONS:

        // DERIVED TYPE DEFINITIONS:
        // na

        // SUBROUTINE LOCAL VARIABLE DECLARATIONS:
        int Loop;
        int Loop1;
        int NumVariables;
        Array1D_int VarIndexes;
        Array1D_int VarIDs;
        Array1D<OutputProcessor::TimeStepType> IndexTypes;
        Array1D_int VarTypes;
        Array1D<OutputProcessor::Unit> unitsForVar; // units from enum for each variable
        Array1D_string VarNames;
        Array1D_int ResourceTypes;
        Array1D_string EndUses;
        Array1D_string Groups;

        print(outputFiles.debug, "{}\n", " CompSet,ComponentType,ComponentName,NumMeteredVariables");
        print(outputFiles.debug, "{}\n", " RepVar,ReportIndex,ReportID,ReportName,Units,ResourceType,EndUse,Group,IndexType");

        for (Loop = 1; Loop <= NumCompSets; ++Loop) {
            NumVariables = GetNumMeteredVariables(CompSets(Loop).CType, CompSets(Loop).CName);
            print(outputFiles.debug, "CompSet, {}, {}, {:5}\n", CompSets(Loop).CType, CompSets(Loop).CName, NumVariables);
            if (NumVariables <= 0) continue;
            VarIndexes.dimension(NumVariables, 0);
            VarIDs.dimension(NumVariables, 0);
            IndexTypes.dimension(NumVariables, 0);
            VarTypes.dimension(NumVariables, 0);
            VarNames.allocate(NumVariables);
            unitsForVar.allocate(NumVariables);
            ResourceTypes.dimension(NumVariables, 0);
            EndUses.allocate(NumVariables);
            Groups.allocate(NumVariables);
            GetMeteredVariables(CompSets(Loop).CType,
                                CompSets(Loop).CName,
                                VarIndexes,
                                VarTypes,
                                IndexTypes,
                                unitsForVar,
                                ResourceTypes,
                                EndUses,
                                Groups,
                                VarNames,
                                VarIDs);
            for (Loop1 = 1; Loop1 <= NumVariables; ++Loop1) {
                print(outputFiles.debug,
                      "RepVar,{:5},{:5},{},[{}],{},{},{},{:5}\n",
                      VarIndexes(Loop1),
                      VarIDs(Loop1),
                      VarNames(Loop1),
                      unitEnumToString(unitsForVar(Loop1)),
                      GetResourceTypeChar(ResourceTypes(Loop1)),
                      EndUses(Loop1),
                      Groups(Loop1)
                      // TODO: Should call OutputProcessor::StandardTimeStepTypeKey(IndexTypes(Loop1)) to return "Zone" or "HVAC"
                      ,
                      static_cast<int>(IndexTypes(Loop1)));
            }
            VarIndexes.deallocate();
            IndexTypes.deallocate();
            VarTypes.deallocate();
            VarIDs.deallocate();
            VarNames.deallocate();
            unitsForVar.deallocate();
            ResourceTypes.deallocate();
            EndUses.deallocate();
            Groups.deallocate();
        }
    }

    void PostIPProcessing()
    {
        // SUBROUTINE INFORMATION:
        //       AUTHOR         Linda Lawrie
        //       DATE WRITTEN   August 2010

        // PURPOSE OF THIS SUBROUTINE:
        // This provides post processing (for errors, etc) directly after the InputProcessor
        // finishes.  Code originally in the Input Processor.

        // Using/Aliasing
        // using SQLiteProcedures::CreateSQLiteDatabase;
        using FluidProperties::FindGlycol;
        using FluidProperties::FluidIndex_EthyleneGlycol;
        using FluidProperties::FluidIndex_PropoleneGlycol;
        using FluidProperties::FluidIndex_Water;

        // SUBROUTINE LOCAL VARIABLE DECLARATIONS:
        //////////// hoisted into namespace ////////////////////////////////////////////////
        // static bool PreP_Fatal( false ); // True if a preprocessor flags a fatal error
        ////////////////////////////////////////////////////////////////////////////////////

        DoingInputProcessing = false;

        inputProcessor->preProcessorCheck(PreP_Fatal); // Check Preprocessor objects for warning, severe, etc errors.

        if (PreP_Fatal) {
            ShowFatalError("Preprocessor condition(s) cause termination.");
        }

        // Set up more globals - process fluid input.
        FluidIndex_Water = FindGlycol("Water");
        FluidIndex_EthyleneGlycol = FindGlycol("EthyleneGlycol");
        FluidIndex_PropoleneGlycol = FindGlycol("PropoleneGlycol");

        inputProcessor->preScanReportingVariables();
    }

} // namespace SimulationManager

// EXTERNAL SUBROUTINES:

void Resimulate(EnergyPlusData &state, bool &ResimExt, // Flag to resimulate the exterior energy use simulation
                bool &ResimHB,  // Flag to resimulate the heat balance simulation (including HVAC)
                bool &ResimHVAC // Flag to resimulate the HVAC simulation
)
{

    // SUBROUTINE INFORMATION:
    //       AUTHOR         Peter Graham Ellis
    //       DATE WRITTEN   August 2005
    //       MODIFIED       Sep 2011 LKL/BG - resimulate only zones needing it for Radiant systems
    //       RE-ENGINEERED  na

    // PURPOSE OF THIS SUBROUTINE:
    // This subroutine is called as necessary by the Demand Manager to resimulate some of the modules that have
    // already been simulated for the current timestep.  For example, if LIGHTS are demand limited, the lighting
    // power is reduced which also impacts the zone internal heat gains and therefore requires that the entire
    // zone heat balance must be resimulated.

    // METHODOLOGY EMPLOYED:
    // If the zone heat balance must be resimulated, all the major subroutines are called sequentially in order
    // to recalculate the impacts of demand limiting.  This routine is called from ManageHVAC _before_ any variables
    // are reported or histories are updated.  This routine can be called multiple times without the overall
    // simulation moving forward in time.
    // If only HVAC components are demand limited, then the HVAC system is resimulated, not the entire heat balance.
    // Similarly, if ony exterior lights and equipment are demand limited, it is only necessary to resimulate the
    // exterior energy use, not the entire heat balance, nor the HVAC system.
    // Below is the hierarchy of subroutine calls.  The calls marked with an asterisk are resimulated here.
    // ManageSimulation
    //     ManageWeather
    //     ManageDemand
    //   * ManageExteriorEnergyUse
    //     ManageHeatBalance
    //       * InitHeatBalance
    //             PerformSolarCalculations
    //         ManageSurfaceHeatBalance
    //           * InitSurfaceHeatBalance
    //                 ManageInternalHeatGains
    //           * CalcHeatBalanceOutsideSurf
    //           * CalcHeatBalanceInsideSurf
    //             ManageAirHeatBalance
    //                *InitAirHeatBalance
    //                 CalcHeatBalanceAir
    //                   * CalcAirFlow
    //                   * ManageRefrigeratedCaseRacks
    //                     ManageHVAC
    //                       * ManageZoneAirUpdates 'GET ZONE SETPOINTS'
    //                       * ManageZoneAirUpdates 'PREDICT'
    //                       * SimHVAC
    //                         UpdateDataandReport
    //                 ReportAirHeatBalance
    //             UpdateFinalSurfaceHeatBalance
    //             UpdateThermalHistories
    //             UpdateMoistureHistories
    //             ManageThermalComfort
    //             ReportSurfaceHeatBalance
    //         RecKeepHeatBalance
    //         ReportHeatBalance

    // Using/Aliasing
    using namespace DataPrecisionGlobals;
    using DataHeatBalFanSys::iGetZoneSetPoints;
    using DataHeatBalFanSys::iPredictStep;
    using DemandManager::DemandManagerExtIterations;
    using DemandManager::DemandManagerHBIterations;
    using DemandManager::DemandManagerHVACIterations;
    using ExteriorEnergyUse::ManageExteriorEnergyUse;
    using HeatBalanceAirManager::InitAirHeatBalance;
    using HeatBalanceSurfaceManager::InitSurfaceHeatBalance;
    using HVACManager::SimHVAC;
    using RefrigeratedCase::ManageRefrigeratedCaseRacks;
    using ZoneTempPredictorCorrector::ManageZoneAirUpdates;
    // using HVACManager::CalcAirFlowSimple;
    using DataContaminantBalance::Contaminant;
    using DataHeatBalance::ZoneAirMassFlow;
    using DataHVACGlobals::UseZoneTimeStepHistory; // , InitDSwithZoneHistory
    using ZoneContaminantPredictorCorrector::ManageZoneContaminanUpdates;
    using namespace ZoneEquipmentManager;
    // using ZoneEquipmentManager::CalcAirFlowSimple;

    // SUBROUTINE LOCAL VARIABLE DECLARATIONS:
    Real64 ZoneTempChange(0.0); // Dummy variable needed for calling ManageZoneAirUpdates

    // FLOW:
    if (ResimExt) {
        ManageExteriorEnergyUse(state.exteriorEnergyUse);

        ++DemandManagerExtIterations;
    }

    if (ResimHB) {
        // Surface simulation
        InitSurfaceHeatBalance(state);
<<<<<<< HEAD
        HeatBalanceSurfaceManager::CalcHeatBalanceOutsideSurf(state.dataConvectionCoefficients);
        HeatBalanceSurfaceManager::CalcHeatBalanceInsideSurf(state.dataConvectionCoefficients, state.dataZoneTempPredictorCorrector);
=======
        HeatBalanceSurfaceManager::CalcHeatBalanceOutsideSurf();
        HeatBalanceSurfaceManager::CalcHeatBalanceInsideSurf(state);
>>>>>>> c2ef22a3

        // Air simulation
        InitAirHeatBalance();
        ManageRefrigeratedCaseRacks(state);

        ++DemandManagerHBIterations;
        ResimHVAC = true; // Make sure HVAC is resimulated too
    }

    if (ResimHVAC) {
        // HVAC simulation
        ManageZoneAirUpdates(state, iGetZoneSetPoints, ZoneTempChange, false, UseZoneTimeStepHistory, 0.0);
        if (Contaminant.SimulateContaminants) ManageZoneContaminanUpdates(state, iGetZoneSetPoints, false, UseZoneTimeStepHistory, 0.0);
        CalcAirFlowSimple(state, 0, ZoneAirMassFlow.EnforceZoneMassBalance);
        ManageZoneAirUpdates(state, iPredictStep, ZoneTempChange, false, UseZoneTimeStepHistory, 0.0);
        if (Contaminant.SimulateContaminants) ManageZoneContaminanUpdates(state, iPredictStep, false, UseZoneTimeStepHistory, 0.0);
        SimHVAC(state);

        ++DemandManagerHVACIterations;
    }
}

} // namespace EnergyPlus<|MERGE_RESOLUTION|>--- conflicted
+++ resolved
@@ -3150,13 +3150,8 @@
     if (ResimHB) {
         // Surface simulation
         InitSurfaceHeatBalance(state);
-<<<<<<< HEAD
         HeatBalanceSurfaceManager::CalcHeatBalanceOutsideSurf(state.dataConvectionCoefficients);
-        HeatBalanceSurfaceManager::CalcHeatBalanceInsideSurf(state.dataConvectionCoefficients, state.dataZoneTempPredictorCorrector);
-=======
-        HeatBalanceSurfaceManager::CalcHeatBalanceOutsideSurf();
         HeatBalanceSurfaceManager::CalcHeatBalanceInsideSurf(state);
->>>>>>> c2ef22a3
 
         // Air simulation
         InitAirHeatBalance();
