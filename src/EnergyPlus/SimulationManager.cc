// EnergyPlus, Copyright (c) 1996-2020, The Board of Trustees of the University of Illinois,
// The Regents of the University of California, through Lawrence Berkeley National Laboratory
// (subject to receipt of any required approvals from the U.S. Dept. of Energy), Oak Ridge
// National Laboratory, managed by UT-Battelle, Alliance for Sustainable Energy, LLC, and other
// contributors. All rights reserved.
//
// NOTICE: This Software was developed under funding from the U.S. Department of Energy and the
// U.S. Government consequently retains certain rights. As such, the U.S. Government has been
// granted for itself and others acting on its behalf a paid-up, nonexclusive, irrevocable,
// worldwide license in the Software to reproduce, distribute copies to the public, prepare
// derivative works, and perform publicly and display publicly, and to permit others to do so.
//
// Redistribution and use in source and binary forms, with or without modification, are permitted
// provided that the following conditions are met:
//
// (1) Redistributions of source code must retain the above copyright notice, this list of
//     conditions and the following disclaimer.
//
// (2) Redistributions in binary form must reproduce the above copyright notice, this list of
//     conditions and the following disclaimer in the documentation and/or other materials
//     provided with the distribution.
//
// (3) Neither the name of the University of California, Lawrence Berkeley National Laboratory,
//     the University of Illinois, U.S. Dept. of Energy nor the names of its contributors may be
//     used to endorse or promote products derived from this software without specific prior
//     written permission.
//
// (4) Use of EnergyPlus(TM) Name. If Licensee (i) distributes the software in stand-alone form
//     without changes from the version obtained under this License, or (ii) Licensee makes a
//     reference solely to the software portion of its product, Licensee must refer to the
//     software as "EnergyPlus version X" software, where "X" is the version number Licensee
//     obtained under this License and may not use a different name for the software. Except as
//     specifically required in this Section (4), Licensee shall not use in a company name, a
//     product name, in advertising, publicity, or other promotional activities any name, trade
//     name, trademark, logo, or other designation of "EnergyPlus", "E+", "e+" or confusingly
//     similar designation, without the U.S. Department of Energy's prior written consent.
//
// THIS SOFTWARE IS PROVIDED BY THE COPYRIGHT HOLDERS AND CONTRIBUTORS "AS IS" AND ANY EXPRESS OR
// IMPLIED WARRANTIES, INCLUDING, BUT NOT LIMITED TO, THE IMPLIED WARRANTIES OF MERCHANTABILITY
// AND FITNESS FOR A PARTICULAR PURPOSE ARE DISCLAIMED. IN NO EVENT SHALL THE COPYRIGHT OWNER OR
// CONTRIBUTORS BE LIABLE FOR ANY DIRECT, INDIRECT, INCIDENTAL, SPECIAL, EXEMPLARY, OR
// CONSEQUENTIAL DAMAGES (INCLUDING, BUT NOT LIMITED TO, PROCUREMENT OF SUBSTITUTE GOODS OR
// SERVICES; LOSS OF USE, DATA, OR PROFITS; OR BUSINESS INTERRUPTION) HOWEVER CAUSED AND ON ANY
// THEORY OF LIABILITY, WHETHER IN CONTRACT, STRICT LIABILITY, OR TORT (INCLUDING NEGLIGENCE OR
// OTHERWISE) ARISING IN ANY WAY OUT OF THE USE OF THIS SOFTWARE, EVEN IF ADVISED OF THE
// POSSIBILITY OF SUCH DAMAGE.

// FMI-Related Headers
extern "C" {
#include <FMI/main.h>
}

// C++ Headers
#include <cmath>
#include <memory>
#include <string>

// ObjexxFCL Headers
#include <ObjexxFCL/Array.functions.hh>
#include <ObjexxFCL/Array1D.hh>
#include <ObjexxFCL/Fmath.hh>
#include <ObjexxFCL/environment.hh>
#include <ObjexxFCL/gio.hh>
#include <ObjexxFCL/string.functions.hh>

// EnergyPlus Headers
#include <EnergyPlus/BranchInputManager.hh>
#include <EnergyPlus/BranchNodeConnections.hh>
#include <EnergyPlus/CommandLineInterface.hh>
#include <EnergyPlus/CostEstimateManager.hh>
#include <EnergyPlus/CurveManager.hh>
#include <EnergyPlus/DataAirLoop.hh>
#include <EnergyPlus/DataBranchNodeConnections.hh>
#include <EnergyPlus/DataContaminantBalance.hh>
#include <EnergyPlus/DataConvergParams.hh>
#include <EnergyPlus/DataEnvironment.hh>
#include <EnergyPlus/DataErrorTracking.hh>
#include <EnergyPlus/DataGlobalConstants.hh>
#include <EnergyPlus/DataGlobals.hh>
#include <EnergyPlus/DataHVACGlobals.hh>
#include <EnergyPlus/DataHeatBalFanSys.hh>
#include <EnergyPlus/DataHeatBalance.hh>
#include <EnergyPlus/DataIPShortCuts.hh>
#include <EnergyPlus/DataLoopNode.hh>
#include <EnergyPlus/DataOutputs.hh>
#include <EnergyPlus/DataPrecisionGlobals.hh>
#include <EnergyPlus/DataReportingFlags.hh>
#include <EnergyPlus/DataRuntimeLanguage.hh>
#include <EnergyPlus/DataSizing.hh>
#include <EnergyPlus/DataStringGlobals.hh>
#include <EnergyPlus/DataSurfaces.hh>
#include <EnergyPlus/DataSystemVariables.hh>
#include <EnergyPlus/DataTimings.hh>
#include <EnergyPlus/DataZoneEquipment.hh>
#include <EnergyPlus/DemandManager.hh>
#include <EnergyPlus/DisplayRoutines.hh>
#include <EnergyPlus/DualDuct.hh>
#include <EnergyPlus/EMSManager.hh>
#include <EnergyPlus/EconomicLifeCycleCost.hh>
#include <EnergyPlus/EconomicTariff.hh>
#include <EnergyPlus/ElectricPowerServiceManager.hh>
#include <EnergyPlus/ExteriorEnergyUse.hh>
#include <EnergyPlus/ExternalInterface.hh>
#include <EnergyPlus/FaultsManager.hh>
#include <EnergyPlus/FluidProperties.hh>
#include <EnergyPlus/General.hh>
#include <EnergyPlus/GeneralRoutines.hh>
#include <EnergyPlus/HVACControllers.hh>
#include <EnergyPlus/HVACManager.hh>
#include <EnergyPlus/HVACSizingSimulationManager.hh>
#include <EnergyPlus/HeatBalanceAirManager.hh>
#include <EnergyPlus/HeatBalanceIntRadExchange.hh>
#include <EnergyPlus/HeatBalanceManager.hh>
#include <EnergyPlus/HeatBalanceSurfaceManager.hh>
#include <EnergyPlus/InputProcessing/InputProcessor.hh>
#include <EnergyPlus/MixedAir.hh>
#include <EnergyPlus/NodeInputManager.hh>
#include <EnergyPlus/OutAirNodeManager.hh>
#include <EnergyPlus/OutputFiles.hh>
#include <EnergyPlus/OutputProcessor.hh>
#include <EnergyPlus/OutputReportPredefined.hh>
#include <EnergyPlus/OutputReportTabular.hh>
#include <EnergyPlus/OutputReports.hh>
#include <EnergyPlus/Plant/DataPlant.hh>
#include <EnergyPlus/Plant/PlantManager.hh>
#include <EnergyPlus/PlantPipingSystemsManager.hh>
#include <EnergyPlus/PluginManager.hh>
#include <EnergyPlus/PollutionModule.hh>
#include <EnergyPlus/Psychrometrics.hh>
#include <EnergyPlus/RefrigeratedCase.hh>
#include <EnergyPlus/ReportCoilSelection.hh>
#include <EnergyPlus/ResultsSchema.hh>
#include <EnergyPlus/ScheduleManager.hh>
#include <EnergyPlus/SetPointManager.hh>
#include <EnergyPlus/SimulationManager.hh>
#include <EnergyPlus/SizingManager.hh>
#include <EnergyPlus/SolarShading.hh>
#include <EnergyPlus/SurfaceGeometry.hh>
#include <EnergyPlus/SystemReports.hh>
#include <EnergyPlus/Timer.h>
#include <EnergyPlus/UtilityRoutines.hh>
#include <EnergyPlus/Vectors.hh>
#include <EnergyPlus/WeatherManager.hh>
#include <EnergyPlus/ZoneContaminantPredictorCorrector.hh>
#include <EnergyPlus/ZoneEquipmentManager.hh>
#include <EnergyPlus/ZoneTempPredictorCorrector.hh>
#include <EnergyPlus/api/datatransfer.h>

namespace EnergyPlus {
namespace SimulationManager {

    // MODULE INFORMATION:
    //       AUTHOR         Rick Strand
    //       DATE WRITTEN   January 1997
    //       MODIFIED       na
    //       RE-ENGINEERED  na

    // PURPOSE OF THIS MODULE:
    // This module contains the main driver routine which manages the major
    // control loops of the EnergyPlus simulation.  This module is also
    // responsible for setting the global environment flags for these
    // loops.

    // METHODOLOGY EMPLOYED:
    // This module was constructed from the remnants of (I)BLAST routines
    // SIMBLD (Simulate Building), SIMZG (Simulate Zone Group), and SIMZGD
    // (Simulate Zone Group for a Day).

    // REFERENCES:
    // (I)BLAST legacy code, internal Reverse Engineering documentation,
    // and internal Evolutionary Engineering documentation.

    // Using/Aliasing
    using namespace DataPrecisionGlobals;
    using namespace DataGlobals;
    using namespace DataSizing;
    using namespace DataReportingFlags;
    using namespace DataSystemVariables;
    using namespace HeatBalanceManager;
    using namespace WeatherManager;
    using namespace ExternalInterface;

    // Data
    // MODULE PARAMETER DEFINITIONS:
    static std::string const BlankString;
    static constexpr auto fmtLD("*");
    static constexpr auto fmtA("(A)");

    // DERIVED TYPE DEFINITIONS:
    // na

    // INTERFACE BLOCK SPECIFICATIONS:
    // na

    // MODULE VARIABLE DECLARATIONS:
    bool RunPeriodsInInput(false);
    bool RunControlInInput(false);

    namespace {
        // These were static variables within different functions. They were pulled out into the namespace
        // to facilitate easier unit testing of those functions.
        // These are purposefully not in the header file as an extern variable. No one outside of SimulationManager should
        // use these. They are cleared by clear_state() for use by unit tests, but normal simulations should be unaffected.
        // This is purposefully in an anonymous namespace so nothing outside this implementation file can use it.
        bool PreP_Fatal(false);
    } // namespace

    // SUBROUTINE SPECIFICATIONS FOR MODULE SimulationManager

    // MODULE SUBROUTINES:

    // Functions
    void clear_state()
    {
        RunPeriodsInInput = false;
        RunControlInInput = false;
        PreP_Fatal = false;
    }

    void ManageSimulation(OutputFiles &outputFiles)
    {

        // SUBROUTINE INFORMATION:
        //       AUTHOR         Rick Strand
        //       DATE WRITTEN   January 1997
        //       MODIFIED       na
        //       RE-ENGINEERED  na

        // PURPOSE OF THIS SUBROUTINE:
        // This subroutine is the main driver of the simulation manager module.
        // It contains the main environment-time loops for the building
        // simulation.  This includes the environment loop, a day loop, an
        // hour loop, and a time step loop.

        // METHODOLOGY EMPLOYED:
        // na

        // REFERENCES:
        // na

        // Using/Aliasing
        using DataEnvironment::CurMnDy;
        using DataEnvironment::CurrentOverallSimDay;
        using DataEnvironment::CurrentYearIsLeapYear;
        using DataEnvironment::EndMonthFlag;
        using DataEnvironment::EnvironmentName;
        using DataEnvironment::TotalOverallSimDays;
        using DataEnvironment::TotDesDays;
        using DataEnvironment::TotRunDesPersDays;
        using DataHVACGlobals::TimeStepSys;

        using BranchInputManager::InvalidBranchDefinitions;
        using BranchInputManager::ManageBranchInput;
        using BranchInputManager::TestBranchIntegrity;
        using BranchNodeConnections::CheckNodeConnections;
        using BranchNodeConnections::TestCompSetInletOutletNodes;
        using CostEstimateManager::SimCostEstimate;
        using CurveManager::InitCurveReporting;
        using DataErrorTracking::AskForConnectionsReport;
        using DataErrorTracking::ExitDuringSimulations;
        using DemandManager::InitDemandManagers;
        using EconomicLifeCycleCost::ComputeLifeCycleCostAndReport;
        using EconomicLifeCycleCost::GetInputForLifeCycleCost;
        using EconomicTariff::ComputeTariff; // added for computing annual utility costs
        using EconomicTariff::WriteTabularTariffReports;
        using EMSManager::CheckIfAnyEMS;
        using EMSManager::ManageEMS;
        using ExteriorEnergyUse::ManageExteriorEnergyUse;
        using General::TrimSigDigits;
        using HVACControllers::DumpAirLoopStatistics;
        using MixedAir::CheckControllerLists;
        using NodeInputManager::CheckMarkedNodes;
        using NodeInputManager::SetupNodeVarsForReporting;
        using OutputProcessor::ReportForTabularReports;
        using OutputProcessor::SetupTimePointers;
        using OutputReportPredefined::SetPredefinedTables;
        using OutputReportTabular::CloseOutputTabularFile;
        using OutputReportTabular::OpenOutputTabularFile;
        using OutputReportTabular::ResetTabularReports;
        using OutputReportTabular::WriteTabularReports;
        using PlantManager::CheckIfAnyPlant;
        using PollutionModule::CheckPollutionMeterReporting;
        using PollutionModule::SetupPollutionCalculations;
        using PollutionModule::SetupPollutionMeterReporting;
        using SizingManager::ManageSizing;
        using SystemReports::CreateEnergyReportStructure;
        using SystemReports::ReportAirLoopConnections;
        using namespace DataTimings;
        using DataSystemVariables::FullAnnualRun;
        using FaultsManager::CheckAndReadFaults;
        using OutputProcessor::isFinalYear;
        using OutputProcessor::ResetAccumulationWhenWarmupComplete;
        using PlantPipingSystemsManager::CheckIfAnyBasements;
        using PlantPipingSystemsManager::CheckIfAnySlabs;
        using PlantPipingSystemsManager::SimulateGroundDomains;
        using Psychrometrics::InitializePsychRoutines;
        using SetPointManager::CheckIfAnyIdealCondEntSetPoint;
        using WeatherManager::CheckIfAnyUnderwaterBoundaries;

        // Locals
        // SUBROUTINE PARAMETER DEFINITIONS:
        // na

        // INTERFACE BLOCK SPECIFICATIONS:
        // na

        // DERIVED TYPE DEFINITIONS:
        // na

        // SUBROUTINE LOCAL VARIABLE DECLARATIONS:
        static bool Available; // an environment is available to process
        static bool ErrorsFound(false);
        static bool TerminalError(false);
        bool SimsDone;
        bool ErrFound;
        bool oneTimeUnderwaterBoundaryCheck = true;
        bool AnyUnderwaterBoundaries = false;
        int EnvCount;

        // CreateSQLiteDatabase();
        sqlite = EnergyPlus::CreateSQLiteDatabase();

        if (sqlite) {
            sqlite->sqliteBegin();
            sqlite->createSQLiteSimulationsRecord(1, DataStringGlobals::VerString, DataStringGlobals::CurrentDateTime);
            sqlite->sqliteCommit();
        }

        // FLOW:
        PostIPProcessing();

        InitializePsychRoutines();

        BeginSimFlag = true;
        BeginFullSimFlag = false;
        DoOutputReporting = false;
        DisplayPerfSimulationFlag = false;
        DoWeatherInitReporting = false;
        RunPeriodsInInput =
            (inputProcessor->getNumObjectsFound("RunPeriod") > 0 || inputProcessor->getNumObjectsFound("RunPeriod:CustomRange") > 0 || FullAnnualRun);
        AskForConnectionsReport = false; // set to false until sizing is finished

        OpenOutputFiles();
        GetProjectData(outputFiles);
        CheckForMisMatchedEnvironmentSpecifications();
        CheckForRequestedReporting();
        SetPredefinedTables();
        SetPreConstructionInputParameters(); // establish array bounds for constructions early

        SetupTimePointers("Zone", TimeStepZone); // Set up Time pointer for HB/Zone Simulation
        SetupTimePointers("HVAC", TimeStepSys);

        CheckIfAnyEMS();
        CheckIfAnyPlant();
        CheckIfAnySlabs();
        CheckIfAnyBasements();
        CheckIfAnyIdealCondEntSetPoint();
        createFacilityElectricPowerServiceObject();
        createCoilSelectionReportObj();

        ManageBranchInput(); // just gets input and returns.

        // Create a new plugin manager which starts up the Python interpreter
        // Note this cannot be done if we are running within the library environment, nor would you really to do so
        // If we are already within a Python interpreter context, and we try to start up a new Python interpreter environment, it segfaults
        // Note that some setup is deferred until later such as setting up output variables
        if (!eplusRunningViaAPI) {
            EnergyPlus::PluginManagement::pluginManager =
                std::unique_ptr<EnergyPlus::PluginManagement::PluginManager>(new EnergyPlus::PluginManagement::PluginManager);
        }

        DoingSizing = true;
        ManageSizing(OutputFiles::getSingleton());

        BeginFullSimFlag = true;
        SimsDone = false;
        if (DoDesDaySim || DoWeathSim || DoHVACSizingSimulation) {
            DoOutputReporting = true;
        }
        DoingSizing = false;

        if ((DoZoneSizing || DoSystemSizing || DoPlantSizing) && !(DoDesDaySim || (DoWeathSim && RunPeriodsInInput))) {
            ShowWarningError("ManageSimulation: Input file has requested Sizing Calculations but no Simulations are requested (in SimulationControl "
                             "object). Succeeding warnings/errors may be confusing.");
        }
        Available = true;

        if (InvalidBranchDefinitions) {
            ShowFatalError("Preceding error(s) in Branch Input cause termination.");
        }

        DisplayString("Adjusting Air System Sizing");
        SizingManager::ManageSystemSizingAdjustments();

        DisplayString("Adjusting Standard 62.1 Ventilation Sizing");
        SizingManager::ManageSystemVentilationAdjustments();

        DisplayString("Initializing Simulation");
        KickOffSimulation = true;

        ResetEnvironmentCounter();
        SetupSimulation(outputFiles, ErrorsFound);

        CheckAndReadFaults();

        InitCurveReporting();

        AskForConnectionsReport = true; // set to true now that input processing and sizing is done.
        KickOffSimulation = false;
        WarmupFlag = false;
        DoWeatherInitReporting = true;

        //  Note:  All the inputs have been 'gotten' by the time we get here.
        ErrFound = false;
        if (DoOutputReporting) {
            DisplayString("Reporting Surfaces");

            ReportSurfaces();

            SetupNodeVarsForReporting(outputFiles);
            MetersHaveBeenInitialized = true;
            SetupPollutionMeterReporting();
            SystemReports::AllocateAndSetUpVentReports();
            if (EnergyPlus::PluginManagement::pluginManager) {
                EnergyPlus::PluginManagement::pluginManager->setupOutputVariables();
            }
            UpdateMeterReporting(outputFiles);
            CheckPollutionMeterReporting();
            facilityElectricServiceObj->verifyCustomMetersElecPowerMgr();
            SetupPollutionCalculations();
            InitDemandManagers();
            TestBranchIntegrity(outputFiles, ErrFound);
            if (ErrFound) TerminalError = true;
            TestAirPathIntegrity(outputFiles, ErrFound);
            if (ErrFound) TerminalError = true;
            CheckMarkedNodes(ErrFound);
            if (ErrFound) TerminalError = true;
            CheckNodeConnections(ErrFound);
            if (ErrFound) TerminalError = true;
            TestCompSetInletOutletNodes(ErrFound);
            if (ErrFound) TerminalError = true;
            CheckControllerLists(ErrFound);
            if (ErrFound) TerminalError = true;

            if (DoDesDaySim || DoWeathSim) {
                ReportLoopConnections(outputFiles);
                ReportAirLoopConnections(outputFiles);
                ReportNodeConnections(outputFiles);
                // Debug reports
                //      CALL ReportCompSetMeterVariables
                //      CALL ReportParentChildren
            }
            CreateEnergyReportStructure();
            bool anyEMSRan;
            ManageEMS(emsCallFromSetupSimulation, anyEMSRan); // point to finish setup processing EMS, sensor ready now

            ProduceRDDMDD();

            if (TerminalError) {
                ShowFatalError("Previous Conditions cause program termination.");
            }
        }

        // up until this point, output vars, meters, actuators, etc., may not have been registered; they are now
        PluginManagement::fullyReady = true;

        if (sqlite) {
            sqlite->sqliteBegin();
            sqlite->updateSQLiteSimulationRecord(1, DataGlobals::NumOfTimeStepInHour);
            sqlite->sqliteCommit();
        }

        GetInputForLifeCycleCost(); // must be prior to WriteTabularReports -- do here before big simulation stuff.

        // check for variable latitude/location/etc
        WeatherManager::ReadVariableLocationOrientation();

        // if user requested HVAC Sizing Simulation, call HVAC sizing simulation manager
        if (DoHVACSizingSimulation) {
            ManageHVACSizingSimulation(OutputFiles::getSingleton(), ErrorsFound);
        }

        ShowMessage("Beginning Simulation");
        DisplayString("Beginning Primary Simulation");

        ResetEnvironmentCounter();

        EnvCount = 0;
        WarmupFlag = true;

        while (Available) {

            GetNextEnvironment(outputFiles, Available, ErrorsFound);

            if (!Available) break;
            if (ErrorsFound) break;
            if ((!DoDesDaySim) && (KindOfSim != ksRunPeriodWeather)) continue;
            if ((!DoWeathSim) && (KindOfSim == ksRunPeriodWeather)) continue;
            if (KindOfSim == ksHVACSizeDesignDay) continue; // don't run these here, only for sizing simulations

            if (KindOfSim == ksHVACSizeRunPeriodDesign) continue; // don't run these here, only for sizing simulations

            ++EnvCount;

            if (sqlite) {
                sqlite->sqliteBegin();
                sqlite->createSQLiteEnvironmentPeriodRecord(DataEnvironment::CurEnvirNum, DataEnvironment::EnvironmentName, DataGlobals::KindOfSim);
                sqlite->sqliteCommit();
            }

            ExitDuringSimulations = true;
            SimsDone = true;
            DisplayString("Initializing New Environment Parameters");

            BeginEnvrnFlag = true;
            if ((KindOfSim == ksDesignDay) && (WeatherManager::DesDayInput(Environment(Envrn).DesignDayNum).suppressBegEnvReset)) {
                // user has input in SizingPeriod:DesignDay directing to skip begin environment rests, for accuracy-with-speed as zones can more
                // easily converge fewer warmup days are allowed
                DisplayString("Design Day Fast Warmup Mode: Suppressing Initialization of New Environment Parameters");
                DataGlobals::beginEnvrnWarmStartFlag = true;
            } else {
                DataGlobals::beginEnvrnWarmStartFlag = false;
            }
            EndEnvrnFlag = false;
            EndMonthFlag = false;
            WarmupFlag = true;
            DayOfSim = 0;
            DayOfSimChr = "0";
            NumOfWarmupDays = 0;
            if (CurrentYearIsLeapYear) {
                if (NumOfDayInEnvrn <= 366) {
                    isFinalYear = true;
                }
            } else {
                if (NumOfDayInEnvrn <= 365) {
                    isFinalYear = true;
                }
            }

            HVACManager::ResetNodeData(); // Reset here, because some zone calcs rely on node data (e.g. ZoneITEquip)

            bool anyEMSRan;
            ManageEMS(emsCallFromBeginNewEvironment, anyEMSRan); // calling point

            while ((DayOfSim < NumOfDayInEnvrn) || (WarmupFlag)) { // Begin day loop ...

                if (sqlite) sqlite->sqliteBegin(); // setup for one transaction per day

                ++DayOfSim;
                ObjexxFCL::gio::write(DayOfSimChr, fmtLD) << DayOfSim;
                strip(DayOfSimChr);
                if (!WarmupFlag) {
                    ++CurrentOverallSimDay;
                    DisplaySimDaysProgress(CurrentOverallSimDay, TotalOverallSimDays);
                } else {
                    DayOfSimChr = "0";
                }
                BeginDayFlag = true;
                EndDayFlag = false;

                if (WarmupFlag) {
                    ++NumOfWarmupDays;
                    cWarmupDay = TrimSigDigits(NumOfWarmupDays);
                    DisplayString("Warming up {" + cWarmupDay + '}');
                } else if (DayOfSim == 1) {
                    if (KindOfSim == ksRunPeriodWeather) {
                        DisplayString("Starting Simulation at " + DataEnvironment::CurMnDyYr + " for " + EnvironmentName);
                    } else {
                        DisplayString("Starting Simulation at " + DataEnvironment::CurMnDy + " for " + EnvironmentName);
                    }
                    static constexpr auto Format_700("Environment:WarmupDays,{:3}\n");
                    print(outputFiles.eio, Format_700, NumOfWarmupDays);
                    ResetAccumulationWhenWarmupComplete();
                } else if (DisplayPerfSimulationFlag) {
                    if (KindOfSim == ksRunPeriodWeather) {
                        DisplayString("Continuing Simulation at " + DataEnvironment::CurMnDyYr + " for " + EnvironmentName);
                    } else {
                        DisplayString("Continuing Simulation at " + DataEnvironment::CurMnDy + " for " + EnvironmentName);
                    }
                    DisplayPerfSimulationFlag = false;
                }
                // for simulations that last longer than a week, identify when the last year of the simulation is started
                if ((DayOfSim > 365) && ((NumOfDayInEnvrn - DayOfSim) == 364) && !WarmupFlag) {
                    DisplayString("Starting last  year of environment at:  " + DayOfSimChr);
                    ResetTabularReports();
                }

                for (HourOfDay = 1; HourOfDay <= 24; ++HourOfDay) { // Begin hour loop ...

                    BeginHourFlag = true;
                    EndHourFlag = false;

                    for (TimeStep = 1; TimeStep <= NumOfTimeStepInHour; ++TimeStep) {
                        if (AnySlabsInModel || AnyBasementsInModel) {
                            SimulateGroundDomains(OutputFiles::getSingleton(), false);
                        }

                        if (AnyUnderwaterBoundaries) {
                            WeatherManager::UpdateUnderwaterBoundaries();
                        }

                        if (DataEnvironment::varyingLocationSchedIndexLat > 0 || DataEnvironment::varyingLocationSchedIndexLong > 0 ||
                            DataEnvironment::varyingOrientationSchedIndex > 0) {
                            WeatherManager::UpdateLocationAndOrientation();
                        }

                        BeginTimeStepFlag = true;
                        ExternalInterfaceExchangeVariables();

                        // Set the End__Flag variables to true if necessary.  Note that
                        // each flag builds on the previous level.  EndDayFlag cannot be
                        // .TRUE. unless EndHourFlag is also .TRUE., etc.  Note that the
                        // EndEnvrnFlag and the EndSimFlag cannot be set during warmup.
                        // Note also that BeginTimeStepFlag, EndTimeStepFlag, and the
                        // SubTimeStepFlags can/will be set/reset in the HVAC Manager.

                        if (TimeStep == NumOfTimeStepInHour) {
                            EndHourFlag = true;
                            if (HourOfDay == 24) {
                                EndDayFlag = true;
                                if ((!WarmupFlag) && (DayOfSim == NumOfDayInEnvrn)) {
                                    EndEnvrnFlag = true;
                                }
                            }
                        }

                        ManageWeather();

                        ManageExteriorEnergyUse();

                        ManageHeatBalance(outputFiles);

                        if (oneTimeUnderwaterBoundaryCheck) {
                            AnyUnderwaterBoundaries = WeatherManager::CheckIfAnyUnderwaterBoundaries();
                            oneTimeUnderwaterBoundaryCheck = false;
                        }

                        BeginHourFlag = false;
                        BeginDayFlag = false;
                        BeginEnvrnFlag = false;
                        BeginSimFlag = false;
                        BeginFullSimFlag = false;
                    } // TimeStep loop

                    PreviousHour = HourOfDay;

                } // ... End hour loop.

                if (sqlite) sqlite->sqliteCommit(); // one transaction per day

            } // ... End day loop.

            // Need one last call to send latest states to middleware
            ExternalInterfaceExchangeVariables();

        } // ... End environment loop.

        WarmupFlag = false;
        if (!SimsDone && DoDesDaySim) {
            if ((TotDesDays + TotRunDesPersDays) == 0) { // if sum is 0, then there was no sizing done.
                ShowWarningError("ManageSimulation: SizingPeriod:* were requested in SimulationControl but no SizingPeriod:* objects in input.");
            }
        }

        if (!SimsDone && DoWeathSim) {
            if (!RunPeriodsInInput) { // if no run period requested, and sims not done
                ShowWarningError("ManageSimulation: Weather Simulation was requested in SimulationControl but no RunPeriods in input.");
            }
        }

        PlantManager::CheckOngoingPlantWarnings();

        if (sqlite) sqlite->sqliteBegin(); // for final data to write

#ifdef EP_Detailed_Timings
        epStartTime("Closeout Reporting=");
#endif
        SimCostEstimate();

        ComputeTariff(); //     Compute the utility bills

        EMSManager::checkForUnusedActuatorsAtEnd();

        ReportForTabularReports(); // For Energy Meters (could have other things that need to be pushed to after simulation)

        OpenOutputTabularFile();

        WriteTabularReports(outputFiles); //     Create the tabular reports at completion of each

        WriteTabularTariffReports();

        ComputeLifeCycleCostAndReport(); // must be after WriteTabularReports and WriteTabularTariffReports

        CloseOutputTabularFile();

        DumpAirLoopStatistics(); // Dump runtime statistics for air loop controller simulation to csv file

#ifdef EP_Detailed_Timings
        epStopTime("Closeout Reporting=");
#endif
        CloseOutputFiles(outputFiles);

        // sqlite->createZoneExtendedOutput();
        CreateSQLiteZoneExtendedOutput();

        if (sqlite) {
            DisplayString("Writing final SQL reports");
            sqlite->sqliteCommit();      // final transactions
            sqlite->initializeIndexes(); // do not create indexes (SQL) until all is done.
        }

        if (ErrorsFound) {
            ShowFatalError("Error condition occurred.  Previous Severe Errors cause termination.");
        }
    }

    void GetProjectData(OutputFiles &outputFiles)
    {

        // SUBROUTINE INFORMATION:
        //       AUTHOR         Linda K. Lawrie
        //       DATE WRITTEN   November 1997
        //       MODIFIED       na
        //       RE-ENGINEERED  na

        // PURPOSE OF THIS SUBROUTINE:
        // This subroutine gets global project data from the input file.

        // METHODOLOGY EMPLOYED:
        // Use GetObjectItem from the Input Processor

        // Using/Aliasing
        using DataStringGlobals::MatchVersion;
        using namespace DataConvergParams;
        using namespace DataSystemVariables;
        using DataEnvironment::DisplayWeatherMissingDataWarnings;
        using DataEnvironment::IgnoreBeamRadiation;
        using DataEnvironment::IgnoreDiffuseRadiation;
        using DataEnvironment::IgnoreSolarRadiation;
        using DataHVACGlobals::deviationFromSetPtThresholdClg;
        using DataHVACGlobals::deviationFromSetPtThresholdHtg;
        using DataHVACGlobals::LimitNumSysSteps;
        using General::RoundSigDigits;
        using namespace DataIPShortCuts;

        // SUBROUTINE PARAMETER DEFINITIONS:
        static Array1D_int const Div60(12, {1, 2, 3, 4, 5, 6, 10, 12, 15, 20, 30, 60});

        // SUBROUTINE LOCAL VARIABLE DECLARATIONS:
        Array1D_string Alphas(8);
        Array1D<Real64> Number(4);
        int NumAlpha;
        int NumNumber;
        int IOStat;
        int NumDebugOut;
        int MinInt;
        int Num;
        int Which;
        bool ErrorsFound;
        int Num1;
        int NumA;
        int NumRunControl;
        static std::string VersionID;
        std::string CurrentModuleObject;
        bool CondFDAlgo;
        int Item;

        ErrorsFound = false;

        CurrentModuleObject = "Version";
        Num = inputProcessor->getNumObjectsFound(CurrentModuleObject);
        if (Num == 1) {
            inputProcessor->getObjectItem(CurrentModuleObject,
                                          1,
                                          Alphas,
                                          NumAlpha,
                                          Number,
                                          NumNumber,
                                          IOStat,
                                          lNumericFieldBlanks,
                                          lAlphaFieldBlanks,
                                          cAlphaFieldNames,
                                          cNumericFieldNames);
            std::string::size_type const lenVer(len(MatchVersion));
            if ((lenVer > 0) && (MatchVersion[lenVer - 1] == '0')) {
                Which = static_cast<int>(index(Alphas(1).substr(0, lenVer - 2), MatchVersion.substr(0, lenVer - 2)));
            } else {
                Which = static_cast<int>(index(Alphas(1), MatchVersion));
            }
            if (Which != 0) {
                ShowWarningError(CurrentModuleObject + ": in IDF=\"" + Alphas(1) + "\" not the same as expected=\"" + MatchVersion + "\"");
            }
            VersionID = Alphas(1);
        } else if (Num == 0) {
            ShowWarningError(CurrentModuleObject + ": missing in IDF, processing for EnergyPlus version=\"" + MatchVersion + "\"");
        } else {
            ShowSevereError("Too many " + CurrentModuleObject + " Objects found.");
            ErrorsFound = true;
        }

        // Do Mini Gets on HB Algorithm and by-surface overrides
        CurrentModuleObject = "HeatBalanceAlgorithm";
        Num = inputProcessor->getNumObjectsFound(CurrentModuleObject);
        CondFDAlgo = false;
        if (Num > 0) {
            inputProcessor->getObjectItem(CurrentModuleObject,
                                          1,
                                          Alphas,
                                          NumAlpha,
                                          Number,
                                          NumNumber,
                                          IOStat,
                                          lNumericFieldBlanks,
                                          lAlphaFieldBlanks,
                                          cAlphaFieldNames,
                                          cNumericFieldNames);
            {
                auto const SELECT_CASE_var(Alphas(1));
                if ((SELECT_CASE_var == "CONDUCTIONFINITEDIFFERENCE") || (SELECT_CASE_var == "CONDFD") ||
                    (SELECT_CASE_var == "CONDUCTIONFINITEDIFFERENCEDETAILED") || (SELECT_CASE_var == "CONDUCTIONFINITEDIFFERENCESIMPLIFIED")) {
                    CondFDAlgo = true;
                } else {
                }
            }
        }
        CurrentModuleObject = "SurfaceProperty:HeatTransferAlgorithm";
        Num = inputProcessor->getNumObjectsFound(CurrentModuleObject);
        if (Num > 0) {
            for (Item = 1; Item <= Num; ++Item) {
                inputProcessor->getObjectItem(CurrentModuleObject,
                                              Item,
                                              Alphas,
                                              NumAlpha,
                                              Number,
                                              NumNumber,
                                              IOStat,
                                              lNumericFieldBlanks,
                                              lAlphaFieldBlanks,
                                              cAlphaFieldNames,
                                              cNumericFieldNames);
                {
                    auto const SELECT_CASE_var(Alphas(2));
                    if (SELECT_CASE_var == "CONDUCTIONFINITEDIFFERENCE") {
                        CondFDAlgo = true;

                    } else {
                    }
                }
            }
        }
        CurrentModuleObject = "SurfaceProperty:HeatTransferAlgorithm:MultipleSurface";
        Num = inputProcessor->getNumObjectsFound(CurrentModuleObject);
        if (Num > 0) {
            for (Item = 1; Item <= Num; ++Item) {
                inputProcessor->getObjectItem(CurrentModuleObject,
                                              1,
                                              Alphas,
                                              NumAlpha,
                                              Number,
                                              NumNumber,
                                              IOStat,
                                              lNumericFieldBlanks,
                                              lAlphaFieldBlanks,
                                              cAlphaFieldNames,
                                              cNumericFieldNames);
                {
                    auto const SELECT_CASE_var(Alphas(3));
                    if (SELECT_CASE_var == "CONDUCTIONFINITEDIFFERENCE") {
                        CondFDAlgo = true;
                    } else {
                    }
                }
            }
        }
        CurrentModuleObject = "SurfaceProperty:HeatTransferAlgorithm:SurfaceList";
        Num = inputProcessor->getNumObjectsFound(CurrentModuleObject);
        if (Num > 0) {
            for (Item = 1; Item <= Num; ++Item) {
                inputProcessor->getObjectItem(CurrentModuleObject,
                                              1,
                                              cAlphaArgs,
                                              NumAlpha,
                                              Number,
                                              NumNumber,
                                              IOStat,
                                              lNumericFieldBlanks,
                                              lAlphaFieldBlanks,
                                              cAlphaFieldNames,
                                              cNumericFieldNames);
                {
                    auto const SELECT_CASE_var(cAlphaArgs(2));
                    if (SELECT_CASE_var == "CONDUCTIONFINITEDIFFERENCE") {
                        CondFDAlgo = true;
                    } else {
                    }
                }
            }
        }
        CurrentModuleObject = "SurfaceProperty:HeatTransferAlgorithm:Construction";
        Num = inputProcessor->getNumObjectsFound(CurrentModuleObject);
        if (Num > 0) {
            for (Item = 1; Item <= Num; ++Item) {
                inputProcessor->getObjectItem(CurrentModuleObject,
                                              1,
                                              cAlphaArgs,
                                              NumAlpha,
                                              Number,
                                              NumNumber,
                                              IOStat,
                                              lNumericFieldBlanks,
                                              lAlphaFieldBlanks,
                                              cAlphaFieldNames,
                                              cNumericFieldNames);
                {
                    auto const SELECT_CASE_var(cAlphaArgs(2));
                    if (SELECT_CASE_var == "CONDUCTIONFINITEDIFFERENCE") {
                        CondFDAlgo = true;
                    } else {
                    }
                }
            }
        }

        CurrentModuleObject = "Timestep";
        Num = inputProcessor->getNumObjectsFound(CurrentModuleObject);
        if (Num == 1) {
            inputProcessor->getObjectItem(CurrentModuleObject,
                                          1,
                                          Alphas,
                                          NumAlpha,
                                          Number,
                                          NumNumber,
                                          IOStat,
                                          lNumericFieldBlanks,
                                          lAlphaFieldBlanks,
                                          cAlphaFieldNames,
                                          cNumericFieldNames);
            NumOfTimeStepInHour = Number(1);
            if (NumOfTimeStepInHour <= 0 || NumOfTimeStepInHour > 60) {
                Alphas(1) = RoundSigDigits(NumOfTimeStepInHour);
                ShowWarningError(CurrentModuleObject + ": Requested number (" + Alphas(1) + ") invalid, Defaulted to 4");
                NumOfTimeStepInHour = 4;
            } else if (mod(60, NumOfTimeStepInHour) != 0) {
                MinInt = 9999;
                for (Num = 1; Num <= 12; ++Num) {
                    if (std::abs(NumOfTimeStepInHour - Div60(Num)) > MinInt) continue;
                    MinInt = NumOfTimeStepInHour - Div60(Num);
                    Which = Num;
                }
                ShowWarningError(CurrentModuleObject + ": Requested number (" + RoundSigDigits(NumOfTimeStepInHour) +
                                 ") not evenly divisible into 60, defaulted to nearest (" + RoundSigDigits(Div60(Which)) + ").");
                NumOfTimeStepInHour = Div60(Which);
            }
            if (CondFDAlgo && NumOfTimeStepInHour < 20) {
                ShowWarningError(CurrentModuleObject + ": Requested number (" + RoundSigDigits(NumOfTimeStepInHour) +
                                 ") cannot be used when Conduction Finite Difference algorithm is selected.");
                ShowContinueError("..." + CurrentModuleObject + " is set to 20.");
                NumOfTimeStepInHour = 20;
            }
            if (NumOfTimeStepInHour < 4 && inputProcessor->getNumObjectsFound("Zone") > 0) {
                ShowWarningError(CurrentModuleObject + ": Requested number (" + RoundSigDigits(NumOfTimeStepInHour) +
                                 ") is less than the suggested minimum of 4.");
                ShowContinueError("Please see entry for " + CurrentModuleObject + " in Input/Output Reference for discussion of considerations.");
            }
        } else if (Num == 0 && inputProcessor->getNumObjectsFound("Zone") > 0 && !CondFDAlgo) {
            ShowWarningError("No " + CurrentModuleObject + " object found.  Number of TimeSteps in Hour defaulted to 4.");
            NumOfTimeStepInHour = 4;
        } else if (Num == 0 && !CondFDAlgo) {
            NumOfTimeStepInHour = 4;
        } else if (Num == 0 && inputProcessor->getNumObjectsFound("Zone") > 0 && CondFDAlgo) {
            ShowWarningError("No " + CurrentModuleObject + " object found.  Number of TimeSteps in Hour defaulted to 20.");
            ShowContinueError("...Due to presence of Conduction Finite Difference Algorithm selection.");
            NumOfTimeStepInHour = 20;
        } else if (Num == 0 && CondFDAlgo) {
            NumOfTimeStepInHour = 20;
        } else {
            ShowSevereError("Too many " + CurrentModuleObject + " Objects found.");
            ErrorsFound = true;
        }

        TimeStepZone = 1.0 / double(NumOfTimeStepInHour);
        MinutesPerTimeStep = TimeStepZone * 60;
        TimeStepZoneSec = TimeStepZone * SecInHour;

        CurrentModuleObject = "ConvergenceLimits";
        Num = inputProcessor->getNumObjectsFound(CurrentModuleObject);
        if (Num == 1) {
            inputProcessor->getObjectItem(CurrentModuleObject,
                                          1,
                                          Alphas,
                                          NumAlpha,
                                          Number,
                                          NumNumber,
                                          IOStat,
                                          lNumericFieldBlanks,
                                          lAlphaFieldBlanks,
                                          cAlphaFieldNames,
                                          cNumericFieldNames);
            MinInt = int(Number(1));
            if (MinInt > MinutesPerTimeStep) {
                MinInt = MinutesPerTimeStep;
            }
            if (MinInt < 0 || MinInt > 60) {
                ShowWarningError(CurrentModuleObject + ": Requested " + cNumericFieldNames(1) + " (" + RoundSigDigits(MinInt) +
                                 ") invalid. Set to 1 minute.");
                MinTimeStepSys = 1.0 / 60.0;
            } else if (MinInt == 0) { // Set to TimeStepZone
                MinTimeStepSys = TimeStepZone;
            } else {
                MinTimeStepSys = double(MinInt) / 60.0;
            }
            MaxIter = int(Number(2));
            if (MaxIter <= 0) {
                MaxIter = 20;
            }
            if (!lNumericFieldBlanks(3)) MinPlantSubIterations = int(Number(3));
            if (!lNumericFieldBlanks(4)) MaxPlantSubIterations = int(Number(4));
            // trap bad values
            if (MinPlantSubIterations < 1) MinPlantSubIterations = 1;
            if (MaxPlantSubIterations < 3) MaxPlantSubIterations = 3;
            if (MinPlantSubIterations > MaxPlantSubIterations) MaxPlantSubIterations = MinPlantSubIterations + 1;

        } else if (Num == 0) {
            MinTimeStepSys = 1.0 / 60.0;
            MaxIter = 20;
            MinPlantSubIterations = 2;
            MaxPlantSubIterations = 8;
        } else {
            ShowSevereError("Too many " + CurrentModuleObject + " Objects found.");
            ErrorsFound = true;
        }

        LimitNumSysSteps = int(TimeStepZone / MinTimeStepSys);

        DebugOutput = false;
        EvenDuringWarmup = false;
        CurrentModuleObject = "Output:DebuggingData";
        NumDebugOut = inputProcessor->getNumObjectsFound(CurrentModuleObject);
        if (NumDebugOut > 0) {
            inputProcessor->getObjectItem(CurrentModuleObject, 1, Alphas, NumAlpha, Number, NumNumber, IOStat);
            if (int(Number(1)) == 1) {
                DebugOutput = true;
            }
            if (int(Number(2)) == 1) {
                EvenDuringWarmup = true;
            }
        }

        CurrentModuleObject = "Output:Diagnostics";
        Num = inputProcessor->getNumObjectsFound(CurrentModuleObject);
        for (Num1 = 1; Num1 <= Num; ++Num1) {
            inputProcessor->getObjectItem(CurrentModuleObject, Num1, Alphas, NumAlpha, Number, NumNumber, IOStat);
            for (NumA = 1; NumA <= NumAlpha; ++NumA) {
                if (UtilityRoutines::SameString(Alphas(NumA), "DisplayExtraWarnings")) {
                    DisplayExtraWarnings = true;
                } else if (UtilityRoutines::SameString(Alphas(NumA), "DisplayAdvancedReportVariables")) {
                    DisplayAdvancedReportVariables = true;
                } else if (UtilityRoutines::SameString(Alphas(NumA), "DisplayAllWarnings")) {
                    DisplayAllWarnings = true;
                    DisplayExtraWarnings = true;
                    DisplayUnusedObjects = true;
                    DisplayUnusedSchedules = true;
                } else if (UtilityRoutines::SameString(Alphas(NumA), "DisplayUnusedObjects")) {
                    DisplayUnusedObjects = true;
                } else if (UtilityRoutines::SameString(Alphas(NumA), "DisplayUnusedSchedules")) {
                    DisplayUnusedSchedules = true;
                } else if (UtilityRoutines::SameString(Alphas(NumA), "DisplayZoneAirHeatBalanceOffBalance")) {
                    DisplayZoneAirHeatBalanceOffBalance = true;
                } else if (UtilityRoutines::SameString(Alphas(NumA), "DoNotMirrorDetachedShading")) {
                    MakeMirroredDetachedShading = false;
                } else if (UtilityRoutines::SameString(Alphas(NumA), "DoNotMirrorAttachedShading")) {
                    MakeMirroredAttachedShading = false;
                } else if (UtilityRoutines::SameString(Alphas(NumA), "IgnoreInteriorWindowTransmission")) {
                    IgnoreInteriorWindowTransmission = true;
                } else if (UtilityRoutines::SameString(Alphas(NumA), "ReportDuringWarmup")) {
                    ReportDuringWarmup = true;
                } else if (UtilityRoutines::SameString(Alphas(NumA), "DisplayWeatherMissingDataWarnings")) {
                    DisplayWeatherMissingDataWarnings = true;
                } else if (UtilityRoutines::SameString(Alphas(NumA), "IgnoreSolarRadiation")) {
                    IgnoreSolarRadiation = true;
                } else if (UtilityRoutines::SameString(Alphas(NumA), "IgnoreBeamRadiation")) {
                    IgnoreBeamRadiation = true;
                } else if (UtilityRoutines::SameString(Alphas(NumA), "IgnoreDiffuseRadiation")) {
                    IgnoreDiffuseRadiation = true;
                } else if (UtilityRoutines::SameString(Alphas(NumA), "DeveloperFlag")) {
                    DeveloperFlag = true;
                } else if (UtilityRoutines::SameString(Alphas(NumA), "TimingFlag")) {
                    TimingFlag = true;
                } else if (UtilityRoutines::SameString(Alphas(NumA), "ReportDetailedWarmupConvergence")) {
                    ReportDetailedWarmupConvergence = true;
                } else if (UtilityRoutines::SameString(Alphas(NumA), "ReportDuringHVACSizingSimulation")) {
                    ReportDuringHVACSizingSimulation = true;
                } else if (UtilityRoutines::SameString(Alphas(NumA), "CreateMinimalSurfaceVariables")) {
                    continue;
                    //        CreateMinimalSurfaceVariables=.TRUE.
                } else if (UtilityRoutines::SameString(Alphas(NumA), "CreateNormalSurfaceVariables")) {
                    continue;
                    //        IF (CreateMinimalSurfaceVariables) THEN
                    //          CALL ShowWarningError('GetProjectData: '//TRIM(CurrentModuleObject)//'=''//  &
                    //             TRIM(Alphas(NumA))//'', prior set=true for this condition reverts to false.')
                    //        ENDIF
                    //        CreateMinimalSurfaceVariables=.FALSE.
                } else if (!Alphas(NumA).empty()) {
                    ShowWarningError("GetProjectData: " + CurrentModuleObject + "=\"" + Alphas(NumA) +
                                     "\", Invalid value for field, entered value ignored.");
                }
            }
        }

        CurrentModuleObject = "OutputControl:ReportingTolerances";
        Num = inputProcessor->getNumObjectsFound(CurrentModuleObject);
        if (Num > 0) {
            inputProcessor->getObjectItem(CurrentModuleObject,
                                          1,
                                          Alphas,
                                          NumAlpha,
                                          Number,
                                          NumNumber,
                                          IOStat,
                                          lNumericFieldBlanks,
                                          lAlphaFieldBlanks,
                                          cAlphaFieldNames,
                                          cNumericFieldNames);
            if (!lNumericFieldBlanks(1)) {
                deviationFromSetPtThresholdHtg = -Number(1);
            } else {
                deviationFromSetPtThresholdHtg = -0.2;
            }
            if (!lNumericFieldBlanks(2)) {
                deviationFromSetPtThresholdClg = Number(2);
            } else {
                deviationFromSetPtThresholdClg = 0.2;
            }
        }

        DoZoneSizing = false;
        DoSystemSizing = false;
        DoPlantSizing = false;
        DoDesDaySim = true;
        DoWeathSim = true;
        DoHVACSizingSimulation = false;
        HVACSizingSimMaxIterations = 0;
        CurrentModuleObject = "SimulationControl";
        NumRunControl = inputProcessor->getNumObjectsFound(CurrentModuleObject);
        if (NumRunControl > 0) {
            RunControlInInput = true;
            inputProcessor->getObjectItem(CurrentModuleObject,
                                          1,
                                          Alphas,
                                          NumAlpha,
                                          Number,
                                          NumNumber,
                                          IOStat,
                                          lNumericFieldBlanks,
                                          lAlphaFieldBlanks,
                                          cAlphaFieldNames,
                                          cNumericFieldNames);
            if (Alphas(1) == "YES") DoZoneSizing = true;
            if (Alphas(2) == "YES") DoSystemSizing = true;
            if (Alphas(3) == "YES") DoPlantSizing = true;
            if (Alphas(4) == "NO") DoDesDaySim = false;
            if (Alphas(5) == "NO") DoWeathSim = false;
            if (NumAlpha > 5) {
                if (Alphas(6) == "YES") DoHVACSizingSimulation = true;
            }
        }
        if (DDOnly) {
            DoDesDaySim = true;
            DoWeathSim = false;
        }
        if (FullAnnualRun) {
            DoDesDaySim = false;
            DoWeathSim = true;
        }

        CurrentModuleObject = "PerformancePrecisionTradeoffs";
        auto const instances = inputProcessor->epJSON.find(CurrentModuleObject);
        Num = inputProcessor->getNumObjectsFound(CurrentModuleObject);
        if (Num > 1) {
            ErrorsFound = true;
            ShowFatalError("GetProjectData: Only one (\"1\") " + CurrentModuleObject + " object per simulation is allowed.");
        }
        DataGlobals::createPerfLog = Num > 0;
        std::string overrideModeValue = "Normal";
        if (instances != inputProcessor->epJSON.end()) {
            auto &instancesValue = instances.value();
            for (auto instance = instancesValue.begin(); instance != instancesValue.end(); ++instance) {
                auto const &fields = instance.value();
                auto const &thisObjectName = instance.key();
                inputProcessor->markObjectAsUsed(CurrentModuleObject, thisObjectName);
                if (fields.find("use_coil_direct_solutions") != fields.end()) {
                    DataGlobals::DoCoilDirectSolutions = UtilityRoutines::MakeUPPERCase(fields.at("use_coil_direct_solutions")) == "YES";
                }
                if (fields.find("zone_radiant_exchange_algorithm") != fields.end()) {
                    HeatBalanceIntRadExchange::CarrollMethod =
                        UtilityRoutines::MakeUPPERCase(fields.at("zone_radiant_exchange_algorithm")) == "CARROLLMRT";
                }
                bool overrideTimestep(false);
                bool overrideZoneAirHeatBalAlg(false);
                bool overrideMinNumWarmupDays(false);
                bool overrideBeginEnvResetSuppress(false);
                bool overrideMaxZoneTempDiff(false);
                ZoneTempPredictorCorrector::OscillationVariablesNeeded = true;
                if (fields.find("override_mode") != fields.end()) {
                    overrideModeValue = UtilityRoutines::MakeUPPERCase(fields.at("override_mode"));
                    if (overrideModeValue == "NORMAL") {
                        // no overrides
                    } else if (overrideModeValue == "MODE01") {
                        // Zone Time step (TimeStep object) will be set to one timestep per hour
                        overrideTimestep = true;
                    } else if (overrideModeValue == "MODE02") {
                        // Mode01 plus ZoneAirHeatBalanceAlgorithm will be set to Euler
                        overrideTimestep = true;
                        overrideZoneAirHeatBalAlg = true;
                    } else if (overrideModeValue == "MODE03") {
                        // Mode02 plus Minimum Number of Warmup Days will be set to 1
                        overrideTimestep = true;
                        overrideZoneAirHeatBalAlg = true;
                        overrideMinNumWarmupDays = true;
                    } else if (overrideModeValue == "MODE04") {
                        // Mode03 plus Begin Environment Reset Mode will be set to SuppressAllBeginEnvironmentResets
                        overrideTimestep = true;
                        overrideZoneAirHeatBalAlg = true;
                        overrideMinNumWarmupDays = true;
                        overrideBeginEnvResetSuppress = true;
                    } else if (overrideModeValue == "MODE05") {
                        // Mode04 plus internal variable MaxZoneTempDiff will be set to 1.00
                        overrideTimestep = true;
                        overrideZoneAirHeatBalAlg = true;
                        overrideMinNumWarmupDays = true;
                        overrideBeginEnvResetSuppress = true;
                        overrideMaxZoneTempDiff = true;
                    } else if (overrideModeValue == "ADVANCED") {
                        bool advancedModeUsed = false;
                        if (fields.find("maxzonetempdiff") != fields.end()) { // not required field, has default value
                            DataConvergParams::MaxZoneTempDiff = fields.at("maxzonetempdiff");
                            ShowWarningError("PerformancePrecisionTradeoffs using the Advanced Override Mode, MaxZoneTempDiff set to: " +
                                             RoundSigDigits(DataConvergParams::MaxZoneTempDiff, 4));
                            advancedModeUsed = true;
                        }
                        if (advancedModeUsed) {
                            ShowContinueError("...Care should be used when using the Advanced Overrude Mode. Results may be signficantly different "
                                              "than a simulation not using this mode.");
                        } else {
                            ShowWarningError(
                                "PerformancePrecisionTradeoffs using the Advanced Override Mode but no specific parameters have been set.");
                        }
                    } else {
                        ShowSevereError("Invalid over ride mode specified in PerformancePrecisionTradeoffs object: " + overrideModeValue);
                    }

                    if (overrideTimestep) {
                        ShowWarningError("Due to PerformancePrecisionTradeoffs Override Mode, the Number of TimeSteps has been changed to 1.");
                        DataGlobals::NumOfTimeStepInHour = 1;
                        DataGlobals::TimeStepZone = 1.0 / double(DataGlobals::NumOfTimeStepInHour);
                        DataGlobals::MinutesPerTimeStep = DataGlobals::TimeStepZone * 60;
                        DataGlobals::TimeStepZoneSec = DataGlobals::TimeStepZone * SecInHour;
                    }
                    if (overrideZoneAirHeatBalAlg) {
                        ShowWarningError(
                            "Due to PerformancePrecisionTradeoffs Override Mode, the ZoneAirHeatBalanceAlgorithm has been changed to EulerMethod.");
                        DataHeatBalance::OverrideZoneAirSolutionAlgo = true;
                    }
                    if (overrideMinNumWarmupDays) {
                        ShowWarningError(
                            "Due to PerformancePrecisionTradeoffs Override Mode, the Minimum Number of Warmup Days has been changed to 1.");
                        DataHeatBalance::MinNumberOfWarmupDays = 1;
                    }
                    if (overrideBeginEnvResetSuppress) {
                        ShowWarningError("Due to PerformancePrecisionTradeoffs Override Mode, the Begin Environment Reset Mode has been changed to "
                                         "SuppressAllBeginEnvironmentResets.");
                        DataEnvironment::forceBeginEnvResetSuppress = true;
                    }
                    if (overrideMaxZoneTempDiff) {
                        ShowWarningError(
                            "Due to PerformancePrecisionTradeoffs Override Mode, internal variable MaxZoneTempDiff will be set to 1.0 .");
                        DataConvergParams::MaxZoneTempDiff = 1.0;
                    }
                }
            }
        }

        if (ErrorsFound) {
            ShowFatalError("Errors found getting Project Input");
        }

        print(outputFiles.eio, "{}\n", "! <Version>, Version ID");
        static constexpr auto Format_721(" Version, {}\n");
        print(outputFiles.eio, Format_721, VersionID);

        print(outputFiles.eio, "{}\n", "! <Timesteps per Hour>, #TimeSteps, Minutes per TimeStep {minutes}");
        static constexpr auto Format_731(" Timesteps per Hour, {:2}, {:2}\n");
        print(outputFiles.eio, Format_731, NumOfTimeStepInHour, MinutesPerTimeStep);

        print(outputFiles.eio,
              "{}\n",
              "! <System Convergence Limits>, Minimum System TimeStep {minutes}, Max HVAC Iterations, Minimum Plant "
              "Iterations, Maximum Plant Iterations");
        MinInt = MinTimeStepSys * 60.0;
        static constexpr auto Format_733(" System Convergence Limits, {}, {}, {}, {}\n");
        print(outputFiles.eio,
              Format_733,
              RoundSigDigits(MinInt),
              RoundSigDigits(MaxIter),
              RoundSigDigits(MinPlantSubIterations),
              RoundSigDigits(MaxPlantSubIterations));

        if (DoZoneSizing) {
            Alphas(1) = "Yes";
        } else {
            Alphas(1) = "No";
        }
        if (DoSystemSizing) {
            Alphas(2) = "Yes";
        } else {
            Alphas(2) = "No";
        }
        if (DoPlantSizing) {
            Alphas(3) = "Yes";
        } else {
            Alphas(3) = "No";
        }
        if (DoDesDaySim) {
            Alphas(4) = "Yes";
        } else {
            Alphas(4) = "No";
        }
        if (DoWeathSim) {
            Alphas(5) = "Yes";
        } else {
            Alphas(5) = "No";
        }
        if (DoHVACSizingSimulation) {
            Alphas(6) = "Yes";
            if (NumNumber >= 1) {
                HVACSizingSimMaxIterations = Number(1);
            }
        } else {
            Alphas(6) = "No";
        }

        print(outputFiles.eio,
              "{}\n",
              "! <Simulation Control>, Do Zone Sizing, Do System Sizing, Do Plant Sizing, Do Design Days, Do Weather "
              "Simulation, Do HVAC Sizing Simulation");
        print(outputFiles.eio, " Simulation Control");
        for (Num = 1; Num <= 6; ++Num) {
            print(outputFiles.eio, ", {}", Alphas(Num));
        }
        print(outputFiles.eio, "\n");

        // Performance Precision Tradeoffs
        if (DataGlobals::DoCoilDirectSolutions) {
            Alphas(1) = "Yes";
            ShowWarningError("PerformancePrecisionTradeoffs: Coil Direct Solution simulation is selected.");
        } else {
            Alphas(1) = "No";
        }
        if (HeatBalanceIntRadExchange::CarrollMethod) {
            Alphas(2) = "CarrollMRT";
            ShowWarningError("PerformancePrecisionTradeoffs: Carroll MRT radiant exchange method is selected.");
        } else {
            Alphas(2) = "ScriptF";
        }
        Alphas(3) = overrideModeValue;
        Alphas(4) = General::RoundSigDigits(DataGlobals::NumOfTimeStepInHour);
        if (DataHeatBalance::OverrideZoneAirSolutionAlgo) {
            Alphas(5) = "Yes";
        } else {
            Alphas(5) = "No";
        }
        Alphas(6) = General::RoundSigDigits(DataHeatBalance::MinNumberOfWarmupDays);
        if (DataEnvironment::forceBeginEnvResetSuppress) {
            Alphas(7) = "Yes";
        } else {
            Alphas(7) = "No";
        }
        Alphas(8) = General::RoundSigDigits(DataConvergParams::MaxZoneTempDiff, 3);
        std::string pptHeader = "! <Performance Precision Tradeoffs>, Use Coil Direct Simulation, "
                                "Zone Radiant Exchange Algorithm, Override Mode, Number of Timestep In Hour, "
                                "Force Euler Method, Minimum Number of Warmup Days, Force Suppress All Begin Environment Resets, "
                                "MaxZoneTempDiff";
        print(outputFiles.eio, "{}\n", pptHeader);
        print(outputFiles.eio, " Performance Precision Tradeoffs");
        for (Num = 1; Num <= 8; ++Num) {
            print(outputFiles.eio, ", {}", Alphas(Num));
        }
        print(outputFiles.eio, "\n");

        print(outputFiles.eio,
              "{}\n",
              "! <Output Reporting Tolerances>, Tolerance for Time Heating Setpoint Not Met, Tolerance for Zone Cooling Setpoint Not Met Time");
        // Formats
        static constexpr auto Format_751(" Output Reporting Tolerances, {:.3R}, {:.3R}, \n");

        print(outputFiles.eio, Format_751, std::abs(deviationFromSetPtThresholdHtg), deviationFromSetPtThresholdClg);

        //  IF (DisplayExtraWarnings) THEN
        //    Write(OutputFileInits,740)
        //    Write(OutputFileInits,741) (TRIM(Alphas(Num)),Num=1,5)
        // 742 Format('! <Display Extra Warnings>, Display Advanced Report Variables, Do Not Mirror Detached Shading')
        //    IF (DisplayAdvancedReportVariables) THEN
        //      NumOut1='Yes'
        //    ELSE
        //      NumOut2='No'
        //    ENDIF
        //    IF (.not. MakeMirroredDetachedShading) THEN
        //      NumOut1='Yes'
        //    ELSE
        //      NumOut2='No'
        //    ENDIF
        // unused0909743 Format(' Display Extra Warnings',2(', ',A))
        //  ENDIF
        if (DataGlobals::createPerfLog) {
            writeIntialPerfLogValues(overrideModeValue);
        }
    }

    void writeIntialPerfLogValues(std::string const &currentOverrideModeValue)
    // write the input related portions of the .perflog
    // J.Glazer February 2020
    {
        UtilityRoutines::appendPerfLog("Program, Version, TimeStamp",
                                       DataStringGlobals::VerString); // this string already includes three portions and has commas
        UtilityRoutines::appendPerfLog("Use Coil Direct Solution", bool_to_string(DoCoilDirectSolutions));
        if (HeatBalanceIntRadExchange::CarrollMethod) {
            UtilityRoutines::appendPerfLog("Zone Radiant Exchange Algorithm", "CarrollMRT");
        } else {
            UtilityRoutines::appendPerfLog("Zone Radiant Exchange Algorithm", "ScriptF");
        }
        UtilityRoutines::appendPerfLog("Override Mode", currentOverrideModeValue);
        UtilityRoutines::appendPerfLog("Number of Timesteps per Hour", General::RoundSigDigits(DataGlobals::NumOfTimeStepInHour));
        UtilityRoutines::appendPerfLog("Minimum Number of Warmup Days", General::RoundSigDigits(DataHeatBalance::MinNumberOfWarmupDays));
        UtilityRoutines::appendPerfLog("SuppressAllBeginEnvironmentResets", bool_to_string(DataEnvironment::forceBeginEnvResetSuppress));
<<<<<<< HEAD
        UtilityRoutines::appendPerfLog("MaxZoneTempDiff", General::RoundSigDigits(DataConvergParams::MaxZoneTempDiff));
    }
=======
        UtilityRoutines::appendPerfLog("MaxZoneTempDiff", General::RoundSigDigits(DataConvergParams::MaxZoneTempDiff, 2));
     }
>>>>>>> 907c1231

    std::string bool_to_string(bool logical)
    {
        if (logical) {
            return ("True");
        } else {
            return ("False");
        }
    }

    void CheckForMisMatchedEnvironmentSpecifications()
    {

        // SUBROUTINE INFORMATION:
        //       AUTHOR         Linda Lawrie
        //       DATE WRITTEN   August 2008
        //       MODIFIED       na
        //       RE-ENGINEERED  na

        // PURPOSE OF THIS SUBROUTINE:
        // In response to CR 7518, this routine will check to see if a proper combination of SimulationControl, RunPeriod,
        // SizingPeriod:*, etc are entered to proceed with a simulation.

        // METHODOLOGY EMPLOYED:
        // For now (8/2008), the routine will query several objects in the input.  And try to produce warnings or
        // fatals as a result.

        // SUBROUTINE LOCAL VARIABLE DECLARATIONS:
        int NumZoneSizing;
        int NumSystemSizing;
        int NumPlantSizing;
        int NumDesignDays;
        int NumRunPeriodDesign;
        int NumSizingDays;
        bool WeatherFileAttached;
        bool ErrorsFound;

        ErrorsFound = false;
        NumZoneSizing = inputProcessor->getNumObjectsFound("Sizing:Zone");
        NumSystemSizing = inputProcessor->getNumObjectsFound("Sizing:System");
        NumPlantSizing = inputProcessor->getNumObjectsFound("Sizing:Plant");
        NumDesignDays = inputProcessor->getNumObjectsFound("SizingPeriod:DesignDay");
        NumRunPeriodDesign = inputProcessor->getNumObjectsFound("SizingPeriod:WeatherFileDays") +
                             inputProcessor->getNumObjectsFound("SizingPeriod:WeatherFileConditionType");
        NumSizingDays = NumDesignDays + NumRunPeriodDesign;
        {
            IOFlags flags;
            ObjexxFCL::gio::inquire(DataStringGlobals::inputWeatherFileName, flags);
            WeatherFileAttached = flags.exists();
        }

        if (RunControlInInput) {
            if (DoZoneSizing) {
                if (NumZoneSizing > 0 && NumSizingDays == 0) {
                    ErrorsFound = true;
                    ShowSevereError(
                        "CheckEnvironmentSpecifications: Sizing for Zones has been requested but there are no design environments specified.");
                    ShowContinueError("...Add appropriate SizingPeriod:* objects for your simulation.");
                }
                if (NumZoneSizing > 0 && NumRunPeriodDesign > 0 && !WeatherFileAttached) {
                    ErrorsFound = true;
                    ShowSevereError("CheckEnvironmentSpecifications: Sizing for Zones has been requested; Design period from the weather file "
                                    "requested; but no weather file specified.");
                }
            }
            if (DoSystemSizing) {
                if (NumSystemSizing > 0 && NumSizingDays == 0) {
                    ErrorsFound = true;
                    ShowSevereError(
                        "CheckEnvironmentSpecifications: Sizing for Systems has been requested but there are no design environments specified.");
                    ShowContinueError("...Add appropriate SizingPeriod:* objects for your simulation.");
                }
                if (NumSystemSizing > 0 && NumRunPeriodDesign > 0 && !WeatherFileAttached) {
                    ErrorsFound = true;
                    ShowSevereError("CheckEnvironmentSpecifications: Sizing for Systems has been requested; Design period from the weather file "
                                    "requested; but no weather file specified.");
                }
            }
            if (DoPlantSizing) {
                if (NumPlantSizing > 0 && NumSizingDays == 0) {
                    ErrorsFound = true;
                    ShowSevereError("CheckEnvironmentSpecifications: Sizing for Equipment/Plants has been requested but there are no design "
                                    "environments specified.");
                    ShowContinueError("...Add appropriate SizingPeriod:* objects for your simulation.");
                }
                if (NumPlantSizing > 0 && NumRunPeriodDesign > 0 && !WeatherFileAttached) {
                    ErrorsFound = true;
                    ShowSevereError("CheckEnvironmentSpecifications: Sizing for Equipment/Plants has been requested; Design period from the weather "
                                    "file requested; but no weather file specified.");
                }
            }
            if (DoDesDaySim && NumSizingDays == 0) {
                ShowWarningError("CheckEnvironmentSpecifications: SimulationControl specified doing design day simulations, but no design "
                                 "environments specified.");
                ShowContinueError(
                    "...No design environment results produced. For these results, add appropriate SizingPeriod:* objects for your simulation.");
            }
            if (DoDesDaySim && NumRunPeriodDesign > 0 && !WeatherFileAttached) {
                ErrorsFound = true;
                ShowSevereError("CheckEnvironmentSpecifications: SimulationControl specified doing design day simulations; weather file design "
                                "environments specified; but no weather file specified.");
            }
            if (DoWeathSim && !RunPeriodsInInput) {
                ShowWarningError("CheckEnvironmentSpecifications: SimulationControl specified doing weather simulations, but no run periods for "
                                 "weather file specified.  No annual results produced.");
            }
            if (DoWeathSim && RunPeriodsInInput && !WeatherFileAttached) {
                ShowWarningError("CheckEnvironmentSpecifications: SimulationControl specified doing weather simulations; run periods for weather "
                                 "file specified; but no weather file specified.");
            }
        }
        if (!DoDesDaySim && !DoWeathSim) {
            ShowWarningError("\"Do the design day simulations\" and \"Do the weather file simulation\" are both set to \"No\".  No simulations will "
                             "be performed, and most input will not be read.");
        }
        if (!DoZoneSizing && !DoSystemSizing && !DoPlantSizing && !DoDesDaySim && !DoWeathSim) {
            ShowSevereError("All elements of SimulationControl are set to \"No\". No simulations can be done.  Program terminates.");
            ErrorsFound = true;
        }

        if (ErrorsFound) {
            ShowFatalError("Program terminates due to preceding conditions.");
        }
    }

    void CheckForRequestedReporting()
    {

        // SUBROUTINE INFORMATION:
        //       AUTHOR         Linda Lawrie
        //       DATE WRITTEN   January 2009
        //       MODIFIED       na
        //       RE-ENGINEERED  na

        // PURPOSE OF THIS SUBROUTINE:
        // EnergyPlus does not automatically produce any results files.  Because of this, users may not request
        // reports and may get confused when nothing is produced.  This routine will provide a warning when
        // results should be produced (either sizing periods or weather files are run) but no reports are
        // requested.

        // SUBROUTINE LOCAL VARIABLE DECLARATIONS:
        bool SimPeriods;
        bool ReportingRequested;

        ReportingRequested = false;
        SimPeriods =
            (inputProcessor->getNumObjectsFound("SizingPeriod:DesignDay") > 0 ||
             inputProcessor->getNumObjectsFound("SizingPeriod:WeatherFileDays") > 0 ||
             inputProcessor->getNumObjectsFound("SizingPeriod:WeatherFileConditionType") > 0 || inputProcessor->getNumObjectsFound("RunPeriod") > 0);

        if ((DoDesDaySim || DoWeathSim) && SimPeriods) {
            ReportingRequested =
                (inputProcessor->getNumObjectsFound("Output:Table:SummaryReports") > 0 ||
                 inputProcessor->getNumObjectsFound("Output:Table:TimeBins") > 0 || inputProcessor->getNumObjectsFound("Output:Table:Monthly") > 0 ||
                 inputProcessor->getNumObjectsFound("Output:Variable") > 0 || inputProcessor->getNumObjectsFound("Output:Meter") > 0 ||
                 inputProcessor->getNumObjectsFound("Output:Meter:MeterFileOnly") > 0 ||
                 inputProcessor->getNumObjectsFound("Output:Meter:Cumulative") > 0 ||
                 inputProcessor->getNumObjectsFound("Output:Meter:Cumulative:MeterFileOnly") > 0);
            // Not testing for : Output:SQLite or Output:EnvironmentalImpactFactors
            if (!ReportingRequested) {
                ShowWarningError("No reporting elements have been requested. No simulation results produced.");
                ShowContinueError("...Review requirements such as \"Output:Table:SummaryReports\", \"Output:Table:Monthly\", \"Output:Variable\", "
                                  "\"Output:Meter\" and others.");
            }
        }
    }

    void OpenStreamFile(const std::string &fileName, int &unitNumber, std::ostream *&out_stream)
    {
        int write_stat;
        unitNumber = GetNewUnitNumber();
        {
            IOFlags flags;
            flags.ACTION("write");
            flags.STATUS("UNKNOWN");
            ObjexxFCL::gio::open(unitNumber, fileName, flags);
            write_stat = flags.ios();
        }
        if (write_stat != 0) {
            ShowFatalError("OpenOutputFiles: Could not open file " + fileName + " for output (write).");
        }
        out_stream = ObjexxFCL::gio::out_stream(unitNumber);
    }

    void OpenOutputJsonFiles()
    {

        //// timeSeriesAndTabularEnabled() will return true if only timeSeriesAndTabular is set, that's the only time we write to that file
        if (ResultsFramework::OutputSchema->timeSeriesAndTabularEnabled()) {
            if (ResultsFramework::OutputSchema->JSONEnabled()) {
                OpenStreamFile(DataStringGlobals::outputJsonFileName, jsonOutputStreams.OutputFileJson, jsonOutputStreams.json_stream);
            }
            if (ResultsFramework::OutputSchema->CBOREnabled()) {
                OpenStreamFile(DataStringGlobals::outputCborFileName, jsonOutputStreams.OutputFileCBOR, jsonOutputStreams.cbor_stream);
            }
            if (ResultsFramework::OutputSchema->MsgPackEnabled()) {
                OpenStreamFile(DataStringGlobals::outputMsgPackFileName, jsonOutputStreams.OutputFileMsgPack, jsonOutputStreams.msgpack_stream);
            }
        }
        //// timeSeriesEnabled() will return true if timeSeries is set, so we can write meter reports
        if (ResultsFramework::OutputSchema->timeSeriesEnabled()) {
            // Output detailed Zone time series file
            if (ResultsFramework::OutputSchema->RIDetailedZoneTSData.rDataFrameEnabled() ||
                ResultsFramework::OutputSchema->RIDetailedZoneTSData.iDataFrameEnabled()) {
                if (ResultsFramework::OutputSchema->JSONEnabled()) {
                    OpenStreamFile(
                        DataStringGlobals::outputTSZoneJsonFileName, jsonOutputStreams.OutputFileTSZoneJson, jsonOutputStreams.json_TSstream_Zone);
                }
                if (ResultsFramework::OutputSchema->CBOREnabled()) {
                    OpenStreamFile(
                        DataStringGlobals::outputTSZoneCborFileName, jsonOutputStreams.OutputFileTSZoneCBOR, jsonOutputStreams.cbor_TSstream_Zone);
                }
                if (ResultsFramework::OutputSchema->MsgPackEnabled()) {
                    OpenStreamFile(DataStringGlobals::outputTSZoneMsgPackFileName,
                                   jsonOutputStreams.OutputFileTSZoneMsgPack,
                                   jsonOutputStreams.msgpack_TSstream_Zone);
                }
            }

            // Output detailed HVAC time series file
            if (ResultsFramework::OutputSchema->RIDetailedHVACTSData.iDataFrameEnabled() ||
                ResultsFramework::OutputSchema->RIDetailedHVACTSData.rDataFrameEnabled()) {
                if (ResultsFramework::OutputSchema->JSONEnabled()) {
                    OpenStreamFile(
                        DataStringGlobals::outputTSHvacJsonFileName, jsonOutputStreams.OutputFileTSHVACJson, jsonOutputStreams.json_TSstream_HVAC);
                }
                if (ResultsFramework::OutputSchema->CBOREnabled()) {
                    OpenStreamFile(
                        DataStringGlobals::outputTSHvacCborFileName, jsonOutputStreams.OutputFileTSHVACCBOR, jsonOutputStreams.cbor_TSstream_HVAC);
                }
                if (ResultsFramework::OutputSchema->MsgPackEnabled()) {
                    OpenStreamFile(DataStringGlobals::outputTSHvacMsgPackFileName,
                                   jsonOutputStreams.OutputFileTSHVACMsgPack,
                                   jsonOutputStreams.msgpack_TSstream_HVAC);
                }
            }

            // Output timestep time series file
            if (ResultsFramework::OutputSchema->RITimestepTSData.iDataFrameEnabled() ||
                ResultsFramework::OutputSchema->RITimestepTSData.rDataFrameEnabled()) {
                if (ResultsFramework::OutputSchema->JSONEnabled()) {
                    OpenStreamFile(DataStringGlobals::outputTSJsonFileName, jsonOutputStreams.OutputFileTSJson, jsonOutputStreams.json_TSstream);
                }
                if (ResultsFramework::OutputSchema->CBOREnabled()) {
                    OpenStreamFile(DataStringGlobals::outputTSCborFileName, jsonOutputStreams.OutputFileTSCBOR, jsonOutputStreams.cbor_TSstream);
                }
                if (ResultsFramework::OutputSchema->MsgPackEnabled()) {
                    OpenStreamFile(
                        DataStringGlobals::outputTSMsgPackFileName, jsonOutputStreams.OutputFileTSMsgPack, jsonOutputStreams.msgpack_TSstream);
                }
            }

            // Output hourly time series file
            if (ResultsFramework::OutputSchema->RIHourlyTSData.iDataFrameEnabled() ||
                ResultsFramework::OutputSchema->RIHourlyTSData.rDataFrameEnabled()) {
                if (ResultsFramework::OutputSchema->JSONEnabled()) {
                    OpenStreamFile(DataStringGlobals::outputHRJsonFileName, jsonOutputStreams.OutputFileHRJson, jsonOutputStreams.json_HRstream);
                }
                if (ResultsFramework::OutputSchema->CBOREnabled()) {
                    OpenStreamFile(DataStringGlobals::outputHRCborFileName, jsonOutputStreams.OutputFileHRCBOR, jsonOutputStreams.cbor_HRstream);
                }
                if (ResultsFramework::OutputSchema->MsgPackEnabled()) {
                    OpenStreamFile(
                        DataStringGlobals::outputHRMsgPackFileName, jsonOutputStreams.OutputFileHRMsgPack, jsonOutputStreams.msgpack_HRstream);
                }
            }

            // Output daily time series file
            if (ResultsFramework::OutputSchema->RIDailyTSData.iDataFrameEnabled() ||
                ResultsFramework::OutputSchema->RIDailyTSData.rDataFrameEnabled()) {
                if (ResultsFramework::OutputSchema->JSONEnabled()) {
                    OpenStreamFile(DataStringGlobals::outputDYJsonFileName, jsonOutputStreams.OutputFileDYJson, jsonOutputStreams.json_DYstream);
                }
                if (ResultsFramework::OutputSchema->CBOREnabled()) {
                    OpenStreamFile(DataStringGlobals::outputDYCborFileName, jsonOutputStreams.OutputFileDYCBOR, jsonOutputStreams.cbor_DYstream);
                }
                if (ResultsFramework::OutputSchema->MsgPackEnabled()) {
                    OpenStreamFile(
                        DataStringGlobals::outputDYMsgPackFileName, jsonOutputStreams.OutputFileDYMsgPack, jsonOutputStreams.msgpack_DYstream);
                }
            }

            // Output monthly time series file
            if (ResultsFramework::OutputSchema->RIMonthlyTSData.iDataFrameEnabled() ||
                ResultsFramework::OutputSchema->RIMonthlyTSData.rDataFrameEnabled()) {
                if (ResultsFramework::OutputSchema->JSONEnabled()) {
                    OpenStreamFile(DataStringGlobals::outputMNJsonFileName, jsonOutputStreams.OutputFileMNJson, jsonOutputStreams.json_MNstream);
                }
                if (ResultsFramework::OutputSchema->CBOREnabled()) {
                    OpenStreamFile(DataStringGlobals::outputMNCborFileName, jsonOutputStreams.OutputFileMNCBOR, jsonOutputStreams.cbor_MNstream);
                }
                if (ResultsFramework::OutputSchema->MsgPackEnabled()) {
                    OpenStreamFile(
                        DataStringGlobals::outputMNMsgPackFileName, jsonOutputStreams.OutputFileMNMsgPack, jsonOutputStreams.msgpack_MNstream);
                }
            }

            // Output run period time series file
            if (ResultsFramework::OutputSchema->RIRunPeriodTSData.iDataFrameEnabled() ||
                ResultsFramework::OutputSchema->RIRunPeriodTSData.rDataFrameEnabled()) {
                if (ResultsFramework::OutputSchema->JSONEnabled()) {
                    OpenStreamFile(DataStringGlobals::outputSMJsonFileName, jsonOutputStreams.OutputFileSMJson, jsonOutputStreams.json_SMstream);
                }
                if (ResultsFramework::OutputSchema->CBOREnabled()) {
                    OpenStreamFile(DataStringGlobals::outputSMCborFileName, jsonOutputStreams.OutputFileSMCBOR, jsonOutputStreams.cbor_SMstream);
                }
                if (ResultsFramework::OutputSchema->MsgPackEnabled()) {
                    OpenStreamFile(
                        DataStringGlobals::outputSMMsgPackFileName, jsonOutputStreams.OutputFileSMMsgPack, jsonOutputStreams.msgpack_SMstream);
                }
            }
        }
    }

    void OpenOutputFiles()
    {

        // SUBROUTINE INFORMATION:
        //       AUTHOR         Rick Strand
        //       DATE WRITTEN   June 1997
        //       MODIFIED       na
        //       RE-ENGINEERED  na

        // PURPOSE OF THIS SUBROUTINE:
        // This subroutine opens all of the input and output files needed for
        // an EnergyPlus run.

        // METHODOLOGY EMPLOYED:
        // na

        // REFERENCES:
        // na

        // Using/Aliasing
        using DataStringGlobals::VerString;

        // Locals
        // SUBROUTINE ARGUMENT DEFINITIONS:
        // na

        // SUBROUTINE PARAMETER DEFINITIONS:
        // na

        // INTERFACE BLOCK SPECIFICATIONS:
        // na

        // DERIVED TYPE DEFINITIONS:
        // na

        // FLOW:
        StdOutputRecordCount = 0;
        OutputFiles::getSingleton().eso.ensure_open();
        print(OutputFiles::getSingleton().eso, "Program Version,{}\n", VerString);

        // Open the Initialization Output File
        OutputFiles::getSingleton().eio.ensure_open();
        print(OutputFiles::getSingleton().eio, "Program Version,{}\n", VerString);

        // Open the Meters Output File
        OutputFiles::getSingleton().mtr.ensure_open();
        print(OutputFiles::getSingleton().mtr, "Program Version,{}\n", VerString);

        // Open the Branch-Node Details Output File
        OutputFiles::getSingleton().bnd.ensure_open();
        print(OutputFiles::getSingleton().bnd, "Program Version,{}\n", VerString);
    }

    void CloseOutputFiles(OutputFiles &outputFiles)
    {

        // SUBROUTINE INFORMATION:
        //       AUTHOR         Rick Strand
        //       DATE WRITTEN   June 1997
        //       MODIFIED       na
        //       RE-ENGINEERED  na

        // PURPOSE OF THIS SUBROUTINE:
        // This subroutine closes all of the input and output files needed for
        // an EnergyPlus run.  It also prints the end of data marker for each
        // output file.

        // METHODOLOGY EMPLOYED:
        // na

        // REFERENCES:
        // na

        // Using/Aliasing
        using namespace DataOutputs;
        using OutputProcessor::InstMeterCacheSize;
        using OutputProcessor::MaxIVariable;
        using OutputProcessor::MaxRVariable;
        using OutputProcessor::NumEnergyMeters;
        using OutputProcessor::NumOfIVariable;
        using OutputProcessor::NumOfIVariable_Setup;
        using OutputProcessor::NumOfIVariable_Sum;
        using OutputProcessor::NumOfRVariable;
        using OutputProcessor::NumOfRVariable_Meter;
        using OutputProcessor::NumOfRVariable_Setup;
        using OutputProcessor::NumOfRVariable_Sum;
        using OutputProcessor::NumReportList;
        using OutputProcessor::NumTotalIVariable;
        using OutputProcessor::NumTotalRVariable;
        using OutputProcessor::NumVarMeterArrays;
        using OutputReportTabular::maxUniqueKeyCount;
        using OutputReportTabular::MonthlyFieldSetInputCount;
        using SolarShading::MAXHCArrayBounds;
        using SolarShading::maxNumberOfFigures;
        using namespace DataRuntimeLanguage;
        using DataBranchNodeConnections::MaxNumOfNodeConnections;
        using DataBranchNodeConnections::NumOfNodeConnections;
        using DataHeatBalance::CondFDRelaxFactor;
        using DataHeatBalance::CondFDRelaxFactorInput;
        using General::RoundSigDigits;
        using namespace DataSystemVariables; // , ONLY: MaxNumberOfThreads,NumberIntRadThreads,iEnvSetThreads
        using DataSurfaces::MaxVerticesPerSurface;
        using namespace DataTimings;

        // Locals
        // SUBROUTINE ARGUMENT DEFINITIONS:
        // na

        // SUBROUTINE PARAMETER DEFINITIONS:
        static constexpr auto EndOfDataString("End of Data"); // Signifies the end of the data block in the output file

        // INTERFACE BLOCK SPECIFICATIONS:
        // na

        // DERIVED TYPE DEFINITIONS:
        // na

        // SUBROUTINE LOCAL VARIABLE DECLARATIONS:
        std::string cEnvSetThreads;
        std::string cepEnvSetThreads;
        std::string cIDFSetThreads;

        OutputFiles::getSingleton().audit.ensure_open();
        constexpr static auto variable_fmt{" {}={:12}\n"};
        // Record some items on the audit file
        print(outputFiles.audit, variable_fmt, "NumOfRVariable", NumOfRVariable_Setup);
        print(outputFiles.audit, variable_fmt, "NumOfRVariable(Total)", NumTotalRVariable);
        print(outputFiles.audit, variable_fmt, "NumOfRVariable(Actual)", NumOfRVariable);
        print(outputFiles.audit, variable_fmt, "NumOfRVariable(Summed)", NumOfRVariable_Sum);
        print(outputFiles.audit, variable_fmt, "NumOfRVariable(Meter)", NumOfRVariable_Meter);
        print(outputFiles.audit, variable_fmt, "NumOfIVariable", NumOfIVariable_Setup);
        print(outputFiles.audit, variable_fmt, "NumOfIVariable(Total)", NumTotalIVariable);
        print(outputFiles.audit, variable_fmt, "NumOfIVariable(Actual)", NumOfIVariable);
        print(outputFiles.audit, variable_fmt, "NumOfIVariable(Summed)", NumOfIVariable_Sum);
        print(outputFiles.audit, variable_fmt, "MaxRVariable", MaxRVariable);
        print(outputFiles.audit, variable_fmt, "MaxIVariable", MaxIVariable);
        print(outputFiles.audit, variable_fmt, "NumEnergyMeters", NumEnergyMeters);
        print(outputFiles.audit, variable_fmt, "NumVarMeterArrays", NumVarMeterArrays);
        print(outputFiles.audit, variable_fmt, "maxUniqueKeyCount", maxUniqueKeyCount);
        print(outputFiles.audit, variable_fmt, "maxNumberOfFigures", maxNumberOfFigures);
        print(outputFiles.audit, variable_fmt, "MAXHCArrayBounds", MAXHCArrayBounds);
        print(outputFiles.audit, variable_fmt, "MaxVerticesPerSurface", MaxVerticesPerSurface);
        print(outputFiles.audit, variable_fmt, "NumReportList", NumReportList);
        print(outputFiles.audit, variable_fmt, "InstMeterCacheSize", InstMeterCacheSize);
        if (SutherlandHodgman) {
            if (SlaterBarsky) {
                print(outputFiles.audit, " {}\n", "ClippingAlgorithm=SlaterBarskyandSutherlandHodgman");
            } else {
                print(outputFiles.audit, " {}\n", "ClippingAlgorithm=SutherlandHodgman");
            }
        } else {
            print(outputFiles.audit, "{}\n", "ClippingAlgorithm=ConvexWeilerAtherton");
        }
        print(outputFiles.audit, variable_fmt, "MonthlyFieldSetInputCount", MonthlyFieldSetInputCount);
        print(outputFiles.audit, variable_fmt, "NumConsideredOutputVariables", NumConsideredOutputVariables);
        print(outputFiles.audit, variable_fmt, "MaxConsideredOutputVariables", MaxConsideredOutputVariables);

        print(outputFiles.audit, variable_fmt, "numActuatorsUsed", numActuatorsUsed);
        print(outputFiles.audit, variable_fmt, "numEMSActuatorsAvailable", numEMSActuatorsAvailable);
        print(outputFiles.audit, variable_fmt, "maxEMSActuatorsAvailable", maxEMSActuatorsAvailable);
        print(outputFiles.audit, variable_fmt, "numInternalVariablesUsed", NumInternalVariablesUsed);
        print(outputFiles.audit, variable_fmt, "numEMSInternalVarsAvailable", numEMSInternalVarsAvailable);
        print(outputFiles.audit, variable_fmt, "maxEMSInternalVarsAvailable", maxEMSInternalVarsAvailable);

        print(outputFiles.audit, variable_fmt, "NumOfNodeConnections", NumOfNodeConnections);
        print(outputFiles.audit, variable_fmt, "MaxNumOfNodeConnections", MaxNumOfNodeConnections);
#ifdef EP_Count_Calls
        print(outputFiles.audit, variable_fmt, "NumShadow_Calls", NumShadow_Calls);
        print(outputFiles.audit, variable_fmt, "NumShadowAtTS_Calls", NumShadowAtTS_Calls);
        print(outputFiles.audit, variable_fmt, "NumClipPoly_Calls", NumClipPoly_Calls);
        print(outputFiles.audit, variable_fmt, "NumInitSolar_Calls", NumInitSolar_Calls);
        print(outputFiles.audit, variable_fmt, "NumAnisoSky_Calls", NumAnisoSky_Calls);
        print(outputFiles.audit, variable_fmt, "NumDetPolyOverlap_Calls", NumDetPolyOverlap_Calls);
        print(outputFiles.audit, variable_fmt, "NumCalcPerSolBeam_Calls", NumCalcPerSolBeam_Calls);
        print(outputFiles.audit, variable_fmt, "NumDetShadowCombs_Calls", NumDetShadowCombs_Calls);
        print(outputFiles.audit, variable_fmt, "NumIntSolarDist_Calls", NumIntSolarDist_Calls);
        print(outputFiles.audit, variable_fmt, "NumIntRadExchange_Calls", NumIntRadExchange_Calls);
        print(outputFiles.audit, variable_fmt, "NumIntRadExchangeZ_Calls", NumIntRadExchangeZ_Calls);
        print(outputFiles.audit, variable_fmt, "NumIntRadExchangeMain_Calls", NumIntRadExchangeMain_Calls);
        print(outputFiles.audit, variable_fmt, "NumIntRadExchangeOSurf_Calls", NumIntRadExchangeOSurf_Calls);
        print(outputFiles.audit, variable_fmt, "NumIntRadExchangeISurf_Calls", NumIntRadExchangeISurf_Calls);
        print(outputFiles.audit, variable_fmt, "NumMaxInsideSurfIterations", NumMaxInsideSurfIterations);
        print(outputFiles.audit, variable_fmt, "NumCalcScriptF_Calls", NumCalcScriptF_Calls);
#endif

        print(outputFiles.eso, "{}\n", EndOfDataString);
        if (StdOutputRecordCount > 0) {
            print(outputFiles.eso, variable_fmt, "Number of Records Written", StdOutputRecordCount);
            outputFiles.eso.close();
        } else {
            outputFiles.eso.del();
        }

        if (DataHeatBalance::AnyCondFD) { // echo out relaxation factor, it may have been changed by the program
            print(
                outputFiles.eio, "{}\n", "! <ConductionFiniteDifference Numerical Parameters>, Starting Relaxation Factor, Final Relaxation Factor");
            print(outputFiles.eio, "ConductionFiniteDifference Numerical Parameters, {:.3R}, {:.3R}\n", CondFDRelaxFactorInput, CondFDRelaxFactor);
        }
        // Report number of threads to eio file
        static constexpr auto ThreadingHeader("! <Program Control Information:Threads/Parallel Sims>, Threading Supported,Maximum Number of "
                                              "Threads, Env Set Threads (OMP_NUM_THREADS), EP Env Set Threads (EP_OMP_NUM_THREADS), IDF Set "
                                              "Threads, Number of Threads Used (Interior Radiant Exchange), Number Nominal Surfaces, Number "
                                              "Parallel Sims");
        print(outputFiles.eio, "{}\n", ThreadingHeader);
        static constexpr auto ThreadReport("Program Control:Threads/Parallel Sims, {},{}, {}, {}, {}, {}, {}, {}\n");
        if (Threading) {
            if (iEnvSetThreads == 0) {
                cEnvSetThreads = "Not Set";
            } else {
                cEnvSetThreads = RoundSigDigits(iEnvSetThreads);
            }
            if (iepEnvSetThreads == 0) {
                cepEnvSetThreads = "Not Set";
            } else {
                cepEnvSetThreads = RoundSigDigits(iepEnvSetThreads);
            }
            if (iIDFSetThreads == 0) {
                cIDFSetThreads = "Not Set";
            } else {
                cIDFSetThreads = RoundSigDigits(iIDFSetThreads);
            }
            if (lnumActiveSims) {
                print(outputFiles.eio,
                      ThreadReport,
                      "Yes",
                      MaxNumberOfThreads,
                      cEnvSetThreads,
                      cepEnvSetThreads,
                      cIDFSetThreads,
                      NumberIntRadThreads,
                      iNominalTotSurfaces,
                      inumActiveSims);
            } else {
                print(outputFiles.eio,
                      ThreadReport,
                      "Yes",
                      MaxNumberOfThreads,
                      cEnvSetThreads,
                      cepEnvSetThreads,
                      cIDFSetThreads,
                      NumberIntRadThreads,
                      iNominalTotSurfaces,
                      "N/A");
            }
        } else { // no threading
            if (lnumActiveSims) {
                print(outputFiles.eio, ThreadReport, "No", MaxNumberOfThreads, "N/A", "N/A", "N/A", "N/A", "N/A", inumActiveSims);
            } else {
                print(outputFiles.eio, ThreadReport, "No", MaxNumberOfThreads, "N/A", "N/A", "N/A", "N/A", "N/A", "N/A");
            }
        }

        // Close the Initialization Output File
        print(outputFiles.eio, "{}\n", EndOfDataString);
        outputFiles.eio.close();

        // Close the Meters Output File
        print(outputFiles.mtr, "{}\n", EndOfDataString);
        print(outputFiles.mtr, " Number of Records Written={:12}\n", StdMeterRecordCount);
        if (StdMeterRecordCount > 0) {
            outputFiles.mtr.close();
        } else {
            outputFiles.mtr.del();
        }

        // Close the External Shading Output File

        if (OutputFileShadingFrac > 0) {
            ObjexxFCL::gio::close(OutputFileShadingFrac);
        }
    }

    void SetupSimulation(OutputFiles &outputFiles, bool &ErrorsFound)
    {

        // SUBROUTINE INFORMATION:
        //       AUTHOR         B. Griffith/L. Lawrie
        //       DATE WRITTEN   May 2008
        //       MODIFIED       na
        //       RE-ENGINEERED  na

        // PURPOSE OF THIS SUBROUTINE:
        //  execute a few time steps of a simulation to facilitate setting up model
        //  developed to resolve reverse DD problems caused be the differences
        //  that stem from setup and information gathering that occurs during the first pass.

        // METHODOLOGY EMPLOYED:
        // Using global flag (kickoff simulation), only a few time steps are executed.
        // global flag is used in other parts of simulation to terminate quickly.

        // Using/Aliasing
        using CostEstimateManager::SimCostEstimate;
        using DataEnvironment::EndMonthFlag;
        using DataEnvironment::EnvironmentName;
        using ExteriorEnergyUse::ManageExteriorEnergyUse;
        using General::TrimSigDigits;
        using namespace DataTimings;
        using PlantPipingSystemsManager::CheckIfAnyBasements;
        using PlantPipingSystemsManager::CheckIfAnySlabs;
        using PlantPipingSystemsManager::SimulateGroundDomains;

        // SUBROUTINE LOCAL VARIABLE DECLARATIONS:
        static bool Available(false); // an environment is available to process
        //  integer :: env_iteration=0
        //  CHARACTER(len=32) :: cEnvChar

        //  return  ! remove comment to do 'old way'

        Available = true;

        while (Available) { // do for each environment

            GetNextEnvironment(outputFiles, Available, ErrorsFound);

            if (!Available) break;
            if (ErrorsFound) break;

            BeginEnvrnFlag = true;
            EndEnvrnFlag = false;
            EndMonthFlag = false;
            WarmupFlag = true;
            DayOfSim = 0;

            ++DayOfSim;
            BeginDayFlag = true;
            EndDayFlag = false;

            HourOfDay = 1;

            BeginHourFlag = true;
            EndHourFlag = false;

            TimeStep = 1;

            if (DeveloperFlag) DisplayString("Initializing Simulation - timestep 1:" + EnvironmentName);

            BeginTimeStepFlag = true;

            ManageWeather();

            ManageExteriorEnergyUse();

            ManageHeatBalance(outputFiles);

            BeginHourFlag = false;
            BeginDayFlag = false;
            BeginEnvrnFlag = false;
            BeginSimFlag = false;
            BeginFullSimFlag = false;

            //          ! do another timestep=1
            if (DeveloperFlag) DisplayString("Initializing Simulation - 2nd timestep 1:" + EnvironmentName);

            ManageWeather();

            ManageExteriorEnergyUse();

            ManageHeatBalance(outputFiles);

            //         do an end of day, end of environment time step

            HourOfDay = 24;
            TimeStep = NumOfTimeStepInHour;
            EndEnvrnFlag = true;

            if (DeveloperFlag) DisplayString("Initializing Simulation - hour 24 timestep 1:" + EnvironmentName);
            ManageWeather();

            ManageExteriorEnergyUse();

            ManageHeatBalance(outputFiles);

        } // ... End environment loop.

        if (AnySlabsInModel || AnyBasementsInModel) {
            SimulateGroundDomains(outputFiles, true);
        }

        if (!ErrorsFound) SimCostEstimate(); // basically will get and check input
        if (ErrorsFound) ShowFatalError("Previous conditions cause program termination.");
    }

    void ReportNodeConnections(OutputFiles &outputFiles)
    {

        // SUBROUTINE INFORMATION:
        //       AUTHOR         Linda Lawrie
        //       DATE WRITTEN   February 2004
        //       MODIFIED       na
        //       RE-ENGINEERED  na

        // PURPOSE OF THIS SUBROUTINE:
        // This subroutine 'reports' the NodeConnection data structure.  It groups the
        // report/dump by parent, non-parent objects.

        // Using/Aliasing
        using namespace DataBranchNodeConnections;
        using DataLoopNode::NodeID;
        using DataLoopNode::NumOfNodes;


        // Formats
        static constexpr auto Format_702("! <#{0} Node Connections>,<Number of {0} Node Connections>\n");
        static constexpr auto Format_703(
            "! <{} Node Connection>,<Node Name>,<Node ObjectType>,<Node ObjectName>,<Node ConnectionType>,<Node FluidStream>\n");

        NonConnectedNodes.dimension(NumOfNodes, true);

        int NumNonParents = 0;
        for (int Loop = 1; Loop <= NumOfNodeConnections; ++Loop) {
            if (NodeConnections(Loop).ObjectIsParent) continue;
            ++NumNonParents;
        }
        const auto NumParents = NumOfNodeConnections - NumNonParents;
        ParentNodeList.allocate(NumParents);

        //  Do Parent Objects
        print(outputFiles.bnd, "{}\n", "! ===============================================================");
        print(outputFiles.bnd, Format_702, "Parent");
        print(outputFiles.bnd, " #Parent Node Connections,{}\n", NumParents);
        print(outputFiles.bnd, Format_703, "Parent");

        for (int Loop = 1; Loop <= NumOfNodeConnections; ++Loop) {
            if (!NodeConnections(Loop).ObjectIsParent) continue;
            NonConnectedNodes(NodeConnections(Loop).NodeNumber) = false;
            print(outputFiles.bnd,
                  " Parent Node Connection,{},{},{},{},{}\n",
                  NodeConnections(Loop).NodeName,
                  NodeConnections(Loop).ObjectType,
                  NodeConnections(Loop).ObjectName,
                  NodeConnections(Loop).ConnectionType,
                  NodeConnections(Loop).FluidStream);
            // Build ParentNodeLists
            if (UtilityRoutines::SameString(NodeConnections(Loop).ConnectionType, "Inlet") ||
                UtilityRoutines::SameString(NodeConnections(Loop).ConnectionType, "Outlet")) {
                bool ParentComponentFound = false;
                for (int Loop1 = 1; Loop1 <= NumOfActualParents; ++Loop1) {
                    if (ParentNodeList(Loop1).CType != NodeConnections(Loop).ObjectType ||
                        ParentNodeList(Loop1).CName != NodeConnections(Loop).ObjectName)
                        continue;
                    ParentComponentFound = true;
                    {
                        auto const SELECT_CASE_var(UtilityRoutines::MakeUPPERCase(NodeConnections(Loop).ConnectionType));
                        if (SELECT_CASE_var == "INLET") {
                            ParentNodeList(Loop1).InletNodeName = NodeConnections(Loop).NodeName;
                        } else if (SELECT_CASE_var == "OUTLET") {
                            ParentNodeList(Loop1).OutletNodeName = NodeConnections(Loop).NodeName;
                        }
                    }
                }
                if (!ParentComponentFound) {
                    ++NumOfActualParents;
                    ParentNodeList(NumOfActualParents).CType = NodeConnections(Loop).ObjectType;
                    ParentNodeList(NumOfActualParents).CName = NodeConnections(Loop).ObjectName;
                    {
                        auto const SELECT_CASE_var(UtilityRoutines::MakeUPPERCase(NodeConnections(Loop).ConnectionType));
                        if (SELECT_CASE_var == "INLET") {
                            ParentNodeList(NumOfActualParents).InletNodeName = NodeConnections(Loop).NodeName;
                        } else if (SELECT_CASE_var == "OUTLET") {
                            ParentNodeList(NumOfActualParents).OutletNodeName = NodeConnections(Loop).NodeName;
                        }
                    }
                }
            }
        }

        //  Do non-Parent Objects
        print(outputFiles.bnd, "{}\n", "! ===============================================================");
        print(outputFiles.bnd, Format_702, "Non-Parent");
        print(outputFiles.bnd, " #Non-Parent Node Connections,{}\n", NumNonParents);
        print(outputFiles.bnd, Format_703, "Non-Parent");

        for (int Loop = 1; Loop <= NumOfNodeConnections; ++Loop) {
            if (NodeConnections(Loop).ObjectIsParent) continue;
            NonConnectedNodes(NodeConnections(Loop).NodeNumber) = false;
            print(outputFiles.bnd,
                  " Non-Parent Node Connection,{},{},{},{},{}\n",
                  NodeConnections(Loop).NodeName,
                  NodeConnections(Loop).ObjectType,
                  NodeConnections(Loop).ObjectName,
                  NodeConnections(Loop).ConnectionType,
                  NodeConnections(Loop).FluidStream);
        }

        int NumNonConnected = 0;
        for (int Loop = 1; Loop <= NumOfNodes; ++Loop) {
            if (NonConnectedNodes(Loop)) ++NumNonConnected;
        }

        if (NumNonConnected > 0) {
            print(outputFiles.bnd, "{}\n", "! ===============================================================");
            static constexpr auto Format_705("! <#NonConnected Nodes>,<Number of NonConnected Nodes>\n #NonConnected Nodes,{}\n");
            print(outputFiles.bnd, Format_705, NumNonConnected);
            static constexpr auto Format_706("! <NonConnected Node>,<NonConnected Node Number>,<NonConnected Node Name>");
            print(outputFiles.bnd, "{}\n", Format_706);
            for (int Loop = 1; Loop <= NumOfNodes; ++Loop) {
                if (!NonConnectedNodes(Loop)) continue;
                print(outputFiles.bnd, " NonConnected Node,{},{}\n", Loop, NodeID(Loop));
            }
        }

        NonConnectedNodes.deallocate();
    }

    void ReportLoopConnections(OutputFiles &outputFiles)
    {

        // SUBROUTINE INFORMATION:
        //       AUTHOR         Linda Lawrie
        //       DATE WRITTEN   December 2001
        //       MODIFIED       March 2003; added other reporting
        //       RE-ENGINEERED  na

        // PURPOSE OF THIS SUBROUTINE:
        // This subroutine reports on the node connections in various parts of the
        // HVAC systen: Component Sets, Air Loop, Plant and Condenser Loop, Supply and
        // return air paths, controlled zones.
        // This information should be useful in diagnosing node connection input errors.

        // Using/Aliasing
        using namespace DataAirLoop;
        using namespace DataBranchNodeConnections;
        using DataLoopNode::NodeID;
        using DataLoopNode::NumOfNodes;
        using namespace DataHVACGlobals;
        using namespace DataPlant;
        using namespace DataZoneEquipment;
        using DataErrorTracking::AbortProcessing; // used here to turn off Node Connection Error reporting
        using DataErrorTracking::AskForConnectionsReport;
        using DualDuct::ReportDualDuctConnections;
        using OutAirNodeManager::NumOutsideAirNodes;
        using OutAirNodeManager::OutsideAirNodeList;

        // SUBROUTINE PARAMETER DEFINITIONS:
        constexpr static auto errstring("**error**");

        // SUBROUTINE LOCAL VARIABLE DECLARATIONS:
        static bool WarningOut(true);

        // Formats
        static constexpr auto Format_700("! <#Component Sets>,<Number of Component Sets>");
        static constexpr auto Format_702("! <Component Set>,<Component Set Count>,<Parent Object Type>,<Parent Object Name>,<Component "
                                         "Type>,<Component Name>,<Inlet Node ID>,<Outlet Node ID>,<Description>");
        static constexpr auto Format_720("! <#Zone Equipment Lists>,<Number of Zone Equipment Lists>");
        static constexpr auto Format_722(
            "! <Zone Equipment List>,<Zone Equipment List Count>,<Zone Equipment List Name>,<Zone Name>,<Number of Components>");
        static constexpr auto Format_723("! <Zone Equipment Component>,<Component Count>,<Component Type>,<Component Name>,<Zone Name>,<Heating "
                                         "Priority>,<Cooling Priority>");

        // Report outside air node names on the Branch-Node Details file
        print(outputFiles.bnd, "{}\n", "! ===============================================================");
        print(outputFiles.bnd, "{}\n", "! #Outdoor Air Nodes,<Number of Outdoor Air Nodes>");
        print(outputFiles.bnd, " #Outdoor Air Nodes,{}\n", NumOutsideAirNodes);
        if (NumOutsideAirNodes > 0) {
            print(outputFiles.bnd, "{}\n", "! <Outdoor Air Node>,<NodeNumber>,<Node Name>");
        }
        for (int Count = 1; Count <= NumOutsideAirNodes; ++Count) {
            print(outputFiles.bnd, " Outdoor Air Node,{},{}\n", OutsideAirNodeList(Count), NodeID(OutsideAirNodeList(Count)));
        }
        // Component Sets
        print(outputFiles.bnd, "{}\n", "! ===============================================================");
        print(outputFiles.bnd, "{}\n", Format_700);
        print(outputFiles.bnd, " #Component Sets,{}\n", NumCompSets);
        print(outputFiles.bnd, "{}\n", Format_702);

        for (int Count = 1; Count <= NumCompSets; ++Count) {
            print(outputFiles.bnd,
                  " Component Set,{},{},{},{},{},{},{},{}\n",
                  Count,
                  CompSets(Count).ParentCType,
                  CompSets(Count).ParentCName,
                  CompSets(Count).CType,
                  CompSets(Count).CName,
                  CompSets(Count).InletNodeName,
                  CompSets(Count).OutletNodeName,
                  CompSets(Count).Description);

            if (CompSets(Count).ParentCType == "UNDEFINED" || CompSets(Count).InletNodeName == "UNDEFINED" ||
                CompSets(Count).OutletNodeName == "UNDEFINED") {
                if (AbortProcessing && WarningOut) {
                    ShowWarningError("Node Connection errors shown during \"fatal error\" processing may be false because not all inputs may have "
                                     "been retrieved.");
                    WarningOut = false;
                }
                ShowWarningError("Node Connection Error for object " + CompSets(Count).CType + ", name=" + CompSets(Count).CName);
                ShowContinueError("  " + CompSets(Count).Description + " not on any Branch or Parent Object");
                ShowContinueError("  Inlet Node : " + CompSets(Count).InletNodeName);
                ShowContinueError("  Outlet Node: " + CompSets(Count).OutletNodeName);
                ++NumNodeConnectionErrors;
                if (UtilityRoutines::SameString(CompSets(Count).CType, "SolarCollector:UnglazedTranspired")) {
                    ShowContinueError("This report does not necessarily indicate a problem for a MultiSystem Transpired Collector");
                }
            }
            if (CompSets(Count).Description == "UNDEFINED") {
                if (AbortProcessing && WarningOut) {
                    ShowWarningError("Node Connection errors shown during \"fatal error\" processing may be false because not all inputs may have "
                                     "been retrieved.");
                    WarningOut = false;
                }
                ShowWarningError("Potential Node Connection Error for object " + CompSets(Count).CType + ", name=" + CompSets(Count).CName);
                ShowContinueError("  Node Types are still UNDEFINED -- See Branch/Node Details file for further information");
                ShowContinueError("  Inlet Node : " + CompSets(Count).InletNodeName);
                ShowContinueError("  Outlet Node: " + CompSets(Count).OutletNodeName);
                ++NumNodeConnectionErrors;
            }
        }

        for (int Count = 1; Count <= NumCompSets; ++Count) {
            for (int Count1 = Count + 1; Count1 <= NumCompSets; ++Count1) {
                if (CompSets(Count).CType != CompSets(Count1).CType) continue;
                if (CompSets(Count).CName != CompSets(Count1).CName) continue;
                if (CompSets(Count).InletNodeName != CompSets(Count1).InletNodeName) continue;
                if (CompSets(Count).OutletNodeName != CompSets(Count1).OutletNodeName) continue;
                if (AbortProcessing && WarningOut) {
                    ShowWarningError("Node Connection errors shown during \"fatal error\" processing may be false because not all inputs may have "
                                     "been retrieved.");
                    WarningOut = false;
                }
                ShowWarningError("Component plus inlet/outlet node pair used more than once:");
                ShowContinueError("  Component  : " + CompSets(Count).CType + ", name=" + CompSets(Count).CName);
                ShowContinueError("  Inlet Node : " + CompSets(Count).InletNodeName);
                ShowContinueError("  Outlet Node: " + CompSets(Count).OutletNodeName);
                ShowContinueError("  Used by    : " + CompSets(Count).ParentCType + ' ' + CompSets(Count).ParentCName);
                ShowContinueError("  and  by    : " + CompSets(Count1).ParentCType + ' ' + CompSets(Count1).ParentCName);
                ++NumNodeConnectionErrors;
            }
        }
        //  Plant Loops
        print(outputFiles.bnd, "{}\n", "! ===============================================================");
        print(outputFiles.bnd, "{}\n", "! <# Plant Loops>,<Number of Plant Loops>");
        print(outputFiles.bnd, " #Plant Loops,{}\n", NumPlantLoops);
        print(outputFiles.bnd,
              "{}\n",
              "! <Plant Loop>,<Plant Loop Name>,<Loop Type>,<Inlet Node Name>,<Outlet Node Name>,<Branch List>,<Connector List>");
        print(
            outputFiles.bnd, "{}\n", "! <Plant Loop Connector>,<Connector Type>,<Connector Name>,<Loop Name>,<Loop Type>,<Number of Inlets/Outlets>");
        print(outputFiles.bnd,
              "{}\n",
              "! <Plant Loop Connector Branches>,<Connector Node Count>,<Connector Type>,<Connector Name>,<Inlet Branch>,<Outlet Branch>,<Loop "
              "Name>,<Loop Type>");
        print(outputFiles.bnd,
              "{}\n",
              "! <Plant Loop Connector Nodes>,<Connector Node Count>,<Connector Type>,<Connector Name>,<Inlet Node>,<Outlet Node>,<Loop Name>,<Loop "
              "Type>");
        print(outputFiles.bnd,
              "{}\n",
              "! <Plant Loop Supply Connection>,<Plant Loop Name>,<Supply Side Outlet Node Name>,<Demand Side Inlet Node Name>");
        print(outputFiles.bnd,
              "{}\n",
              "! <Plant Loop Return Connection>,<Plant Loop Name>,<Demand Side Outlet Node Name>,<Supply Side Inlet Node Name>");
        for (int Count = 1; Count <= NumPlantLoops; ++Count) {
            for (int LoopSideNum = DemandSide; LoopSideNum <= SupplySide; ++LoopSideNum) {
                //  Plant Supply Side Loop
                // Demandside and supplyside is parametrized in DataPlant
                const auto LoopString = [&]() {
                    if (LoopSideNum == DemandSide) {
                        return "Demand";
                    } else if (LoopSideNum == SupplySide) {
                        return "Supply";
                    } else {
                        return "";
                    }
                }();

                print(outputFiles.bnd,
                      " Plant Loop,{},{},{},{},{},{}\n",
                      PlantLoop(Count).Name,
                      LoopString,
                      PlantLoop(Count).LoopSide(LoopSideNum).NodeNameIn,
                      PlantLoop(Count).LoopSide(LoopSideNum).NodeNameOut,
                      PlantLoop(Count).LoopSide(LoopSideNum).BranchList,
                      PlantLoop(Count).LoopSide(LoopSideNum).ConnectList);
                //  Plant Supply Side Splitter
                if (PlantLoop(Count).LoopSide(LoopSideNum).Splitter.Exists) {
                    print(outputFiles.bnd,
                          "   Plant Loop Connector,Splitter,{},{},{},{}\n",
                          PlantLoop(Count).LoopSide(LoopSideNum).Splitter.Name,
                          PlantLoop(Count).Name,
                          LoopString,
                          PlantLoop(Count).LoopSide(LoopSideNum).Splitter.TotalOutletNodes);
                    for (int Count1 = 1; Count1 <= PlantLoop(Count).LoopSide(LoopSideNum).Splitter.TotalOutletNodes; ++Count1) {
                        print(outputFiles.bnd,
                              "     Plant Loop Connector Branches,{},Splitter,{},",
                              Count1,
                              PlantLoop(Count).LoopSide(LoopSideNum).Splitter.Name);

                        if (PlantLoop(Count).LoopSide(LoopSideNum).Splitter.BranchNumIn <= 0) {
                            print(outputFiles.bnd, "{},\n", errstring);
                        } else {
                            print(outputFiles.bnd,
                                  "{},",
                                  PlantLoop(Count).LoopSide(LoopSideNum).Branch(PlantLoop(Count).LoopSide(LoopSideNum).Splitter.BranchNumIn).Name);
                        }

                        if (PlantLoop(Count).LoopSide(LoopSideNum).Splitter.BranchNumOut(Count1) <= 0) {
                            print(outputFiles.bnd, "{},{},{}\n", errstring, PlantLoop(Count).Name, LoopString);
                        } else {
                            print(outputFiles.bnd,
                                  "{},{},{}\n",
                                  PlantLoop(Count)
                                      .LoopSide(LoopSideNum)
                                      .Branch(PlantLoop(Count).LoopSide(LoopSideNum).Splitter.BranchNumOut(Count1))
                                      .Name,
                                  PlantLoop(Count).Name,
                                  LoopString);
                        }

                        print(outputFiles.bnd,
                              "     Plant Loop Connector Nodes,   {},Splitter,{},{},{},{},{}\n",
                              Count1,
                              PlantLoop(Count).LoopSide(LoopSideNum).Splitter.Name,
                              PlantLoop(Count).LoopSide(LoopSideNum).Splitter.NodeNameIn,
                              PlantLoop(Count).LoopSide(LoopSideNum).Splitter.NodeNameOut(Count1),
                              PlantLoop(Count).Name,
                              LoopString);
                    }
                }

                //  Plant Supply Side Mixer
                if (PlantLoop(Count).LoopSide(LoopSideNum).Mixer.Exists) {
                    print(outputFiles.bnd,
                          "   Plant Loop Connector,Mixer,{},{},{},{}\n",
                          PlantLoop(Count).LoopSide(LoopSideNum).Mixer.Name,
                          PlantLoop(Count).Name,
                          LoopString,
                          PlantLoop(Count).LoopSide(LoopSideNum).Mixer.TotalInletNodes); //',Supply,'//  &

                    for (int Count1 = 1; Count1 <= PlantLoop(Count).LoopSide(LoopSideNum).Mixer.TotalInletNodes; ++Count1) {
                        print(outputFiles.bnd,
                              "     Plant Loop Connector Branches,{},Mixer,{},",
                              Count1,
                              PlantLoop(Count).LoopSide(LoopSideNum).Mixer.Name);
                        if (PlantLoop(Count).LoopSide(LoopSideNum).Mixer.BranchNumIn(Count1) <= 0) {
                            print(outputFiles.bnd, "{},", errstring);
                        } else {
                            print(
                                outputFiles.bnd,
                                "{},",
                                PlantLoop(Count).LoopSide(LoopSideNum).Branch(PlantLoop(Count).LoopSide(LoopSideNum).Mixer.BranchNumIn(Count1)).Name);
                        }
                        if (PlantLoop(Count).LoopSide(LoopSideNum).Mixer.BranchNumOut <= 0) {
                            print(outputFiles.bnd, "{},{},Supply\n", errstring, PlantLoop(Count).Name);
                        } else {
                            print(outputFiles.bnd,
                                  "{},{},{}\n",
                                  PlantLoop(Count).LoopSide(LoopSideNum).Branch(PlantLoop(Count).LoopSide(LoopSideNum).Mixer.BranchNumOut).Name,
                                  PlantLoop(Count).Name,
                                  LoopString);
                        }
                        print(outputFiles.bnd,
                              "     Plant Loop Connector Nodes,   {},Mixer,{},{},{},{},{}\n",
                              Count1,
                              PlantLoop(Count).LoopSide(LoopSideNum).Mixer.Name,
                              PlantLoop(Count).LoopSide(LoopSideNum).Mixer.NodeNameIn(Count1),
                              PlantLoop(Count).LoopSide(LoopSideNum).Mixer.NodeNameOut,
                              PlantLoop(Count).Name,
                              LoopString);
                    }
                }
            }
            print(outputFiles.bnd,
                  " Plant Loop Supply Connection,{},{},{}\n",
                  PlantLoop(Count).Name,
                  PlantLoop(Count).LoopSide(SupplySide).NodeNameOut,
                  PlantLoop(Count).LoopSide(DemandSide).NodeNameIn);
            print(outputFiles.bnd,
                  " Plant Loop Return Connection,{},{},{}\n",
                  PlantLoop(Count).Name,
                  PlantLoop(Count).LoopSide(DemandSide).NodeNameOut,
                  PlantLoop(Count).LoopSide(SupplySide).NodeNameIn);

        } //  Plant Demand Side Loop

        //  Condenser Loops
        print(outputFiles.bnd, "{}\n", "! ===============================================================");
        print(outputFiles.bnd, "{}\n", "! <# Condenser Loops>,<Number of Condenser Loops>");
        print(outputFiles.bnd, " #Condenser Loops,{}\n", NumCondLoops);
        print(outputFiles.bnd,
              "{}\n",
              "! <Condenser Loop>,<Condenser Loop Name>,<Loop Type>,<Inlet Node Name>,<Outlet Node Name>,<Branch List>,<Connector List>");
        print(outputFiles.bnd,
              "{}\n",
              "! <Condenser Loop Connector>,<Connector Type>,<Connector Name>,<Loop Name>,<Loop Type>,<Number of Inlets/Outlets>");
        print(outputFiles.bnd,
              "{}\n",
              "! <Condenser Loop Connector Branches>,<Connector Node Count>,<Connector Type>,<Connector Name>,<Inlet Branch>,<Outlet Branch>,<Loop "
              "Name>,<Loop Type>");
        print(outputFiles.bnd,
              "{}\n",
              "! <Condenser Loop Connector Nodes>,<Connector Node Count>,<Connector Type>,<Connector Name>,<Inlet Node>,<Outlet Node>,<Loop "
              "Name>,<Loop Type>");
        print(outputFiles.bnd,
              "{}\n",
              "! <Condenser Loop Supply Connection>,<Condenser Loop Name>,<Supply Side Outlet Node Name>,<Demand Side Inlet Node Name>");
        print(outputFiles.bnd,
              "{}\n",
              "! <Condenser Loop Return Connection>,<Condenser Loop Name>,<Demand Side Outlet Node Name>,<Supply Side Inlet Node Name>");

        for (int Count = NumPlantLoops + 1; Count <= TotNumLoops; ++Count) {
            for (int LoopSideNum = DemandSide; LoopSideNum <= SupplySide; ++LoopSideNum) {
                //  Plant Supply Side Loop
                // Demandside and supplyside is parametrized in DataPlant
                const auto LoopString = [&]() {
                    if (LoopSideNum == DemandSide) {
                        return "Demand";
                    } else if (LoopSideNum == SupplySide) {
                        return "Supply";
                    } else {
                        return "";
                    }
                }();

                print(outputFiles.bnd,
                      " Plant Loop,{},{},{},{},{},{}\n",
                      PlantLoop(Count).Name,
                      LoopString,
                      PlantLoop(Count).LoopSide(LoopSideNum).NodeNameIn,
                      PlantLoop(Count).LoopSide(LoopSideNum).NodeNameOut,
                      PlantLoop(Count).LoopSide(LoopSideNum).BranchList,
                      PlantLoop(Count).LoopSide(LoopSideNum).ConnectList);
                //  Plant Supply Side Splitter
                if (PlantLoop(Count).LoopSide(LoopSideNum).Splitter.Exists) {
                    print(outputFiles.bnd,
                          "   Plant Loop Connector,Splitter,{},{},{},{}\n",
                          PlantLoop(Count).LoopSide(LoopSideNum).Splitter.Name,
                          PlantLoop(Count).Name,
                          LoopString,
                          PlantLoop(Count).LoopSide(LoopSideNum).Splitter.TotalOutletNodes);
                    for (int Count1 = 1; Count1 <= PlantLoop(Count).LoopSide(LoopSideNum).Splitter.TotalOutletNodes; ++Count1) {
                        print(outputFiles.bnd,
                              "     Plant Loop Connector Branches,{},Splitter,{},",
                              Count1,
                              PlantLoop(Count).LoopSide(LoopSideNum).Splitter.Name);

                        if (PlantLoop(Count).LoopSide(LoopSideNum).Splitter.BranchNumIn <= 0) {
                            print(outputFiles.bnd, "{},", errstring);
                        } else {
                            print(outputFiles.bnd,
                                  "{},",
                                  PlantLoop(Count).LoopSide(LoopSideNum).Branch(PlantLoop(Count).LoopSide(LoopSideNum).Splitter.BranchNumIn).Name);
                        }
                        if (PlantLoop(Count).LoopSide(LoopSideNum).Splitter.BranchNumOut(Count1) <= 0) {
                            print(outputFiles.bnd, "{},{},{}\n", errstring, PlantLoop(Count).Name, LoopString);
                        } else {

                            print(outputFiles.bnd,
                                  "{},{},{}\n",
                                  PlantLoop(Count)
                                      .LoopSide(LoopSideNum)
                                      .Branch(PlantLoop(Count).LoopSide(LoopSideNum).Splitter.BranchNumOut(Count1))
                                      .Name,
                                  PlantLoop(Count).Name,
                                  LoopString);
                        }

                        print(outputFiles.bnd,
                              "     Plant Loop Connector Nodes,   {},Splitter,{},{},{},{},{}\n",
                              Count1,
                              PlantLoop(Count).LoopSide(LoopSideNum).Splitter.Name,
                              PlantLoop(Count).LoopSide(LoopSideNum).Splitter.NodeNameIn,
                              PlantLoop(Count).LoopSide(LoopSideNum).Splitter.NodeNameOut(Count1),
                              PlantLoop(Count).Name,
                              LoopString);
                    }
                }

                //  Plant Supply Side Mixer
                if (PlantLoop(Count).LoopSide(LoopSideNum).Mixer.Exists) {
                    const auto totalInletNodes = PlantLoop(Count).LoopSide(LoopSideNum).Mixer.TotalInletNodes;
                    print(outputFiles.bnd,
                          "   Plant Loop Connector,Mixer,{},{},{},{}\n",
                          PlantLoop(Count).LoopSide(LoopSideNum).Mixer.Name,
                          PlantLoop(Count).Name,
                          LoopString,
                          totalInletNodes); //',Supply,'//  &

                    for (int Count1 = 1; Count1 <= totalInletNodes; ++Count1) {
                        print(outputFiles.bnd,
                              "     Plant Loop Connector Branches,{},Mixer,{},",
                              Count1,
                              PlantLoop(Count).LoopSide(LoopSideNum).Mixer.Name);

                        if (PlantLoop(Count).LoopSide(LoopSideNum).Mixer.BranchNumIn(Count1) <= 0) {
                            print(outputFiles.bnd, "{},", errstring);
                        } else {
                            print(
                                outputFiles.bnd,
                                "{},",
                                PlantLoop(Count).LoopSide(LoopSideNum).Branch(PlantLoop(Count).LoopSide(LoopSideNum).Mixer.BranchNumIn(Count1)).Name);
                        }
                        if (PlantLoop(Count).LoopSide(LoopSideNum).Mixer.BranchNumOut <= 0) {
                            print(outputFiles.bnd, "{},{},{}\n", errstring, PlantLoop(Count).Name, LoopString);
                        } else {
                            print(outputFiles.bnd,
                                  "{},{},{}\n",
                                  PlantLoop(Count).LoopSide(LoopSideNum).Branch(PlantLoop(Count).LoopSide(LoopSideNum).Mixer.BranchNumOut).Name,
                                  PlantLoop(Count).Name,
                                  LoopString);
                        }
                        print(outputFiles.bnd,
                              "     Plant Loop Connector Nodes,   {},Mixer,{},{},{},{},{}\n",
                              Count1,
                              PlantLoop(Count).LoopSide(LoopSideNum).Mixer.Name,
                              PlantLoop(Count).LoopSide(LoopSideNum).Mixer.NodeNameIn(Count1),
                              PlantLoop(Count).LoopSide(LoopSideNum).Mixer.NodeNameOut,
                              PlantLoop(Count).Name,
                              LoopString);
                    }
                }
            }
            print(outputFiles.bnd,
                  " Plant Loop Supply Connection,{},{},{}\n",
                  PlantLoop(Count).Name,
                  PlantLoop(Count).LoopSide(SupplySide).NodeNameOut,
                  PlantLoop(Count).LoopSide(DemandSide).NodeNameIn);
            print(outputFiles.bnd,
                  " Plant Loop Return Connection,{},{},{}\n",
                  PlantLoop(Count).Name,
                  PlantLoop(Count).LoopSide(DemandSide).NodeNameOut,
                  PlantLoop(Count).LoopSide(SupplySide).NodeNameIn);

        } //  Plant Demand Side Loop

        print(outputFiles.bnd, "{}\n", "! ===============================================================");
        int NumOfControlledZones = 0;
        for (int Count = 1; Count <= NumOfZones; ++Count) {
            if (!allocated(ZoneEquipConfig)) continue;
            if (ZoneEquipConfig(Count).IsControlled) ++NumOfControlledZones;
        }

        if (NumOfControlledZones > 0) {
            print(outputFiles.bnd, "{}\n", "! <# Controlled Zones>,<Number of Controlled Zones>");
            print(outputFiles.bnd, " #Controlled Zones,{}\n", NumOfControlledZones);
            print(outputFiles.bnd,
                  "{}\n",
                  "! <Controlled Zone>,<Controlled Zone Name>,<Equip List Name>,<Control List Name>,<Zone Node Name>,<# Inlet Nodes>,<# Exhaust "
                  "Nodes>,<# Return Nodes>");
            print(outputFiles.bnd,
                  "{}\n",
                  "! <Controlled Zone Inlet>,<Inlet Node Count>,<Controlled Zone Name>,<Supply Air Inlet Node Name>,<SD Sys:Cooling/Heating "
                  "[DD:Cooling] Inlet Node Name>,<DD Sys:Heating Inlet Node Name>");
            print(outputFiles.bnd, "{}\n", "! <Controlled Zone Exhaust>,<Exhaust Node Count>,<Controlled Zone Name>,<Exhaust Air Node Name>");

            for (int Count = 1; Count <= NumOfZones; ++Count) {
                if (!ZoneEquipConfig(Count).IsControlled) continue;

                print(outputFiles.bnd,
                      " Controlled Zone,{},{},{},{},{},{},{}\n",
                      ZoneEquipConfig(Count).ZoneName,
                      ZoneEquipConfig(Count).EquipListName,
                      ZoneEquipConfig(Count).ControlListName,
                      NodeID(ZoneEquipConfig(Count).ZoneNode),
                      ZoneEquipConfig(Count).NumInletNodes,
                      ZoneEquipConfig(Count).NumExhaustNodes,
                      ZoneEquipConfig(Count).NumReturnNodes);
                for (int Count1 = 1; Count1 <= ZoneEquipConfig(Count).NumInletNodes; ++Count1) {
                    auto ChrName = NodeID(ZoneEquipConfig(Count).AirDistUnitHeat(Count1).InNode);
                    if (ChrName == "Undefined") ChrName = "N/A";
                    print(outputFiles.bnd,
                          "   Controlled Zone Inlet,{},{},{},{},{}\n",
                          Count1,
                          ZoneEquipConfig(Count).ZoneName,
                          NodeID(ZoneEquipConfig(Count).InletNode(Count1)),
                          NodeID(ZoneEquipConfig(Count).AirDistUnitCool(Count1).InNode),
                          ChrName);
                }
                for (int Count1 = 1; Count1 <= ZoneEquipConfig(Count).NumExhaustNodes; ++Count1) {
                    print(outputFiles.bnd,
                          "   Controlled Zone Exhaust,{},{},{}\n",
                          Count1,
                          ZoneEquipConfig(Count).ZoneName,
                          NodeID(ZoneEquipConfig(Count).ExhaustNode(Count1)));
                }
                for (int Count1 = 1; Count1 <= ZoneEquipConfig(Count).NumReturnNodes; ++Count1) {
                    print(outputFiles.bnd,
                          "   Controlled Zone Return,{},{},{}\n",
                          Count1,
                          ZoneEquipConfig(Count).ZoneName,
                          NodeID(ZoneEquipConfig(Count).ReturnNode(Count1)));
                }
            }

            // Report Zone Equipment Lists to BND File
            print(outputFiles.bnd, "{}\n", "! ===============================================================");
            print(outputFiles.bnd, "{}\n", Format_720);
            print(outputFiles.bnd, " #Zone Equipment Lists,{}\n", NumOfControlledZones);
            print(outputFiles.bnd, "{}\n", Format_722);
            print(outputFiles.bnd, "{}\n", Format_723);

            for (int Count = 1; Count <= NumOfZones; ++Count) {
                // Zone equipment list array parallels controlled zone equipment array, so
                // same index finds corresponding data from both arrays
                if (!ZoneEquipConfig(Count).IsControlled) continue;

                print(outputFiles.bnd,
                      " Zone Equipment List,{},{},{},{}\n",
                      Count,
                      ZoneEquipList(Count).Name,
                      ZoneEquipConfig(Count).ZoneName,
                      ZoneEquipList(Count).NumOfEquipTypes);

                for (int Count1 = 1; Count1 <= ZoneEquipList(Count).NumOfEquipTypes; ++Count1) {
                    print(outputFiles.bnd,
                          "   Zone Equipment Component,{},{},{},{},{},{}\n",
                          Count1,
                          ZoneEquipList(Count).EquipType(Count1),
                          ZoneEquipList(Count).EquipName(Count1),
                          ZoneEquipConfig(Count).ZoneName,
                          ZoneEquipList(Count).CoolingPriority(Count1),
                          ZoneEquipList(Count).HeatingPriority(Count1));
                }
            }
        }

        // Report Dual Duct Dampers to BND File
        ReportDualDuctConnections(outputFiles);

        if (NumNodeConnectionErrors == 0) {
            ShowMessage("No node connection errors were found.");
        } else {
            if (NumNodeConnectionErrors > 1) {
                ShowMessage("There were " + std::to_string(NumNodeConnectionErrors) + " node connection errors noted.");
            } else {
                ShowMessage("There was " + std::to_string(NumNodeConnectionErrors) + " node connection error noted.");
            }
        }

        AskForConnectionsReport = false;
    }

    void ReportParentChildren()
    {

        // SUBROUTINE INFORMATION:
        //       AUTHOR         Linda Lawrie
        //       DATE WRITTEN   May 2005
        //       MODIFIED       na
        //       RE-ENGINEERED  na

        // PURPOSE OF THIS SUBROUTINE:
        // Reports parent compsets with ensuing children data.

        // METHODOLOGY EMPLOYED:
        // Uses IsParentObject,GetNumChildren,GetChildrenData

        // REFERENCES:
        // na

        // USE STATEMENTS:
        // na
        // Using/Aliasing
        using DataGlobals::OutputFileDebug;
        using General::TrimSigDigits;
        using namespace DataBranchNodeConnections;
        using namespace BranchNodeConnections;

        // Locals
        // SUBROUTINE ARGUMENT DEFINITIONS:
        // na

        // SUBROUTINE PARAMETER DEFINITIONS:
        // na

        // INTERFACE BLOCK SPECIFICATIONS:
        // na

        // DERIVED TYPE DEFINITIONS:
        // na

        // SUBROUTINE LOCAL VARIABLE DECLARATIONS:
        int Loop;
        int Loop1;
        Array1D_string ChildCType;
        Array1D_string ChildCName;
        Array1D_string ChildInNodeName;
        Array1D_string ChildOutNodeName;
        Array1D_int ChildInNodeNum;
        Array1D_int ChildOutNodeNum;
        int NumChildren;
        bool ErrorsFound;

        ErrorsFound = false;
        ObjexxFCL::gio::write(OutputFileDebug, fmtA) << "Node Type,CompSet Name,Inlet Node,OutletNode";
        for (Loop = 1; Loop <= NumOfActualParents; ++Loop) {
            NumChildren = GetNumChildren(ParentNodeList(Loop).CType, ParentNodeList(Loop).CName);
            if (NumChildren > 0) {
                ChildCType.allocate(NumChildren);
                ChildCName.allocate(NumChildren);
                ChildInNodeName.allocate(NumChildren);
                ChildOutNodeName.allocate(NumChildren);
                ChildInNodeNum.allocate(NumChildren);
                ChildOutNodeNum.allocate(NumChildren);
                ChildCType = BlankString;
                ChildCName = BlankString;
                ChildInNodeName = BlankString;
                ChildOutNodeName = BlankString;
                ChildInNodeNum = 0;
                ChildOutNodeNum = 0;
                GetChildrenData(ParentNodeList(Loop).CType,
                                ParentNodeList(Loop).CName,
                                NumChildren,
                                ChildCType,
                                ChildCName,
                                ChildInNodeName,
                                ChildInNodeNum,
                                ChildOutNodeName,
                                ChildOutNodeNum,
                                ErrorsFound);
                if (Loop > 1) ObjexxFCL::gio::write(OutputFileDebug, "(1X,60('='))");
                ObjexxFCL::gio::write(OutputFileDebug, fmtA) << " Parent Node," + ParentNodeList(Loop).CType + ':' + ParentNodeList(Loop).CName +
                                                                    ',' + ParentNodeList(Loop).InletNodeName + ',' +
                                                                    ParentNodeList(Loop).OutletNodeName;
                for (Loop1 = 1; Loop1 <= NumChildren; ++Loop1) {
                    ObjexxFCL::gio::write(OutputFileDebug, fmtA) << "..ChildNode," + ChildCType(Loop1) + ':' + ChildCName(Loop1) + ',' +
                                                                        ChildInNodeName(Loop1) + ',' + ChildOutNodeName(Loop1);
                }
                ChildCType.deallocate();
                ChildCName.deallocate();
                ChildInNodeName.deallocate();
                ChildOutNodeName.deallocate();
                ChildInNodeNum.deallocate();
                ChildOutNodeNum.deallocate();
            } else {
                if (Loop > 1) ObjexxFCL::gio::write(OutputFileDebug, "(1X,60('='))");
                ObjexxFCL::gio::write(OutputFileDebug, fmtA) << " Parent Node (no children)," + ParentNodeList(Loop).CType + ':' +
                                                                    ParentNodeList(Loop).CName + ',' + ParentNodeList(Loop).InletNodeName + ',' +
                                                                    ParentNodeList(Loop).OutletNodeName;
            }
        }
    }

    void ReportCompSetMeterVariables()
    {

        // SUBROUTINE INFORMATION:
        //       AUTHOR         Linda Lawrie
        //       DATE WRITTEN   May 2005
        //       MODIFIED       na
        //       RE-ENGINEERED  na

        // PURPOSE OF THIS SUBROUTINE:
        // Reports comp set meter variables.

        // METHODOLOGY EMPLOYED:
        // na

        // REFERENCES:
        // na

        // Using/Aliasing
        using DataGlobals::OutputFileDebug;
        using namespace DataBranchNodeConnections;
        using namespace BranchNodeConnections;
        using namespace DataGlobalConstants;

        // Locals
        // SUBROUTINE ARGUMENT DEFINITIONS:
        // na

        // SUBROUTINE PARAMETER DEFINITIONS:
        // na

        // INTERFACE BLOCK SPECIFICATIONS:

        // DERIVED TYPE DEFINITIONS:
        // na

        // SUBROUTINE LOCAL VARIABLE DECLARATIONS:
        int Loop;
        int Loop1;
        int NumVariables;
        Array1D_int VarIndexes;
        Array1D_int VarIDs;
        Array1D<OutputProcessor::TimeStepType> IndexTypes;
        Array1D_int VarTypes;
        Array1D<OutputProcessor::Unit> unitsForVar; // units from enum for each variable
        Array1D_string VarNames;
        Array1D_int ResourceTypes;
        Array1D_string EndUses;
        Array1D_string Groups;

        ObjexxFCL::gio::write(OutputFileDebug, fmtA) << " CompSet,ComponentType,ComponentName,NumMeteredVariables";
        ObjexxFCL::gio::write(OutputFileDebug, fmtA) << " RepVar,ReportIndex,ReportID,ReportName,Units,ResourceType,EndUse,Group,IndexType";

        for (Loop = 1; Loop <= NumCompSets; ++Loop) {
            NumVariables = GetNumMeteredVariables(CompSets(Loop).CType, CompSets(Loop).CName);
            ObjexxFCL::gio::write(OutputFileDebug, "(1X,'CompSet,',A,',',A,',',I5)") << CompSets(Loop).CType << CompSets(Loop).CName << NumVariables;
            if (NumVariables <= 0) continue;
            VarIndexes.dimension(NumVariables, 0);
            VarIDs.dimension(NumVariables, 0);
            IndexTypes.dimension(NumVariables, 0);
            VarTypes.dimension(NumVariables, 0);
            VarNames.allocate(NumVariables);
            unitsForVar.allocate(NumVariables);
            ResourceTypes.dimension(NumVariables, 0);
            EndUses.allocate(NumVariables);
            Groups.allocate(NumVariables);
            GetMeteredVariables(CompSets(Loop).CType,
                                CompSets(Loop).CName,
                                VarIndexes,
                                VarTypes,
                                IndexTypes,
                                unitsForVar,
                                ResourceTypes,
                                EndUses,
                                Groups,
                                VarNames,
                                VarIDs);
            for (Loop1 = 1; Loop1 <= NumVariables; ++Loop1) {
                ObjexxFCL::gio::write(OutputFileDebug, "(1X,'RepVar,',I5,',',I5,',',A,',[',A,'],',A,',',A,',',A,',',I5)")
                    << VarIndexes(Loop1) << VarIDs(Loop1) << VarNames(Loop1) << unitEnumToString(unitsForVar(Loop1))
                    << GetResourceTypeChar(ResourceTypes(Loop1)) << EndUses(Loop1)
                    << Groups(Loop1)
                    // TODO: Should call OutputProcessor::StandardTimeStepTypeKey(IndexTypes(Loop1)) to return "Zone" or "HVAC"
                    << static_cast<int>(IndexTypes(Loop1));
            }
            VarIndexes.deallocate();
            IndexTypes.deallocate();
            VarTypes.deallocate();
            VarIDs.deallocate();
            VarNames.deallocate();
            unitsForVar.deallocate();
            ResourceTypes.deallocate();
            EndUses.deallocate();
            Groups.deallocate();
        }
    }

    void PostIPProcessing()
    {
        // SUBROUTINE INFORMATION:
        //       AUTHOR         Linda Lawrie
        //       DATE WRITTEN   August 2010

        // PURPOSE OF THIS SUBROUTINE:
        // This provides post processing (for errors, etc) directly after the InputProcessor
        // finishes.  Code originally in the Input Processor.

        // Using/Aliasing
        // using SQLiteProcedures::CreateSQLiteDatabase;
        using FluidProperties::FindGlycol;
        using FluidProperties::FluidIndex_EthyleneGlycol;
        using FluidProperties::FluidIndex_PropoleneGlycol;
        using FluidProperties::FluidIndex_Water;

        // SUBROUTINE LOCAL VARIABLE DECLARATIONS:
        //////////// hoisted into namespace ////////////////////////////////////////////////
        // static bool PreP_Fatal( false ); // True if a preprocessor flags a fatal error
        ////////////////////////////////////////////////////////////////////////////////////

        DoingInputProcessing = false;

        inputProcessor->preProcessorCheck(PreP_Fatal); // Check Preprocessor objects for warning, severe, etc errors.

        if (PreP_Fatal) {
            ShowFatalError("Preprocessor condition(s) cause termination.");
        }

        // Set up more globals - process fluid input.
        FluidIndex_Water = FindGlycol("Water");
        FluidIndex_EthyleneGlycol = FindGlycol("EthyleneGlycol");
        FluidIndex_PropoleneGlycol = FindGlycol("PropoleneGlycol");

        inputProcessor->preScanReportingVariables();
    }

} // namespace SimulationManager

// EXTERNAL SUBROUTINES:

void Resimulate(bool &ResimExt, // Flag to resimulate the exterior energy use simulation
                bool &ResimHB,  // Flag to resimulate the heat balance simulation (including HVAC)
                bool &ResimHVAC // Flag to resimulate the HVAC simulation
)
{

    // SUBROUTINE INFORMATION:
    //       AUTHOR         Peter Graham Ellis
    //       DATE WRITTEN   August 2005
    //       MODIFIED       Sep 2011 LKL/BG - resimulate only zones needing it for Radiant systems
    //       RE-ENGINEERED  na

    // PURPOSE OF THIS SUBROUTINE:
    // This subroutine is called as necessary by the Demand Manager to resimulate some of the modules that have
    // already been simulated for the current timestep.  For example, if LIGHTS are demand limited, the lighting
    // power is reduced which also impacts the zone internal heat gains and therefore requires that the entire
    // zone heat balance must be resimulated.

    // METHODOLOGY EMPLOYED:
    // If the zone heat balance must be resimulated, all the major subroutines are called sequentially in order
    // to recalculate the impacts of demand limiting.  This routine is called from ManageHVAC _before_ any variables
    // are reported or histories are updated.  This routine can be called multiple times without the overall
    // simulation moving forward in time.
    // If only HVAC components are demand limited, then the HVAC system is resimulated, not the entire heat balance.
    // Similarly, if ony exterior lights and equipment are demand limited, it is only necessary to resimulate the
    // exterior energy use, not the entire heat balance, nor the HVAC system.
    // Below is the hierarchy of subroutine calls.  The calls marked with an asterisk are resimulated here.
    // ManageSimulation
    //     ManageWeather
    //     ManageDemand
    //   * ManageExteriorEnergyUse
    //     ManageHeatBalance
    //       * InitHeatBalance
    //             PerformSolarCalculations
    //         ManageSurfaceHeatBalance
    //           * InitSurfaceHeatBalance
    //                 ManageInternalHeatGains
    //           * CalcHeatBalanceOutsideSurf
    //           * CalcHeatBalanceInsideSurf
    //             ManageAirHeatBalance
    //                *InitAirHeatBalance
    //                 CalcHeatBalanceAir
    //                   * CalcAirFlow
    //                   * ManageRefrigeratedCaseRacks
    //                     ManageHVAC
    //                       * ManageZoneAirUpdates 'GET ZONE SETPOINTS'
    //                       * ManageZoneAirUpdates 'PREDICT'
    //                       * SimHVAC
    //                         UpdateDataandReport
    //                 ReportAirHeatBalance
    //             UpdateFinalSurfaceHeatBalance
    //             UpdateThermalHistories
    //             UpdateMoistureHistories
    //             ManageThermalComfort
    //             ReportSurfaceHeatBalance
    //         RecKeepHeatBalance
    //         ReportHeatBalance

    // Using/Aliasing
    using namespace DataPrecisionGlobals;
    using DataHeatBalFanSys::iGetZoneSetPoints;
    using DataHeatBalFanSys::iPredictStep;
    using DemandManager::DemandManagerExtIterations;
    using DemandManager::DemandManagerHBIterations;
    using DemandManager::DemandManagerHVACIterations;
    using ExteriorEnergyUse::ManageExteriorEnergyUse;
    using HeatBalanceAirManager::InitAirHeatBalance;
    using HeatBalanceSurfaceManager::InitSurfaceHeatBalance;
    using HVACManager::SimHVAC;
    using RefrigeratedCase::ManageRefrigeratedCaseRacks;
    using ZoneTempPredictorCorrector::ManageZoneAirUpdates;
    // using HVACManager::CalcAirFlowSimple;
    using DataContaminantBalance::Contaminant;
    using DataHeatBalance::ZoneAirMassFlow;
    using DataHVACGlobals::UseZoneTimeStepHistory; // , InitDSwithZoneHistory
    using ZoneContaminantPredictorCorrector::ManageZoneContaminanUpdates;
    using namespace ZoneEquipmentManager;
    // using ZoneEquipmentManager::CalcAirFlowSimple;

    // SUBROUTINE LOCAL VARIABLE DECLARATIONS:
    Real64 ZoneTempChange(0.0); // Dummy variable needed for calling ManageZoneAirUpdates

    // FLOW:
    if (ResimExt) {
        ManageExteriorEnergyUse();

        ++DemandManagerExtIterations;
    }

    if (ResimHB) {
        // Surface simulation
        InitSurfaceHeatBalance();
        HeatBalanceSurfaceManager::CalcHeatBalanceOutsideSurf();
        HeatBalanceSurfaceManager::CalcHeatBalanceInsideSurf();

        // Air simulation
        InitAirHeatBalance();
        ManageRefrigeratedCaseRacks();

        ++DemandManagerHBIterations;
        ResimHVAC = true; // Make sure HVAC is resimulated too
    }

    if (ResimHVAC) {
        // HVAC simulation
        ManageZoneAirUpdates(iGetZoneSetPoints, ZoneTempChange, false, UseZoneTimeStepHistory, 0.0);
        if (Contaminant.SimulateContaminants) ManageZoneContaminanUpdates(iGetZoneSetPoints, false, UseZoneTimeStepHistory, 0.0);
        CalcAirFlowSimple(0, ZoneAirMassFlow.EnforceZoneMassBalance);
        ManageZoneAirUpdates(iPredictStep, ZoneTempChange, false, UseZoneTimeStepHistory, 0.0);
        if (Contaminant.SimulateContaminants) ManageZoneContaminanUpdates(iPredictStep, false, UseZoneTimeStepHistory, 0.0);
        SimHVAC();

        ++DemandManagerHVACIterations;
    }
}

} // namespace EnergyPlus<|MERGE_RESOLUTION|>--- conflicted
+++ resolved
@@ -1432,13 +1432,8 @@
         UtilityRoutines::appendPerfLog("Number of Timesteps per Hour", General::RoundSigDigits(DataGlobals::NumOfTimeStepInHour));
         UtilityRoutines::appendPerfLog("Minimum Number of Warmup Days", General::RoundSigDigits(DataHeatBalance::MinNumberOfWarmupDays));
         UtilityRoutines::appendPerfLog("SuppressAllBeginEnvironmentResets", bool_to_string(DataEnvironment::forceBeginEnvResetSuppress));
-<<<<<<< HEAD
-        UtilityRoutines::appendPerfLog("MaxZoneTempDiff", General::RoundSigDigits(DataConvergParams::MaxZoneTempDiff));
+        UtilityRoutines::appendPerfLog("MaxZoneTempDiff", General::RoundSigDigits(DataConvergParams::MaxZoneTempDiff, 2));
     }
-=======
-        UtilityRoutines::appendPerfLog("MaxZoneTempDiff", General::RoundSigDigits(DataConvergParams::MaxZoneTempDiff, 2));
-     }
->>>>>>> 907c1231
 
     std::string bool_to_string(bool logical)
     {
