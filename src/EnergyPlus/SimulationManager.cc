--- conflicted
+++ resolved
@@ -144,416 +144,6 @@
 namespace EnergyPlus {
 namespace SimulationManager {
 
-<<<<<<< HEAD
-	// MODULE INFORMATION:
-	//       AUTHOR         Rick Strand
-	//       DATE WRITTEN   January 1997
-	//       MODIFIED       na
-	//       RE-ENGINEERED  na
-
-	// PURPOSE OF THIS MODULE:
-	// This module contains the main driver routine which manages the major
-	// control loops of the EnergyPlus simulation.  This module is also
-	// responsible for setting the global environment flags for these
-	// loops.
-
-	// METHODOLOGY EMPLOYED:
-	// This module was constructed from the remnants of (I)BLAST routines
-	// SIMBLD (Simulate Building), SIMZG (Simulate Zone Group), and SIMZGD
-	// (Simulate Zone Group for a Day).
-
-	// REFERENCES:
-	// (I)BLAST legacy code, internal Reverse Engineering documentation,
-	// and internal Evolutionary Engineering documentation.
-
-	// Using/Aliasing
-	using namespace DataPrecisionGlobals;
-	using namespace DataGlobals;
-	using namespace DataSizing;
-	using namespace DataReportingFlags;
-	using namespace DataSystemVariables;
-	using namespace HeatBalanceManager;
-	using namespace WeatherManager;
-	using namespace ExternalInterface;
-
-	// Data
-	// MODULE PARAMETER DEFINITIONS:
-	static std::string const BlankString;
-	static gio::Fmt fmtLD( "*" );
-	static gio::Fmt fmtA( "(A)" );
-
-	// DERIVED TYPE DEFINITIONS:
-	// na
-
-	// INTERFACE BLOCK SPECIFICATIONS:
-	// na
-
-	// MODULE VARIABLE DECLARATIONS:
-	bool RunPeriodsInInput( false );
-	bool RunControlInInput( false );
-
-	namespace {
-		// These were static variables within different functions. They were pulled out into the namespace
-		// to facilitate easier unit testing of those functions.
-		// These are purposefully not in the header file as an extern variable. No one outside of SimulationManager should
-		// use these. They are cleared by clear_state() for use by unit tests, but normal simulations should be unaffected.
-		// This is purposefully in an anonymous namespace so nothing outside this implementation file can use it.
-		bool PreP_Fatal( false );
-	}
-
-	// SUBROUTINE SPECIFICATIONS FOR MODULE SimulationManager
-
-	// MODULE SUBROUTINES:
-
-	// Functions
-	void
-	clear_state()
-	{
-		RunPeriodsInInput = false;
-		RunControlInInput = false;
-		PreP_Fatal = false;
-	}
-
-
-	void
-	ManageSimulation()
-	{
-
-		// SUBROUTINE INFORMATION:
-		//       AUTHOR         Rick Strand
-		//       DATE WRITTEN   January 1997
-		//       MODIFIED       na
-		//       RE-ENGINEERED  na
-
-		// PURPOSE OF THIS SUBROUTINE:
-		// This subroutine is the main driver of the simulation manager module.
-		// It contains the main environment-time loops for the building
-		// simulation.  This includes the environment loop, a day loop, an
-		// hour loop, and a time step loop.
-
-		// METHODOLOGY EMPLOYED:
-		// na
-
-		// REFERENCES:
-		// na
-
-		// Using/Aliasing
-		using DataHVACGlobals::TimeStepSys;
-		using DataEnvironment::EnvironmentName;
-		using DataEnvironment::CurMnDy;
-		using DataEnvironment::CurrentOverallSimDay;
-		using DataEnvironment::TotalOverallSimDays;
-		using DataEnvironment::TotDesDays;
-		using DataEnvironment::TotRunDesPersDays;
-		using DataEnvironment::EndMonthFlag;
-
-
-		using SizingManager::ManageSizing;
-		using ExteriorEnergyUse::ManageExteriorEnergyUse;
-		using OutputReportTabular::WriteTabularReports;
-		using OutputReportTabular::OpenOutputTabularFile;
-		using OutputReportTabular::CloseOutputTabularFile;
-		using OutputReportTabular::ResetTabularReports;
-		using DataErrorTracking::AskForConnectionsReport;
-		using DataErrorTracking::ExitDuringSimulations;
-		using OutputProcessor::SetupTimePointers;
-		using OutputProcessor::ReportForTabularReports;
-		using CostEstimateManager::SimCostEstimate;
-		using EconomicTariff::ComputeTariff; // added for computing annual utility costs
-		using EconomicTariff::WriteTabularTariffReports;
-		using General::TrimSigDigits;
-		using OutputReportPredefined::SetPredefinedTables;
-		using HVACControllers::DumpAirLoopStatistics;
-		using NodeInputManager::SetupNodeVarsForReporting;
-		using NodeInputManager::CheckMarkedNodes;
-		using BranchNodeConnections::CheckNodeConnections;
-		using BranchNodeConnections::TestCompSetInletOutletNodes;
-		using PollutionModule::SetupPollutionMeterReporting;
-		using PollutionModule::SetupPollutionCalculations;
-		using PollutionModule::CheckPollutionMeterReporting;
-		using SystemReports::ReportAirLoopConnections;
-		using SystemReports::CreateEnergyReportStructure;
-		using BranchInputManager::ManageBranchInput;
-		using BranchInputManager::TestBranchIntegrity;
-		using BranchInputManager::InvalidBranchDefinitions;
-		using MixedAir::CheckControllerLists;
-		using EMSManager::CheckIfAnyEMS;
-		using EMSManager::ManageEMS;
-		using EconomicLifeCycleCost::GetInputForLifeCycleCost;
-		using EconomicLifeCycleCost::ComputeLifeCycleCostAndReport;
-		using DemandManager::InitDemandManagers;
-		using PlantManager::CheckIfAnyPlant;
-		using CurveManager::InitCurveReporting;
-		using namespace DataTimings;
-		using DataSystemVariables::FullAnnualRun;
-		using SetPointManager::CheckIfAnyIdealCondEntSetPoint;
-		using Psychrometrics::InitializePsychRoutines;
-		using FaultsManager::CheckAndReadFaults;
-		using PlantPipingSystemsManager::SimulateGroundDomains;
-		using PlantPipingSystemsManager::CheckIfAnySlabs;
-		using PlantPipingSystemsManager::CheckIfAnyBasements;
-		using OutputProcessor::ResetAccumulationWhenWarmupComplete;
-		using WeatherManager::CheckIfAnyUnderwaterBoundaries;
-		using OutputProcessor::isFinalYear;
-
-		// Locals
-		// SUBROUTINE PARAMETER DEFINITIONS:
-		// na
-
-		// INTERFACE BLOCK SPECIFICATIONS:
-		// na
-
-		// DERIVED TYPE DEFINITIONS:
-		// na
-
-		// SUBROUTINE LOCAL VARIABLE DECLARATIONS:
-		static bool Available; // an environment is available to process
-		static bool ErrorsFound( false );
-		static bool TerminalError( false );
-		bool SimsDone;
-		bool ErrFound;
-		bool oneTimeUnderwaterBoundaryCheck = true;
-		bool AnyUnderwaterBoundaries = false;
-		int EnvCount;
-
-		// Formats
-		static gio::Fmt Format_700( "('Environment:WarmupDays,',I3)" );
-
-		//CreateSQLiteDatabase();
-		sqlite = EnergyPlus::CreateSQLiteDatabase();
-
-		if ( sqlite ) {
-			sqlite->sqliteBegin();
-			sqlite->createSQLiteSimulationsRecord( 1, DataStringGlobals::VerString, DataStringGlobals::CurrentDateTime );
-			sqlite->sqliteCommit();
-		}
-
-		// FLOW:
-		PostIPProcessing();
-
-		InitializePsychRoutines();
-
-		BeginSimFlag = true;
-		BeginFullSimFlag = false;
-		DoOutputReporting = false;
-		DisplayPerfSimulationFlag = false;
-		DoWeatherInitReporting = false;
-		RunPeriodsInInput = ( inputProcessor->getNumObjectsFound( "RunPeriod" ) > 0 || inputProcessor->getNumObjectsFound( "RunPeriod:CustomRange" ) > 0 || FullAnnualRun );
-		AskForConnectionsReport = false; // set to false until sizing is finished
-
-		OpenOutputFiles();
-		GetProjectData();
-		CheckForMisMatchedEnvironmentSpecifications();
-		CheckForRequestedReporting();
-		SetPredefinedTables();
-		SetPreConstructionInputParameters(); //establish array bounds for constructions early
-
-		SetupTimePointers( "Zone", TimeStepZone ); // Set up Time pointer for HB/Zone Simulation
-		SetupTimePointers( "HVAC", TimeStepSys );
-
-		CheckIfAnyEMS();
-		CheckIfAnyPlant();
-		CheckIfAnySlabs();
-		CheckIfAnyBasements();
-		CheckIfAnyIdealCondEntSetPoint();
-		createFacilityElectricPowerServiceObject();
-		createCoilSelectionReportObj();
-
-		ManageBranchInput(); // just gets input and returns.
-
-		DoingSizing = true;
-		ManageSizing();
-
-		BeginFullSimFlag = true;
-		SimsDone = false;
-		if ( DoDesDaySim || DoWeathSim || DoHVACSizingSimulation ) {
-			DoOutputReporting = true;
-		}
-		DoingSizing = false;
-
-		if ( ( DoZoneSizing || DoSystemSizing || DoPlantSizing ) && ! ( DoDesDaySim || ( DoWeathSim && RunPeriodsInInput ) ) ) {
-			ShowWarningError( "ManageSimulation: Input file has requested Sizing Calculations but no Simulations are requested (in SimulationControl object). Succeeding warnings/errors may be confusing." );
-		}
-		Available = true;
-
-		if ( InvalidBranchDefinitions ) {
-			ShowFatalError( "Preceding error(s) in Branch Input cause termination." );
-		}
-
-		DisplayString( "Adjusting Air System Sizing" );
-		SizingManager::ManageSystemSizingAdjustments();
-
-		DisplayString( "Adjusting Standard 62.1 Ventilation Sizing" );
-		SizingManager::ManageSystemVentilationAdjustments();
-
-		DisplayString( "Initializing Simulation" );
-		KickOffSimulation = true;
-
-		ResetEnvironmentCounter();
-		SetupSimulation( ErrorsFound );
-
-		CheckAndReadFaults();
-
-		InitCurveReporting();
-
-		AskForConnectionsReport = true; // set to true now that input processing and sizing is done.
-		KickOffSimulation = false;
-		WarmupFlag = false;
-		DoWeatherInitReporting = true;
-
-		//  Note:  All the inputs have been 'gotten' by the time we get here.
-		ErrFound = false;
-		if ( DoOutputReporting ) {
-			DisplayString( "Reporting Surfaces" );
-
-			ReportSurfaces();
-
-			SetupNodeVarsForReporting();
-			MetersHaveBeenInitialized = true;
-			SetupPollutionMeterReporting();
-			UpdateMeterReporting();
-			CheckPollutionMeterReporting();
-			facilityElectricServiceObj->verifyCustomMetersElecPowerMgr();
-			SetupPollutionCalculations();
-			InitDemandManagers();
-
-			TestBranchIntegrity( ErrFound );
-			if ( ErrFound ) TerminalError = true;
-			TestAirPathIntegrity( ErrFound );
-			if ( ErrFound ) TerminalError = true;
-			CheckMarkedNodes( ErrFound );
-			if ( ErrFound ) TerminalError = true;
-			CheckNodeConnections( ErrFound );
-			if ( ErrFound ) TerminalError = true;
-			TestCompSetInletOutletNodes( ErrFound );
-			if ( ErrFound ) TerminalError = true;
-			CheckControllerLists( ErrFound );
-			if ( ErrFound ) TerminalError = true;
-
-			if ( DoDesDaySim || DoWeathSim ) {
-				ReportLoopConnections();
-				ReportAirLoopConnections();
-				ReportNodeConnections();
-				// Debug reports
-				//      CALL ReportCompSetMeterVariables
-				//      CALL ReportParentChildren
-			}
-
-			CreateEnergyReportStructure();
-			bool anyEMSRan;
-			ManageEMS( emsCallFromSetupSimulation, anyEMSRan ); // point to finish setup processing EMS, sensor ready now
-
-			ProduceRDDMDD();
-
-			if ( TerminalError ) {
-				ShowFatalError( "Previous Conditions cause program termination." );
-			}
-		}
-
-		if ( sqlite ) {
-			sqlite->sqliteBegin();
-			sqlite->updateSQLiteSimulationRecord( 1, DataGlobals::NumOfTimeStepInHour );
-			sqlite->sqliteCommit();
-		}
-
-		GetInputForLifeCycleCost(); //must be prior to WriteTabularReports -- do here before big simulation stuff.
-
-		// check for variable latitude/location/etc
-		WeatherManager::ReadVariableLocationOrientation();
-
-		// if user requested HVAC Sizing Simulation, call HVAC sizing simulation manager
-		if ( DoHVACSizingSimulation ) {
-			ManageHVACSizingSimulation( ErrorsFound );
-		}
-
-		ShowMessage( "Beginning Simulation" );
-		DisplayString( "Beginning Primary Simulation" );
-
-		ResetEnvironmentCounter();
-
-		EnvCount = 0;
-		WarmupFlag = true;
-
-		while ( Available ) {
-
-			GetNextEnvironment( Available, ErrorsFound );
-
-			if ( ! Available ) break;
-			if ( ErrorsFound ) break;
-			if ( ( ! DoDesDaySim ) && ( KindOfSim != ksRunPeriodWeather ) ) continue;
-			if ( ( ! DoWeathSim ) && ( KindOfSim == ksRunPeriodWeather ) ) continue;
-			if (KindOfSim == ksHVACSizeDesignDay) continue; // don't run these here, only for sizing simulations
-
-			if (KindOfSim == ksHVACSizeRunPeriodDesign) continue; // don't run these here, only for sizing simulations
-
-			++EnvCount;
-
-			if ( sqlite ) {
-				sqlite->sqliteBegin();
-				sqlite->createSQLiteEnvironmentPeriodRecord( DataEnvironment::CurEnvirNum, DataEnvironment::EnvironmentName, DataGlobals::KindOfSim );
-				sqlite->sqliteCommit();
-			}
-
-			ExitDuringSimulations = true;
-			SimsDone = true;
-			DisplayString( "Initializing New Environment Parameters" );
-
-			BeginEnvrnFlag = true;
-			EndEnvrnFlag = false;
-			EndMonthFlag = false;
-			WarmupFlag = true;
-			DayOfSim = 0;
-			DayOfSimChr = "0";
-			NumOfWarmupDays = 0;
-			if ( NumOfDayInEnvrn <= 365 ){
-				isFinalYear = true;
-			}
-
-			HVACManager::ResetNodeData(); // Reset here, because some zone calcs rely on node data (e.g. ZoneITEquip)
-
-			bool anyEMSRan;
-			ManageEMS( emsCallFromBeginNewEvironment, anyEMSRan ); // calling point
-
-			while ( ( DayOfSim < NumOfDayInEnvrn ) || ( WarmupFlag ) ) { // Begin day loop ...
-
-				if ( sqlite ) sqlite->sqliteBegin(); // setup for one transaction per day
-
-				++DayOfSim;
-				gio::write( DayOfSimChr, fmtLD ) << DayOfSim;
-				strip( DayOfSimChr );
-				if ( ! WarmupFlag ) {
-					++CurrentOverallSimDay;
-					DisplaySimDaysProgress( CurrentOverallSimDay, TotalOverallSimDays );
-				} else {
-					DayOfSimChr = "0";
-				}
-				BeginDayFlag = true;
-				EndDayFlag = false;
-
-
-				if ( WarmupFlag ) {
-					++NumOfWarmupDays;
-					cWarmupDay = TrimSigDigits( NumOfWarmupDays );
-					DisplayString( "Warming up {" + cWarmupDay + '}' );
-				} else if ( DayOfSim == 1 ) {
-					DisplayString( "Starting Simulation at " + CurMnDy + " for " + EnvironmentName );
-					gio::write( OutputFileInits, Format_700 ) << NumOfWarmupDays;
-					ResetAccumulationWhenWarmupComplete();
-				} else if ( DisplayPerfSimulationFlag ) {
-					DisplayString( "Continuing Simulation at " + CurMnDy + " for " + EnvironmentName );
-					DisplayPerfSimulationFlag = false;
-				}
-				// for simulations that last longer than a week, identify when the last year of the simulation is started
-				if ( ( DayOfSim > 365 ) && ( (NumOfDayInEnvrn - DayOfSim) == 364 ) && !WarmupFlag ){
-					DisplayString( "Starting last year of environment at:  " + DayOfSimChr );
-					ResetTabularReports();
-				}
-
-				for ( HourOfDay = 1; HourOfDay <= 24; ++HourOfDay ) { // Begin hour loop ...
-
-					BeginHourFlag = true;
-					EndHourFlag = false;
-=======
     // MODULE INFORMATION:
     //       AUTHOR         Rick Strand
     //       DATE WRITTEN   January 1997
@@ -956,7 +546,6 @@
                 }
 
                 for (HourOfDay = 1; HourOfDay <= 24; ++HourOfDay) { // Begin hour loop ...
->>>>>>> 61b09a18
 
                     BeginHourFlag = true;
                     EndHourFlag = false;
