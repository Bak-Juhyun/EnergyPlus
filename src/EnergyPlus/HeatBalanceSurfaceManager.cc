--- conflicted
+++ resolved
@@ -5707,38 +5707,16 @@
             }
 
             // fill in reporting values for outside face
-<<<<<<< HEAD
-            
-            QdotConvOutRep(SurfNum) = GetQdotConvOutRep(SurfNum);
-
-            if (Surface(SurfNum).OSCMPtr > 0) { // Optr is set above in this case, use OSCM boundary data
-                QdotConvOutRepPerArea(SurfNum) = -OSCM(OPtr).HConv * (TH(1, 1, SurfNum) - OSCM(OPtr).TConv);
-            } else {
-                QdotConvOutRepPerArea(SurfNum) = QdotConvOutRep(SurfNum) / Surface(SurfNum).Area;
-            }
-
-=======
                         
             QdotConvOutRepPerArea(SurfNum) = GetQdotConvOutRepPerArea(SurfNum);
 
             QdotConvOutRep(SurfNum) = QdotConvOutRepPerArea(SurfNum) * Surface(SurfNum).Area;
 
->>>>>>> 6f76eab8
             QConvOutReport(SurfNum) = QdotConvOutRep(SurfNum) * TimeStepZoneSec;
 
         } // ...end of DO loop over all surface (actually heat transfer surfaces)
     }
 
-<<<<<<< HEAD
-    Real64 GetQdotConvOutRep(int SurfNum)
-    {
-        if (IsRain) {
-            return -Surface(SurfNum).Area * HcExtSurf(SurfNum) * (TH(1, 1, SurfNum) - Surface(SurfNum).OutWetBulbTemp);
-        } else {
-            return -Surface(SurfNum).Area * HcExtSurf(SurfNum) * (TH(1, 1, SurfNum) - Surface(SurfNum).OutDryBulbTemp);
-        }
-        return Real64();
-=======
     Real64 GetQdotConvOutRepPerArea(int SurfNum) 
     {
         int OPtr = Surface(SurfNum).OSCPtr;
@@ -5751,7 +5729,6 @@
                 return -HcExtSurf(SurfNum) * (TH(1, 1, SurfNum) - Surface(SurfNum).OutDryBulbTemp);
             }
         }
->>>>>>> 6f76eab8
     }
 
     void CalcHeatBalanceInsideSurf(Optional_int_const ZoneToResimulate) // if passed in, then only calculate surfaces that have this zone
