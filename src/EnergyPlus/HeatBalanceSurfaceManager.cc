--- conflicted
+++ resolved
@@ -6453,11 +6453,7 @@
 
                         // Following call determines inside surface temperature of glazing, and of
                         // frame and/or divider, if present
-<<<<<<< HEAD
-                        CalcWindowHeatBalance(state.dataWindowComplexManager, state.dataWindowEquivalentLayer, state.dataWindowManager, SurfNum, HcExtSurf(SurfNum), TempSurfInTmp(SurfNum), TH11);
-=======
                         CalcWindowHeatBalance(dataWindowComplexManager, dataWindowEquivalentLayer, dataWindowManager, SurfNum, HcExtSurf(SurfNum), TempSurfInTmp(SurfNum), TH11);
->>>>>>> 870a2991
 
                         TempSurfIn(SurfNum) = TempSurfInTmp(SurfNum);
                     }
