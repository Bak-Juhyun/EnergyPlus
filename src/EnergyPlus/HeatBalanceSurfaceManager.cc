--- conflicted
+++ resolved
@@ -252,11 +252,7 @@
         // IF NECESSARY, do one final "average" heat balance pass.  This is only
         // necessary if a radiant system is present and it was actually on for
         // part or all of the time step.
-<<<<<<< HEAD
-        UpdateFinalSurfaceHeatBalance(state.dataZoneTempPredictorCorrector);
-=======
-        UpdateFinalSurfaceHeatBalance(state.dataChilledCeilingPanelSimple);
->>>>>>> 64924f05
+        UpdateFinalSurfaceHeatBalance(state);
 
         // Before we leave the Surface Manager the thermal histories need to be updated
         if (DataHeatBalance::AnyCTF || DataHeatBalance::AnyEMPD) {
@@ -4392,11 +4388,7 @@
     // Beginning of Record Keeping subroutines for the HB Module
     // *****************************************************************************
 
-<<<<<<< HEAD
-    void UpdateFinalSurfaceHeatBalance(ZoneTempPredictorCorrectorData &dataZoneTempPredictorCorrector)
-=======
-    void UpdateFinalSurfaceHeatBalance(ChilledCeilingPanelSimpleData &dataChilledCeilingPanelSimple)
->>>>>>> 64924f05
+    void UpdateFinalSurfaceHeatBalance(EnergyPlusData &state)
     {
 
         // SUBROUTINE INFORMATION:
@@ -4459,7 +4451,7 @@
         UpdateBBRadSourceValAvg(HWBaseboardSysOn);
         UpdateBBSteamRadSourceValAvg(SteamBaseboardSysOn);
         UpdateBBElecRadSourceValAvg(ElecBaseboardSysOn);
-        UpdateCoolingPanelSourceValAvg(dataChilledCeilingPanelSimple, CoolingPanelSysOn);
+        UpdateCoolingPanelSourceValAvg(state.dataChilledCeilingPanelSimple, CoolingPanelSysOn);
         UpdatePoolSourceValAvg(SwimmingPoolOn);
 
         if (LowTempRadSysOn || HighTempRadSysOn || HWBaseboardSysOn || SteamBaseboardSysOn || ElecBaseboardSysOn || CoolingPanelSysOn ||
@@ -4467,7 +4459,7 @@
             // Solve the zone heat balance 'Detailed' solution
             // Call the outside and inside surface heat balances
             CalcHeatBalanceOutsideSurf();
-            CalcHeatBalanceInsideSurf(dataZoneTempPredictorCorrector);
+            CalcHeatBalanceInsideSurf(state.dataZoneTempPredictorCorrector);
         }
     }
 
