// EnergyPlus, Copyright (c) 1996-2020, The Board of Trustees of the University of Illinois,
// The Regents of the University of California, through Lawrence Berkeley National Laboratory
// (subject to receipt of any required approvals from the U.S. Dept. of Energy), Oak Ridge
// National Laboratory, managed by UT-Battelle, Alliance for Sustainable Energy, LLC, and other
// contributors. All rights reserved.
//
// NOTICE: This Software was developed under funding from the U.S. Department of Energy and the
// U.S. Government consequently retains certain rights. As such, the U.S. Government has been
// granted for itself and others acting on its behalf a paid-up, nonexclusive, irrevocable,
// worldwide license in the Software to reproduce, distribute copies to the public, prepare
// derivative works, and perform publicly and display publicly, and to permit others to do so.
//
// Redistribution and use in source and binary forms, with or without modification, are permitted
// provided that the following conditions are met:
//
// (1) Redistributions of source code must retain the above copyright notice, this list of
//     conditions and the following disclaimer.
//
// (2) Redistributions in binary form must reproduce the above copyright notice, this list of
//     conditions and the following disclaimer in the documentation and/or other materials
//     provided with the distribution.
//
// (3) Neither the name of the University of California, Lawrence Berkeley National Laboratory,
//     the University of Illinois, U.S. Dept. of Energy nor the names of its contributors may be
//     used to endorse or promote products derived from this software without specific prior
//     written permission.
//
// (4) Use of EnergyPlus(TM) Name. If Licensee (i) distributes the software in stand-alone form
//     without changes from the version obtained under this License, or (ii) Licensee makes a
//     reference solely to the software portion of its product, Licensee must refer to the
//     software as "EnergyPlus version X" software, where "X" is the version number Licensee
//     obtained under this License and may not use a different name for the software. Except as
//     specifically required in this Section (4), Licensee shall not use in a company name, a
//     product name, in advertising, publicity, or other promotional activities any name, trade
//     name, trademark, logo, or other designation of "EnergyPlus", "E+", "e+" or confusingly
//     similar designation, without the U.S. Department of Energy's prior written consent.
//
// THIS SOFTWARE IS PROVIDED BY THE COPYRIGHT HOLDERS AND CONTRIBUTORS "AS IS" AND ANY EXPRESS OR
// IMPLIED WARRANTIES, INCLUDING, BUT NOT LIMITED TO, THE IMPLIED WARRANTIES OF MERCHANTABILITY
// AND FITNESS FOR A PARTICULAR PURPOSE ARE DISCLAIMED. IN NO EVENT SHALL THE COPYRIGHT OWNER OR
// CONTRIBUTORS BE LIABLE FOR ANY DIRECT, INDIRECT, INCIDENTAL, SPECIAL, EXEMPLARY, OR
// CONSEQUENTIAL DAMAGES (INCLUDING, BUT NOT LIMITED TO, PROCUREMENT OF SUBSTITUTE GOODS OR
// SERVICES; LOSS OF USE, DATA, OR PROFITS; OR BUSINESS INTERRUPTION) HOWEVER CAUSED AND ON ANY
// THEORY OF LIABILITY, WHETHER IN CONTRACT, STRICT LIABILITY, OR TORT (INCLUDING NEGLIGENCE OR
// OTHERWISE) ARISING IN ANY WAY OUT OF THE USE OF THIS SOFTWARE, EVEN IF ADVISED OF THE
// POSSIBILITY OF SUCH DAMAGE.

// C++ Headers
#include <algorithm>
#include <cassert>
#include <cmath>

// ObjexxFCL Headers
#include <ObjexxFCL/Array.functions.hh>
#include <ObjexxFCL/Array1D.hh>
#include <ObjexxFCL/Array2D.hh>
#include <ObjexxFCL/Fmath.hh>
#include <ObjexxFCL/gio.hh>
#include <ObjexxFCL/string.functions.hh>

// EnergyPlus Headers
#include <AirflowNetwork/Elements.hpp>
#include <EnergyPlus/ChilledCeilingPanelSimple.hh>
#include <EnergyPlus/Construction.hh>
#include <EnergyPlus/ConvectionCoefficients.hh>
#include <EnergyPlus/DElightManagerF.hh>
#include <EnergyPlus/Data/EnergyPlusData.hh>
#include <EnergyPlus/DataDElight.hh>
#include <EnergyPlus/DataDaylighting.hh>
#include <EnergyPlus/DataDaylightingDevices.hh>
#include <EnergyPlus/DataEnvironment.hh>
#include <EnergyPlus/DataGlobals.hh>
#include <EnergyPlus/DataHeatBalFanSys.hh>
#include <EnergyPlus/DataHeatBalSurface.hh>
#include <EnergyPlus/DataHeatBalance.hh>
#include <EnergyPlus/DataLoopNode.hh>
#include <EnergyPlus/DataMoistureBalance.hh>
#include <EnergyPlus/DataMoistureBalanceEMPD.hh>
#include <EnergyPlus/DataRoomAirModel.hh>
#include <EnergyPlus/DataRuntimeLanguage.hh>
#include <EnergyPlus/DataSizing.hh>
#include <EnergyPlus/DataStringGlobals.hh>
#include <EnergyPlus/DataSurfaces.hh>
#include <EnergyPlus/DataSystemVariables.hh>
#include <EnergyPlus/DataViewFactorInformation.hh>
#include <EnergyPlus/DataWindowEquivalentLayer.hh>
#include <EnergyPlus/DataZoneEquipment.hh>
#include <EnergyPlus/DaylightingDevices.hh>
#include <EnergyPlus/DaylightingManager.hh>
#include <EnergyPlus/DisplayRoutines.hh>
#include <EnergyPlus/EcoRoofManager.hh>
#include <EnergyPlus/ElectricBaseboardRadiator.hh>
#include <EnergyPlus/FileSystem.hh>
#include <EnergyPlus/General.hh>
#include <EnergyPlus/GeneralRoutines.hh>
#include <EnergyPlus/HWBaseboardRadiator.hh>
#include <EnergyPlus/HeatBalFiniteDiffManager.hh>
#include <EnergyPlus/HeatBalanceAirManager.hh>
#include <EnergyPlus/HeatBalanceHAMTManager.hh>
#include <EnergyPlus/HeatBalanceIntRadExchange.hh>
#include <EnergyPlus/HeatBalanceKivaManager.hh>
#include <EnergyPlus/HeatBalanceMovableInsulation.hh>
#include <EnergyPlus/HeatBalanceSurfaceManager.hh>
#include <EnergyPlus/HighTempRadiantSystem.hh>
#include <EnergyPlus/IOFiles.hh>
#include <EnergyPlus/InputProcessing/InputProcessor.hh>
#include <EnergyPlus/InternalHeatGains.hh>
#include <EnergyPlus/LowTempRadiantSystem.hh>
#include <EnergyPlus/Material.hh>
#include <EnergyPlus/MoistureBalanceEMPDManager.hh>
#include <EnergyPlus/OutputProcessor.hh>
#include <EnergyPlus/OutputReportPredefined.hh>
#include <EnergyPlus/OutputReportTabular.hh>
#include <EnergyPlus/Psychrometrics.hh>
#include <EnergyPlus/ScheduleManager.hh>
#include <EnergyPlus/SolarShading.hh>
#include <EnergyPlus/SteamBaseboardRadiator.hh>
#include <EnergyPlus/SurfaceGeometry.hh>
#include <EnergyPlus/SwimmingPool.hh>
#include <EnergyPlus/ThermalComfort.hh>
#include <EnergyPlus/UtilityRoutines.hh>
#include <EnergyPlus/WindowComplexManager.hh>
#include <EnergyPlus/WindowEquivalentLayer.hh>
#include <EnergyPlus/WindowManager.hh>
#include <EnergyPlus/WindowManagerExteriorData.hh>
#include <EnergyPlus/WindowModel.hh>
#include <WCECommon.hpp>
#include <WCEMultiLayerOptics.hpp>
#include <WCESingleLayerOptics.hpp>

namespace EnergyPlus {

namespace HeatBalanceSurfaceManager {

    // Module containing the routines dealing with the Heat Balance of the surfaces

    // MODULE INFORMATION:
    //       AUTHOR
    //       DATE WRITTEN
    //       MODIFIED       DJS (PSU Dec 2006) to add ecoroof
    //       RE-ENGINEERED  na

    // PURPOSE OF THIS MODULE:
    // To encapsulate the data and algorithms required to
    // manage the simluation of the surface heat balance for the building.

    // METHODOLOGY EMPLOYED:
    // na

    // REFERENCES:
    // The heat balance method is outlined in the "TARP Reference Manual", NIST, NBSIR 83-2655, Feb 1983.
    // The methods are also summarized in many BSO Theses and papers.

    // OTHER NOTES:
    // This module was created from IBLAST subroutines

    // USE STATEMENTS:
    // Use statements for data only modules
    // Using/Aliasing
    using namespace DataGlobals;
    using namespace DataEnvironment;
    using namespace DataHeatBalFanSys;
    using namespace DataHeatBalance;
    using namespace DataHeatBalSurface;
    using namespace DataSurfaces;
    using DataMoistureBalance::HAirFD;
    using DataMoistureBalance::HConvExtFD;
    using DataMoistureBalance::HConvInFD;
    using DataMoistureBalance::HGrndFD;
    using DataMoistureBalance::HMassConvExtFD;
    using DataMoistureBalance::HMassConvInFD;
    using DataMoistureBalance::HSkyFD;
    using DataMoistureBalance::RhoVaporAirIn;
    using DataMoistureBalance::RhoVaporAirOut;
    using DataMoistureBalance::RhoVaporSurfIn;
    using DataMoistureBalance::TempOutsideAirFD;

    // Use statements for access to subroutines in other modules
    using namespace ScheduleManager;
    using namespace SolarShading;
    using namespace DaylightingManager;
    using namespace WindowManager;
    using namespace FenestrationCommon;
    using namespace SingleLayerOptics;
    using namespace MultiLayerOptics;

    // Data
    // MODULE PARAMETER DEFINITIONS:
    static std::string const BlankString;
    Array1D<Real64> RefAirTemp; // inside surface convection reference air temperatures

    namespace {
        bool ManageSurfaceHeatBalancefirstTime(true);
        bool InitSurfaceHeatBalancefirstTime(true);
        bool ComputeIntSWAbsorpFactorsfirstTime(true); // First time through routine
        bool UpdateThermalHistoriesFirstTimeFlag(true);
        bool CalculateZoneMRTfirstTime(true); // Flag for first time calculations
        bool calcHeatBalInsideSurfFirstTime(true);
        bool calcHeatBalInsideSurfCTFOnlyFirstTime(true);
        int calcHeatBalInsideSurfErrCount(0);
        int calcHeatBalInsideSurfErrPointer(0);
        int calcHeatBalInsideSurfWarmupErrCount(0);
        bool calcHeatBalInsideSurEnvrnFlag(true);
    } // namespace

    // These are now external subroutines
    // PUBLIC  CalcHeatBalanceOutsideSurf  ! The heat balance routines are now public because the
    // PUBLIC  CalcHeatBalanceInsideSurf   ! radiant systems need access to them in order to simulate

    void clear_state()
    {
        ManageSurfaceHeatBalancefirstTime = true;
        InitSurfaceHeatBalancefirstTime = true;
        ComputeIntSWAbsorpFactorsfirstTime = true;
        UpdateThermalHistoriesFirstTimeFlag = true;
        CalculateZoneMRTfirstTime = true;
        calcHeatBalInsideSurfFirstTime = true;
        calcHeatBalInsideSurfCTFOnlyFirstTime = true;
        calcHeatBalInsideSurfErrCount = 0;
        calcHeatBalInsideSurfErrPointer = 0;
        calcHeatBalInsideSurfWarmupErrCount = 0;
        calcHeatBalInsideSurEnvrnFlag = true;
        RefAirTemp.deallocate();
    }

    void ManageSurfaceHeatBalance(EnergyPlusData &state)
    {

        // SUBROUTINE INFORMATION:
        //       AUTHOR         Richard Liesen
        //       DATE WRITTEN   January 1998
        //       MODIFIED       na
        //       RE-ENGINEERED  na

        // PURPOSE OF THIS SUBROUTINE:
        // This subroutine manages the heat surface balance method of calculating
        // building thermal loads.  It is called from the HeatBalanceManager
        // at the time step level.  This driver manages the calls to all of
        // the other drivers and simulation algorithms.

        using HeatBalanceAirManager::ManageAirHeatBalance;
        using HeatBalFiniteDiffManager::SurfaceFD;
        using OutputReportTabular::GatherComponentLoadsSurface; // for writing tabular component loads output reports
        using ThermalComfort::ManageThermalComfort;

        int SurfNum;
        int ConstrNum;

        if (ManageSurfaceHeatBalancefirstTime) DisplayString("Initializing Surfaces");
        InitSurfaceHeatBalance(state); // Initialize all heat balance related parameters

        // Solve the zone heat balance 'Detailed' solution
        // Call the outside and inside surface heat balances
        if (ManageSurfaceHeatBalancefirstTime) DisplayString("Calculate Outside Surface Heat Balance");
        CalcHeatBalanceOutsideSurf(state.dataConvectionCoefficients, state.files);
        if (ManageSurfaceHeatBalancefirstTime) DisplayString("Calculate Inside Surface Heat Balance");
        CalcHeatBalanceInsideSurf(state);

        // The air heat balance must be called before the temperature history
        // updates because there may be a radiant system in the building
        if (ManageSurfaceHeatBalancefirstTime) DisplayString("Calculate Air Heat Balance");
        ManageAirHeatBalance(state);

        // IF NECESSARY, do one final "average" heat balance pass.  This is only
        // necessary if a radiant system is present and it was actually on for
        // part or all of the time step.
        UpdateFinalSurfaceHeatBalance(state);

        // Before we leave the Surface Manager the thermal histories need to be updated
        if (DataHeatBalance::AnyCTF || DataHeatBalance::AnyEMPD) {
            UpdateThermalHistories(); // Update the thermal histories
        }

        if (DataHeatBalance::AnyCondFD) {
            for (SurfNum = 1; SurfNum <= TotSurfaces; ++SurfNum) {
                if (Surface(SurfNum).Construction <= 0) continue; // Shading surface, not really a heat transfer surface
                ConstrNum = Surface(SurfNum).Construction;
                if (dataConstruction.Construct(ConstrNum).TypeIsWindow) continue; //  Windows simulated in Window module
                if (Surface(SurfNum).HeatTransferAlgorithm != HeatTransferModel_CondFD) continue;
                SurfaceFD(SurfNum).UpdateMoistureBalance();
            }
        }

        ManageThermalComfort(state.dataZoneTempPredictorCorrector, state.files, false); // "Record keeping" for the zone

        ReportSurfaceHeatBalance();
        if (ZoneSizingCalc) GatherComponentLoadsSurface();

        ManageSurfaceHeatBalancefirstTime = false;
    }

    // Beginning Initialization Section of the Module
    //******************************************************************************

    void InitSurfaceHeatBalance(EnergyPlusData &state)
    {

        // SUBROUTINE INFORMATION:
        //       AUTHOR         Richard J. Liesen
        //       DATE WRITTEN   January 1998
        //       MODIFIED       Nov. 1999, FCW,
        //                      Move ComputeIntThermalAbsorpFactors
        //                      so called every timestep
        //                      Jan 2004, RJH
        //                      Added calls to alternative daylighting analysis using DElight
        //                      All modifications demarked with RJH (Rob Hitchcock)
        //                      RJH, Jul 2004: add error handling for DElight calls
        //       MODIFIED       Aug. 2017
        //                      Add initializations of surface data to linked air node value if defined
        //       RE-ENGINEERED  na

        // PURPOSE OF THIS SUBROUTINE:
        // This subroutine is for surface initializations within the
        // heat balance.

        // METHODOLOGY EMPLOYED:
        // Uses the status flags to trigger record keeping events.

        // REFERENCES:
        // na

        // Using/Aliasing
        using DataDaylighting::mapResultsToReport;
        using DataDaylighting::NoDaylighting;
        using DataDaylighting::TotIllumMaps;
        using DataDaylighting::ZoneDaylight;
        using DataDaylightingDevices::NumOfTDDPipes;
        using DataDElight::LUX2FC;
        using namespace SolarShading;
        using ConvectionCoefficients::InitInteriorConvectionCoeffs;
        using DataGlobals::AnyEnergyManagementSystemInModel;
        using DataLoopNode::Node;
        using DataRoomAirModel::IsZoneCV;
        using DataRoomAirModel::IsZoneDV;
        using DataRoomAirModel::IsZoneUI;
        using HeatBalanceIntRadExchange::CalcInteriorRadExchange;
        using HeatBalFiniteDiffManager::InitHeatBalFiniteDiff;
        using InternalHeatGains::ManageInternalHeatGains;
        // RJH DElight Modification Begin
        using namespace DElightManagerF;
        // RJH DElight Modification End

        // Locals
        // SUBROUTINE PARAMETER DEFINITIONS:
        static ObjexxFCL::gio::Fmt fmtA("(A)");
        static ObjexxFCL::gio::Fmt fmtLD("*");

        // INTERFACE BLOCK SPECIFICATIONS:
        // na

        // DERIVED TYPE DEFINITIONS:
        // na

        // SUBROUTINE LOCAL VARIABLE DECLARATIONS:
        int ConstrNum;   // Construction index
        int NZ;          // DO loop counter for zones
        Real64 QIC;      // Intermediate calculation variable
        Real64 QOC;      // Intermediate calculation variable
        int SurfNum;     // DO loop counter for surfaces
        int SrdSurfsNum; // DO loop counter for srd surfaces
        int SrdSurfNum;
        Real64 SrdSurfsViewFactor;

        int Term;   // DO loop counter for conduction equation terms
        Real64 TSC; // Intermediate calculation variable (temperature at source location)
        Real64 TUC; // Intermediate calculation variable (temperature at user specified location)

        // RJH DElight Modification Begin
        Real64 dPowerReducFac;  // Return value Electric Lighting Power Reduction Factor for current Zone and Timestep
        Real64 dHISKFFC;        // double value for argument passing
        Real64 dHISUNFFC;       // double value for argument passing
        Real64 dSOLCOS1;        // double value for argument passing
        Real64 dSOLCOS2;        // double value for argument passing
        Real64 dSOLCOS3;        // double value for argument passing
        Real64 dLatitude;       // double value for argument passing
        Real64 dCloudFraction;  // double value for argument passing
        int iErrorFlag;         // Error Flag for warning/errors returned from DElight
        int iReadStatus;        // Error File Read Status
        std::string cErrorMsg;  // Each DElight Error Message can be up to 200 characters long
        bool bEndofErrFile;     // End of Error File flag
        int iDElightRefPt;      // Reference Point number for reading DElight Dump File (eplusout.delighteldmp)
        Real64 dRefPtIllum;     // tmp var for reading RefPt illuminance
        // RJH DElight Modification End

        int MapNum;
        bool errFlag;
        bool elOpened;
        //  LOGICAL :: ShadowingSurf

        // FLOW:

        assert(equal_dimensions(TH, QH));

        if (InitSurfaceHeatBalancefirstTime) DisplayString("Initializing Outdoor environment for Surfaces");

        // set zone level wind dir to global value
        // Initialize zone outdoor environmental variables
        // Bulk Initialization for Temperatures & WindSpeed
        // using the zone, modify the zone  Dry/Wet BulbTemps

        //  DO ZoneNum = 1, NumOfZones
        //    Zone(ZoneNum)%WindSpeed = WindSpeedAt(Zone(ZoneNum)%Centroid%z)
        //  END DO

        // Initialize surface outdoor environmental variables
        // Bulk Initialization for Temperatures & WindSpeed
        // using the surface centroids, modify the surface Dry/Wet BulbTemps
        SetSurfaceOutBulbTempAt();
        CheckSurfaceOutBulbTempAt();

        SetSurfaceWindSpeedAt();
        SetSurfaceWindDirAt();
        //  DO SurfNum = 1, TotSurfaces
        //    IF (Surface(SurfNum)%ExtWind) Surface(SurfNum)%WindSpeed = WindSpeedAt(Surface(SurfNum)%Centroid%z)
        //  END DO
        if (AnyLocalEnvironmentsInModel) {
            for (SurfNum = 1; SurfNum <= TotSurfaces; ++SurfNum) {
                if (Surface(SurfNum).HasLinkedOutAirNode) {
                    Surface(SurfNum).OutDryBulbTemp = Node(Surface(SurfNum).LinkedOutAirNode).OutAirDryBulb;
                    Surface(SurfNum).OutWetBulbTemp = Node(Surface(SurfNum).LinkedOutAirNode).OutAirWetBulb;
                    Surface(SurfNum).WindSpeed = Node(Surface(SurfNum).LinkedOutAirNode).OutAirWindSpeed;
                    Surface(SurfNum).WindDir = Node(Surface(SurfNum).LinkedOutAirNode).OutAirWindDir;
                }

                if (InitSurfaceHeatBalancefirstTime && Surface(SurfNum).HasSurroundingSurfProperties) {
                    SrdSurfsNum = Surface(SurfNum).SurroundingSurfacesNum;
                    SrdSurfsViewFactor = 0;
                    if (SurroundingSurfsProperty(SrdSurfsNum).SkyViewFactor >= 0) {
                        SrdSurfsViewFactor += SurroundingSurfsProperty(SrdSurfsNum).SkyViewFactor;
                    }
                    if (SurroundingSurfsProperty(SrdSurfsNum).GroundViewFactor >= 0) {
                        SrdSurfsViewFactor += SurroundingSurfsProperty(SrdSurfsNum).GroundViewFactor;
                    }
                    for (SrdSurfNum = 1; SrdSurfNum <= SurroundingSurfsProperty(SrdSurfsNum).TotSurroundingSurface; SrdSurfNum++) {
                        SrdSurfsViewFactor += SurroundingSurfsProperty(SrdSurfsNum).SurroundingSurfs(SrdSurfNum).ViewFactor;
                    }
                    // Check if the sum of all defined view factors > 1.0
                    if (SrdSurfsViewFactor > 1.0) {
                        ShowSevereError("Illegal surrounding surfaces view factors for " + Surface(SurfNum).Name + ".");
                        ShowContinueError(" The sum of sky, ground, and all surrounding surfaces view factors should be less than 1.0.");
                    }
                    if (SurroundingSurfsProperty(SrdSurfsNum).SkyViewFactor >= 0 && SurroundingSurfsProperty(SrdSurfsNum).GroundViewFactor >= 0) {
                        // If both surface sky and ground view factor defined, overwrite with the defined value
                        Surface(SurfNum).ViewFactorSkyIR = SurroundingSurfsProperty(SrdSurfsNum).SkyViewFactor;
                        Surface(SurfNum).ViewFactorGroundIR = SurroundingSurfsProperty(SrdSurfsNum).GroundViewFactor;
                    } else if (SurroundingSurfsProperty(SrdSurfsNum).SkyViewFactor >= 0 &&
                               SurroundingSurfsProperty(SrdSurfsNum).GroundViewFactor < 0) {
                        // If only sky view factor defined, gound view factor = 1 - all other defined view factors.
                        Surface(SurfNum).ViewFactorSkyIR = SurroundingSurfsProperty(SrdSurfsNum).SkyViewFactor;
                        Surface(SurfNum).ViewFactorGroundIR = 1 - SrdSurfsViewFactor;
                    } else if (SurroundingSurfsProperty(SrdSurfsNum).SkyViewFactor < 0 &&
                               SurroundingSurfsProperty(SrdSurfsNum).GroundViewFactor >= 0) {
                        // If only ground view factor defined, sky view factor = 1 - all other defined view factors.
                        Surface(SurfNum).ViewFactorGroundIR = SurroundingSurfsProperty(SrdSurfsNum).GroundViewFactor;
                        Surface(SurfNum).ViewFactorSkyIR = 1 - SrdSurfsViewFactor;
                    } else {
                        // If neither ground or sky view factor define, continue to use the original proportion.
                        Surface(SurfNum).ViewFactorSkyIR *= 1 - SrdSurfsViewFactor;
                        Surface(SurfNum).ViewFactorGroundIR *= 1 - SrdSurfsViewFactor;
                    }
                }
            }
        }
        // Overwriting surface and zone level environmental data with EMS override value
        if (AnyEnergyManagementSystemInModel) {
            for (SurfNum = 1; SurfNum <= TotSurfaces; ++SurfNum) {
                if (Surface(SurfNum).OutDryBulbTempEMSOverrideOn) {
                    Surface(SurfNum).OutDryBulbTemp = Surface(SurfNum).OutDryBulbTempEMSOverrideValue;
                }
                if (Surface(SurfNum).OutWetBulbTempEMSOverrideOn) {
                    Surface(SurfNum).OutWetBulbTemp = Surface(SurfNum).OutWetBulbTempEMSOverrideValue;
                }
                if (Surface(SurfNum).WindSpeedEMSOverrideOn) {
                    Surface(SurfNum).WindSpeed = Surface(SurfNum).WindSpeedEMSOverrideValue;
                }
                if (Surface(SurfNum).WindDirEMSOverrideOn) {
                    Surface(SurfNum).WindDir = Surface(SurfNum).WindDirEMSOverrideValue;
                }
            }
        }

        // Do the Begin Simulation initializations
        if (BeginSimFlag) {
            AllocateSurfaceHeatBalArrays(); // Allocate the Module Arrays before any inits take place
            InterZoneWindow = std::any_of(Zone.begin(), Zone.end(), [](DataHeatBalance::ZoneData const &e) { return e.HasInterZoneWindow; });
            IsZoneDV.dimension(NumOfZones, false);
            IsZoneCV.dimension(NumOfZones, false);
            IsZoneUI.dimension(NumOfZones, false);
        }

        // Do the Begin Environment initializations
        if (BeginEnvrnFlag) {
            if (InitSurfaceHeatBalancefirstTime) DisplayString("Initializing Temperature and Flux Histories");
            InitThermalAndFluxHistories(); // Set initial temperature and flux histories
        }

        // There are no daily initializations done in this portion of the surface heat balance

        // There are no hourly initializations done in this portion of the surface heat balance

        // Need to be called each timestep in order to check if surface points to new construction (EMS) and if does then
        // complex fenestration needs to be initialized for additional states
        TimestepInitComplexFenestration(state.dataWindowComplexManager);

        // Calculate exterior-surface multipliers that account for anisotropy of
        // sky radiance
        if (SunIsUp && DifSolarRad > 0.0) {
            AnisoSkyViewFactors();
        } else {
            AnisoSkyMult = 0.0;
        }

        // Set shading flag for exterior windows (except flags related to daylighting) and
        // window construction (unshaded or shaded) to be used in heat balance calculation
        if (InitSurfaceHeatBalancefirstTime) DisplayString("Initializing Window Shading");
        WindowShadingManager(state.dataWindowEquivalentLayer);

        // Calculate factors that are used to determine how much long-wave radiation from internal
        // gains is absorbed by interior surfaces
        if (InitSurfaceHeatBalancefirstTime) DisplayString("Computing Interior Absorption Factors");
        if (InitSurfaceHeatBalancefirstTime) HeatBalanceIntRadExchange::InitInteriorRadExchange(state.files);
        ComputeIntThermalAbsorpFactors();

        // Calculate factors for diffuse solar absorbed by room surfaces and interior shades
        if (InitSurfaceHeatBalancefirstTime) DisplayString("Computing Interior Diffuse Solar Absorption Factors");
        ComputeIntSWAbsorpFactors();

        if (InterZoneWindow) {
            if (InitSurfaceHeatBalancefirstTime) {
                DisplayString("Computing Interior Diffuse Solar Exchange through Interzone Windows");
            }
            ComputeDifSolExcZonesWIZWindows(NumOfZones);
        }

        // For daylit zones, calculate interior daylight illuminance at reference points and
        // simulate lighting control system to get overhead electric lighting reduction
        // factor due to daylighting.

        for (SurfNum = 1; SurfNum <= TotSurfaces; ++SurfNum) {
            if (Surface(SurfNum).Class == SurfaceClass_Window && Surface(SurfNum).ExtSolar) {
                SurfaceWindow(SurfNum).IllumFromWinAtRefPtRep = 0.0;
                SurfaceWindow(SurfNum).LumWinFromRefPtRep = 0.0;
            }
        }

        for (NZ = 1; NZ <= NumOfZones; ++NZ) {
            if (ZoneDaylight(NZ).DaylightMethod == NoDaylighting) continue;
            ZoneDaylight(NZ).DaylIllumAtRefPt = 0.0;
            ZoneDaylight(NZ).GlareIndexAtRefPt = 0.0;
            ZoneDaylight(NZ).ZonePowerReductionFactor = 1.0;
            ZoneDaylight(NZ).InterReflIllFrIntWins = 0.0; // inter-reflected illuminance from interior windows
            if (ZoneDaylight(NZ).TotalDaylRefPoints != 0) {
                ZoneDaylight(NZ).TimeExceedingGlareIndexSPAtRefPt = 0.0;
                ZoneDaylight(NZ).TimeExceedingDaylightIlluminanceSPAtRefPt = 0.0;
            }

            if (SunIsUp && ZoneDaylight(NZ).TotalDaylRefPoints != 0) {
                if (InitSurfaceHeatBalancefirstTime) DisplayString("Computing Interior Daylighting Illumination");
                DayltgInteriorIllum(NZ);
                if (!DoingSizing) DayltgInteriorMapIllum(NZ);
            }

            if (SunIsUp && NumOfTDDPipes > 0 && NZ == 1) {
                if (InitSurfaceHeatBalancefirstTime) DisplayString("Computing Interior Daylighting Illumination for TDD pipes");
                DayltgInteriorTDDIllum();
            }

            // RJH DElight Modification Begin - Call to DElight electric lighting control subroutine
            // Check if the sun is up and the current Thermal Zone hosts a Daylighting:DElight object
            if (SunIsUp && ZoneDaylight(NZ).TotalDaylRefPoints != 0 && (ZoneDaylight(NZ).DaylightMethod == DataDaylighting::DElightDaylighting)) {
                // Call DElight interior illuminance and electric lighting control subroutine
                dPowerReducFac = 1.0;
                dHISKFFC = HISKF * LUX2FC;
                dHISUNFFC = HISUNF * LUX2FC;
                dSOLCOS1 = SOLCOS(1);
                dSOLCOS2 = SOLCOS(2);
                dSOLCOS3 = SOLCOS(3);
                dLatitude = Latitude;
                dCloudFraction = CloudFraction;
                // Init Error Flag to 0 (no Warnings or Errors)
                iErrorFlag = 0;
                DElightElecLtgCtrl(len(Zone(NZ).Name),
                                   Zone(NZ).Name,
                                   dLatitude,
                                   dHISKFFC,
                                   dHISUNFFC,
                                   dCloudFraction,
                                   dSOLCOS1,
                                   dSOLCOS2,
                                   dSOLCOS3,
                                   dPowerReducFac,
                                   iErrorFlag);
                // Check Error Flag for Warnings or Errors returning from DElight
                // RJH 2008-03-07: If no warnings/errors then read refpt illuminances for standard output reporting
                if (iErrorFlag != 0) {
                    // Open DElight Electric Lighting Error File for reading
                    auto iDElightErrorFile = state.files.outputDelightDfdmpFileName.try_open();
                    if (iDElightErrorFile.good()) {
                        elOpened = true;
                    } else {
                        elOpened = false;
                    }
                    //            IF (iwriteStatus /= 0) THEN
                    //              CALL ShowFatalError('InitSurfaceHeatBalance: Could not open file "eplusout.delighteldmp" for output (readwrite).')
                    //            ENDIF
                    //            Open(unit=iDElightErrorFile, file='eplusout.delighteldmp', action='READ')

                    // Sequentially read lines in DElight Electric Lighting Error File
                    // and process them using standard EPlus warning/error handling calls
                    bEndofErrFile = false;
                    iReadStatus = 0;
                    while (!bEndofErrFile && elOpened) {
                        auto cErrorLine = iDElightErrorFile.readLine();
                        if (cErrorLine.eof) {
                            bEndofErrFile = true;
                            continue;
                        }

                        // Is the current line a Warning message?
                        if (has_prefix(cErrorLine.data, "WARNING: ")) {
                            cErrorMsg = cErrorLine.data.substr(9);
                            ShowWarningError(cErrorMsg);
                        }
                        // Is the current line an Error message?
                        if (has_prefix(cErrorLine.data, "ERROR: ")) {
                            cErrorMsg = cErrorLine.data.substr(7);
                            ShowSevereError(cErrorMsg);
                            iErrorFlag = 1;
                        }
                    }

                    // Close DElight Error File and delete

                    if (elOpened) {
                        iDElightErrorFile.close();
                        FileSystem::removeFile(iDElightErrorFile.fileName);
                    };
                    // If any DElight Error occurred then ShowFatalError to terminate
                    if (iErrorFlag > 0) {
                        ShowFatalError("End of DElight Error Messages");
                    }
                } else { // RJH 2008-03-07: No errors
                    // extract reference point illuminance values from DElight Electric Lighting dump file for reporting
                    // Open DElight Electric Lighting Dump File for reading
                    auto iDElightErrorFile = state.files.outputDelightEldmpFileName.try_open();
                    if (iDElightErrorFile.is_open()) {
                        elOpened = true;
                    } else {
                        elOpened = false;
                    }

                    // Sequentially read lines in DElight Electric Lighting Dump File
                    // and extract refpt illuminances for standard EPlus output handling
                    bEndofErrFile = false;
                    iDElightRefPt = 0;
                    iReadStatus = 0;
                    while (!bEndofErrFile && elOpened) {
                        auto line = iDElightErrorFile.read<Real64>();
                        dRefPtIllum = line.data;
                        if (line.eof) {
                            bEndofErrFile = true;
                            continue;
                        }
                        // Increment refpt counter
                        ++iDElightRefPt;
                        // Assure refpt index does not exceed number of refpts in this zone
                        if (iDElightRefPt <= ZoneDaylight(NZ).TotalDaylRefPoints) {
                            ZoneDaylight(NZ).DaylIllumAtRefPt(iDElightRefPt) = dRefPtIllum;
                        }
                    }

                    // Close DElight Electric Lighting Dump File and delete
                    if (elOpened) {
                        iDElightErrorFile.close();
                        FileSystem::removeFile(iDElightErrorFile.fileName);
                    };
                }
                // Store the calculated total zone Power Reduction Factor due to DElight daylighting
                // in the ZoneDaylight structure for later use
                ZoneDaylight(NZ).ZonePowerReductionFactor = dPowerReducFac;
            }
            // RJH DElight Modification End - Call to DElight electric lighting control subroutine
        }

        errFlag = false;
        for (SurfNum = 1; SurfNum <= TotSurfaces; ++SurfNum) {
            if (Surface(SurfNum).Class != SurfaceClass_Window) continue;
            SurfaceWindow(SurfNum).FracTimeShadingDeviceOn = 0.0;
            if (SurfaceWindow(SurfNum).ShadingFlag > 0) {
                SurfaceWindow(SurfNum).FracTimeShadingDeviceOn = 1.0;
            } else {
                SurfaceWindow(SurfNum).FracTimeShadingDeviceOn = 0.0;
            }
        }

        CalcInteriorRadExchange(TH(2, 1, _), 0, NetLWRadToSurf, _, "Main");

        if (AirflowWindows) WindowGapAirflowControl();

        // The order of these initializations is important currently.  Over time we hope to
        //  take the appropriate parts of these inits to the other heat balance managers
        if (InitSurfaceHeatBalancefirstTime) DisplayString("Initializing Solar Heat Gains");
        InitSolarHeatGains(state.dataWindowComplexManager, state.dataWindowEquivalentLayer, state.dataWindowManager);
        if (SunIsUp && (BeamSolarRad + GndSolarRad + DifSolarRad > 0.0)) {
            for (NZ = 1; NZ <= NumOfZones; ++NZ) {
                if (ZoneDaylight(NZ).TotalDaylRefPoints > 0) {
                    if (Zone(NZ).HasInterZoneWindow) {
                        DayltgInterReflIllFrIntWins(NZ);
                        DayltgGlareWithIntWins(ZoneDaylight(NZ).GlareIndexAtRefPt, NZ);
                    }
                    DayltgElecLightingControl(state.files, NZ);
                }
            }
        } else if (mapResultsToReport && TimeStep == NumOfTimeStepInHour) {
            for (MapNum = 1; MapNum <= TotIllumMaps; ++MapNum) {
                ReportIllumMap(state.files, MapNum);
            }
            mapResultsToReport = false;
        }

        if (InitSurfaceHeatBalancefirstTime) DisplayString("Initializing Internal Heat Gains");
        ManageInternalHeatGains(state, false);
        if (InitSurfaceHeatBalancefirstTime) DisplayString("Initializing Interior Solar Distribution");
        InitIntSolarDistribution();

        if (InitSurfaceHeatBalancefirstTime) DisplayString("Initializing Interior Convection Coefficients");
        InitInteriorConvectionCoeffs(state.dataConvectionCoefficients, state.files, TempSurfInTmp);

        if (BeginSimFlag) { // Now's the time to report surfaces, if desired
            //    if (firstTime) CALL DisplayString('Reporting Surfaces')
            //    CALL ReportSurfaces
            if (InitSurfaceHeatBalancefirstTime) DisplayString("Gathering Information for Predefined Reporting");
            GatherForPredefinedReport(state.dataWindowManager);
        }

        // Initialize the temperature history terms for conduction through the surfaces
        if (DataHeatBalance::AnyCondFD) {
            InitHeatBalFiniteDiff(state.files);
        }

        CTFConstOutPart = 0.0;
        CTFConstInPart = 0.0;
        if (AnyConstructInternalSourceInInput) {
            CTFTsrcConstPart = 0.0;
            CTFTuserConstPart = 0.0;
        }
        for (SurfNum = 1; SurfNum <= TotSurfaces; ++SurfNum) { // Loop through all surfaces...
            auto const &surface(Surface(SurfNum));

            if (!surface.HeatTransSurf) continue; // Skip non-heat transfer surfaces
            if (surface.HeatTransferAlgorithm != HeatTransferModel_CTF && surface.HeatTransferAlgorithm != HeatTransferModel_EMPD) continue;
            if (surface.Class == SurfaceClass_Window) continue;
            // Outside surface temp of "normal" windows not needed in Window5 calculation approach
            // Window layer temperatures are calculated in CalcHeatBalanceInsideSurf

            ConstrNum = surface.Construction;
            auto const &construct(dataConstruction.Construct(ConstrNum));
            if (construct.NumCTFTerms > 1) { // COMPUTE CONSTANT PORTION OF CONDUCTIVE FLUXES.

                QIC = 0.0;
                QOC = 0.0;
                if (construct.SourceSinkPresent) {
                    TSC = 0.0;
                    TUC = 0.0;
                }
                auto l11(TH.index(1, 2, SurfNum));
                auto l12(TH.index(2, 2, SurfNum));
                auto const s3(TH.size3());
                for (Term = 1; Term <= construct.NumCTFTerms;
                     ++Term, l11 += s3, l12 += s3) { // [ l11 ] == ( 1, Term + 1, SurfNum ), [ l12 ] == ( 1, Term + 1, SurfNum )

                    // Sign convention for the various terms in the following two equations
                    // is based on the form of the Conduction Transfer Function equation
                    // given by:
                    // Qin,now  = (Sum of)(Y Tout) - (Sum of)(Z Tin) + (Sum of)(F Qin,old)
                    // Qout,now = (Sum of)(X Tout) - (Sum of)(Y Tin) + (Sum of)(F Qout,old)
                    // In both equations, flux is positive from outside to inside.

                    // Tuned Aliases and linear indexing
                    Real64 const ctf_cross(construct.CTFCross(Term));
                    Real64 const TH11(TH[l11]);
                    Real64 const TH12(TH[l12]);

                    QIC += ctf_cross * TH11 - construct.CTFInside(Term) * TH12 + construct.CTFFlux(Term) * QH[l12];

                    QOC += construct.CTFOutside(Term) * TH11 - ctf_cross * TH12 + construct.CTFFlux(Term) * QH[l11];

                    if (construct.SourceSinkPresent) {
                        Real64 const QsrcHist1(QsrcHist(SurfNum, Term + 1));

                        QIC += construct.CTFSourceIn(Term) * QsrcHist1;

                        QOC += construct.CTFSourceOut(Term) * QsrcHist1;

                        TSC += construct.CTFTSourceOut(Term) * TH11 + construct.CTFTSourceIn(Term) * TH12 + construct.CTFTSourceQ(Term) * QsrcHist1 +
                               construct.CTFFlux(Term) * TsrcHist(SurfNum, Term + 1);

                        TUC += construct.CTFTUserOut(Term) * TH11 + construct.CTFTUserIn(Term) * TH12 + construct.CTFTUserSource(Term) * QsrcHist1 +
                               construct.CTFFlux(Term) * TuserHist(SurfNum, Term + 1);
                    }
                }

                CTFConstOutPart(SurfNum) = QOC;
                CTFConstInPart(SurfNum) = QIC;
                if (construct.SourceSinkPresent) {
                    CTFTsrcConstPart(SurfNum) = TSC;
                    CTFTuserConstPart(SurfNum) = TUC;
                }
            } else { // Number of CTF Terms = 1-->Resistance only constructions have no history terms.

                CTFConstOutPart(SurfNum) = 0.0;
                CTFConstInPart(SurfNum) = 0.0;
                if (construct.SourceSinkPresent) {
                    CTFTsrcConstPart(SurfNum) = 0.0;
                    CTFTuserConstPart(SurfNum) = 0.0;
                }
            }

        } // ...end of surfaces DO loop for initializing temperature history terms for the surface heat balances

        // Zero out all of the radiant system heat balance coefficient arrays
        RadSysTiHBConstCoef = 0.0;
        RadSysTiHBToutCoef = 0.0;
        RadSysTiHBQsrcCoef = 0.0;
        RadSysToHBConstCoef = 0.0;
        RadSysToHBTinCoef = 0.0;
        RadSysToHBQsrcCoef = 0.0;

        QRadSysSource = 0.0;
        QPVSysSource = 0.0;
        QHTRadSysSurf = 0.0;
        QHWBaseboardSurf = 0.0;
        QSteamBaseboardSurf = 0.0;
        QElecBaseboardSurf = 0.0;
        QCoolingPanelSurf = 0.0;
        QPoolSurfNumerator = 0.0;
        PoolHeatTransCoefs = 0.0;

        if (ZoneSizingCalc) GatherComponentLoadsSurfAbsFact();

        if (InitSurfaceHeatBalancefirstTime) DisplayString("Completed Initializing Surface Heat Balance");
        InitSurfaceHeatBalancefirstTime = false;
    }

    void GatherForPredefinedReport(WindowManagerData &dataWindowManager)
    {

        // SUBROUTINE INFORMATION:
        //       AUTHOR         Jason Glazer
        //       DATE WRITTEN   August 2006
        //       MODIFIED       na
        //       RE-ENGINEERED  na

        // PURPOSE OF THIS SUBROUTINE:
        // This subroutine reports the information for the predefined reports
        // related to envelope components.

        // METHODOLOGY EMPLOYED:
        // na

        // REFERENCES:
        // na

        // Using/Aliasing
        using namespace OutputReportPredefined;
        using WindowManager::CalcNominalWindowCond;

        // Locals
        // SUBROUTINE ARGUMENT DEFINITIONS:
        // na

        // SUBROUTINE PARAMETER DEFINITIONS:
        // na

        // INTERFACE BLOCK SPECIFICATIONS:
        // na

        // DERIVED TYPE DEFINITIONS:
        // na

        // SUBROUTINE LOCAL VARIABLE DECLARATIONS:
        std::string surfName;
        int curCons;
        int zonePt;
        Real64 mult;
        Real64 curAzimuth;
        Real64 curTilt;
        Real64 windowArea;
        Real64 frameWidth;
        Real64 frameArea;
        Real64 dividerArea;
        // counts for object count report
        Array1D_int numSurfaces(20);
        Array1D_int numExtSurfaces(20);
        int frameDivNum;
        bool isExterior;
        Array1D<Real64> computedNetArea; // holds the gross wall area minus the window and door areas

        // the following variables are for the CalcNominalWindowCond call but only SHGCSummer is needed
        Real64 nomCond;
        Real64 SHGCSummer;
        Real64 TransSolNorm;
        Real64 TransVisNorm;
        Real64 nomUfact;
        int errFlag;
        int curWSC;
        // following variables are totals for fenestration table
        static Real64 windowAreaWMult(0.0);
        static Real64 fenTotArea(0.0);
        static Real64 fenTotAreaNorth(0.0);
        static Real64 fenTotAreaNonNorth(0.0);
        static Real64 ufactArea(0.0);
        static Real64 ufactAreaNorth(0.0);
        static Real64 ufactAreaNonNorth(0.0);
        static Real64 shgcArea(0.0);
        static Real64 shgcAreaNorth(0.0);
        static Real64 shgcAreaNonNorth(0.0);
        static Real64 vistranArea(0.0);
        static Real64 vistranAreaNorth(0.0);
        static Real64 vistranAreaNonNorth(0.0);
        static Real64 intFenTotArea(0.0);
        static Real64 intUfactArea(0.0);
        static Real64 intShgcArea(0.0);
        static Real64 intVistranArea(0.0);
        bool isNorth;

        numSurfaces = 0;
        numExtSurfaces = 0;

        computedNetArea.allocate(TotSurfaces);
        computedNetArea = 0.0; // start at zero, add wall area and subtract window and door area

        for (int iSurf : DataSurfaces::AllSurfaceListReportOrder) {
            zonePt = Surface(iSurf).Zone;
            // only exterior surfaces including underground
            if ((Surface(iSurf).ExtBoundCond == ExternalEnvironment) || (Surface(iSurf).ExtBoundCond == Ground) ||
                (Surface(iSurf).ExtBoundCond == GroundFCfactorMethod) || (Surface(iSurf).ExtBoundCond == KivaFoundation)) {
                isExterior = true;
                {
                    auto const SELECT_CASE_var(Surface(iSurf).Class);
                    if ((SELECT_CASE_var == SurfaceClass_Wall) || (SELECT_CASE_var == SurfaceClass_Floor) || (SELECT_CASE_var == SurfaceClass_Roof)) {
                        surfName = Surface(iSurf).Name;
                        curCons = Surface(iSurf).Construction;
                        PreDefTableEntry(pdchOpCons, surfName, dataConstruction.Construct(curCons).Name);
                        PreDefTableEntry(pdchOpRefl, surfName, 1 - dataConstruction.Construct(curCons).OutsideAbsorpSolar);
                        PreDefTableEntry(pdchOpUfactNoFilm, surfName, NominalU(Surface(iSurf).Construction), 3);
                        mult = Zone(zonePt).Multiplier * Zone(zonePt).ListMultiplier;
                        PreDefTableEntry(pdchOpGrArea, surfName, Surface(iSurf).GrossArea * mult);
                        computedNetArea(iSurf) += Surface(iSurf).GrossArea * mult;
                        curAzimuth = Surface(iSurf).Azimuth;
                        // Round to two decimals, like the display in tables
                        // (PreDefTableEntry uses a fortran style write, that rounds rather than trim)
                        curAzimuth = round(curAzimuth * 100.0) / 100.0;
                        PreDefTableEntry(pdchOpAzimuth, surfName, curAzimuth);
                        curTilt = Surface(iSurf).Tilt;
                        PreDefTableEntry(pdchOpTilt, surfName, curTilt);
                        if ((curTilt >= 60.0) && (curTilt < 180.0)) {
                            if ((curAzimuth >= 315.0) || (curAzimuth < 45.0)) {
                                PreDefTableEntry(pdchOpDir, surfName, "N");
                            } else if ((curAzimuth >= 45.0) && (curAzimuth < 135.0)) {
                                PreDefTableEntry(pdchOpDir, surfName, "E");
                            } else if ((curAzimuth >= 135.0) && (curAzimuth < 225.0)) {
                                PreDefTableEntry(pdchOpDir, surfName, "S");
                            } else if ((curAzimuth >= 225.0) && (curAzimuth < 315.0)) {
                                PreDefTableEntry(pdchOpDir, surfName, "W");
                            }
                        }
                    } else if ((SELECT_CASE_var == SurfaceClass_Window) || (SELECT_CASE_var == SurfaceClass_TDD_Dome)) {
                        surfName = Surface(iSurf).Name;
                        curCons = Surface(iSurf).Construction;
                        PreDefTableEntry(pdchFenCons, surfName, dataConstruction.Construct(curCons).Name);
                        zonePt = Surface(iSurf).Zone;
                        mult = Zone(zonePt).Multiplier * Zone(zonePt).ListMultiplier * Surface(iSurf).Multiplier;
                        // include the frame area if present
                        windowArea = Surface(iSurf).GrossArea;
                        frameArea = 0.0;
                        dividerArea = 0.0;
                        frameDivNum = Surface(iSurf).FrameDivider;
                        if (frameDivNum != 0) {
                            frameWidth = FrameDivider(frameDivNum).FrameWidth;
                            frameArea = (Surface(iSurf).Height + 2.0 * frameWidth) * (Surface(iSurf).Width + 2.0 * frameWidth) -
                                        (Surface(iSurf).Height * Surface(iSurf).Width);
                            windowArea += frameArea;
                            dividerArea = FrameDivider(frameDivNum).DividerWidth *
                                          (FrameDivider(frameDivNum).HorDividers * Surface(iSurf).Width +
                                           FrameDivider(frameDivNum).VertDividers * Surface(iSurf).Height -
                                           FrameDivider(frameDivNum).HorDividers * FrameDivider(frameDivNum).VertDividers *
                                               FrameDivider(frameDivNum).DividerWidth);
                            PreDefTableEntry(pdchFenFrameConductance, surfName, FrameDivider(frameDivNum).FrameConductance, 3);
                            PreDefTableEntry(pdchFenDividerConductance, surfName, FrameDivider(frameDivNum).DividerConductance, 3);
                        }
                        windowAreaWMult = windowArea * mult;
                        PreDefTableEntry(pdchFenAreaOf1, surfName, windowArea);
                        PreDefTableEntry(pdchFenFrameAreaOf1, surfName, frameArea);
                        PreDefTableEntry(pdchFenDividerAreaOf1, surfName, dividerArea);
                        PreDefTableEntry(pdchFenGlassAreaOf1, surfName, windowArea - (frameArea + dividerArea));
                        PreDefTableEntry(pdchFenArea, surfName, windowAreaWMult);
                        computedNetArea(Surface(iSurf).BaseSurf) -= windowAreaWMult;
                        nomUfact = NominalU(Surface(iSurf).Construction);
                        PreDefTableEntry(pdchFenUfact, surfName, nomUfact, 3);
                        // if the construction report is requested the SummerSHGC is already calculated
                        if (dataConstruction.Construct(curCons).SummerSHGC != 0) {
                            SHGCSummer = dataConstruction.Construct(curCons).SummerSHGC;
                            TransVisNorm = dataConstruction.Construct(curCons).VisTransNorm;
                        } else {
                            // must calculate Summer SHGC
                            if (!dataConstruction.Construct(curCons).WindowTypeEQL) {
                                CalcNominalWindowCond(dataWindowManager, curCons, 2, nomCond, SHGCSummer, TransSolNorm, TransVisNorm, errFlag);
                            }
                        }
                        PreDefTableEntry(pdchFenSHGC, surfName, SHGCSummer, 3);
                        PreDefTableEntry(pdchFenVisTr, surfName, TransVisNorm, 3);
                        PreDefTableEntry(pdchFenParent, surfName, Surface(iSurf).BaseSurfName);
                        curAzimuth = Surface(iSurf).Azimuth;
                        // Round to two decimals, like the display in tables
                        curAzimuth = round(curAzimuth * 100.0) / 100.0;
                        PreDefTableEntry(pdchFenAzimuth, surfName, curAzimuth);
                        isNorth = false;
                        curTilt = Surface(iSurf).Tilt;
                        PreDefTableEntry(pdchFenTilt, surfName, curTilt);
                        if ((curTilt >= 60.0) && (curTilt < 180.0)) {
                            if ((curAzimuth >= 315.0) || (curAzimuth < 45.0)) {
                                PreDefTableEntry(pdchFenDir, surfName, "N");
                                isNorth = true;
                            } else if ((curAzimuth >= 45.0) && (curAzimuth < 135.0)) {
                                PreDefTableEntry(pdchFenDir, surfName, "E");
                            } else if ((curAzimuth >= 135.0) && (curAzimuth < 225.0)) {
                                PreDefTableEntry(pdchFenDir, surfName, "S");
                            } else if ((curAzimuth >= 225.0) && (curAzimuth < 315.0)) {
                                PreDefTableEntry(pdchFenDir, surfName, "W");
                            }
                        }
                        curWSC = Surface(iSurf).WindowShadingControlPtr;
                        // compute totals for area weighted averages
                        fenTotArea += windowAreaWMult;
                        ufactArea += nomUfact * windowAreaWMult;
                        shgcArea += SHGCSummer * windowAreaWMult;
                        vistranArea += TransVisNorm * windowAreaWMult;
                        if (isNorth) {
                            fenTotAreaNorth += windowAreaWMult;
                            ufactAreaNorth += nomUfact * windowAreaWMult;
                            shgcAreaNorth += SHGCSummer * windowAreaWMult;
                            vistranAreaNorth += TransVisNorm * windowAreaWMult;
                        } else {
                            fenTotAreaNonNorth += windowAreaWMult;
                            ufactAreaNonNorth += nomUfact * windowAreaWMult;
                            shgcAreaNonNorth += SHGCSummer * windowAreaWMult;
                            vistranAreaNonNorth += TransVisNorm * windowAreaWMult;
                        }
                        // shading
                        if (Surface(iSurf).HasShadeControl) {
                            PreDefTableEntry(pdchFenSwitchable, surfName, "Yes");
                            // shading report
                            PreDefTableEntry(pdchWscName, surfName, WindowShadingControl(curWSC).Name);
                            {
                                auto const SELECT_CASE_var1(WindowShadingControl(curWSC).ShadingType);
                                if (SELECT_CASE_var1 == WSC_ST_NoShade) {
                                    PreDefTableEntry(pdchWscShading, surfName, "No Shade");
                                } else if (SELECT_CASE_var1 == WSC_ST_InteriorShade) {
                                    PreDefTableEntry(pdchWscShading, surfName, "Interior Shade");
                                } else if (SELECT_CASE_var1 == WSC_ST_SwitchableGlazing) {
                                    PreDefTableEntry(pdchWscShading, surfName, "Switchable Glazing");
                                } else if (SELECT_CASE_var1 == WSC_ST_ExteriorShade) {
                                    PreDefTableEntry(pdchWscShading, surfName, "Exterior Shade");
                                } else if (SELECT_CASE_var1 == WSC_ST_InteriorBlind) {
                                    PreDefTableEntry(pdchWscShading, surfName, "Interior Blind");
                                } else if (SELECT_CASE_var1 == WSC_ST_ExteriorBlind) {
                                    PreDefTableEntry(pdchWscShading, surfName, "Exterior Blind");
                                } else if (SELECT_CASE_var1 == WSC_ST_BetweenGlassShade) {
                                    PreDefTableEntry(pdchWscShading, surfName, "Between Glass Shade");
                                } else if (SELECT_CASE_var1 == WSC_ST_BetweenGlassBlind) {
                                    PreDefTableEntry(pdchWscShading, surfName, "Between Glass Blind");
                                } else if (SELECT_CASE_var1 == WSC_ST_ExteriorScreen) {
                                    PreDefTableEntry(pdchWscShading, surfName, "Exterior Screen");
                                }
                            }
                            {
                                auto const SELECT_CASE_var1(WindowShadingControl(curWSC).ShadingControlType);
                                if (SELECT_CASE_var1 == WSCT_AlwaysOn) {
                                    PreDefTableEntry(pdchWscControl, surfName, "AlwaysOn");
                                } else if (SELECT_CASE_var1 == WSCT_AlwaysOff) {
                                    PreDefTableEntry(pdchWscControl, surfName, "AlwaysOff");
                                } else if (SELECT_CASE_var1 == WSCT_OnIfScheduled) {
                                    PreDefTableEntry(pdchWscControl, surfName, "OnIfScheduleAllows");
                                } else if (SELECT_CASE_var1 == WSCT_HiSolar) {
                                    PreDefTableEntry(pdchWscControl, surfName, "OnIfHighSolarOnWindow");
                                } else if (SELECT_CASE_var1 == WSCT_HiHorzSolar) {
                                    PreDefTableEntry(pdchWscControl, surfName, "OnIfHighHorizontalSolar");
                                } else if (SELECT_CASE_var1 == WSCT_HiOutAirTemp) {
                                    PreDefTableEntry(pdchWscControl, surfName, "OnIfHighOutdoorAirTemperature");
                                } else if (SELECT_CASE_var1 == WSCT_HiZoneAirTemp) {
                                    PreDefTableEntry(pdchWscControl, surfName, "OnIfHighZoneAirTemperature");
                                } else if (SELECT_CASE_var1 == WSCT_HiZoneCooling) {
                                    PreDefTableEntry(pdchWscControl, surfName, "OnIfHighZoneCooling");
                                } else if (SELECT_CASE_var1 == WSCT_HiGlare) {
                                    PreDefTableEntry(pdchWscControl, surfName, "OnIfHighGlare");
                                } else if (SELECT_CASE_var1 == WSCT_MeetDaylIlumSetp) {
                                    PreDefTableEntry(pdchWscControl, surfName, "MeetDaylightIlluminanceSetpoint");
                                } else if (SELECT_CASE_var1 == WSCT_OnNightLoOutTemp_OffDay) {
                                    PreDefTableEntry(pdchWscControl, surfName, "OnNightIfLowOutdoorTempAndOffDay");
                                } else if (SELECT_CASE_var1 == WSCT_OnNightLoInTemp_OffDay) {
                                    PreDefTableEntry(pdchWscControl, surfName, "OnNightIfLowInsideTempAndOffDay");
                                } else if (SELECT_CASE_var1 == WSCT_OnNightIfHeating_OffDay) {
                                    PreDefTableEntry(pdchWscControl, surfName, "OnNightIfHeatingAndOffDay");
                                } else if (SELECT_CASE_var1 == WSCT_OnNightLoOutTemp_OnDayCooling) {
                                    PreDefTableEntry(pdchWscControl, surfName, "OnNightIfLowOutdoorTempAndOnDayIfCooling");
                                } else if (SELECT_CASE_var1 == WSCT_OnNightIfHeating_OnDayCooling) {
                                    PreDefTableEntry(pdchWscControl, surfName, "OnNightIfHeatingAndOnDayIfCooling");
                                } else if (SELECT_CASE_var1 == WSCT_OffNight_OnDay_HiSolarWindow) {
                                    PreDefTableEntry(pdchWscControl, surfName, "OffNightAndOnDayIfCoolingAndHighSolarOnWindow");
                                } else if (SELECT_CASE_var1 == WSCT_OnNight_OnDay_HiSolarWindow) {
                                    PreDefTableEntry(pdchWscControl, surfName, "OnNightAndOnDayIfCoolingAndHighSolarOnWindow");
                                } else if (SELECT_CASE_var1 == WSCT_OnHiOutTemp_HiSolarWindow) {
                                    PreDefTableEntry(pdchWscControl, surfName, "OnIfHighOutdoorAirTempAndHighSolarOnWindow");
                                } else if (SELECT_CASE_var1 == WSCT_OnHiOutTemp_HiHorzSolar) {
                                    PreDefTableEntry(pdchWscControl, surfName, "OnIfHighOutdoorAirTempAndHighHorizontalSolar");
                                } else if (SELECT_CASE_var1 == WSCT_OnHiZoneTemp_HiSolarWindow) {
                                    PreDefTableEntry(pdchWscControl, surfName, "OnIfHighZoneAirTempAndHighSolarOnWindow");
                                } else if (SELECT_CASE_var1 == WSCT_OnHiZoneTemp_HiHorzSolar) {
                                    PreDefTableEntry(pdchWscControl, surfName, "OnIfHighZoneAirTempAndHighHorizontalSolar");
                                }
                            }
                            if (WindowShadingControl(curWSC).ShadedConstruction != 0) {
                                PreDefTableEntry(
                                    pdchWscShadCons, surfName, dataConstruction.Construct(WindowShadingControl(curWSC).ShadedConstruction).Name);
                            }
                            if (WindowShadingControl(curWSC).GlareControlIsActive) {
                                PreDefTableEntry(pdchWscGlare, surfName, "Yes");
                            } else {
                                PreDefTableEntry(pdchWscGlare, surfName, "No");
                            }
                        } else {
                            PreDefTableEntry(pdchFenSwitchable, surfName, "No");
                        }
                    } else if (SELECT_CASE_var == SurfaceClass_Door) {
                        surfName = Surface(iSurf).Name;
                        curCons = Surface(iSurf).Construction;
                        PreDefTableEntry(pdchDrCons, surfName, dataConstruction.Construct(curCons).Name);
                        PreDefTableEntry(pdchDrUfactNoFilm, surfName, NominalU(Surface(iSurf).Construction), 3);
                        mult = Zone(zonePt).Multiplier * Zone(zonePt).ListMultiplier;
                        PreDefTableEntry(pdchDrGrArea, surfName, Surface(iSurf).GrossArea * mult);
                        PreDefTableEntry(pdchDrParent, surfName, Surface(iSurf).BaseSurfName);
                        computedNetArea(Surface(iSurf).BaseSurf) -= Surface(iSurf).GrossArea * mult;
                    }
                }
            } else {
                isExterior = false;
                // interior window report
                if (Surface(iSurf).Class == SurfaceClass_Window &&
                    !dataConstruction.Construct(Surface(iSurf).Construction).TypeIsAirBoundaryInteriorWindow) {
                    if (!has_prefix(Surface(iSurf).Name, "iz-")) { // don't count created interzone surfaces that are mirrors of other surfaces
                        surfName = Surface(iSurf).Name;
                        curCons = Surface(iSurf).Construction;
                        PreDefTableEntry(pdchIntFenCons, surfName, dataConstruction.Construct(curCons).Name);
                        zonePt = Surface(iSurf).Zone;
                        mult = Zone(zonePt).Multiplier * Zone(zonePt).ListMultiplier * Surface(iSurf).Multiplier;
                        // include the frame area if present
                        windowArea = Surface(iSurf).GrossArea;
                        if (Surface(iSurf).FrameDivider != 0) {
                            frameWidth = FrameDivider(Surface(iSurf).FrameDivider).FrameWidth;
                            frameArea = (Surface(iSurf).Height + 2 * frameWidth) * (Surface(iSurf).Width + 2 * frameWidth) -
                                        (Surface(iSurf).Height * Surface(iSurf).Width);
                            windowArea += frameArea;
                        }
                        windowAreaWMult = windowArea * mult;
                        PreDefTableEntry(pdchIntFenAreaOf1, surfName, windowArea);
                        PreDefTableEntry(pdchIntFenArea, surfName, windowAreaWMult);
                        nomUfact = NominalU(Surface(iSurf).Construction);
                        PreDefTableEntry(pdchIntFenUfact, surfName, nomUfact, 3);
                        // if the construction report is requested the SummerSHGC is already calculated
                        if (dataConstruction.Construct(curCons).SummerSHGC != 0) {
                            SHGCSummer = dataConstruction.Construct(curCons).SummerSHGC;
                            TransVisNorm = dataConstruction.Construct(curCons).VisTransNorm;
                        } else {
                            // must calculate Summer SHGC
                            if (!dataConstruction.Construct(curCons).WindowTypeEQL) {
                                CalcNominalWindowCond(dataWindowManager, curCons, 2, nomCond, SHGCSummer, TransSolNorm, TransVisNorm, errFlag);
                            }
                        }
                        PreDefTableEntry(pdchIntFenSHGC, surfName, SHGCSummer, 3);
                        PreDefTableEntry(pdchIntFenVisTr, surfName, TransVisNorm, 3);
                        PreDefTableEntry(pdchIntFenParent, surfName, Surface(iSurf).BaseSurfName);
                        // compute totals for area weighted averages
                        intFenTotArea += windowAreaWMult;
                        intUfactArea += nomUfact * windowAreaWMult;
                        intShgcArea += SHGCSummer * windowAreaWMult;
                        intVistranArea += TransVisNorm * windowAreaWMult;
                    }
                }
            }
            if ((Surface(iSurf).Class <= 20) && (Surface(iSurf).Class >= 1)) {
                ++numSurfaces(Surface(iSurf).Class);
                if (isExterior) {
                    ++numExtSurfaces(Surface(iSurf).Class);
                }
                if (Surface(iSurf).Class == SurfaceClass_Window) {
                    if (SurfaceWindow(iSurf).OriginalClass == SurfaceClass_GlassDoor ||
                        SurfaceWindow(iSurf).OriginalClass == SurfaceClass_TDD_Diffuser) {
                        ++numSurfaces(SurfaceWindow(iSurf).OriginalClass);
                        if (isExterior) {
                            ++numExtSurfaces(SurfaceWindow(iSurf).OriginalClass);
                        }
                    }
                }
            }
        }
        // for fins and overhangs just add them explicitly since not otherwise classified
        int totOverhangs = inputProcessor->getNumObjectsFound("Shading:Overhang") + inputProcessor->getNumObjectsFound("Shading:Overhang:Projection");
        numSurfaces(SurfaceClass_Overhang) = totOverhangs;
        numExtSurfaces(SurfaceClass_Overhang) = totOverhangs;
        int totFins = inputProcessor->getNumObjectsFound("Shading:Fin") + inputProcessor->getNumObjectsFound("Shading:Fin:Projection");
        numSurfaces(SurfaceClass_Fin) = totFins;
        numExtSurfaces(SurfaceClass_Fin) = totFins;
        // go through all the surfaces again and this time insert the net area results
        for (int iSurf : DataSurfaces::AllSurfaceListReportOrder) {
            zonePt = Surface(iSurf).Zone;
            // only exterior surfaces including underground
            if ((Surface(iSurf).ExtBoundCond == ExternalEnvironment) || (Surface(iSurf).ExtBoundCond == Ground) ||
                (Surface(iSurf).ExtBoundCond == GroundFCfactorMethod) || (Surface(iSurf).ExtBoundCond == KivaFoundation)) {
                isExterior = true;
                {
                    auto const SELECT_CASE_var(Surface(iSurf).Class);
                    if ((SELECT_CASE_var == SurfaceClass_Wall) || (SELECT_CASE_var == SurfaceClass_Floor) || (SELECT_CASE_var == SurfaceClass_Roof)) {
                        surfName = Surface(iSurf).Name;
                        PreDefTableEntry(pdchOpNetArea, surfName, computedNetArea(iSurf));
                    }
                }
            }
        }
        // total
        PreDefTableEntry(pdchFenArea, "Total or Average", fenTotArea);
        if (fenTotArea > 0.0) {
            PreDefTableEntry(pdchFenUfact, "Total or Average", ufactArea / fenTotArea, 3);
            PreDefTableEntry(pdchFenSHGC, "Total or Average", shgcArea / fenTotArea, 3);
            PreDefTableEntry(pdchFenVisTr, "Total or Average", vistranArea / fenTotArea, 3);
        } else {
            PreDefTableEntry(pdchFenUfact, "Total or Average", "-");
            PreDefTableEntry(pdchFenSHGC, "Total or Average", "-");
            PreDefTableEntry(pdchFenVisTr, "Total or Average", "-");
        }
        // north
        PreDefTableEntry(pdchFenArea, "North Total or Average", fenTotAreaNorth);
        if (fenTotAreaNorth > 0.0) {
            PreDefTableEntry(pdchFenUfact, "North Total or Average", ufactAreaNorth / fenTotAreaNorth, 3);
            PreDefTableEntry(pdchFenSHGC, "North Total or Average", shgcAreaNorth / fenTotAreaNorth, 3);
            PreDefTableEntry(pdchFenVisTr, "North Total or Average", vistranAreaNorth / fenTotAreaNorth, 3);
        } else {
            PreDefTableEntry(pdchFenUfact, "North Total or Average", "-");
            PreDefTableEntry(pdchFenSHGC, "North Total or Average", "-");
            PreDefTableEntry(pdchFenVisTr, "North Total or Average", "-");
        }
        // non-north
        PreDefTableEntry(pdchFenArea, "Non-North Total or Average", fenTotAreaNonNorth);
        if (fenTotAreaNonNorth > 0.0) {
            PreDefTableEntry(pdchFenUfact, "Non-North Total or Average", ufactAreaNonNorth / fenTotAreaNonNorth, 3);
            PreDefTableEntry(pdchFenSHGC, "Non-North Total or Average", shgcAreaNonNorth / fenTotAreaNonNorth, 3);
            PreDefTableEntry(pdchFenVisTr, "Non-North Total or Average", vistranAreaNonNorth / fenTotAreaNonNorth, 3);
        } else {
            PreDefTableEntry(pdchFenUfact, "Non-North Total or Average", "-");
            PreDefTableEntry(pdchFenSHGC, "Non-North Total or Average", "-");
            PreDefTableEntry(pdchFenVisTr, "Non-North Total or Average", "-");
        }
        // interior fenestration totals
        PreDefTableEntry(pdchIntFenArea, "Total or Average", intFenTotArea);
        if (intFenTotArea > 0.0) {
            PreDefTableEntry(pdchIntFenUfact, "Total or Average", intUfactArea / intFenTotArea, 3);
            PreDefTableEntry(pdchIntFenSHGC, "Total or Average", intShgcArea / intFenTotArea, 3);
            PreDefTableEntry(pdchIntFenVisTr, "Total or Average", intVistranArea / intFenTotArea, 3);
        } else {
            PreDefTableEntry(pdchIntFenUfact, "Total or Average", "-");
            PreDefTableEntry(pdchIntFenSHGC, "Total or Average", "-");
            PreDefTableEntry(pdchIntFenVisTr, "Total or Average", "-");
        }
        // counts
        PreDefTableEntry(pdchSurfCntTot, "Wall", numSurfaces(SurfaceClass_Wall));
        PreDefTableEntry(pdchSurfCntExt, "Wall", numExtSurfaces(SurfaceClass_Wall));
        PreDefTableEntry(pdchSurfCntTot, "Floor", numSurfaces(SurfaceClass_Floor));
        PreDefTableEntry(pdchSurfCntExt, "Floor", numExtSurfaces(SurfaceClass_Floor));
        PreDefTableEntry(pdchSurfCntTot, "Roof", numSurfaces(SurfaceClass_Roof));
        PreDefTableEntry(pdchSurfCntExt, "Roof", numExtSurfaces(SurfaceClass_Roof));
        PreDefTableEntry(pdchSurfCntTot, "Internal Mass", numSurfaces(SurfaceClass_IntMass));
        PreDefTableEntry(pdchSurfCntExt, "Internal Mass", numExtSurfaces(SurfaceClass_IntMass));
        PreDefTableEntry(pdchSurfCntTot, "Building Detached Shading", numSurfaces(SurfaceClass_Detached_B));
        PreDefTableEntry(pdchSurfCntExt, "Building Detached Shading", numExtSurfaces(SurfaceClass_Detached_B));
        PreDefTableEntry(pdchSurfCntTot, "Fixed Detached Shading", numSurfaces(SurfaceClass_Detached_F));
        PreDefTableEntry(pdchSurfCntExt, "Fixed Detached Shading", numExtSurfaces(SurfaceClass_Detached_F));
        PreDefTableEntry(pdchSurfCntTot, "Window", numSurfaces(SurfaceClass_Window));
        PreDefTableEntry(pdchSurfCntExt, "Window", numExtSurfaces(SurfaceClass_Window));
        PreDefTableEntry(pdchSurfCntTot, "Door", numSurfaces(SurfaceClass_Door));
        PreDefTableEntry(pdchSurfCntExt, "Door", numExtSurfaces(SurfaceClass_Door));
        PreDefTableEntry(pdchSurfCntTot, "Glass Door", numSurfaces(SurfaceClass_GlassDoor));
        PreDefTableEntry(pdchSurfCntExt, "Glass Door", numExtSurfaces(SurfaceClass_GlassDoor));
        PreDefTableEntry(pdchSurfCntTot, "Shading", numSurfaces(SurfaceClass_Shading));
        PreDefTableEntry(pdchSurfCntExt, "Shading", numExtSurfaces(SurfaceClass_Shading));
        PreDefTableEntry(pdchSurfCntTot, "Overhang", numSurfaces(SurfaceClass_Overhang));
        PreDefTableEntry(pdchSurfCntExt, "Overhang", numExtSurfaces(SurfaceClass_Overhang));
        PreDefTableEntry(pdchSurfCntTot, "Fin", numSurfaces(SurfaceClass_Fin));
        PreDefTableEntry(pdchSurfCntExt, "Fin", numExtSurfaces(SurfaceClass_Fin));
        PreDefTableEntry(pdchSurfCntTot, "Tubular Daylighting Device Dome", numSurfaces(SurfaceClass_TDD_Dome));
        PreDefTableEntry(pdchSurfCntExt, "Tubular Daylighting Device Dome", numExtSurfaces(SurfaceClass_TDD_Dome));
        PreDefTableEntry(pdchSurfCntTot, "Tubular Daylighting Device Diffuser", numSurfaces(SurfaceClass_TDD_Diffuser));
        PreDefTableEntry(pdchSurfCntExt, "Tubular Daylighting Device Diffuser", numExtSurfaces(SurfaceClass_TDD_Diffuser));
    }

    void AllocateSurfaceHeatBalArrays()
    {

        // SUBROUTINE INFORMATION:
        //       AUTHOR         Richard Liesen
        //       DATE WRITTEN   February 1998
        //       MODIFIED       na
        //       RE-ENGINEERED  na

        // PURPOSE OF THIS SUBROUTINE:
        // This subroutine

        // METHODOLOGY EMPLOYED:
        // Uses the status flags to trigger variable allocation.

        // REFERENCES:
        // na

        // USE STATEMENTS:
        //  USE DataRoomAirModel, ONLY: IsZoneDV,IsZoneCV,HVACMassFlow, ZoneDVMixedFlag

        // Locals
        // SUBROUTINE PARAMETER DEFINITIONS:
        // na

        // INTERFACE BLOCK SPECIFICATIONS:
        // na

        // DERIVED TYPE DEFINITIONS:
        // na

        // SUBROUTINE LOCAL VARIABLE DECLARATIONS:
        int loop;

        // FLOW:

        // Use the total number of surfaces to allocate variables to avoid a surface number limit
        CTFConstInPart.dimension(TotSurfaces, 0.0);
        CTFConstOutPart.dimension(TotSurfaces, 0.0);
        CTFCross0.dimension(TotSurfaces, 0.0);
        CTFInside0.dimension(TotSurfaces, 0.0);
        TH11Surf.dimension(TotSurfaces, 0.0);
        CTFSourceIn0.dimension(TotSurfaces, 0.0);
        QsrcHistSurf1.dimension(TotSurfaces, 0.0);
        IsAdiabatic.dimension(TotSurfaces, 0);
        IsNotAdiabatic.dimension(TotSurfaces, 0);
        IsSource.dimension(TotSurfaces, 0);
        IsNotSource.dimension(TotSurfaces, 0);
        IsPoolSurf.dimension(TotSurfaces, 0);
        IsNotPoolSurf.dimension(TotSurfaces, 0);
        TempTermSurf.dimension(TotSurfaces, 0);
        TempDivSurf.dimension(TotSurfaces, 0);
        if (AnyConstructInternalSourceInInput) {
            CTFTsrcConstPart.dimension(TotSurfaces, 0.0);
            CTFTuserConstPart.dimension(TotSurfaces, 0.0);
        }
        TempEffBulkAir.dimension(TotSurfaces, 23.0);
        HConvIn.dimension(TotSurfaces, 0.0);
        HcExtSurf.dimension(TotSurfaces, 0.0);
        HAirExtSurf.dimension(TotSurfaces, 0.0);
        HSkyExtSurf.dimension(TotSurfaces, 0.0);
        HGrdExtSurf.dimension(TotSurfaces, 0.0);
        QRadLWOutSrdSurfs.dimension(TotSurfaces, 0.0);
        TempSurfIn.dimension(TotSurfaces, 0.0);
        TempInsOld.dimension(TotSurfaces, 0.0);
        TempSurfInTmp.dimension(TotSurfaces, 0.0);
        TempSurfInTmp.dimension(TotSurfaces, 0.0);
        RefAirTemp.dimension(TotSurfaces, 0.0);
        QRadSWOutAbs.dimension(TotSurfaces, 0.0);
        QRadSWInAbs.dimension(TotSurfaces, 0.0);
        InitialDifSolInAbs.dimension(TotSurfaces, 0.0);
        InitialDifSolInTrans.dimension(TotSurfaces, 0.0);
        QRadSWwinAbs.dimension(DataWindowEquivalentLayer::CFSMAXNL + 1, TotSurfaces, 0.0);
        InitialDifSolwinAbs.dimension(DataWindowEquivalentLayer::CFSMAXNL, TotSurfaces, 0.0);
        QRadSWOutMvIns.dimension(TotSurfaces, 0.0);
        QRadThermInAbs.dimension(TotSurfaces, 0.0);
        QAdditionalHeatSourceOutside.dimension(TotSurfaces, 0.0);
        QAdditionalHeatSourceInside.dimension(TotSurfaces, 0.0);
        SUMH.dimension(TotSurfaces, 0);

        TH.dimension(2, Construction::MaxCTFTerms, TotSurfaces, 0.0);
        TempSurfOut.dimension(TotSurfaces, 0.0);
        TempSurfInRep.dimension(TotSurfaces, 0.0);
        TempSurfInMovInsRep.dimension(TotSurfaces, 0.0);
        QConvInReport.dimension(TotSurfaces, 0.0);
        QdotConvInRepPerArea.dimension(TotSurfaces, 0.0);
        QdotConvInRep.dimension(TotSurfaces, 0.0);

        QRadNetSurfInReport.dimension(TotSurfaces, 0.0);
        QdotRadNetSurfInRep.dimension(TotSurfaces, 0.0);
        QdotRadNetSurfInRepPerArea.dimension(TotSurfaces, 0.0);

        QRadSolarInReport.dimension(TotSurfaces, 0.0);
        QdotRadSolarInRep.dimension(TotSurfaces, 0.0);
        QdotRadSolarInRepPerArea.dimension(TotSurfaces, 0.0);

        QRadLightsInReport.dimension(TotSurfaces, 0.0);
        QdotRadLightsInRep.dimension(TotSurfaces, 0.0);
        QdotRadLightsInRepPerArea.dimension(TotSurfaces, 0.0);

        QRadIntGainsInReport.dimension(TotSurfaces, 0.0);
        QdotRadIntGainsInRep.dimension(TotSurfaces, 0.0);
        QdotRadIntGainsInRepPerArea.dimension(TotSurfaces, 0.0);

        QRadHVACInReport.dimension(TotSurfaces, 0.0);
        QdotRadHVACInRep.dimension(TotSurfaces, 0.0);
        QdotRadHVACInRepPerArea.dimension(TotSurfaces, 0.0);

        QConvOutReport.dimension(TotSurfaces, 0.0);
        QdotConvOutRepPerArea.dimension(TotSurfaces, 0.0);
        QdotConvOutRep.dimension(TotSurfaces, 0.0);

        QdotRadOutRep.dimension(TotSurfaces, 0.0);
        QdotRadOutRepPerArea.dimension(TotSurfaces, 0.0);
        QRadOutReport.dimension(TotSurfaces, 0.0);

        QAirExtReport.dimension(TotSurfaces, 0.0);
        QHeatEmiReport.dimension(TotSurfaces, 0.0);

        OpaqSurfInsFaceConduction.dimension(TotSurfaces, 0.0);
        OpaqSurfInsFaceConductionFlux.dimension(TotSurfaces, 0.0);
        OpaqSurfInsFaceCondGainRep.dimension(TotSurfaces, 0.0);
        OpaqSurfInsFaceCondLossRep.dimension(TotSurfaces, 0.0);
        OpaqSurfInsFaceConductionEnergy.dimension(TotSurfaces, 0.0);

        SWOutAbsTotalReport.dimension(TotSurfaces, 0.0);
        SWOutAbsEnergyReport.dimension(TotSurfaces, 0.0);

        OpaqSurfOutsideFaceConduction.dimension(TotSurfaces, 0.0);
        OpaqSurfOutsideFaceConductionFlux.dimension(TotSurfaces, 0.0);
        OpaqSurfExtFaceCondGainRep.dimension(TotSurfaces, 0.0);
        OpaqSurfExtFaceCondLossRep.dimension(TotSurfaces, 0.0);
        OpaqSurfOutsideFaceConductionEnergy.dimension(TotSurfaces, 0.0);

        OpaqSurfAvgFaceCondGainRep.dimension(TotSurfaces, 0.0);
        OpaqSurfAvgFaceCondLossRep.dimension(TotSurfaces, 0.0);
        OpaqSurfAvgFaceConduction.dimension(TotSurfaces, 0.0);
        OpaqSurfAvgFaceConductionFlux.dimension(TotSurfaces, 0.0);
        OpaqSurfAvgFaceConductionEnergy.dimension(TotSurfaces, 0.0);

        OpaqSurfStorageGainRep.dimension(TotSurfaces, 0.0);
        OpaqSurfStorageCondLossRep.dimension(TotSurfaces, 0.0);
        OpaqSurfStorageConduction.dimension(TotSurfaces, 0.0);
        OpaqSurfStorageConductionFlux.dimension(TotSurfaces, 0.0);
        OpaqSurfStorageConductionEnergy.dimension(TotSurfaces, 0.0);

        OpaqSurfInsFaceBeamSolAbsorbed.dimension(TotSurfaces, 0.0);
        QH.dimension(2, Construction::MaxCTFTerms, TotSurfaces, 0.0);
        THM.dimension(2, Construction::MaxCTFTerms, TotSurfaces, 0.0);
        QHM.dimension(2, Construction::MaxCTFTerms, TotSurfaces, 0.0);
        if (AnyConstructInternalSourceInInput) {
            TempSource.dimension(TotSurfaces, 0.0);
            TempUserLoc.dimension(TotSurfaces, 0.0);
            TsrcHist.dimension(TotSurfaces, Construction::MaxCTFTerms, 0.0);
            TuserHist.dimension(TotSurfaces, Construction::MaxCTFTerms, 0.0);
            QsrcHist.dimension(TotSurfaces, Construction::MaxCTFTerms, 0.0);
            TsrcHistM.dimension(TotSurfaces, Construction::MaxCTFTerms, 0.0);
            TuserHistM.dimension(TotSurfaces, Construction::MaxCTFTerms, 0.0);
            QsrcHistM.dimension(TotSurfaces, Construction::MaxCTFTerms, 0.0);
        }

        NetLWRadToSurf.dimension(TotSurfaces, 0.0);
        QRadSWLightsInAbs.dimension(TotSurfaces, 0.0);

        RadSysTiHBConstCoef.dimension(TotSurfaces, 0.0);
        RadSysTiHBToutCoef.dimension(TotSurfaces, 0.0);
        RadSysTiHBQsrcCoef.dimension(TotSurfaces, 0.0);
        RadSysToHBConstCoef.dimension(TotSurfaces, 0.0);
        RadSysToHBTinCoef.dimension(TotSurfaces, 0.0);
        RadSysToHBQsrcCoef.dimension(TotSurfaces, 0.0);
        QRadSysSource.dimension(TotSurfaces, 0.0);
        TCondFDSourceNode.dimension(TotSurfaces, 15.0);
        QHTRadSysSurf.dimension(TotSurfaces, 0.0);
        QHWBaseboardSurf.dimension(TotSurfaces, 0.0);
        QSteamBaseboardSurf.dimension(TotSurfaces, 0.0);
        QElecBaseboardSurf.dimension(TotSurfaces, 0.0);
        QCoolingPanelSurf.dimension(TotSurfaces, 0.0);
        QRadSurfAFNDuct.dimension(TotSurfaces, 0.0);

        // allocate terms used for pool surface heat balance
        QPoolSurfNumerator.dimension(TotSurfaces, 0.0);
        PoolHeatTransCoefs.dimension(TotSurfaces, 0.0);

        // allocate term used as sink for PV electricity
        QPVSysSource.dimension(TotSurfaces, 0.0);

        // Allocate the moisture balance arrays
        TempOutsideAirFD.dimension(TotSurfaces, 0.0);
        RhoVaporAirOut.dimension(TotSurfaces, 0.0);
        RhoVaporSurfIn.dimension(TotSurfaces, 0.0);
        RhoVaporAirIn.dimension(TotSurfaces, 0.0);
        HConvExtFD.dimension(TotSurfaces, 0.0);
        HMassConvExtFD.dimension(TotSurfaces, 0.0);
        HConvInFD.dimension(TotSurfaces, 0.0);
        HMassConvInFD.dimension(TotSurfaces, 0.0);
        HSkyFD.dimension(TotSurfaces, 0.0);
        HGrndFD.dimension(TotSurfaces, 0.0);
        HAirFD.dimension(TotSurfaces, 0.0);

        DisplayString("Setting up Surface Reporting Variables");

        // Setup surface report variables CurrentModuleObject='Opaque Surfaces'
        for (loop = 1; loop <= TotSurfaces; ++loop) {
            if (!Surface(loop).HeatTransSurf) continue;
            SetupOutputVariable(
                "Surface Inside Face Temperature", OutputProcessor::Unit::C, TempSurfInRep(loop), "Zone", "State", Surface(loop).Name);
            SetupOutputVariable("Surface Inside Face Interior Movable Insulation Temperature",
                                OutputProcessor::Unit::C,
                                TempSurfInMovInsRep(loop),
                                "Zone",
                                "State",
                                Surface(loop).Name);

            if (Surface(loop).ExtBoundCond != KivaFoundation) {
                SetupOutputVariable(
                    "Surface Outside Face Temperature", OutputProcessor::Unit::C, TempSurfOut(loop), "Zone", "State", Surface(loop).Name);
            }

            SetupOutputVariable(
                "Surface Inside Face Adjacent Air Temperature", OutputProcessor::Unit::C, TempEffBulkAir(loop), "Zone", "State", Surface(loop).Name);
            SetupOutputVariable("Surface Inside Face Convection Heat Transfer Coefficient",
                                OutputProcessor::Unit::W_m2K,
                                HConvIn(loop),
                                "Zone",
                                "State",
                                Surface(loop).Name);
            SetupOutputVariable(
                "Surface Inside Face Convection Heat Gain Rate", OutputProcessor::Unit::W, QdotConvInRep(loop), "Zone", "State", Surface(loop).Name);
            SetupOutputVariable("Surface Inside Face Convection Heat Gain Rate per Area",
                                OutputProcessor::Unit::W_m2,
                                QdotConvInRepPerArea(loop),
                                "Zone",
                                "State",
                                Surface(loop).Name);
            SetupOutputVariable(
                "Surface Inside Face Convection Heat Gain Energy", OutputProcessor::Unit::J, QConvInReport(loop), "Zone", "Sum", Surface(loop).Name);

            SetupOutputVariable("Surface Inside Face Net Surface Thermal Radiation Heat Gain Rate",
                                OutputProcessor::Unit::W,
                                QdotRadNetSurfInRep(loop),
                                "Zone",
                                "State",
                                Surface(loop).Name);
            SetupOutputVariable("Surface Inside Face Net Surface Thermal Radiation Heat Gain Rate per Area",
                                OutputProcessor::Unit::W_m2,
                                QdotRadNetSurfInRepPerArea(loop),
                                "Zone",
                                "State",
                                Surface(loop).Name);
            SetupOutputVariable("Surface Inside Face Net Surface Thermal Radiation Heat Gain Energy",
                                OutputProcessor::Unit::J,
                                QRadNetSurfInReport(loop),
                                "Zone",
                                "Sum",
                                Surface(loop).Name);

            if (Surface(loop).Class != SurfaceClass_Window) {
                SetupOutputVariable("Surface Inside Face Solar Radiation Heat Gain Rate",
                                    OutputProcessor::Unit::W,
                                    QdotRadSolarInRep(loop),
                                    "Zone",
                                    "State",
                                    Surface(loop).Name);
                SetupOutputVariable("Surface Inside Face Solar Radiation Heat Gain Rate per Area",
                                    OutputProcessor::Unit::W_m2,
                                    QdotRadSolarInRepPerArea(loop),
                                    "Zone",
                                    "State",
                                    Surface(loop).Name);
                SetupOutputVariable("Surface Inside Face Solar Radiation Heat Gain Energy",
                                    OutputProcessor::Unit::J,
                                    QRadSolarInReport(loop),
                                    "Zone",
                                    "Sum",
                                    Surface(loop).Name);

                SetupOutputVariable("Surface Inside Face Lights Radiation Heat Gain Rate",
                                    OutputProcessor::Unit::W,
                                    QdotRadLightsInRep(loop),
                                    "Zone",
                                    "State",
                                    Surface(loop).Name);
                SetupOutputVariable("Surface Inside Face Lights Radiation Heat Gain Rate per Area",
                                    OutputProcessor::Unit::W_m2,
                                    QdotRadLightsInRepPerArea(loop),
                                    "Zone",
                                    "State",
                                    Surface(loop).Name);
                SetupOutputVariable("Surface Inside Face Lights Radiation Heat Gain Energy",
                                    OutputProcessor::Unit::J,
                                    QRadLightsInReport(loop),
                                    "Zone",
                                    "Sum",
                                    Surface(loop).Name);
            }

            SetupOutputVariable("Surface Inside Face Internal Gains Radiation Heat Gain Rate",
                                OutputProcessor::Unit::W,
                                QdotRadIntGainsInRep(loop),
                                "Zone",
                                "State",
                                Surface(loop).Name);
            SetupOutputVariable("Surface Inside Face Internal Gains Radiation Heat Gain Rate per Area",
                                OutputProcessor::Unit::W_m2,
                                QdotRadIntGainsInRepPerArea(loop),
                                "Zone",
                                "State",
                                Surface(loop).Name);
            SetupOutputVariable("Surface Inside Face Internal Gains Radiation Heat Gain Energy",
                                OutputProcessor::Unit::J,
                                QRadIntGainsInReport(loop),
                                "Zone",
                                "Sum",
                                Surface(loop).Name);

            SetupOutputVariable("Surface Inside Face System Radiation Heat Gain Rate",
                                OutputProcessor::Unit::W,
                                QdotRadHVACInRep(loop),
                                "Zone",
                                "State",
                                Surface(loop).Name);
            SetupOutputVariable("Surface Inside Face System Radiation Heat Gain Rate per Area",
                                OutputProcessor::Unit::W_m2,
                                QdotRadHVACInRepPerArea(loop),
                                "Zone",
                                "State",
                                Surface(loop).Name);
            SetupOutputVariable("Surface Inside Face System Radiation Heat Gain Energy",
                                OutputProcessor::Unit::J,
                                QRadHVACInReport(loop),
                                "Zone",
                                "Sum",
                                Surface(loop).Name);

            if (Surface(loop).ExtBoundCond == ExternalEnvironment || DisplayAdvancedReportVariables) {
                SetupOutputVariable("Surface Outside Face Outdoor Air Drybulb Temperature",
                                    OutputProcessor::Unit::C,
                                    Surface(loop).OutDryBulbTemp,
                                    "Zone",
                                    "State",
                                    Surface(loop).Name);
                SetupOutputVariable("Surface Outside Face Outdoor Air Wetbulb Temperature",
                                    OutputProcessor::Unit::C,
                                    Surface(loop).OutWetBulbTemp,
                                    "Zone",
                                    "State",
                                    Surface(loop).Name);
                SetupOutputVariable("Surface Outside Face Outdoor Air Wind Speed",
                                    OutputProcessor::Unit::m_s,
                                    Surface(loop).WindSpeed,
                                    "Zone",
                                    "State",
                                    Surface(loop).Name);
                SetupOutputVariable("Surface Outside Face Outdoor Air Wind Direction",
                                    OutputProcessor::Unit::deg,
                                    Surface(loop).WindDir,
                                    "Zone",
                                    "State",
                                    Surface(loop).Name);
                SetupOutputVariable("Surface Outside Face Convection Heat Gain Rate",
                                    OutputProcessor::Unit::W,
                                    QdotConvOutRep(loop),
                                    "Zone",
                                    "State",
                                    Surface(loop).Name);
                SetupOutputVariable("Surface Outside Face Convection Heat Gain Rate per Area",
                                    OutputProcessor::Unit::W_m2,
                                    QdotConvOutRepPerArea(loop),
                                    "Zone",
                                    "State",
                                    Surface(loop).Name);
                SetupOutputVariable("Surface Outside Face Convection Heat Gain Energy",
                                    OutputProcessor::Unit::J,
                                    QConvOutReport(loop),
                                    "Zone",
                                    "Sum",
                                    Surface(loop).Name);
                SetupOutputVariable("Surface Outside Face Convection Heat Transfer Coefficient",
                                    OutputProcessor::Unit::W_m2K,
                                    HcExtSurf(loop),
                                    "Zone",
                                    "State",
                                    Surface(loop).Name);
                SetupOutputVariable("Surface Outside Face Net Thermal Radiation Heat Gain Rate",
                                    OutputProcessor::Unit::W,
                                    QdotRadOutRep(loop),
                                    "Zone",
                                    "State",
                                    Surface(loop).Name);
                SetupOutputVariable("Surface Outside Face Net Thermal Radiation Heat Gain Rate per Area",
                                    OutputProcessor::Unit::W_m2,
                                    QdotRadOutRepPerArea(loop),
                                    "Zone",
                                    "State",
                                    Surface(loop).Name);
                SetupOutputVariable("Surface Outside Face Net Thermal Radiation Heat Gain Energy",
                                    OutputProcessor::Unit::J,
                                    QRadOutReport(loop),
                                    "Zone",
                                    "Sum",
                                    Surface(loop).Name);
                SetupOutputVariable("Surface Outside Face Thermal Radiation to Air Heat Transfer Coefficient",
                                    OutputProcessor::Unit::W_m2K,
                                    HAirExtSurf(loop),
                                    "Zone",
                                    "State",
                                    Surface(loop).Name);
                SetupOutputVariable("Surface Outside Face Thermal Radiation to Sky Heat Transfer Coefficient",
                                    OutputProcessor::Unit::W_m2K,
                                    HSkyExtSurf(loop),
                                    "Zone",
                                    "State",
                                    Surface(loop).Name);
                SetupOutputVariable("Surface Outside Face Thermal Radiation to Ground Heat Transfer Coefficient",
                                    OutputProcessor::Unit::W_m2K,
                                    HGrdExtSurf(loop),
                                    "Zone",
                                    "State",
                                    Surface(loop).Name);
                SetupOutputVariable("Surface Outside Face Thermal Radiation to Air Heat Transfer Rate",
                                    OutputProcessor::Unit::W,
                                    QAirExtReport(loop),
                                    "Zone",
                                    "State",
                                    Surface(loop).Name);
                SetupOutputVariable("Surface Outside Face Heat Emission to Air Rate",
                                    OutputProcessor::Unit::W,
                                    QHeatEmiReport(loop),
                                    "Zone",
                                    "State",
                                    Surface(loop).Name);
                if (Surface(loop).Class != SurfaceClass_Window) {
                    SetupOutputVariable("Surface Outside Face Solar Radiation Heat Gain Rate",
                                        OutputProcessor::Unit::W,
                                        SWOutAbsTotalReport(loop),
                                        "Zone",
                                        "Average",
                                        Surface(loop).Name);
                    SetupOutputVariable("Surface Outside Face Solar Radiation Heat Gain Rate per Area",
                                        OutputProcessor::Unit::W_m2,
                                        QRadSWOutAbs(loop),
                                        "Zone",
                                        "Average",
                                        Surface(loop).Name);
                    SetupOutputVariable("Surface Outside Face Solar Radiation Heat Gain Energy",
                                        OutputProcessor::Unit::J,
                                        SWOutAbsEnergyReport(loop),
                                        "Zone",
                                        "Sum",
                                        Surface(loop).Name);
                }
            }
            if (Surface(loop).Class == SurfaceClass_Floor || Surface(loop).Class == SurfaceClass_Wall ||
                Surface(loop).Class == SurfaceClass_IntMass || Surface(loop).Class == SurfaceClass_Roof || Surface(loop).Class == SurfaceClass_Door) {
                //      IF (DisplayAdvancedReportVariables) THEN  !CurrentModuleObject='Opaque Surfaces(Advanced)'
                SetupOutputVariable("Surface Inside Face Conduction Heat Transfer Rate",
                                    OutputProcessor::Unit::W,
                                    OpaqSurfInsFaceConduction(loop),
                                    "Zone",
                                    "State",
                                    Surface(loop).Name);
                SetupOutputVariable("Surface Inside Face Conduction Heat Gain Rate",
                                    OutputProcessor::Unit::W,
                                    OpaqSurfInsFaceCondGainRep(loop),
                                    "Zone",
                                    "State",
                                    Surface(loop).Name);
                SetupOutputVariable("Surface Inside Face Conduction Heat Loss Rate",
                                    OutputProcessor::Unit::W,
                                    OpaqSurfInsFaceCondLossRep(loop),
                                    "Zone",
                                    "State",
                                    Surface(loop).Name);
                SetupOutputVariable("Surface Inside Face Conduction Heat Transfer Rate per Area",
                                    OutputProcessor::Unit::W_m2,
                                    OpaqSurfInsFaceConductionFlux(loop),
                                    "Zone",
                                    "State",
                                    Surface(loop).Name);
                SetupOutputVariable("Surface Inside Face Conduction Heat Transfer Energy",
                                    OutputProcessor::Unit::J,
                                    OpaqSurfInsFaceConductionEnergy(loop),
                                    "Zone",
                                    "Sum",
                                    Surface(loop).Name);

                if (Surface(loop).ExtBoundCond != KivaFoundation) {
                    SetupOutputVariable("Surface Outside Face Conduction Heat Transfer Rate",
                                        OutputProcessor::Unit::W,
                                        OpaqSurfOutsideFaceConduction(loop),
                                        "Zone",
                                        "State",
                                        Surface(loop).Name);
                    SetupOutputVariable("Surface Outside Face Conduction Heat Gain Rate",
                                        OutputProcessor::Unit::W,
                                        OpaqSurfExtFaceCondGainRep(loop),
                                        "Zone",
                                        "State",
                                        Surface(loop).Name);
                    SetupOutputVariable("Surface Outside Face Conduction Heat Loss Rate",
                                        OutputProcessor::Unit::W,
                                        OpaqSurfExtFaceCondLossRep(loop),
                                        "Zone",
                                        "State",
                                        Surface(loop).Name);
                    SetupOutputVariable("Surface Outside Face Conduction Heat Transfer Rate per Area",
                                        OutputProcessor::Unit::W_m2,
                                        OpaqSurfOutsideFaceConductionFlux(loop),
                                        "Zone",
                                        "State",
                                        Surface(loop).Name);
                    SetupOutputVariable("Surface Outside Face Conduction Heat Transfer Energy",
                                        OutputProcessor::Unit::J,
                                        OpaqSurfOutsideFaceConductionEnergy(loop),
                                        "Zone",
                                        "Sum",
                                        Surface(loop).Name);

                    SetupOutputVariable("Surface Average Face Conduction Heat Transfer Rate",
                                        OutputProcessor::Unit::W,
                                        OpaqSurfAvgFaceConduction(loop),
                                        "Zone",
                                        "State",
                                        Surface(loop).Name);
                    SetupOutputVariable("Surface Average Face Conduction Heat Gain Rate",
                                        OutputProcessor::Unit::W,
                                        OpaqSurfAvgFaceCondGainRep(loop),
                                        "Zone",
                                        "State",
                                        Surface(loop).Name);
                    SetupOutputVariable("Surface Average Face Conduction Heat Loss Rate",
                                        OutputProcessor::Unit::W,
                                        OpaqSurfAvgFaceCondLossRep(loop),
                                        "Zone",
                                        "State",
                                        Surface(loop).Name);
                    SetupOutputVariable("Surface Average Face Conduction Heat Transfer Rate per Area",
                                        OutputProcessor::Unit::W_m2,
                                        OpaqSurfAvgFaceConductionFlux(loop),
                                        "Zone",
                                        "State",
                                        Surface(loop).Name);
                    SetupOutputVariable("Surface Average Face Conduction Heat Transfer Energy",
                                        OutputProcessor::Unit::J,
                                        OpaqSurfAvgFaceConductionEnergy(loop),
                                        "Zone",
                                        "Sum",
                                        Surface(loop).Name);

                    SetupOutputVariable(
                        "Surface Heat Storage Rate", OutputProcessor::Unit::W, OpaqSurfStorageConduction(loop), "Zone", "State", Surface(loop).Name);
                    SetupOutputVariable("Surface Heat Storage Gain Rate",
                                        OutputProcessor::Unit::W,
                                        OpaqSurfStorageGainRep(loop),
                                        "Zone",
                                        "State",
                                        Surface(loop).Name);
                    SetupOutputVariable("Surface Heat Storage Loss Rate",
                                        OutputProcessor::Unit::W,
                                        OpaqSurfStorageCondLossRep(loop),
                                        "Zone",
                                        "State",
                                        Surface(loop).Name);
                    SetupOutputVariable("Surface Heat Storage Rate per Area",
                                        OutputProcessor::Unit::W_m2,
                                        OpaqSurfStorageConductionFlux(loop),
                                        "Zone",
                                        "State",
                                        Surface(loop).Name);
                    SetupOutputVariable("Surface Heat Storage Energy",
                                        OutputProcessor::Unit::J,
                                        OpaqSurfStorageConductionEnergy(loop),
                                        "Zone",
                                        "Sum",
                                        Surface(loop).Name);
                }

                //      ENDIF
                // CurrentModuleObject='Opaque Surfaces'

                SetupOutputVariable("Surface Inside Face Beam Solar Radiation Heat Gain Rate",
                                    OutputProcessor::Unit::W,
                                    OpaqSurfInsFaceBeamSolAbsorbed(loop),
                                    "Zone",
                                    "State",
                                    Surface(loop).Name);
            }
            if (dataConstruction.Construct(Surface(loop).Construction).SourceSinkPresent) {
                SetupOutputVariable(
                    "Surface Internal Source Location Temperature", OutputProcessor::Unit::C, TempSource(loop), "Zone", "State", Surface(loop).Name);
                SetupOutputVariable("Surface Internal User Specified Location Temperature",
                                    OutputProcessor::Unit::C,
                                    TempUserLoc(loop),
                                    "Zone",
                                    "State",
                                    Surface(loop).Name);
            }
            if (Surface(loop).Class == SurfaceClass_Window) { // CurrentModuleObject='Windows'
                SetupOutputVariable("Surface Shading Device Is On Time Fraction",
                                    OutputProcessor::Unit::None,
                                    SurfaceWindow(loop).FracTimeShadingDeviceOn,
                                    "Zone",
                                    "Average",
                                    Surface(loop).Name);
                SetupOutputVariable("Surface Storm Window On Off Status",
                                    OutputProcessor::Unit::None,
                                    SurfaceWindow(loop).StormWinFlag,
                                    "Zone",
                                    "State",
                                    Surface(loop).Name);
                SetupOutputVariable("Surface Window Blind Slat Angle",
                                    OutputProcessor::Unit::deg,
                                    SurfaceWindow(loop).SlatAngThisTSDeg,
                                    "Zone",
                                    "State",
                                    Surface(loop).Name);
            }
            //    IF (DisplayAdvancedReportVariables) THEN  !CurrentModuleObject='Opaque Surfaces(Advanced)'
            SetupOutputVariable("Surface Inside Face Convection Classification Index",
                                OutputProcessor::Unit::None,
                                Surface(loop).IntConvClassification,
                                "Zone",
                                "Average",
                                Surface(loop).Name);
            SetupOutputVariable("Surface Inside Face Convection Model Equation Index",
                                OutputProcessor::Unit::None,
                                Surface(loop).IntConvHcModelEq,
                                "Zone",
                                "Average",
                                Surface(loop).Name);
            SetupOutputVariable("Surface Inside Face Convection Reference Air Index",
                                OutputProcessor::Unit::None,
                                Surface(loop).TAirRef,
                                "Zone",
                                "Average",
                                Surface(loop).Name);
            if (Surface(loop).ExtBoundCond == ExternalEnvironment) {
                SetupOutputVariable("Surface Outside Face Convection Classification Index",
                                    OutputProcessor::Unit::None,
                                    Surface(loop).OutConvClassification,
                                    "Zone",
                                    "Average",
                                    Surface(loop).Name);
                SetupOutputVariable("Surface Outside Face Forced Convection Model Equation Index",
                                    OutputProcessor::Unit::None,
                                    Surface(loop).OutConvHfModelEq,
                                    "Zone",
                                    "Average",
                                    Surface(loop).Name);
                SetupOutputVariable("Surface Outside Face Natural Convection Model Equation Index",
                                    OutputProcessor::Unit::None,
                                    Surface(loop).OutConvHnModelEq,
                                    "Zone",
                                    "Average",
                                    Surface(loop).Name);
            }

            SetupOutputVariable("Surface Inside Face Heat Source Gain Rate per Area",
                                OutputProcessor::Unit::W_m2,
                                QAdditionalHeatSourceInside(loop),
                                "Zone",
                                "Average",
                                Surface(loop).Name);
            SetupOutputVariable("Surface Outside Face Heat Source Gain Rate per Area",
                                OutputProcessor::Unit::W_m2,
                                QAdditionalHeatSourceOutside(loop),
                                "Zone",
                                "Average",
                                Surface(loop).Name);

            //     ENDIF
            if (DisplayAdvancedReportVariables) {
                SetupOutputVariable(
                    "Surface Construction Index", OutputProcessor::Unit::None, Surface(loop).Construction, "Zone", "Average", Surface(loop).Name);
            }
        }

        // unused  ALLOCATE(QBV(NumOfZones))
        // unused  QBV=0.0
        QC.dimension(NumOfZones, 0.0);
        QD.dimension(NumOfZones, 0.0);
        QDforDaylight.dimension(NumOfZones, 0.0);
        QDV.dimension(NumOfZones, 0.0);
        QL.dimension(NumOfZones, 0.0);

        // UCSD
        MRT.dimension(NumOfZones, 0.0);

        // Allocate Reporting Variables and set up tracking
        ZoneMRT.dimension(NumOfZones, 0.0);

        for (loop = 1; loop <= NumOfZones; ++loop) {
            // CurrentModuleObject='Zone'
            SetupOutputVariable("Zone Mean Radiant Temperature", OutputProcessor::Unit::C, ZoneMRT(loop), "Zone", "State", Zone(loop).Name);
        }

        SetupOutputVariable(
            "Site Total Surface Heat Emission to Air", OutputProcessor::Unit::J, SumSurfaceHeatEmission, "Zone", "Sum", "Environment");
    }

    void InitThermalAndFluxHistories()
    {

        // SUBROUTINE INFORMATION:
        //       AUTHOR         George Walton
        //       DATE WRITTEN   March 1978
        //       MODIFIED       na
        //       RE-ENGINEERED  Feb98 (RKS)

        // PURPOSE OF THIS SUBROUTINE:
        // This subroutine sets the initial temperature and flux histories
        // needed for a stable and reasonable heat balance solution starting
        // point.

        // METHODOLOGY EMPLOYED:
        // This subroutine assumes that the simulation is at steady state at
        // the beginning and then begins to vary.  Thus, the temperatures, the
        // fluxes. and their histories can all be set to the same value.  Some
        // of the initializations depend on the surface characteristics.  This
        // requires a DO loop to perform the proper calculation.

        // REFERENCES:
        // (I)BLAST legacy routine INITTH

        // USE STATEMENTS:
        // na

        // Locals
        // SUBROUTINE PARAMETER DEFINITIONS:
        // na

        // INTERFACE BLOCK SPECIFICATIONS:
        // na

        // DERIVED TYPE DEFINITIONS:
        // na

        // SUBROUTINE LOCAL VARIABLE DECLARATIONS:
        int SurfNum; // DO loop counter for surfaces
        int OSCMnum; // DO loop counter for Other side conditions modeled (OSCM)
        // FLOW:

        // First do the "bulk" initializations of arrays sized to NumOfZones
        MRT = 23.0; // module level array
        MAT = 23.0; // DataHeatBalFanSys array
        ZT = 23.0;
        ZTAV = 23.0;
        XMAT = 23.0; // DataHeatBalFanSys array
        XM2T = 23.0; // DataHeatBalFanSys array
        XM3T = 23.0; // DataHeatBalFanSys array
        XM4T = 23.0;
        XMPT = 23.0;
        DSXMAT = 23.0; // DataHeatBalFanSys array
        DSXM2T = 23.0; // DataHeatBalFanSys array
        DSXM3T = 23.0; // DataHeatBalFanSys array
        DSXM4T = 23.0;
        ZoneTMX = 23.0; // DataHeatBalFanSys array
        ZoneTM2 = 23.0; // DataHeatBalFanSys array
        // Initialize the Zone Humidity Ratio here so that it is available for EMPD implementations
        ZoneAirHumRatAvg = OutHumRat;
        ZoneAirHumRat = OutHumRat;
        ZoneAirHumRatOld = OutHumRat;
        SumHmAW = 0.0;
        SumHmARa = 0.0;
        SumHmARaW = 0.0;

        // "Bulk" initializations of arrays sized to TotSurfaces
        SUMH = 0;             // module level array
        TempSurfIn = 23.0;    // module level array
        TempSurfInTmp = 23.0; // module level array
        HConvIn = 3.076;      // module level array
        HcExtSurf = 0.0;
        HAirExtSurf = 0.0;
        HSkyExtSurf = 0.0;
        HGrdExtSurf = 0.0;
        TempSurfOut = 0.0;
        TempSurfInRep = 0.0;
        TempSurfInMovInsRep = 0.0;
        QConvInReport = 0.0;
        QdotConvInRep = 0.0;
        QdotConvInRepPerArea = 0.0;
        QRadNetSurfInReport = 0.0;
        QdotRadNetSurfInRep = 0.0;
        QdotRadNetSurfInRepPerArea = 0.0;
        QRadSolarInReport = 0.0;
        QdotRadSolarInRep = 0.0;
        QdotRadSolarInRepPerArea = 0.0;
        QRadLightsInReport = 0.0;
        QdotRadLightsInRep = 0.0;
        QdotRadLightsInRepPerArea = 0.0;
        QRadIntGainsInReport = 0.0;
        QdotRadIntGainsInRep = 0.0;
        QdotRadIntGainsInRepPerArea = 0.0;
        QRadHVACInReport = 0.0;
        QdotRadHVACInRep = 0.0;
        QdotRadHVACInRepPerArea = 0.0;
        QConvOutReport = 0.0;
        QdotConvOutRep = 0.0;
        QdotConvOutRepPerArea = 0.0;
        QRadOutReport = 0.0;
        QdotRadOutRep = 0.0;
        QdotRadOutRepPerArea = 0.0;
        QAirExtReport = 0.0;
        QHeatEmiReport = 0.0;
        OpaqSurfInsFaceConduction = 0.0;
        OpaqSurfInsFaceConductionFlux = 0.0;
        OpaqSurfInsFaceConductionEnergy = 0.0;
        OpaqSurfInsFaceBeamSolAbsorbed = 0.0;
        TempEffBulkAir = 23.0;
        TempTstatAir = 23.0;

        // "Bulk" initializations of temperature arrays with dimensions (TotSurface,MaxCTFTerms,2)
        TH = 23.0;  // module level array
        THM = 23.0; // module level array
        QH = 0.0;
        QHM = 0.0;
        if (AnyConstructInternalSourceInInput) {
            TsrcHist = 23.0;
            TsrcHistM = 23.0;
            TuserHist = 23.0;
            TuserHistM = 23.0;
            QsrcHist = 0.0;
            QsrcHistM = 0.0;
        }
        CondFDRelaxFactor = CondFDRelaxFactorInput;
        for (auto &e : SurfaceWindow) {
            // Initialize window frame and divider temperatures
            e.FrameTempSurfIn = 23.0;
            e.FrameTempSurfInOld = 23.0;
            e.FrameTempSurfOut = 23.0;
            e.DividerTempSurfIn = 23.0;
            e.DividerTempSurfInOld = 23.0;
            e.DividerTempSurfOut = 23.0;

            // Initialize previous-timestep shading indicators
            e.ExtIntShadePrevTS = 0;
            e.ShadingFlag = NoShade;
        }

        // Perform other initializations that depend on the surface characteristics
        for (SurfNum = 1; SurfNum <= TotSurfaces; ++SurfNum) {

            if (!Surface(SurfNum).HeatTransSurf) continue; // Skip non-heat transfer surfaces

            // Reset outside boundary conditions if necessary
            if ((Surface(SurfNum).ExtBoundCond == ExternalEnvironment) || (Surface(SurfNum).ExtBoundCond == OtherSideCondModeledExt)) {

                THM(1, {1, dataConstruction.Construct(Surface(SurfNum).Construction).NumCTFTerms + 1}, SurfNum) = Surface(SurfNum).OutDryBulbTemp;
                TH(1, {1, dataConstruction.Construct(Surface(SurfNum).Construction).NumCTFTerms + 1}, SurfNum) = Surface(SurfNum).OutDryBulbTemp;

            } else if (Surface(SurfNum).ExtBoundCond == Ground) {

                THM(1, {1, dataConstruction.Construct(Surface(SurfNum).Construction).NumCTFTerms + 1}, SurfNum) = GroundTemp;
                TH(1, {1, dataConstruction.Construct(Surface(SurfNum).Construction).NumCTFTerms + 1}, SurfNum) = GroundTemp;

            } else if (Surface(SurfNum).ExtBoundCond == GroundFCfactorMethod) {

                THM(1, {1, dataConstruction.Construct(Surface(SurfNum).Construction).NumCTFTerms + 1}, SurfNum) = GroundTempFC;
                TH(1, {1, dataConstruction.Construct(Surface(SurfNum).Construction).NumCTFTerms + 1}, SurfNum) = GroundTempFC;
            }

            if (Surface(SurfNum).ExtCavityPresent) {
                ExtVentedCavity(Surface(SurfNum).ExtCavNum).TbaffleLast = 20.0;
                ExtVentedCavity(Surface(SurfNum).ExtCavNum).TairLast = 20.0;
            }

            // Initialize Kiva convection algorithms
            if (Surface(SurfNum).ExtBoundCond == DataSurfaces::KivaFoundation) {
                SurfaceGeometry::kivaManager.surfaceConvMap[SurfNum].in = KIVA_CONST_CONV(3.076);
                SurfaceGeometry::kivaManager.surfaceConvMap[SurfNum].f = KIVA_HF_DEF;
                SurfaceGeometry::kivaManager.surfaceConvMap[SurfNum].out = KIVA_CONST_CONV(0.0);
            }

            // Initialize the flux histories
            QH(1, {2, dataConstruction.Construct(Surface(SurfNum).Construction).NumCTFTerms + 1}, SurfNum) =
                dataConstruction.Construct(Surface(SurfNum).Construction).UValue * (TH(1, 1, SurfNum) - TH(2, 1, SurfNum));
            QH(2, {2, dataConstruction.Construct(Surface(SurfNum).Construction).NumCTFTerms + 1}, SurfNum) = QH(1, 2, SurfNum);
            QHM(1, {2, dataConstruction.Construct(Surface(SurfNum).Construction).NumCTFTerms + 1}, SurfNum) = QH(1, 2, SurfNum);
            QHM(2, {2, dataConstruction.Construct(Surface(SurfNum).Construction).NumCTFTerms + 1}, SurfNum) = QH(1, 2, SurfNum);
        }

        if (TotOSCM >= 1) {
            for (OSCMnum = 1; OSCMnum <= TotOSCM; ++OSCMnum) {
                OSCM(OSCMnum).TConv = 20.0;
                OSCM(OSCMnum).HConv = 4.0;
                OSCM(OSCMnum).TRad = 20.0;
                OSCM(OSCMnum).HRad = 4.0;
            }
        }
    }

    void InitSolarHeatGains(WindowComplexManagerData &dataWindowComplexManager,
                            WindowEquivalentLayerData &dataWindowEquivalentLayer,
                            WindowManagerData &dataWindowManager)
    {

        // SUBROUTINE INFORMATION:
        //       AUTHOR         Anonymous
        //       DATE WRITTEN   July 1977
        //       MODIFIED       Mar99 (FW): handle movable interior shades and
        //                                  switchable glazing
        //                      Oct99 (FW): account for Window5 glass calculation approach
        //                      May01 (FW): handle interior and exterior blinds
        //                      Sep03 (FW): initialize SurfaceWindow%FrameQRadOutAbs
        //                      May06 (RR): handle exterior window screens
        //       RE-ENGINEERED  Feb98 (RKS)

        // PURPOSE OF THIS SUBROUTINE:
        // This subroutine initializes the arrays associated with solar heat
        // gains for both individual surfaces and for zones.  As a result,
        // this routine sets the following variable arrays:
        // QBV(unused), QDV, QC, QD; QRadSWOutAbs and QRadSWInAbs (for opaque surfaces);
        // QRadSWwinAbs (for windows)

        // METHODOLOGY EMPLOYED:
        // If the sun is down, all of the pertinent arrays are zeroed.  If the
        // sun is up, various calculations are made.

        // REFERENCES:
        // (I)BLAST legacy routine QSUN

        // Using/Aliasing
        using SolarShading::CalcInteriorSolarDistribution;
        using namespace HeatBalanceMovableInsulation;
        using General::BlindBeamBeamTrans;
        using General::InterpBlind;
        using General::InterpProfSlatAng;
        using General::InterpSlatAng;
        using General::InterpSw;
        using General::POLYF;
        using namespace DataDaylightingDevices;
        using DaylightingDevices::TransTDD;
        using namespace DataWindowEquivalentLayer;
        using SolarShading::SurfaceScheduledSolarInc;
        using SolarShading::WindowScheduledSolarAbs;

        Real64 AbsExt;                                  // Absorptivity of outer most layer (or movable insulation if present)
        int ConstrNum;                                  // Index for the Construct derived type
        int ConstrNumSh;                                // Shaded window construction
        Real64 HMovInsul;                               // Resistance or "h" value of movable insulation (from EvalOutsideMovableInsulation, not used)
        int RoughIndexMovInsul;                         // Roughness index of movable insulation
        int SurfNum2;                                   // TDD:DOME object number
        int PipeNum;                                    // TDD pipe object number
        int ShelfNum;                                   // Daylighting shelf object number
        int InShelfSurf;                                // Inside daylighting shelf surface number
        int OutShelfSurf;                               // Outside daylighting shelf surface number
        Real64 ShelfSolarRad;                           // Shelf diffuse solar radiation
        int ShadeFlag;                                  // Window shading flag
        Real64 SwitchFac;                               // Switching factor for switchable glazing
        Real64 BeamSolar;                               // Local variable for BeamSolarRad
        Real64 SkySolarInc;                             // Sky diffuse solar incident on a surface
        Real64 GndSolarInc;                             // Ground diffuse solar incident on a surface
        int TotGlassLay;                                // Number of glass layers
        int TotSolidLay;                                // Number of solid layers in fenestration system (glass + shading)
        int CurrentState;                               // Current state for Complex Fenestration
        static Array1D<Real64> AbsDiffWin(CFSMAXNL);    // Diffuse solar absorptance of glass layers //Tuned Made static
        static Array1D<Real64> AbsDiffWinGnd(CFSMAXNL); // Ground diffuse solar absorptance of glass layers //Tuned Made static
        static Array1D<Real64> AbsDiffWinSky(CFSMAXNL); // Sky diffuse solar absorptance of glass layers //Tuned Made static
        int Lay;                                        // Layer number
        Real64 DividerAbs;                              // Window divider solar absorptance
        Real64 DividerRefl;                             // Window divider solar reflectance
        int MatNumGl;                                   // Outer glass layer material number
        int MatNumGlSh;                                 // Outer glass layer material number, switched construction
        Real64 TransGl;                                 // Outer glass solar transmittance, reflectance, absorptance
        Real64 ReflGl;
        Real64 AbsGl;
        Real64 TransGlSh; // Outer glass solar trans, refl, absorptance if switched
        Real64 ReflGlSh;
        Real64 AbsGlSh;
        Real64 TransDiffGl;   // Diffuse solar transmittance
        Real64 TransDiffGlSh; // Diffuse solar transmittance, switched construction
        int FrDivNum;         // Frame/divider number
        Real64 FrArea;        // Frame, divider area (m2)
        Real64 DivArea;
        Real64 FrWidth; // Frame, divider width (m)
        Real64 DivWidth;
        Real64 FrProjOut; // Frame, divider outside projection (m)
        Real64 DivProjOut;
        Real64 FrProjIn; // Frame, divider outside projection (m)
        Real64 DivProjIn;
        Real64 PhiWin; // Altitude and azimuth angle of outward window normal (radians)
        Real64 ThWin;
        Real64 PhiSun; // Altitude and azimuth angle of sun (radians)
        Real64 ThSun;
        Real64 CosInc;           // Cosine of incidence angle of beam solar on glass
        Real64 CosIncAngHorProj; // Cosine of incidence angle of sun on horizontal faces of a frame or
        //   divider projection
        Real64 CosIncAngVertProj; // Cosine of incidence angle of sun on vertical faces of a frame or
        //   divider projection
        Real64 FracSunLit;      // Fraction of window sunlit this time step
        Real64 BeamFaceInc;     // Beam solar incident window plane this time step (W/m2)
        Real64 DifSolarFaceInc; // Diffuse solar incident on window plane this time step (W/m2)
        Real64 FrIncSolarOut;   // Total solar incident on outside offrame including solar
        //   on frame projection (W/m2)
        Real64 FrIncSolarIn; // Total solar incident on inside offrame including solar
        //   on frame projection (W/m2)

        Real64 DivIncSolarOutBm; // Beam solar incident on outside of divider including beam on divider
        //   projection (W/m2)
        Real64 DivIncSolarOutDif; // Diffuse solar incident on outside of divider including diffuse on divider
        //   projection (W/m2)
        Real64 DivIncSolarInBm; // Beam solar incident on inside of divider including beam on divider
        //   projection (W/m2)
        Real64 DivIncSolarInDif; // Diffuse solar incident on inside of divider including diffuse on divider
        //   projection (W/m2)
        Real64 BeamFrHorFaceInc;     // Beam solar on frame's horizontal projection faces (W/m2)
        Real64 BeamFrVertFaceInc;    // Beam solar on frame's vertical projection faces (W/m2)
        Real64 BeamDivHorFaceInc;    // Beam solar on divider's horizontal outside projection faces (W/m2)
        Real64 BeamDivVertFaceInc;   // Beam solar on divider's vertical outside projection faces (W/m2)
        Real64 BeamDivHorFaceIncIn;  // Beam solar on divider's horizontal inside projection faces (W/m2)
        Real64 BeamDivVertFaceIncIn; // Beam solar on divider's vertical inside projection faces (W/m2)
        int BlNum;                   // Blind number
        Real64 ProfAng;              // Solar profile angle (rad)
        Real64 SlatAng;              // Slat angle (rad)
        Real64 TBlBmBm;              // Blind beam-beam solar transmittance
        Real64 TBlBmDif;             // Blind diffuse-diffuse solar transmittance
        Real64 ACosTlt;              // Absolute value of cosine of surface tilt angle
        Real64 AbsDiffBlindGnd;      // System blind front ground diffuse solar absorptance at a particular slat angle
        Real64 AbsDiffBlindSky;      // System blind front sky diffuse solar absorptance at a particular slat angle
        Real64 AbsDiffGlassLayGnd;   // System glass layer ground diffuse solar absorptance with blind on
        Real64 AbsDiffGlassLaySky;   // System glass layer sky diffuse solar absorptance with blind on
        int SurfSolAbs;              // Pointer to scheduled surface gains object for fenestration systems
        int SurfSolIncPtr;           // Pointer to schedule surface gain object for interior side of the surface

        // Always initialize the shortwave quantities

        QRadSWOutAbs = 0.0;
        QRadSWInAbs = 0.0;
        QRadSWLightsInAbs = 0.0;
        QRadSWwinAbs = 0.0;
        InitialDifSolInAbs = 0.0;
        InitialDifSolInTrans = 0.0;
        InitialDifSolwinAbs = 0.0;
        InitialZoneDifSolReflW = 0.0;
        QRadSWwinAbsTot = 0.0;
        QRadSWwinAbsLayer = 0.0;
        SWwinAbsTotalReport = 0.0;
        InitialDifSolInAbsReport = 0.0;
        InitialDifSolInTransReport = 0.0;
        SWInAbsTotalReport = 0.0;
        SWOutAbsTotalReport = 0.0;
        SWOutAbsEnergyReport = 0.0;
        QRadSWOutIncident = 0.0;
        QRadSWOutIncidentBeam = 0.0;
        BmIncInsSurfIntensRep = 0.0;
        BmIncInsSurfAmountRep = 0.0;
        IntBmIncInsSurfIntensRep = 0.0;
        IntBmIncInsSurfAmountRep = 0.0;
        QRadSWOutIncidentSkyDiffuse = 0.0;
        QRadSWOutIncidentGndDiffuse = 0.0;
        QRadSWOutIncBmToDiffReflGnd = 0.0;
        QRadSWOutIncSkyDiffReflGnd = 0.0;
        QRadSWOutIncBmToBmReflObs = 0.0;
        QRadSWOutIncBmToDiffReflObs = 0.0;
        QRadSWOutIncSkyDiffReflObs = 0.0;
        CosIncidenceAngle = 0.0;
        BSDFBeamDirectionRep = 0;
        BSDFBeamThetaRep = 0.0;
        BSDFBeamPhiRep = 0.0;
        OpaqSurfInsFaceBeamSolAbsorbed = 0.0;

        for (int SurfNum = 1; SurfNum <= TotSurfaces; ++SurfNum) { // Faster "inline" than calling SurfaceWindow( SurfNum ).InitSolarHeatGains()
            auto &window(SurfaceWindow(SurfNum));
            window.FrameQRadOutAbs = 0.0;
            window.FrameQRadInAbs = 0.0;
            window.DividerQRadOutAbs = 0.0;
            window.DividerQRadInAbs = 0.0;
            window.ExtBeamAbsByShade = 0.0;
            window.ExtDiffAbsByShade = 0.0;
            window.IntBeamAbsByShade = 0.0;
            window.IntSWAbsByShade = 0.0;
            window.InitialDifSolAbsByShade = 0.0;
            window.IntLWAbsByShade = 0.0;
            window.ConvHeatFlowNatural = 0.0;
            window.ConvHeatGainToZoneAir = 0.0;
            window.RetHeatGainToZoneAir = 0.0;
            window.DividerHeatGain = 0.0;
            window.BlTsolBmBm = 0.0;
            window.BlTsolBmDif = 0.0;
            window.BlTsolDifDif = 0.0;
            window.BlGlSysTsolBmBm = 0.0;
            window.BlGlSysTsolDifDif = 0.0;
            window.ScTsolBmBm = 0.0;
            window.ScTsolBmDif = 0.0;
            window.ScTsolDifDif = 0.0;
            window.ScGlSysTsolBmBm = 0.0;
            window.ScGlSysTsolDifDif = 0.0;
            window.GlTsolBmBm = 0.0;
            window.GlTsolBmDif = 0.0;
            window.GlTsolDifDif = 0.0;
            window.BmSolTransThruIntWinRep = 0.0;
            window.BmSolAbsdOutsReveal = 0.0;
            window.BmSolRefldOutsRevealReport = 0.0;
            window.BmSolAbsdInsReveal = 0.0;
            window.BmSolRefldInsReveal = 0.0;
            window.BmSolRefldInsRevealReport = 0.0;
            window.OutsRevealDiffOntoGlazing = 0.0;
            window.InsRevealDiffOntoGlazing = 0.0;
            window.InsRevealDiffIntoZone = 0.0;
            window.OutsRevealDiffOntoFrame = 0.0;
            window.InsRevealDiffOntoFrame = 0.0;
            window.InsRevealDiffOntoGlazingReport = 0.0;
            window.InsRevealDiffIntoZoneReport = 0.0;
            window.InsRevealDiffOntoFrameReport = 0.0;
            window.BmSolAbsdInsRevealReport = 0.0;
            window.BmSolTransThruIntWinRepEnergy = 0.0;
            window.BmSolRefldOutsRevealRepEnergy = 0.0;
            window.BmSolRefldInsRevealRepEnergy = 0.0;
            window.ProfileAngHor = 0.0;
            window.ProfileAngVert = 0.0;
            window.SkySolarInc = 0.0;
            window.GndSolarInc = 0.0;
        }

        WinHeatGain = 0.0;
        WinHeatTransfer = 0.0;
        WinHeatGainRep = 0.0;
        WinHeatLossRep = 0.0;
        WinGainConvGlazToZoneRep = 0.0;
        WinGainIRGlazToZoneRep = 0.0;
        WinLossSWZoneToOutWinRep = 0.0;
        WinGainFrameDividerToZoneRep = 0.0;
        WinGainConvGlazShadGapToZoneRep = 0.0;
        WinGainConvShadeToZoneRep = 0.0;
        WinGainIRShadeToZoneRep = 0.0;
        OtherConvGainInsideFaceToZoneRep = 0.0;
        WinGapConvHtFlowRep = 0.0;
        OpaqSurfInsFaceCondGainRep = 0.0;
        OpaqSurfInsFaceCondLossRep = 0.0;
        ZoneWinHeatGain = 0.0;
        ZoneWinHeatGainRep = 0.0;
        ZoneWinHeatLossRep = 0.0;
        ZoneOpaqSurfInsFaceCond = 0.0;
        ZoneOpaqSurfInsFaceCondGainRep = 0.0;
        ZoneOpaqSurfInsFaceCondLossRep = 0.0;
        ZoneOpaqSurfExtFaceCond = 0.0;
        ZoneOpaqSurfExtFaceCondGainRep = 0.0;
        ZoneOpaqSurfExtFaceCondLossRep = 0.0;
        WinShadingAbsorbedSolar = 0.0;
        WinSysSolTransmittance = 0.0;
        WinSysSolReflectance = 0.0;
        WinSysSolAbsorptance = 0.0;
        if (NumOfTDDPipes > 0) {
            for (auto &e : TDDPipe) {
                e.HeatGain = 0.0;
                e.HeatLoss = 0.0;
            }
        }
        BmIncInsSurfIntensRep = 0.0;
        BmIncInsSurfAmountRep = 0.0;
        IntBmIncInsSurfIntensRep = 0.0;
        IntBmIncInsSurfAmountRep = 0.0;
        // energy
        QRadSWwinAbsTotEnergy = 0.0;
        BmIncInsSurfAmountRepEnergy = 0.0;
        IntBmIncInsSurfAmountRepEnergy = 0.0;
        WinHeatGainRepEnergy = 0.0;
        WinHeatLossRepEnergy = 0.0;
        WinGapConvHtFlowRepEnergy = 0.0;
        WinHeatTransferRepEnergy = 0.0;
        ZoneWinHeatGainRepEnergy = 0.0;
        ZoneWinHeatLossRepEnergy = 0.0;
        ZnOpqSurfInsFaceCondGnRepEnrg = 0.0;
        ZnOpqSurfInsFaceCondLsRepEnrg = 0.0;
        ZnOpqSurfExtFaceCondGnRepEnrg = 0.0;
        ZnOpqSurfExtFaceCondLsRepEnrg = 0.0;
        WinShadingAbsorbedSolarEnergy = 0.0;

        if (!SunIsUp || (BeamSolarRad + GndSolarRad + DifSolarRad <= 0.0)) { // Sun is down

            QD = 0.0;
            QDforDaylight = 0.0;
            QC = 0.0;
            QDV = 0.0;
            // unused    QBV = 0.0
            ZoneTransSolar = 0.0;
            ZoneBmSolFrExtWinsRep = 0.0;
            ZoneBmSolFrIntWinsRep = 0.0;
            ZoneDifSolFrExtWinsRep = 0.0;
            ZoneDifSolFrIntWinsRep = 0.0;
            WinTransSolar = 0.0;
            WinBmSolar = 0.0;
            WinBmBmSolar = 0.0;
            WinBmDifSolar = 0.0;

            WinDifSolar = 0.0;
            WinDirSolTransAtIncAngle = 0.0;
            // energy
            ZoneTransSolarEnergy = 0.0;
            ZoneBmSolFrExtWinsRepEnergy = 0.0;
            ZoneBmSolFrIntWinsRepEnergy = 0.0;
            ZoneDifSolFrExtWinsRepEnergy = 0.0;
            ZoneDifSolFrIntWinsRepEnergy = 0.0;
            WinTransSolarEnergy = 0.0;
            WinBmSolarEnergy = 0.0;
            WinBmBmSolarEnergy = 0.0;
            WinBmDifSolarEnergy = 0.0;

            WinDifSolarEnergy = 0.0;

            if (NumOfTDDPipes > 0) {
                for (auto &e : TDDPipe) {
                    e.TransSolBeam = 0.0;
                    e.TransSolDiff = 0.0;
                    e.TransVisBeam = 0.0;
                    e.TransVisDiff = 0.0;
                    e.TransmittedSolar = 0.0;
                }
            }

            if (CalcSolRefl) {
                BmToBmReflFacObs = 0.0;
                BmToDiffReflFacObs = 0.0;
                BmToDiffReflFacGnd = 0.0;
            }

        } else { // Sun is up, calculate solar quantities

            assert(equal_dimensions(ReflFacBmToBmSolObs, ReflFacBmToDiffSolObs)); // For linear indexing
            assert(equal_dimensions(ReflFacBmToBmSolObs, ReflFacBmToDiffSolGnd)); // For linear indexing
            Array2D<Real64>::size_type lSH(CalcSolRefl ? ReflFacBmToBmSolObs.index(HourOfDay, 1) : 0u);
            Array2D<Real64>::size_type lSP(CalcSolRefl ? ReflFacBmToBmSolObs.index(PreviousHour, 1) : 0u);
            for (int SurfNum = 1; SurfNum <= TotSurfaces; ++SurfNum) {
                SurfaceWindow(SurfNum).SkySolarInc = DifSolarRad * AnisoSkyMult(SurfNum);
                SurfaceWindow(SurfNum).GndSolarInc = GndSolarRad * Surface(SurfNum).ViewFactorGround;
                // For Complex Fenestrations:
                SurfaceWindow(SurfNum).SkyGndSolarInc = SurfaceWindow(SurfNum).GndSolarInc;
                SurfaceWindow(SurfNum).BmGndSolarInc = 0.0;
                if (CalcSolRefl) { // Tuned Linear indexing // [ lSH ] == ( HourOfDay, SurfNum ) // [ lSP ] == ( PreviousHour, SurfNum )

                    // For Complex Fenestrations:
                    SurfaceWindow(SurfNum).SkyGndSolarInc = DifSolarRad * GndReflectance * ReflFacSkySolGnd(SurfNum);
                    SurfaceWindow(SurfNum).BmGndSolarInc = BeamSolarRad * SOLCOS(3) * GndReflectance * BmToDiffReflFacGnd(SurfNum);
                    BmToBmReflFacObs(SurfNum) = WeightNow * ReflFacBmToBmSolObs[lSH] + WeightPreviousHour * ReflFacBmToBmSolObs[lSP];
                    BmToDiffReflFacObs(SurfNum) = WeightNow * ReflFacBmToDiffSolObs[lSH] + WeightPreviousHour * ReflFacBmToDiffSolObs[lSP];
                    BmToDiffReflFacGnd(SurfNum) = WeightNow * ReflFacBmToDiffSolGnd[lSH] + WeightPreviousHour * ReflFacBmToDiffSolGnd[lSP];

                    // TH2 CR 9056
                    SurfaceWindow(SurfNum).SkySolarInc +=
                        BeamSolarRad * (BmToBmReflFacObs(SurfNum) + BmToDiffReflFacObs(SurfNum)) + DifSolarRad * ReflFacSkySolObs(SurfNum);
                    SurfaceWindow(SurfNum).GndSolarInc = BeamSolarRad * SOLCOS(3) * GndReflectance * BmToDiffReflFacGnd(SurfNum) +
                                                         DifSolarRad * GndReflectance * ReflFacSkySolGnd(SurfNum);

                    ++lSH;
                    ++lSP;
                }
            }

            CalcWindowProfileAngles();

            if (CalcWindowRevealReflection) CalcBeamSolarOnWinRevealSurface();

            if (dataWindowManager.inExtWindowModel->isExternalLibraryModel() && dataWindowManager.winOpticalModel->isSimplifiedModel()) {
                CalcInteriorSolarDistributionWCE(dataWindowComplexManager, dataWindowManager);
            } else {
                CalcInteriorSolarDistribution(dataWindowEquivalentLayer);
            }

            for (int ZoneNum = 1; ZoneNum <= DataViewFactorInformation::NumOfSolarEnclosures; ++ZoneNum) {

                // TH 3/24/2010 - QBV is not used!
                // unused      QBV(ZoneNum) = (CBZone(ZoneNum) + DBZone(ZoneNum))*BeamSolarRad

                // RJH 08/30/07 - QDV does not seem to ever be used. NOT USED!
                // QDV(ZoneNum) = DSZone(ZoneNum)*DifSolarRad &
                //                +DGZone(ZoneNum)*GndSolarRad

                // Original QD calc used only for QSDifSol and daylighting calcs
                // QDforDaylight(ZoneNum)  = DBZone(ZoneNum)*BeamSolarRad  &
                //                          +DSZone(ZoneNum)*DifSolarRad  &
                //                          +DGZone(ZoneNum)*GndSolarRad

                // TH 3/23/2010. CR 7869 and CR 7999. QDforDaylight in W
                //  Beam from interior windows (DBZoneIntWin) reflected from floor is counted in DayltgInterReflIllFrIntWins,
                //  DBZone needs to subtract this part since it is already counted in DBZone.
                //  Use InitialZoneDifSolReflW (Rob's previous work) as it better counts initial distribution of
                //   diffuse solar rather than using weighted area*absorptance
                QDforDaylight(ZoneNum) =
                    (DBZone(ZoneNum) - DBZoneIntWin(ZoneNum)) * BeamSolarRad + DBZoneSSG(ZoneNum) + InitialZoneDifSolReflW(ZoneNum);

                // RJH 08/30/07 - Substitute InitialZoneDifSolReflW(ZoneNum) for DSZone and DGZone here
                // to exclude diffuse solar now absorbed/transmitted in CalcWinTransDifSolInitialDistribution
                // DBZone(ZoneNum) is Diffuse Solar from beam reflected from interior surfaces
                // and transmitted through interior windows
                // DBZone is a factor that when multiplied by BeamSolarRad [W/m2] gives Watts
                // QD(ZoneNum)  = DBZone(ZoneNum)*BeamSolarRad  &
                //                +DSZone(ZoneNum)*DifSolarRad  &
                //                +DGZone(ZoneNum)*GndSolarRad
                QD(ZoneNum) = DBZone(ZoneNum) * BeamSolarRad + DBZoneSSG(ZoneNum) + InitialZoneDifSolReflW(ZoneNum);
            }

            // Flux of diffuse solar in each zone

            QSDifSol = 0.0;
            for (int enclNum = 1; enclNum <= DataViewFactorInformation::NumOfSolarEnclosures; ++enclNum) {
                QSDifSol(enclNum) = QDforDaylight(enclNum);
            }

            if (InterZoneWindow) {
                for (int enclNum = 1; enclNum <= DataViewFactorInformation::NumOfSolarEnclosures; ++enclNum) {
                    if (RecDifShortFromZ(enclNum)) {
                        Real64 QSDifSol_sum(0.0);                        // Accumulator
                        auto lZone(FractDifShortZtoZ.index(enclNum, 1)); // Tuned Linear indexing
                        for (int otherEnclNum = 1; otherEnclNum <= DataViewFactorInformation::NumOfSolarEnclosures; ++otherEnclNum, ++lZone) {
                            if ((otherEnclNum != enclNum) && (RecDifShortFromZ(otherEnclNum))) {
                                QSDifSol_sum += FractDifShortZtoZ[lZone] * QDforDaylight(otherEnclNum); // [ lZone ] == ( enclNum, otherEnclNum )
                            }
                        }
                        QSDifSol(enclNum) += QSDifSol_sum;
                    }
                }
            }

            for (int enclNum = 1; enclNum <= DataViewFactorInformation::NumOfSolarEnclosures; ++enclNum) {
                if (InterZoneWindow)
                    QSDifSol(enclNum) *= FractDifShortZtoZ(enclNum, enclNum) * VMULT(enclNum);
                else
                    QSDifSol(enclNum) *= VMULT(enclNum);
            }

            //    RJH - 09-12-07 commented out report varariable calcs here since they refer to old distribution method
            //    DO SurfNum = 1, TotSurfaces
            //      IF (.NOT. Surface(SurfNum)%HeatTransSurf) CYCLE
            //!!! Following may need to be removed or changed when shelves are considered in adjacent reflection calculations
            //      IF (Surface(SurfNum)%Class == SurfaceClass_Shading) CYCLE
            //      ZoneNum = Surface(SurfNum)%Zone
            // Diffuse solar entering zone through exterior windows is assumed to be uniformly
            // distributed on inside face of surfaces of zone
            //      DifIncInsSurfIntensRep(SurfNum) = (DSZone(ZoneNum)*DifSolarRad + DGZone(ZoneNum)*GndSolarRad) /  &
            //        Zone(ZoneNum)%TotalSurfArea
            //      DifIncInsSurfAmountRep(SurfNum) = (Surface(SurfNum)%Area + SurfaceWindow(SurfNum)%DividerArea) *  &
            //        DifIncInsSurfIntensRep(SurfNum)
            //      DifIncInsSurfAmountRepEnergy(SurfNum) = DifIncInsSurfAmountRep(SurfNum) * TimeStepZoneSec
            //    END DO

            for (int SurfNum = 1; SurfNum <= TotSurfaces; ++SurfNum) {
                if (Surface(SurfNum).HeatTransSurf) {
                    ConstrNum = Surface(SurfNum).Construction;
                    if (SurfaceWindow(SurfNum).StormWinFlag == 1) ConstrNum = Surface(SurfNum).StormWinConstruction;
                } else {
                    ConstrNum = 0;
                }
                ShelfNum = Surface(SurfNum).Shelf;
                if (ShelfNum > 0) {
                    InShelfSurf = Shelf(ShelfNum).InSurf;   // Inside daylighting shelf present if > 0
                    OutShelfSurf = Shelf(ShelfNum).OutSurf; // Outside daylighting shelf present if > 0
                } else {
                    InShelfSurf = 0;
                    OutShelfSurf = 0;
                }

                if (Surface(SurfNum).ExtSolar || SurfaceWindow(SurfNum).OriginalClass == SurfaceClass_TDD_Diffuser) {

                    if (SurfaceWindow(SurfNum).OriginalClass == SurfaceClass_TDD_Diffuser) {
                        PipeNum = SurfaceWindow(SurfNum).TDDPipeNum;
                        SurfNum2 = TDDPipe(PipeNum).Dome;

                        CosInc = CosIncAng(TimeStep, HourOfDay, SurfNum2);

                        // Reconstruct the beam, sky, and ground radiation transmittance of just the TDD:DOME and TDD pipe
                        // by dividing out diffuse solar transmittance of TDD:DIFFUSER
                        BeamSolar = BeamSolarRad * TransTDD(PipeNum, CosInc, SolarBeam) / dataConstruction.Construct(ConstrNum).TransDiff;

                        SkySolarInc = DifSolarRad * AnisoSkyMult(SurfNum2) * TransTDD(PipeNum, CosInc, SolarAniso) /
                                      dataConstruction.Construct(ConstrNum).TransDiff;

                        GndSolarInc = GndSolarRad * Surface(SurfNum2).ViewFactorGround * TDDPipe(PipeNum).TransSolIso /
                                      dataConstruction.Construct(ConstrNum).TransDiff;

                    } else if (OutShelfSurf > 0) { // Outside daylighting shelf
                        SurfNum2 = SurfNum;

                        CosInc = CosIncAng(TimeStep, HourOfDay, SurfNum);

                        BeamSolar = BeamSolarRad;
                        SkySolarInc = DifSolarRad * AnisoSkyMult(SurfNum);

                        ShelfSolarRad = (BeamSolarRad * SunlitFrac(TimeStep, HourOfDay, OutShelfSurf) * CosIncAng(TimeStep, HourOfDay, OutShelfSurf) +
                                         DifSolarRad * AnisoSkyMult(OutShelfSurf)) *
                                        Shelf(ShelfNum).OutReflectSol;

                        // Add all reflected solar from the outside shelf to the ground solar
                        // NOTE:  If the shelf blocks part of the view to the ground, the user must reduce the ground view factor!!
                        GndSolarInc = GndSolarRad * Surface(SurfNum).ViewFactorGround + ShelfSolarRad * Shelf(ShelfNum).ViewFactor;

                    } else { // Regular surface
                        SurfNum2 = SurfNum;
                        CosInc = CosIncAng(TimeStep, HourOfDay, SurfNum);
                        BeamSolar = BeamSolarRad;
                        SkySolarInc = SurfaceWindow(SurfNum).SkySolarInc;
                        GndSolarInc = SurfaceWindow(SurfNum).GndSolarInc;
                    }

                    // Cosine of incidence angle and solar incident on outside of surface, for reporting
                    CosIncidenceAngle(SurfNum) = CosInc;

                    // Report variables for various incident solar quantities

                    // Incident direct (unreflected) beam
                    QRadSWOutIncidentBeam(SurfNum) = BeamSolar * SunlitFrac(TimeStep, HourOfDay, SurfNum2) * CosInc; // NOTE: SurfNum2

                    // Incident (unreflected) diffuse solar from sky -- TDD_Diffuser calculated differently
                    if (SurfaceWindow(SurfNum).OriginalClass == SurfaceClass_TDD_Diffuser) {
                        QRadSWOutIncidentSkyDiffuse(SurfNum) = SkySolarInc;
                    } else {
                        QRadSWOutIncidentSkyDiffuse(SurfNum) = DifSolarRad * AnisoSkyMult(SurfNum);
                    }
                    // Incident diffuse solar from sky diffuse reflected from ground plus beam reflected from ground
                    QRadSWOutIncidentGndDiffuse(SurfNum) = GndSolarInc;
                    // Incident diffuse solar from beam-to-diffuse reflection from ground
                    if (CalcSolRefl) {
                        QRadSWOutIncBmToDiffReflGnd(SurfNum) = BeamSolarRad * SOLCOS(3) * GndReflectance * BmToDiffReflFacGnd(SurfNum);
                    } else {
                        QRadSWOutIncBmToDiffReflGnd(SurfNum) = BeamSolarRad * SOLCOS(3) * GndReflectance * Surface(SurfNum).ViewFactorGround;
                    }
                    // Incident diffuse solar from sky diffuse reflection from ground
                    if (CalcSolRefl) {
                        QRadSWOutIncSkyDiffReflGnd(SurfNum) = DifSolarRad * GndReflectance * ReflFacSkySolGnd(SurfNum);
                    } else {
                        QRadSWOutIncSkyDiffReflGnd(SurfNum) = DifSolarRad * GndReflectance * Surface(SurfNum).ViewFactorGround;
                    }
                    // Total incident solar. Beam and sky reflection from obstructions, if calculated, is included
                    // in SkySolarInc.
                    // QRadSWOutIncident(SurfNum) = QRadSWOutIncidentBeam(SurfNum) + SkySolarInc + GndSolarInc

                    // TH2 CR 9056
                    QRadSWOutIncident(SurfNum) = QRadSWOutIncidentBeam(SurfNum) + QRadSWOutIncidentSkyDiffuse(SurfNum) +
                                                 QRadSWOutIncBmToDiffReflGnd(SurfNum) + QRadSWOutIncSkyDiffReflGnd(SurfNum);

                    if (CalcSolRefl) {
                        // Incident beam solar from beam-to-beam (specular) reflection from obstructions
                        QRadSWOutIncBmToBmReflObs(SurfNum) = BmToBmReflFacObs(SurfNum) * BeamSolarRad;
                        // Incident diffuse solar from beam-to-diffuse reflection from obstructions
                        QRadSWOutIncBmToDiffReflObs(SurfNum) = BmToDiffReflFacObs(SurfNum) * BeamSolarRad;
                        // Incident diffuse solar from sky diffuse reflection from obstructions
                        QRadSWOutIncSkyDiffReflObs(SurfNum) = DifSolarRad * ReflFacSkySolObs(SurfNum);
                        // TH2 CR 9056: Add reflections from obstructions to the total incident
                        QRadSWOutIncident(SurfNum) +=
                            QRadSWOutIncBmToBmReflObs(SurfNum) + QRadSWOutIncBmToDiffReflObs(SurfNum) + QRadSWOutIncSkyDiffReflObs(SurfNum);
                    }

                    if (Surface(SurfNum).HeatTransSurf) { // Exclude special shading surfaces which required QRadSWOut calculations above

                        RoughIndexMovInsul = 0;

                        if (Surface(SurfNum).MaterialMovInsulExt > 0) EvalOutsideMovableInsulation(SurfNum, HMovInsul, RoughIndexMovInsul, AbsExt);

                        if (RoughIndexMovInsul <= 0) { // No movable insulation present

                            if (dataConstruction.Construct(ConstrNum).TransDiff <= 0.0) { // Opaque surface

                                AbsExt = dataMaterial.Material(dataConstruction.Construct(ConstrNum).LayerPoint(1)).AbsorpSolar;

                            } else { // Exterior window

                                if (SurfaceWindow(SurfNum).WindowModelType != WindowBSDFModel &&
                                    SurfaceWindow(SurfNum).WindowModelType != WindowEQLModel &&
                                    !dataWindowManager.inExtWindowModel->isExternalLibraryModel()) {
                                    TotGlassLay = dataConstruction.Construct(ConstrNum).TotGlassLayers;
                                    for (Lay = 1; Lay <= TotGlassLay; ++Lay) {
                                        AbsDiffWin(Lay) = dataConstruction.Construct(ConstrNum).AbsDiff(Lay);
                                    }

                                    ShadeFlag = SurfaceWindow(SurfNum).ShadingFlag;

                                    if (ShadeFlag > 0) { // Shaded window
                                        ConstrNumSh = Surface(SurfNum).ShadedConstruction;
                                        if (SurfaceWindow(SurfNum).StormWinFlag == 1) ConstrNumSh = Surface(SurfNum).StormWinShadedConstruction;

                                        if (ShadeFlag == IntShadeOn || ShadeFlag == ExtShadeOn || ShadeFlag == BGShadeOn ||
                                            ShadeFlag == ExtScreenOn) { // Shade/screen on

                                            for (Lay = 1; Lay <= TotGlassLay; ++Lay) {
                                                AbsDiffWin(Lay) = dataConstruction.Construct(ConstrNumSh).AbsDiff(Lay);
                                            }
                                            SurfaceWindow(SurfNum).ExtDiffAbsByShade =
                                                dataConstruction.Construct(ConstrNumSh).AbsDiffShade * (SkySolarInc + GndSolarInc);
                                        }

                                        if (ShadeFlag == IntBlindOn || ShadeFlag == ExtBlindOn || ShadeFlag == BGBlindOn) { // Blind on
                                            for (Lay = 1; Lay <= TotGlassLay; ++Lay) {
                                                AbsDiffWin(Lay) =
                                                    InterpSlatAng(SurfaceWindow(SurfNum).SlatAngThisTS,
                                                                  SurfaceWindow(SurfNum).MovableSlats,
                                                                  dataConstruction.Construct(ConstrNumSh).BlAbsDiff({1, MaxSlatAngs}, Lay));
                                                AbsDiffWinGnd(Lay) =
                                                    InterpSlatAng(SurfaceWindow(SurfNum).SlatAngThisTS,
                                                                  SurfaceWindow(SurfNum).MovableSlats,
                                                                  dataConstruction.Construct(ConstrNumSh).BlAbsDiffGnd({1, MaxSlatAngs}, Lay));
                                                AbsDiffWinSky(Lay) =
                                                    InterpSlatAng(SurfaceWindow(SurfNum).SlatAngThisTS,
                                                                  SurfaceWindow(SurfNum).MovableSlats,
                                                                  dataConstruction.Construct(ConstrNumSh).BlAbsDiffSky({1, MaxSlatAngs}, Lay));
                                            }
                                            SurfaceWindow(SurfNum).ExtDiffAbsByShade =
                                                InterpSlatAng(SurfaceWindow(SurfNum).SlatAngThisTS,
                                                              SurfaceWindow(SurfNum).MovableSlats,
                                                              dataConstruction.Construct(ConstrNumSh).AbsDiffBlind) *
                                                (SkySolarInc + GndSolarInc);
                                            if (Blind(SurfaceWindow(SurfNum).BlindNumber).SlatOrientation == Horizontal) {
                                                ACosTlt = std::abs(Surface(SurfNum).CosTilt);
                                                AbsDiffBlindGnd = InterpSlatAng(SurfaceWindow(SurfNum).SlatAngThisTS,
                                                                                SurfaceWindow(SurfNum).MovableSlats,
                                                                                dataConstruction.Construct(ConstrNumSh).AbsDiffBlindGnd);
                                                AbsDiffBlindSky = InterpSlatAng(SurfaceWindow(SurfNum).SlatAngThisTS,
                                                                                SurfaceWindow(SurfNum).MovableSlats,
                                                                                dataConstruction.Construct(ConstrNumSh).AbsDiffBlindSky);
                                                SurfaceWindow(SurfNum).ExtDiffAbsByShade =
                                                    SkySolarInc * (0.5 * ACosTlt * AbsDiffBlindGnd + (1.0 - 0.5 * ACosTlt) * AbsDiffBlindSky) +
                                                    GndSolarInc * ((1.0 - 0.5 * ACosTlt) * AbsDiffBlindGnd + 0.5 * ACosTlt * AbsDiffBlindSky);
                                            }
                                        }

                                        // Correct for shadowing of divider onto interior shading device (note that dividers are
                                        // not allowed in windows with between-glass shade/blind)

                                        if ((ShadeFlag == IntShadeOn || ShadeFlag == IntBlindOn) && SurfaceWindow(SurfNum).DividerArea > 0.0)
                                            SurfaceWindow(SurfNum).ExtDiffAbsByShade *= SurfaceWindow(SurfNum).GlazedFrac;

                                        if (ShadeFlag == SwitchableGlazing) { // Switchable glazing
                                            SwitchFac = SurfaceWindow(SurfNum).SwitchingFactor;
                                            for (Lay = 1; Lay <= TotGlassLay; ++Lay) {
                                                AbsDiffWin(Lay) =
                                                    InterpSw(SwitchFac, AbsDiffWin(Lay), dataConstruction.Construct(ConstrNumSh).AbsDiff(Lay));
                                            }
                                        }

                                    } // End of check if window has shading device on

                                    QRadSWwinAbsTot(SurfNum) = 0.0;
                                    for (Lay = 1; Lay <= TotGlassLay; ++Lay) {
                                        QRadSWwinAbs(Lay, SurfNum) = AbsDiffWin(Lay) * (SkySolarInc + GndSolarInc) +
                                                                     AWinSurf(Lay, SurfNum) * BeamSolar; // AWinSurf is from InteriorSolarDistribution
                                        if (ShadeFlag == IntBlindOn || ShadeFlag == ExtBlindOn || ShadeFlag == BGBlindOn) {
                                            if (Blind(SurfaceWindow(SurfNum).BlindNumber).SlatOrientation == Horizontal) {
                                                AbsDiffGlassLayGnd =
                                                    InterpSlatAng(SurfaceWindow(SurfNum).SlatAngThisTS,
                                                                  SurfaceWindow(SurfNum).MovableSlats,
                                                                  dataConstruction.Construct(ConstrNumSh).BlAbsDiffGnd({1, 19}, Lay));
                                                AbsDiffGlassLaySky =
                                                    InterpSlatAng(SurfaceWindow(SurfNum).SlatAngThisTS,
                                                                  SurfaceWindow(SurfNum).MovableSlats,
                                                                  dataConstruction.Construct(ConstrNumSh).BlAbsDiffSky({1, 19}, Lay));
                                                QRadSWwinAbs(Lay, SurfNum) =
                                                    SkySolarInc * (0.5 * ACosTlt * AbsDiffGlassLayGnd + (1.0 - 0.5 * ACosTlt) * AbsDiffGlassLaySky) +
                                                    GndSolarInc * ((1.0 - 0.5 * ACosTlt) * AbsDiffGlassLayGnd + 0.5 * ACosTlt * AbsDiffGlassLaySky) +
                                                    AWinSurf(Lay, SurfNum) * BeamSolar;
                                            }
                                        }

                                        // Total solar absorbed in solid layer (W), for reporting
                                        QRadSWwinAbsLayer(Lay, SurfNum) = QRadSWwinAbs(Lay, SurfNum) * Surface(SurfNum).Area;

                                        // Total solar absorbed in all glass layers (W), for reporting
                                        QRadSWwinAbsTot(SurfNum) += QRadSWwinAbsLayer(Lay, SurfNum);
                                    }
                                    QRadSWwinAbsTotEnergy(SurfNum) = QRadSWwinAbsTot(SurfNum) * TimeStepZoneSec;
                                    // Need to do it this way for now beaucse of scheduled surface gains. They do work only with
                                    // BSDF windows and overwriting absorbtances will work only for ordinary windows
                                    // } else if ( SurfaceWindow( SurfNum ).WindowModelType != WindowBSDFModel &&
                                    //   SurfaceWindow( SurfNum ).WindowModelType != WindowEQLModel &&
                                    //   inExtWindowModel->isExternalLibraryModel() ) {
                                    //   TotSolidLay = Construct( ConstrNum ).TotSolidLayers;
                                    //   for ( Lay = 1; Lay <= TotSolidLay; ++Lay ) {
                                    //     QRadSWwinAbs( Lay, SurfNum ) = AWinSurf( Lay, SurfNum ) *
                                    //       ( QRadSWOutIncident( SurfNum ) + QS( Surface( SurfNum ).Zone ) );
                                    //   }
                                } else if (SurfaceWindow(SurfNum).WindowModelType == WindowBSDFModel) {
                                    TotSolidLay = dataConstruction.Construct(ConstrNum).TotSolidLayers;
                                    CurrentState = SurfaceWindow(SurfNum).ComplexFen.CurrentState;
                                    // Examine for schedule surface gain
                                    SurfSolAbs = WindowScheduledSolarAbs(SurfNum, ConstrNum);

                                    for (Lay = 1; Lay <= TotSolidLay; ++Lay) {
                                        if (SurfSolAbs != 0) {
                                            AWinSurf(Lay, SurfNum) = GetCurrentScheduleValue(FenLayAbsSSG(SurfSolAbs).SchedPtrs(Lay));
                                            // ABWin(Lay) = AWinSurf(SurfNum,Lay)
                                            QRadSWwinAbs(Lay, SurfNum) = AWinSurf(Lay, SurfNum);
                                        } else {
                                            // Several notes about this equation.  First part is accounting for duffuse solar radiation for the ground
                                            // and from the sky.  Second item (AWinSurf(SurfNum,Lay) * BeamSolar) is accounting for absorbed solar
                                            // radiation originating from beam on exterior side.  Third item (AWinCFOverlap(SurfNum,Lay)) is
                                            // accounting for absorptances from beam hitting back of the window which passes through rest of exterior
                                            // windows
                                            QRadSWwinAbs(Lay, SurfNum) =
                                                SurfaceWindow(SurfNum).ComplexFen.State(CurrentState).WinSkyFtAbs(Lay) * SkySolarInc +
                                                SurfaceWindow(SurfNum).ComplexFen.State(CurrentState).WinSkyGndAbs(Lay) * GndSolarInc +
                                                AWinSurf(Lay, SurfNum) * BeamSolar + AWinCFOverlap(Lay, SurfNum) * BeamSolar;
                                        }
                                        // Total solar absorbed in solid layer (W), for reporting
                                        QRadSWwinAbsLayer(Lay, SurfNum) = QRadSWwinAbs(Lay, SurfNum) * Surface(SurfNum).Area;

                                        // Total solar absorbed in all glass layers (W), for reporting
                                        QRadSWwinAbsTot(SurfNum) += QRadSWwinAbsLayer(Lay, SurfNum);
                                    }
                                    QRadSWwinAbsTotEnergy(SurfNum) = QRadSWwinAbsTot(SurfNum) * TimeStepZoneSec;

                                    ShadeFlag = SurfaceWindow(SurfNum).ShadingFlag;

                                } else if (SurfaceWindow(SurfNum).WindowModelType == WindowEQLModel) {
                                    QRadSWwinAbsTot(SurfNum) = 0.0;
                                    // EQLNum = Construct(Surface(SurfNum)%Construction)%EQLConsPtr
                                    TotSolidLay = CFS(dataConstruction.Construct(Surface(SurfNum).Construction).EQLConsPtr).NL;
                                    for (Lay = 1; Lay <= TotSolidLay; ++Lay) {
                                        // Absorbed window components include:
                                        // (1) beam solar radiation absorbed by all layers in the fenestration
                                        // (2) sky and ground reflected duffuse solar radiation absorbed by all layers
                                        // (3) diffuse short wave incident on the inside face of the fenestration.  The short wave internal sources
                                        //     include light, ...
                                        AbsDiffWin(Lay) = dataConstruction.Construct(ConstrNum).AbsDiffFrontEQL(Lay);
                                        QRadSWwinAbs(Lay, SurfNum) =
                                            AWinSurf(Lay, SurfNum) * BeamSolar + AbsDiffWin(Lay) * (SkySolarInc + GndSolarInc);

                                        // Total solar absorbed in solid layer (W), for reporting
                                        QRadSWwinAbsLayer(Lay, SurfNum) = QRadSWwinAbs(Lay, SurfNum) * Surface(SurfNum).Area;

                                        // Total solar absorbed in all glass layers (W), for reporting
                                        QRadSWwinAbsTot(SurfNum) += QRadSWwinAbsLayer(Lay, SurfNum);
                                    }
                                    QRadSWwinAbsTotEnergy(SurfNum) = QRadSWwinAbsTot(SurfNum) * TimeStepZoneSec;
                                } else if (dataWindowManager.inExtWindowModel->isExternalLibraryModel()) {
                                    std::pair<Real64, Real64> incomingAngle =
                                        getSunWCEAngles(dataWindowComplexManager, SurfNum2, BSDFHemisphere::Incoming);
                                    Real64 Theta = incomingAngle.first;
                                    Real64 Phi = incomingAngle.second;

                                    std::shared_ptr<CMultiLayerScattered> aLayer = CWindowConstructionsSimplified::instance().getEquivalentLayer(
                                        dataWindowManager, WavelengthRange::Solar, ConstrNum);

                                    size_t totLayers = aLayer->getNumOfLayers();
                                    for (size_t Lay = 1; Lay <= totLayers; ++Lay) {

                                        Real64 AbWinDiff = aLayer->getAbsorptanceLayer(Lay, Side::Front, ScatteringSimple::Diffuse, Theta, Phi);

                                        QRadSWwinAbs(Lay, SurfNum) = AbWinDiff * (SkySolarInc + GndSolarInc) + AWinSurf(Lay, SurfNum) * BeamSolar;

                                        // Total solar absorbed in solid layer (W), for reporting
                                        QRadSWwinAbsLayer(Lay, SurfNum) = QRadSWwinAbs(Lay, SurfNum) * Surface(SurfNum).Area;

                                        // Total solar absorbed in all glass layers (W), for reporting
                                        QRadSWwinAbsTot(SurfNum) += QRadSWwinAbsLayer(Lay, SurfNum);
                                    }
                                }

                                // Solar absorbed by window frame and dividers
                                FrDivNum = Surface(SurfNum).FrameDivider;
                                FrArea = SurfaceWindow(SurfNum).FrameArea;
                                if (FrDivNum > 0) {
                                    FrWidth = FrameDivider(FrDivNum).FrameWidth;
                                    FrProjOut = FrameDivider(FrDivNum).FrameProjectionOut;
                                    FrProjIn = FrameDivider(FrDivNum).FrameProjectionIn;
                                    DivArea = SurfaceWindow(SurfNum).DividerArea;
                                    DivWidth = FrameDivider(FrDivNum).DividerWidth;
                                    DivProjOut = FrameDivider(FrDivNum).DividerProjectionOut;
                                    DivProjIn = FrameDivider(FrDivNum).DividerProjectionIn;
                                } else {
                                    FrWidth = 0.0;
                                    FrProjOut = 0.0;
                                    FrProjIn = 0.0;
                                    DivArea = 0.0;
                                    DivWidth = 0.0;
                                    DivProjOut = 0.0;
                                    DivProjIn = 0.0;
                                }
                                CosIncAngHorProj = 0.0;
                                CosIncAngVertProj = 0.0;
                                if (FrArea > 0.0 || DivArea > 0.0) {
                                    FracSunLit = SunlitFrac(TimeStep, HourOfDay, SurfNum);
                                    BeamFaceInc = BeamSolarRad * SunlitFrac(TimeStep, HourOfDay, SurfNum) * CosInc;
                                    DifSolarFaceInc = SkySolarInc + GndSolarInc;
                                } else {
                                    FracSunLit = 0.0;
                                }
                                if (FracSunLit > 0.0) {
                                    if ((FrArea > 0.0 && (FrProjOut > 0.0 || FrProjIn > 0.0)) ||
                                        (DivArea > 0.0 && (DivProjOut > 0.0 || DivProjIn > 0.0))) {
                                        // Dot products used to calculate beam solar incident on faces of
                                        // frame and divider perpendicular to the glass surface.
                                        // Note that SOLCOS is the current timestep's solar direction cosines.
                                        //                  PhiWin = ASIN(WALCOS(3,SurfNum))
                                        PhiWin = std::asin(Surface(SurfNum).OutNormVec(3));
                                        ThWin = std::atan2(Surface(SurfNum).OutNormVec(2), Surface(SurfNum).OutNormVec(1));
                                        PhiSun = std::asin(SOLCOS(3));
                                        ThSun = std::atan2(SOLCOS(2), SOLCOS(1));
                                        Real64 const cos_PhiWin(std::cos(PhiWin));
                                        Real64 const cos_PhiSun(std::cos(PhiSun));
                                        CosIncAngHorProj =
                                            std::abs(std::sin(PhiWin) * cos_PhiSun * std::cos(ThWin - ThSun) - cos_PhiWin * std::sin(PhiSun));
                                        CosIncAngVertProj = std::abs(cos_PhiWin * cos_PhiSun * std::sin(ThWin - ThSun));
                                    }
                                }

                                // Frame solar

                                // (A window shade or blind, if present, is assumed to not shade the frame, so no special
                                // treatment of frame solar needed if window has an exterior shade or blind.)
                                if (FrArea > 0.0) {
                                    FrIncSolarOut = BeamFaceInc;
                                    FrIncSolarIn = 0.0;
                                    TransDiffGl = 0.0;
                                    if (FrProjOut > 0.0 || FrProjIn > 0.0) {
                                        BeamFrHorFaceInc = BeamSolarRad * CosIncAngHorProj *
                                                           (Surface(SurfNum).Width - FrameDivider(FrDivNum).VertDividers * DivWidth) * FracSunLit /
                                                           FrArea;
                                        BeamFrVertFaceInc = BeamSolarRad * CosIncAngVertProj *
                                                            (Surface(SurfNum).Height - FrameDivider(FrDivNum).HorDividers * DivWidth) * FracSunLit /
                                                            FrArea;
                                        // Beam solar on outside of frame
                                        FrIncSolarOut += (BeamFrHorFaceInc + BeamFrVertFaceInc) * FrProjOut;
                                        if (FrProjIn > 0.0) {
                                            TransGl = POLYF(CosInc, dataConstruction.Construct(ConstrNum).TransSolBeamCoef);
                                            TransDiffGl = dataConstruction.Construct(ConstrNum).TransDiff;
                                            if (ShadeFlag == SwitchableGlazing) { // Switchable glazing
                                                TransGlSh = POLYF(CosInc, dataConstruction.Construct(ConstrNumSh).TransSolBeamCoef);
                                                TransGl = InterpSw(SwitchFac, TransGl, TransGlSh);
                                                TransDiffGlSh = dataConstruction.Construct(ConstrNumSh).TransDiff;
                                                TransDiffGl = InterpSw(SwitchFac, TransDiffGl, TransDiffGlSh);
                                            }
                                            // Beam solar on inside of frame
                                            FrIncSolarIn = (BeamFrHorFaceInc + BeamFrVertFaceInc) * FrProjIn * TransGl;
                                        }
                                    }
                                    // Beam plus diffuse solar on outside of frame
                                    FrIncSolarOut += DifSolarFaceInc * (1.0 + 0.5 * SurfaceWindow(SurfNum).ProjCorrFrOut);
                                    SurfaceWindow(SurfNum).FrameQRadOutAbs = FrIncSolarOut * SurfaceWindow(SurfNum).FrameSolAbsorp;
                                    // Add diffuse from beam reflected from window outside reveal surfaces
                                    SurfaceWindow(SurfNum).FrameQRadOutAbs +=
                                        BeamSolarRad * SurfaceWindow(SurfNum).OutsRevealDiffOntoFrame * SurfaceWindow(SurfNum).FrameSolAbsorp;

                                    // Beam plus diffuse solar on inside of frame
                                    FrIncSolarIn += DifSolarFaceInc * TransDiffGl * 0.5 * SurfaceWindow(SurfNum).ProjCorrFrIn;
                                    SurfaceWindow(SurfNum).FrameQRadInAbs = FrIncSolarIn * SurfaceWindow(SurfNum).FrameSolAbsorp;
                                    // Add diffuse from beam reflected from window inside reveal surfaces
                                    SurfaceWindow(SurfNum).FrameQRadInAbs +=
                                        BeamSolarRad * SurfaceWindow(SurfNum).InsRevealDiffOntoFrame * SurfaceWindow(SurfNum).FrameSolAbsorp;
                                }

                                // Divider solar

                                // (An exterior shade or blind, when in place, is assumed to completely cover the divider.
                                // Dividers are not allowed on windows with between-glass shade/blind so DivProjOut and
                                // DivProjIn will be zero in this case.)

                                if (DivArea > 0.0) { // Solar absorbed by window divider
                                    DividerAbs = SurfaceWindow(SurfNum).DividerSolAbsorp;
                                    if (SurfaceWindow(SurfNum).DividerType == Suspended) {
                                        // Suspended (between-glass) divider; account for effect glass on outside of divider
                                        // (note that outside and inside projection for this type of divider are both zero)
                                        MatNumGl = dataConstruction.Construct(ConstrNum).LayerPoint(1);
                                        TransGl = dataMaterial.Material(MatNumGl).Trans;
                                        ReflGl = dataMaterial.Material(MatNumGl).ReflectSolBeamFront;
                                        AbsGl = 1.0 - TransGl - ReflGl;
                                        if (ShadeFlag == SwitchableGlazing) { // Switchable glazing
                                            MatNumGlSh = dataConstruction.Construct(ConstrNumSh).LayerPoint(1);
                                            TransGlSh = dataMaterial.Material(MatNumGlSh).Trans;
                                            ReflGlSh = dataMaterial.Material(MatNumGlSh).ReflectSolBeamFront;
                                            AbsGlSh = 1.0 - TransGlSh - ReflGlSh;
                                            TransGl = InterpSw(SwitchFac, TransGl, TransGlSh);
                                            ReflGl = InterpSw(SwitchFac, ReflGl, ReflGlSh);
                                            AbsGl = InterpSw(SwitchFac, AbsGl, AbsGlSh);
                                        }
                                        DividerRefl = 1.0 - DividerAbs;
                                        DividerAbs = AbsGl + TransGl * (DividerAbs + DividerRefl * AbsGl) / (1.0 - DividerRefl * ReflGl);
                                    }

                                    BeamDivHorFaceInc = 0.0;
                                    BeamDivVertFaceInc = 0.0;
                                    // Beam incident on horizontal and vertical projection faces of divider if no exterior shading
                                    if (DivProjOut > 0.0 && ShadeFlag != ExtShadeOn && ShadeFlag != ExtBlindOn && ShadeFlag != ExtScreenOn) {
                                        BeamDivHorFaceInc = BeamSolarRad * CosIncAngHorProj * FrameDivider(FrDivNum).HorDividers * DivProjOut *
                                                            (Surface(SurfNum).Width - FrameDivider(FrDivNum).VertDividers * DivWidth) * FracSunLit /
                                                            DivArea;
                                        BeamDivVertFaceInc = BeamSolarRad * CosIncAngVertProj * FrameDivider(FrDivNum).VertDividers * DivProjOut *
                                                             (Surface(SurfNum).Height - FrameDivider(FrDivNum).HorDividers * DivWidth) * FracSunLit /
                                                             DivArea;
                                    }
                                    DivIncSolarOutBm = 0.0;
                                    DivIncSolarOutDif = 0.0;
                                    DivIncSolarInBm = 0.0;
                                    DivIncSolarInDif = 0.0;
                                    if (ShadeFlag != ExtShadeOn && ShadeFlag != ExtBlindOn && ShadeFlag != BGShadeOn && ShadeFlag != BGBlindOn &&
                                        ShadeFlag != ExtScreenOn) { // No exterior or between-glass shading
                                        DivIncSolarOutBm = BeamFaceInc + BeamDivHorFaceInc + BeamDivVertFaceInc;
                                        DivIncSolarOutDif = DifSolarFaceInc * (1.0 + SurfaceWindow(SurfNum).ProjCorrDivOut);
                                        if (DivProjIn > 0.0) {
                                            TransGl = POLYF(CosInc, dataConstruction.Construct(ConstrNum).TransSolBeamCoef);
                                            TransDiffGl = dataConstruction.Construct(ConstrNum).TransDiff;
                                            if (ShadeFlag == SwitchableGlazing) { // Switchable glazing
                                                TransGlSh = POLYF(CosInc, dataConstruction.Construct(ConstrNumSh).TransSolBeamCoef);
                                                TransGl = InterpSw(SwitchFac, TransGl, TransGlSh);
                                                TransDiffGlSh = dataConstruction.Construct(ConstrNumSh).TransDiff;
                                                TransDiffGl = InterpSw(SwitchFac, TransDiffGl, TransDiffGlSh);
                                            }
                                            // Beam plus diffuse solar on inside of divider
                                            BeamDivHorFaceIncIn = BeamSolarRad * CosIncAngHorProj * FrameDivider(FrDivNum).HorDividers * DivProjIn *
                                                                  (Surface(SurfNum).Width - FrameDivider(FrDivNum).VertDividers * DivWidth) *
                                                                  FracSunLit / DivArea;
                                            BeamDivVertFaceIncIn =
                                                BeamSolarRad * CosIncAngVertProj * FrameDivider(FrDivNum).VertDividers * DivProjIn *
                                                (Surface(SurfNum).Height - FrameDivider(FrDivNum).HorDividers * DivWidth) * FracSunLit / DivArea;
                                            DivIncSolarInBm = TransGl * (BeamDivHorFaceIncIn + BeamDivVertFaceIncIn);
                                            DivIncSolarInDif = TransDiffGl * DifSolarFaceInc * SurfaceWindow(SurfNum).ProjCorrDivIn;
                                        }
                                    } else { // Exterior shade, screen or blind present
                                        DivIncSolarOutBm = BeamFaceInc * (1.0 + SurfaceWindow(SurfNum).ProjCorrDivOut);
                                        DivIncSolarOutDif = DifSolarFaceInc * (1.0 + SurfaceWindow(SurfNum).ProjCorrDivOut);
                                        DivIncSolarInBm =
                                            BeamFaceInc * SurfaceWindow(SurfNum).ProjCorrDivIn * dataConstruction.Construct(ConstrNum).TransDiff;
                                        DivIncSolarInDif =
                                            DifSolarFaceInc * SurfaceWindow(SurfNum).ProjCorrDivIn * dataConstruction.Construct(ConstrNum).TransDiff;
                                    }

                                    if (ShadeFlag != ExtShadeOn && ShadeFlag != ExtBlindOn && ShadeFlag != ExtScreenOn && ShadeFlag != BGShadeOn &&
                                        ShadeFlag != BGBlindOn) { // No exterior or between-glass shade, screen or blind
                                        SurfaceWindow(SurfNum).DividerQRadOutAbs = DividerAbs * (DivIncSolarOutBm + DivIncSolarOutDif);
                                        SurfaceWindow(SurfNum).DividerQRadInAbs = DividerAbs * (DivIncSolarInBm + DivIncSolarInDif);
                                        // Exterior shade, screen or blind
                                    } else if (ShadeFlag == ExtShadeOn || ShadeFlag == ExtBlindOn || ShadeFlag == ExtScreenOn) {

                                        if (ShadeFlag == ExtBlindOn) { // Exterior blind
                                            BlNum = SurfaceWindow(SurfNum).BlindNumber;
                                            ProfileAngle(SurfNum, SOLCOS, Blind(BlNum).SlatOrientation, ProfAng);
                                            SlatAng = SurfaceWindow(SurfNum).SlatAngThisTS;
                                            TBlBmBm = BlindBeamBeamTrans(
                                                ProfAng, SlatAng, Blind(BlNum).SlatWidth, Blind(BlNum).SlatSeparation, Blind(BlNum).SlatThickness);
                                            TBlBmDif = InterpProfSlatAng(
                                                ProfAng, SlatAng, SurfaceWindow(SurfNum).MovableSlats, Blind(BlNum).SolFrontBeamDiffTrans);
                                            SurfaceWindow(SurfNum).DividerQRadOutAbs =
                                                DividerAbs *
                                                (DivIncSolarOutBm * (TBlBmBm + TBlBmDif) +
                                                 DivIncSolarOutDif *
                                                     InterpSlatAng(SlatAng, SurfaceWindow(SurfNum).MovableSlats, Blind(BlNum).SolFrontDiffDiffTrans));
                                            SurfaceWindow(SurfNum).DividerQRadInAbs =
                                                DividerAbs *
                                                (DivIncSolarInBm * (TBlBmBm + TBlBmDif) +
                                                 DivIncSolarInDif *
                                                     InterpSlatAng(SlatAng, SurfaceWindow(SurfNum).MovableSlats, Blind(BlNum).SolFrontDiffDiffTrans));

                                        } else if (ShadeFlag == ExtShadeOn) { // Exterior shade
                                            SurfaceWindow(SurfNum).DividerQRadOutAbs =
                                                DividerAbs * dataMaterial.Material(dataConstruction.Construct(ConstrNumSh).LayerPoint(1)).Trans *
                                                (DivIncSolarOutBm + DivIncSolarOutDif);
                                            SurfaceWindow(SurfNum).DividerQRadInAbs =
                                                DividerAbs * dataMaterial.Material(dataConstruction.Construct(ConstrNumSh).LayerPoint(1)).Trans *
                                                (DivIncSolarInBm + DivIncSolarInDif);
                                        } else if (ShadeFlag == ExtScreenOn) { // Exterior screen
                                            SurfaceWindow(SurfNum).DividerQRadOutAbs =
                                                DividerAbs *
                                                (SurfaceScreens(SurfaceWindow(SurfNum).ScreenNumber).BmBmTrans +
                                                 SurfaceScreens(SurfaceWindow(SurfNum).ScreenNumber).BmDifTrans) *
                                                (DivIncSolarOutBm + DivIncSolarOutDif);
                                            SurfaceWindow(SurfNum).DividerQRadInAbs =
                                                DividerAbs *
                                                (SurfaceScreens(SurfaceWindow(SurfNum).ScreenNumber).BmBmTrans +
                                                 SurfaceScreens(SurfaceWindow(SurfNum).ScreenNumber).BmDifTrans) *
                                                (DivIncSolarInBm + DivIncSolarInDif);
                                        }
                                    }
                                }
                            }

                        } // RoughIndexMovInsul <= 0, no movable insulation

                        if (Surface(SurfNum).HeatTransSurf &&
                            dataConstruction.Construct(ConstrNum).TransDiff <= 0.0) { // Opaque heat transfer surface
                            QRadSWOutAbs(SurfNum) = AOSurf(SurfNum) * BeamSolarRad + AbsExt * (SkySolarInc + GndSolarInc);
                            SWOutAbsTotalReport(SurfNum) = QRadSWOutAbs(SurfNum) * Surface(SurfNum).Area;
                            SWOutAbsEnergyReport(SurfNum) = SWOutAbsTotalReport(SurfNum) * TimeStepZoneSec;
                        }
                    } // Surface(SurfNum)%HeatTransSurf

                } // Surface(SurfNum)%ExtSolar

                if (Surface(SurfNum).HeatTransSurf && ConstrNum > 0) {
                    SurfSolIncPtr = SurfaceScheduledSolarInc(SurfNum, ConstrNum);
                    if (SurfSolIncPtr == 0) {
                        if (dataConstruction.Construct(ConstrNum).TransDiff <= 0.0) { // Opaque surface
                            QRadSWInAbs(SurfNum) += AISurf(SurfNum) * BeamSolarRad;
                            if (InShelfSurf > 0) { // Inside daylighting shelf
                                // Shelf surface area is divided by 2 because only one side sees beam (Area was multiplied by 2 during init)
                                OpaqSurfInsFaceBeamSolAbsorbed(SurfNum) = AISurf(SurfNum) * BeamSolarRad * (0.5 * Surface(SurfNum).Area);
                            } else { // Regular surface
                                OpaqSurfInsFaceBeamSolAbsorbed(SurfNum) = AISurf(SurfNum) * BeamSolarRad * Surface(SurfNum).Area;
                            }
                        }
                    } else {
                        QRadSWInAbs(SurfNum) += AISurf(SurfNum);
                    }
                }

            } // End of surface loop

        } // End of sun-up check
    }

    void InitIntSolarDistribution()
    {

        // SUBROUTINE INFORMATION:
        //       AUTHOR         Anonymous
        //       DATE WRITTEN   July 1977
        //       MODIFIED       Oct 1999 (FW) to handle movable shades
        //                      May 2000 (FW) to handle window frame and dividers
        //                      May 2001 (FW) to handle window blinds
        //                      Jan 2002 (FW) mods for between-glass shade/blind
        //                      May 2006 (RR) to handle exterior window screens
        //       RE-ENGINEERED  Mar98 (RKS)

        // PURPOSE OF THIS SUBROUTINE:
        // This subroutine initializes the arrays associated with solar heat
        // gains for both individual surfaces and for zones.

        // METHODOLOGY EMPLOYED:
        // If the sun is down, all of the pertinent arrays are zeroed.  If the
        // sun is up, various calculations are made.

        // REFERENCES:
        // (I)BLAST legacy routine QSUN

        // Using/Aliasing
        using General::InterpSlatAng;
        using General::InterpSw;
        using namespace HeatBalanceMovableInsulation;
        using DaylightingDevices::DistributeTDDAbsorbedSolar;
        using namespace DataWindowEquivalentLayer;

        // Locals
        // SUBROUTINE PARAMETER DEFINITIONS:
        // na

        // INTERFACE BLOCK SPECIFICATIONS:
        // na

        // DERIVED TYPE DEFINITIONS:
        // na

        // SUBROUTINE LOCAL VARIABLE DECLARATIONS:
        Real64 AbsExt;          // Solar absorptance of outermost layer (or movable insulation if present)
        Real64 AbsInt;          // Inside opaque surface solar absorptance
        Real64 AbsIntSurf;      // Inside opaque surface solar absorptance
        Real64 AbsIntSurfVis;   // Inside opaque surface visible absorptance
        Real64 HMovInsul;       // Resistance or "h" value of movable insulation (from EvalOutsideMovableInsulation, not used)
        int RoughIndexMovInsul; // Roughness index of movable insulation
        int ConstrNum;          // Construction number
        int SurfNum;            // Surface number
        int ConstrNumSh;        // Shaded construction number
        int SurfNumAdjZone;     // Surface number in adjacent zone for interzone surfaces
        int IGlass;             // Glass layer counter
        int ShadeFlag;          // Shading flag
        Real64 DividerThermAbs; // Window divider thermal absorptance
        Real64 DividerSolAbs;   // Window divider solar absorptance
        Real64 DividerSolRefl;  // Window divider solar reflectance
        int MatNumGl;           // Glass layer material number
        int MatNumSh;           // Shade layer material number
        Real64 TransGl;         // Glass layer solar transmittance, reflectance, absorptance
        Real64 ReflGl;
        Real64 AbsGl;
        int BlNum;                // Blind number
        int TotGlassLayers;       // Number of glass layers in a window construction
        Real64 BlAbsDiffBk;       // Glass layer back diffuse solar absorptance when blind in place
        Real64 AbsDiffBkBl;       // Blind diffuse back solar absorptance as part of glazing system
        Real64 EffBlEmiss;        // Blind emissivity (thermal absorptance) as part of glazing system
        Real64 pulseMultipler;    // use to create a pulse for the load component report computations
        static Real64 curQL(0.0); // radiant value prior to adjustment for pulse for load component report
        static Real64 adjQL(0.0); // radiant value including adjustment for pulse for load component report
        int EQLNum;               // equivalent layer fenestration index
        int Lay;                  // equivalent layer fenestration layer index

        // FLOW:

        if (!allocated(QS)) QS.allocate(DataViewFactorInformation::NumOfSolarEnclosures);
        if (!allocated(QSLights)) QSLights.allocate(DataViewFactorInformation::NumOfSolarEnclosures);

        QS = 0.0;
        QSLights = 0.0;

        // COMPUTE TOTAL SHORT-WAVE RADIATION ORIGINATING IN ZONE.
        // Note: If sun is not up, QS is only internal gains
        for (int enclosureNum = 1; enclosureNum <= DataViewFactorInformation::NumOfSolarEnclosures; ++enclosureNum) {
            Real64 sumZoneQLTSW = 0.0;
            for (int zoneNum : DataViewFactorInformation::ZoneSolarInfo(enclosureNum).ZoneNums) {
                sumZoneQLTSW += ZoneIntGain(zoneNum).QLTSW;
            }
            QS(enclosureNum) = QD(enclosureNum) + sumZoneQLTSW;
            QSLights(enclosureNum) = sumZoneQLTSW;
        }

        if (InterZoneWindow) { // DO INTERZONE DISTRIBUTION.

            for (int enclosureNum = 1; enclosureNum <= DataViewFactorInformation::NumOfSolarEnclosures; ++enclosureNum) {

                if (RecDifShortFromZ(enclosureNum)) {

                    for (int OtherenclosureNum = 1; OtherenclosureNum <= DataViewFactorInformation::NumOfSolarEnclosures; ++OtherenclosureNum) {

                        if ((OtherenclosureNum != enclosureNum) && (RecDifShortFromZ(OtherenclosureNum))) {
                            Real64 sumZoneQLTSW = 0.0;
                            for (int zoneNum : DataViewFactorInformation::ZoneSolarInfo(OtherenclosureNum).ZoneNums) {
                                sumZoneQLTSW += ZoneIntGain(zoneNum).QLTSW;
                            }
                            QS(enclosureNum) += FractDifShortZtoZ(enclosureNum, OtherenclosureNum) * (QD(OtherenclosureNum) + sumZoneQLTSW);
                            ZoneDifSolFrIntWinsRep(enclosureNum) += FractDifShortZtoZ(enclosureNum, OtherenclosureNum) * QD(OtherenclosureNum);
                            ZoneDifSolFrIntWinsRepEnergy(enclosureNum) = ZoneDifSolFrIntWinsRep(enclosureNum) * TimeStepZoneSec;
                        }
                    }
                }
            }
        }

        // Beam and diffuse solar on inside surfaces from interior windows (for reporting)
        if (SunIsUp) {
            for (SurfNum = 1; SurfNum <= TotSurfaces; ++SurfNum) {
                if (!Surface(SurfNum).HeatTransSurf) continue;
                //!!! Following may need to be removed or changed when shelves are considered in adjacent reflection calculations
                if (Surface(SurfNum).Class == SurfaceClass_Shading) continue;
                int const enclosureNum = Surface(SurfNum).SolarEnclIndex;
                IntBmIncInsSurfIntensRep(SurfNum) =
                    ZoneBmSolFrIntWinsRep(enclosureNum) / DataViewFactorInformation::ZoneSolarInfo(enclosureNum).TotalSurfArea;
                IntBmIncInsSurfAmountRep(SurfNum) = IntBmIncInsSurfIntensRep(SurfNum) * (Surface(SurfNum).Area + SurfaceWindow(SurfNum).DividerArea);
                IntBmIncInsSurfAmountRepEnergy(SurfNum) = IntBmIncInsSurfAmountRep(SurfNum) * TimeStepZoneSec;
                //      IntDifIncInsSurfIntensRep(SurfNum) = ZoneDifSolFrIntWinsRep(ZoneNum)/Zone(ZoneNum)%TotalSurfArea
                //      IntDifIncInsSurfAmountRep(SurfNum) = IntDifIncInsSurfIntensRep(SurfNum) *  &
                //                                             (Surface(SurfNum)%Area + SurfaceWindow(SurfNum)%DividerArea)
                //      IntDifIncInsSurfAmountRepEnergy(SurfNum) = IntDifIncInsSurfAmountRep(SurfNum) * TimeStepZoneSec
            }
        }

        // COMPUTE CONVECTIVE GAINS AND ZONE FLUX DENSITY.
        for (int enclosureNum = 1; enclosureNum <= DataViewFactorInformation::NumOfSolarEnclosures; ++enclosureNum) {
            if (InterZoneWindow) {
                QS(enclosureNum) *= FractDifShortZtoZ(enclosureNum, enclosureNum) * VMULT(enclosureNum);
                // CR 8695, VMULT not based on visible
                QSLights(enclosureNum) *= FractDifShortZtoZ(enclosureNum, enclosureNum) * VMULT(enclosureNum);
            } else {
                QS(enclosureNum) *= VMULT(enclosureNum);
                QSLights(enclosureNum) *= VMULT(enclosureNum);
            }
        }

        // COMPUTE RADIANT GAINS ON SURFACES
        for (SurfNum = 1; SurfNum <= TotSurfaces; ++SurfNum) {

            int const zoneNum = Surface(SurfNum).Zone;
            if (!Surface(SurfNum).HeatTransSurf || zoneNum == 0) continue; // Skip non-heat transfer surfaces
            if (Surface(SurfNum).Class == SurfaceClass_TDD_Dome) continue; // Skip tubular daylighting device domes
            int const radEnclosureNum = Zone(zoneNum).RadiantEnclosureNum;
            int const solEnclosureNum = Zone(zoneNum).SolarEnclosureNum;

            ConstrNum = Surface(SurfNum).Construction;

            if (dataConstruction.Construct(ConstrNum).TransDiff <= 0.0) { // Opaque surface
                AbsIntSurf = dataConstruction.Construct(ConstrNum).InsideAbsorpSolar;
                AbsIntSurfVis =
                    dataConstruction.Construct(ConstrNum).InsideAbsorpSolar; // to fix CR 8695 change to this = Construct(ConstrNum)%InsideAbsorpVis
                HMovInsul = 0.0;
                if (Surface(SurfNum).MaterialMovInsulInt > 0) EvalInsideMovableInsulation(SurfNum, HMovInsul, AbsInt);
                if (HMovInsul > 0.0) AbsIntSurf = AbsInt;
                QRadSWInAbs(SurfNum) += QS(solEnclosureNum) * AbsIntSurf;
                QRadSWLightsInAbs(SurfNum) += QSLights(solEnclosureNum) * AbsIntSurfVis;
            } else { // Window

                if (SurfaceWindow(SurfNum).WindowModelType != WindowEQLModel) {
                    ConstrNumSh = Surface(SurfNum).ShadedConstruction;
                    if (SurfaceWindow(SurfNum).StormWinFlag == 1) {
                        ConstrNum = Surface(SurfNum).StormWinConstruction;
                        ConstrNumSh = Surface(SurfNum).StormWinShadedConstruction;
                    }
                    TotGlassLayers = dataConstruction.Construct(ConstrNum).TotGlassLayers;
                    ShadeFlag = SurfaceWindow(SurfNum).ShadingFlag;

                    // These calculations are repeated from InitInternalHeatGains for the Zone Component Loads Report
                    pulseMultipler = 0.01; // the W/sqft pulse for the zone
                    if (!doLoadComponentPulseNow) {
                        QRadThermInAbs(SurfNum) = QL(radEnclosureNum) * TMULT(radEnclosureNum) * ITABSF(SurfNum);
                    } else {
                        curQL = QL(radEnclosureNum);
                        // for the loads component report during the special sizing run increase the radiant portion
                        // a small amount to create a "pulse" of heat that is used for the
                        adjQL = curQL + DataViewFactorInformation::ZoneRadiantInfo(radEnclosureNum).FloorArea * pulseMultipler;
                        // ITABSF is the Inside Thermal Absorptance
                        // TMULT is a multiplier for each zone/enclosure
                        // QRadThermInAbs is the thermal radiation absorbed on inside surfaces
                        QRadThermInAbs(SurfNum) = adjQL * TMULT(radEnclosureNum) * ITABSF(SurfNum);
                    }

                    if (ShadeFlag <= 0) { // No window shading
                        for (IGlass = 1; IGlass <= TotGlassLayers; ++IGlass) {
                            QRadSWwinAbs(IGlass, SurfNum) += QS(solEnclosureNum) * dataConstruction.Construct(ConstrNum).AbsDiffBack(IGlass);
                        }
                    } else if (ConstrNumSh != 0 && (ShadeFlag == IntShadeOn || ShadeFlag >= 3)) {
                        // Interior, exterior or between-glass shade, screen or blind in place
                        for (IGlass = 1; IGlass <= dataConstruction.Construct(ConstrNumSh).TotGlassLayers; ++IGlass) {
                            if (ShadeFlag == IntShadeOn || ShadeFlag == ExtShadeOn || ShadeFlag == BGShadeOn || ShadeFlag == ExtScreenOn)
                                QRadSWwinAbs(IGlass, SurfNum) += QS(solEnclosureNum) * dataConstruction.Construct(ConstrNumSh).AbsDiffBack(IGlass);
                            if (ShadeFlag == IntBlindOn || ShadeFlag == ExtBlindOn) {
                                BlAbsDiffBk = InterpSlatAng(SurfaceWindow(SurfNum).SlatAngThisTS,
                                                            SurfaceWindow(SurfNum).MovableSlats,
                                                            dataConstruction.Construct(ConstrNumSh).BlAbsDiffBack(_, IGlass));
                                QRadSWwinAbs(IGlass, SurfNum) += QS(solEnclosureNum) * BlAbsDiffBk;
                            }
                        }
                        BlNum = SurfaceWindow(SurfNum).BlindNumber;
                        if (ShadeFlag == IntShadeOn)
                            SurfaceWindow(SurfNum).IntLWAbsByShade =
                                QL(radEnclosureNum) * dataConstruction.Construct(ConstrNumSh).ShadeAbsorpThermal * TMULT(radEnclosureNum);
                        if (ShadeFlag == IntBlindOn) {
                            EffBlEmiss = InterpSlatAng(
                                SurfaceWindow(SurfNum).SlatAngThisTS, SurfaceWindow(SurfNum).MovableSlats, SurfaceWindow(SurfNum).EffShBlindEmiss);
                            SurfaceWindow(SurfNum).IntLWAbsByShade = QL(radEnclosureNum) * EffBlEmiss * TMULT(radEnclosureNum);
                        }
                        if (ShadeFlag == IntShadeOn || ShadeFlag == ExtShadeOn || ShadeFlag == BGShadeOn || ShadeFlag == ExtScreenOn)
                            SurfaceWindow(SurfNum).IntSWAbsByShade = QS(solEnclosureNum) * dataConstruction.Construct(ConstrNumSh).AbsDiffBackShade;
                        if (ShadeFlag == IntBlindOn || ShadeFlag == ExtBlindOn || ShadeFlag == BGBlindOn) {
                            AbsDiffBkBl = InterpSlatAng(SurfaceWindow(SurfNum).SlatAngThisTS,
                                                        SurfaceWindow(SurfNum).MovableSlats,
                                                        dataConstruction.Construct(ConstrNumSh).AbsDiffBackBlind);
                            SurfaceWindow(SurfNum).IntSWAbsByShade = QS(solEnclosureNum) * AbsDiffBkBl;
                        }
                        // Correct for divider shadowing
                        if (ShadeFlag == ExtShadeOn || ShadeFlag == ExtBlindOn || ShadeFlag == ExtScreenOn)
                            SurfaceWindow(SurfNum).IntSWAbsByShade *= SurfaceWindow(SurfNum).GlazedFrac;

                    } else if (ShadeFlag == SwitchableGlazing) { // Switchable glazing
                        for (IGlass = 1; IGlass <= TotGlassLayers; ++IGlass) {
                            QRadSWwinAbs(IGlass, SurfNum) +=
                                QS(solEnclosureNum) * InterpSw(SurfaceWindow(SurfNum).SwitchingFactor,
                                                               dataConstruction.Construct(ConstrNum).AbsDiffBack(IGlass),
                                                               dataConstruction.Construct(ConstrNumSh).AbsDiffBack(IGlass));
                        }

                    } // End of shading flag check

                    // Note that FrameQRadInAbs is initially calculated in InitSolarHeatGains
                    if (SurfaceWindow(SurfNum).FrameArea > 0.0)
                        SurfaceWindow(SurfNum).FrameQRadInAbs +=
                            (QS(solEnclosureNum) * SurfaceWindow(SurfNum).FrameSolAbsorp +
                             (QL(radEnclosureNum) * TMULT(radEnclosureNum) + QHTRadSysSurf(SurfNum) + QCoolingPanelSurf(SurfNum) +
                              QHWBaseboardSurf(SurfNum) + QSteamBaseboardSurf(SurfNum) + QElecBaseboardSurf(SurfNum)) *
                                 SurfaceWindow(SurfNum).FrameEmis) *
                            (1.0 + 0.5 * SurfaceWindow(SurfNum).ProjCorrFrIn); // Window has a frame
                    if (SurfaceWindow(SurfNum).DividerArea > 0.0) {            // Window has dividers
                        DividerThermAbs = SurfaceWindow(SurfNum).DividerEmis;
                        DividerSolAbs = SurfaceWindow(SurfNum).DividerSolAbsorp;
                        if (SurfaceWindow(SurfNum).DividerType == Suspended) { // Suspended divider; account for inside glass
                            MatNumGl = dataConstruction.Construct(ConstrNum).LayerPoint(dataConstruction.Construct(ConstrNum).TotLayers);
                            TransGl = dataMaterial.Material(MatNumGl).Trans;
                            ReflGl = dataMaterial.Material(MatNumGl).ReflectSolBeamBack;
                            AbsGl = 1.0 - TransGl - ReflGl;
                            DividerSolRefl = 1.0 - DividerSolAbs;
                            DividerSolAbs = AbsGl + TransGl * (DividerSolAbs + DividerSolRefl * AbsGl) / (1.0 - DividerSolRefl * ReflGl);
                            DividerThermAbs = dataMaterial.Material(MatNumGl).AbsorpThermalBack;
                        }
                        // Correct for interior shade transmittance
                        if (ShadeFlag == IntShadeOn) {
                            MatNumSh = dataConstruction.Construct(ConstrNumSh).LayerPoint(dataConstruction.Construct(ConstrNumSh).TotLayers);
                            DividerSolAbs *= dataMaterial.Material(MatNumSh).Trans;
                            DividerThermAbs *= dataMaterial.Material(MatNumSh).TransThermal;
                        } else if (ShadeFlag == IntBlindOn) {
                            DividerSolAbs *= InterpSlatAng(
                                SurfaceWindow(SurfNum).SlatAngThisTS, SurfaceWindow(SurfNum).MovableSlats, Blind(BlNum).SolBackDiffDiffTrans);
                            DividerThermAbs *=
                                InterpSlatAng(SurfaceWindow(SurfNum).SlatAngThisTS, SurfaceWindow(SurfNum).MovableSlats, Blind(BlNum).IRBackTrans);
                        }
                        // Note that DividerQRadInAbs is initially calculated in InitSolarHeatGains
                        SurfaceWindow(SurfNum).DividerQRadInAbs +=
                            (QS(solEnclosureNum) * DividerSolAbs +
                             (QL(radEnclosureNum) * TMULT(radEnclosureNum) + QHTRadSysSurf(SurfNum) + QCoolingPanelSurf(SurfNum) +
                              QHWBaseboardSurf(SurfNum) + QSteamBaseboardSurf(SurfNum) + QElecBaseboardSurf(SurfNum)) *
                                 DividerThermAbs) *
                            (1.0 + SurfaceWindow(SurfNum).ProjCorrDivIn);
                    }

                } else if (SurfaceWindow(SurfNum).WindowModelType == WindowEQLModel) {

                    // ConstrNumSh = Surface(SurfNum)%ShadedConstruction
                    ConstrNum = Surface(SurfNum).Construction;
                    // TotGlassLayers = Construct(ConstrNum)%TotGlassLayers

                    // These calculations are repeated from InitInternalHeatGains for the Zone Component Loads Report
                    pulseMultipler = 0.01; // the W/sqft pulse for the zone
                    if (!doLoadComponentPulseNow) {
                        QRadThermInAbs(SurfNum) = QL(radEnclosureNum) * TMULT(radEnclosureNum) * ITABSF(SurfNum);
                    } else {
                        curQL = QL(radEnclosureNum);
                        // for the loads component report during the special sizing run increase the radiant portion
                        // a small amount to create a "pulse" of heat that is used for the
                        adjQL = curQL + DataViewFactorInformation::ZoneRadiantInfo(radEnclosureNum).FloorArea * pulseMultipler;
                        // ITABSF is the Inside Thermal Absorptance
                        // TMULT is a multiplier for each zone/radiant enclosure
                        // QRadThermInAbs is the thermal radiation absorbed on inside surfaces
                        QRadThermInAbs(SurfNum) = adjQL * TMULT(radEnclosureNum) * ITABSF(SurfNum);
                    }
                    // Radiations absorbed by the window layers coming from zone side
                    EQLNum = dataConstruction.Construct(ConstrNum).EQLConsPtr;
                    for (Lay = 1; Lay <= CFS(EQLNum).NL; ++Lay) {
                        QRadSWwinAbs(Lay, SurfNum) += QS(solEnclosureNum) * dataConstruction.Construct(ConstrNum).AbsDiffBackEQL(Lay);
                    }
                    // Window frame has not been included for equivalent layer model yet

                } // end if for IF ( SurfaceWindow(SurfNum)%WindowModelType /= WindowEQLModel) THEN

            } // End of opaque surface vs. window check

            // OUTSIDE OF SURFACE CASES
            if (Surface(SurfNum).ExtBoundCond > 0) { // Interzone surface

                if (dataConstruction.Construct(ConstrNum).TransDiff > 0.0) { // Interzone window

                    // Short-wave radiation absorbed in panes of corresponding window in adjacent zone
                    SurfNumAdjZone = Surface(SurfNum).ExtBoundCond;

                    if (SurfaceWindow(SurfNumAdjZone).WindowModelType != WindowEQLModel) {
                        for (IGlass = 1; IGlass <= TotGlassLayers; ++IGlass) {
                            QRadSWwinAbs(IGlass, SurfNumAdjZone) +=
                                QS(solEnclosureNum) * dataConstruction.Construct(Surface(SurfNumAdjZone).Construction).AbsDiff(IGlass);
                            // Note that AbsDiff rather than AbsDiffBack is used in the above since the
                            // radiation from the current zone is incident on the outside of the adjacent
                            // zone's window.
                        }
                    } else { // IF (SurfaceWindow(SurfNumAdjZone)%WindowModelType == WindowEQLModel) THEN
                        ConstrNum = Surface(SurfNumAdjZone).Construction;
                        EQLNum = dataConstruction.Construct(ConstrNum).EQLConsPtr;
                        for (Lay = 1; Lay <= CFS(EQLNum).NL; ++Lay) {
                            QRadSWwinAbs(Lay, SurfNumAdjZone) += QS(solEnclosureNum) * dataConstruction.Construct(ConstrNum).AbsDiffFrontEQL(Lay);
                            // Note that AbsDiffFrontEQL rather than AbsDiffBackEQL is used in the above
                            // since the radiation from the current zone is incident on the outside of the
                            // adjacent zone's window.
                        }
                    }
                }

            } else if (dataConstruction.Construct(ConstrNum).TransDiff <= 0.0) { // Opaque exterior surface
                // Calculate absorbed solar on outside if movable exterior insulation in place
                HMovInsul = 0.0;
                if (Surface(SurfNum).MaterialMovInsulExt > 0) EvalOutsideMovableInsulation(SurfNum, HMovInsul, RoughIndexMovInsul, AbsExt);
                if (HMovInsul > 0) { // Movable outside insulation in place
                    QRadSWOutMvIns(SurfNum) =
                        QRadSWOutAbs(SurfNum) * AbsExt / dataMaterial.Material(dataConstruction.Construct(ConstrNum).LayerPoint(1)).AbsorpSolar;
                    // For transparent insulation, allow some sunlight to get through the movable insulation.
                    // The equation below is derived by taking what is transmitted through the layer and applying
                    // the fraction that is absorbed plus the back reflected portion (first order reflection only)
                    // to the plane between the transparent insulation and the exterior surface face.
                    QRadSWOutAbs(SurfNum) = dataMaterial.Material(Surface(SurfNum).MaterialMovInsulExt).Trans * QRadSWOutMvIns(SurfNum) *
                                            ((dataMaterial.Material(dataConstruction.Construct(ConstrNum).LayerPoint(1)).AbsorpSolar / AbsExt) +
                                             (1 - dataMaterial.Material(dataConstruction.Construct(ConstrNum).LayerPoint(1)).AbsorpSolar));
                    SWOutAbsTotalReport(SurfNum) = QRadSWOutAbs(SurfNum) * Surface(SurfNum).Area;
                    SWOutAbsEnergyReport(SurfNum) = SWOutAbsTotalReport(SurfNum) * TimeStepZoneSec;
                }
            }
        }

        // RJH 08/30/07 - Add InitialDifSolInAbs, InitialDifSolwinAbs, and InitialDifSolAbsByShade
        // calced in CalcWinTransDifSolInitialDistribution to QRadSWInAbs, QRadSWwinAbs, and IntSWAbsByShade here
        for (SurfNum = 1; SurfNum <= TotSurfaces; ++SurfNum) {
            int const zoneNum = Surface(SurfNum).Zone;
            if (!Surface(SurfNum).HeatTransSurf || zoneNum == 0) continue; // Skip non-heat transfer surfaces
            if (Surface(SurfNum).Class == SurfaceClass_TDD_Dome) continue; // Skip tubular daylighting device domes
            ConstrNum = Surface(SurfNum).Construction;
            if (dataConstruction.Construct(ConstrNum).TransDiff <= 0.0) { // Opaque surface
                QRadSWInAbs(SurfNum) += InitialDifSolInAbs(SurfNum);
            } else { // Window
                if (SurfaceWindow(SurfNum).WindowModelType != WindowBSDFModel && SurfaceWindow(SurfNum).WindowModelType != WindowEQLModel) {
                    ConstrNumSh = Surface(SurfNum).ShadedConstruction;
                    if (SurfaceWindow(SurfNum).StormWinFlag == 1) {
                        ConstrNum = Surface(SurfNum).StormWinConstruction;
                        ConstrNumSh = Surface(SurfNum).StormWinShadedConstruction;
                    }
                    TotGlassLayers = dataConstruction.Construct(ConstrNum).TotGlassLayers;
                    ShadeFlag = SurfaceWindow(SurfNum).ShadingFlag;
                    if (ShadeFlag <= 0) { // No window shading
                        for (IGlass = 1; IGlass <= TotGlassLayers; ++IGlass) {
                            QRadSWwinAbs(IGlass, SurfNum) += InitialDifSolwinAbs(IGlass, SurfNum);
                        }
                    } else if (ShadeFlag == IntShadeOn || ShadeFlag >= 3) {
                        // Interior, exterior or between-glass shade, screen or blind in place
                        for (IGlass = 1; IGlass <= dataConstruction.Construct(ConstrNumSh).TotGlassLayers; ++IGlass) {
                            QRadSWwinAbs(IGlass, SurfNum) += InitialDifSolwinAbs(IGlass, SurfNum);
                        }
                        if (ShadeFlag == IntShadeOn || ShadeFlag == ExtShadeOn || ShadeFlag == BGShadeOn || ShadeFlag == ExtScreenOn)
                            SurfaceWindow(SurfNum).IntSWAbsByShade += SurfaceWindow(SurfNum).InitialDifSolAbsByShade;
                        if (ShadeFlag == IntBlindOn || ShadeFlag == ExtBlindOn || ShadeFlag == BGBlindOn) {
                            SurfaceWindow(SurfNum).IntSWAbsByShade += SurfaceWindow(SurfNum).InitialDifSolAbsByShade;
                        }
                    } else if (ShadeFlag == SwitchableGlazing) { // Switchable glazing
                        for (IGlass = 1; IGlass <= TotGlassLayers; ++IGlass) {
                            QRadSWwinAbs(IGlass, SurfNum) += InitialDifSolwinAbs(IGlass, SurfNum);
                        }
                    } // End of shading flag check
                } else if (SurfaceWindow(SurfNum).WindowModelType == WindowBSDFModel) {
                    TotGlassLayers = dataConstruction.Construct(ConstrNum).TotGlassLayers;
                    for (IGlass = 1; IGlass <= TotGlassLayers; ++IGlass) {
                        QRadSWwinAbs(IGlass, SurfNum) += InitialDifSolwinAbs(IGlass, SurfNum);
                    }
                } else if (SurfaceWindow(SurfNum).WindowModelType == WindowEQLModel) {

                    // ConstrNum   = Surface(SurfNum)%Construction
                    EQLNum = dataConstruction.Construct(ConstrNum).EQLConsPtr;

                    for (Lay = 1; Lay <= CFS(EQLNum).NL; ++Lay) {
                        QRadSWwinAbs(Lay, SurfNum) += InitialDifSolwinAbs(Lay, SurfNum);
                    }
                }
            } // End of Opaque surface vs. Window check
        }     // End of SurfNum loop to initialize SW Absorbed values with CalcWinTransDifSolInitialDistribution results

        // RJH 09/07/07 - report variables for surface absorbed short wave radiation
        for (SurfNum = 1; SurfNum <= TotSurfaces; ++SurfNum) {
            SWwinAbsTotalReport(SurfNum) = 0.0;
            SWInAbsTotalReport(SurfNum) = 0.0;
            InitialDifSolInAbsReport(SurfNum) = 0.0;
            InitialDifSolInTransReport(SurfNum) = 0.0;
            int const zoneNum = Surface(SurfNum).Zone;
            if (!Surface(SurfNum).HeatTransSurf || zoneNum == 0) continue; // Skip non-heat transfer surfaces
            if (Surface(SurfNum).Class == SurfaceClass_TDD_Dome) continue; // Skip tubular daylighting device domes
            ConstrNum = Surface(SurfNum).Construction;
            if (dataConstruction.Construct(ConstrNum).TransDiff <= 0.0) { // Opaque surface
                // Initial Transmitted Diffuse Solar Absorbed on Inside of Surface[W]
                InitialDifSolInAbsReport(SurfNum) = InitialDifSolInAbs(SurfNum) * Surface(SurfNum).Area;
                // Total Shortwave Radiation Absorbed on Inside of Surface[W]
                SWInAbsTotalReport(SurfNum) = QRadSWInAbs(SurfNum) * Surface(SurfNum).Area;
            } else { // Window
                // Initial Transmitted Diffuse Solar Transmitted Through Inside of Surface[W]
                InitialDifSolInTransReport(SurfNum) += InitialDifSolInTrans(SurfNum) * Surface(SurfNum).Area;
                if (SurfaceWindow(SurfNum).WindowModelType != WindowEQLModel) {
                    ConstrNumSh = Surface(SurfNum).ShadedConstruction;
                    if (SurfaceWindow(SurfNum).StormWinFlag == 1) {
                        ConstrNum = Surface(SurfNum).StormWinConstruction;
                        ConstrNumSh = Surface(SurfNum).StormWinShadedConstruction;
                    }
                    if (SurfaceWindow(SurfNum).WindowModelType == WindowBSDFModel) {
                        TotGlassLayers = dataConstruction.Construct(ConstrNum).TotSolidLayers;
                    } else {
                        TotGlassLayers = dataConstruction.Construct(ConstrNum).TotGlassLayers;
                    }
                    ShadeFlag = SurfaceWindow(SurfNum).ShadingFlag;
                    if (ShadeFlag <= 0 || SurfaceWindow(SurfNum).WindowModelType == WindowBSDFModel) { // No window shading
                        for (IGlass = 1; IGlass <= TotGlassLayers; ++IGlass) {
                            // Initial Transmitted Diffuse Solar Absorbed on Inside of Surface[W]
                            InitialDifSolInAbsReport(SurfNum) += InitialDifSolwinAbs(IGlass, SurfNum) * Surface(SurfNum).Area;
                            // Total Shortwave Radiation Absorbed on Inside of Surface[W]
                            SWInAbsTotalReport(SurfNum) += QRadSWwinAbs(IGlass, SurfNum) * Surface(SurfNum).Area;
                            // Total Shortwave Absorbed:All Glass Layers[W]
                            SWwinAbsTotalReport(SurfNum) += QRadSWwinAbs(IGlass, SurfNum) * Surface(SurfNum).Area;
                        }
                    } else if (ShadeFlag == IntShadeOn || ShadeFlag >= 3) {
                        // Interior, exterior or between-glass shade, screen or blind in place
                        for (IGlass = 1; IGlass <= dataConstruction.Construct(ConstrNumSh).TotGlassLayers; ++IGlass) {
                            // Initial Transmitted Diffuse Solar Absorbed on Inside of Surface[W]
                            InitialDifSolInAbsReport(SurfNum) += InitialDifSolwinAbs(IGlass, SurfNum) * Surface(SurfNum).Area;
                            // Total Shortwave Radiation Absorbed on Inside of Surface[W]
                            SWInAbsTotalReport(SurfNum) += QRadSWwinAbs(IGlass, SurfNum) * Surface(SurfNum).Area;
                            // Total Shortwave Absorbed:All Glass Layers[W]
                            SWwinAbsTotalReport(SurfNum) += QRadSWwinAbs(IGlass, SurfNum) * Surface(SurfNum).Area;
                        }
                    } else if (ShadeFlag == SwitchableGlazing) { // Switchable glazing
                        for (IGlass = 1; IGlass <= TotGlassLayers; ++IGlass) {
                            // Initial Transmitted Diffuse Solar Absorbed on Inside of Surface[W]
                            InitialDifSolInAbsReport(SurfNum) += InitialDifSolwinAbs(IGlass, SurfNum) * Surface(SurfNum).Area;
                            // Total Shortwave Radiation Absorbed on Inside of Surface[W]
                            SWInAbsTotalReport(SurfNum) += QRadSWwinAbs(IGlass, SurfNum) * Surface(SurfNum).Area;
                            // Total Shortwave Absorbed:All Glass Layers[W]
                            SWwinAbsTotalReport(SurfNum) += QRadSWwinAbs(IGlass, SurfNum) * Surface(SurfNum).Area;
                        }
                    }    // End of shading flag check
                } else { // IF (SurfaceWindow(SurfNum)%WindowModelType == WindowEQLModel) THEN
                    ConstrNum = Surface(SurfNum).Construction;
                    EQLNum = dataConstruction.Construct(ConstrNum).EQLConsPtr;
                    for (Lay = 1; Lay <= CFS(EQLNum).NL; ++Lay) {

                        // Initial Transmitted Diffuse Solar Absorbed on Inside of Surface[W]
                        InitialDifSolInAbsReport(SurfNum) += InitialDifSolwinAbs(Lay, SurfNum) * Surface(SurfNum).Area;
                        // Total Shortwave Radiation Absorbed on Inside of Surface[W]
                        SWInAbsTotalReport(SurfNum) += QRadSWwinAbs(Lay, SurfNum) * Surface(SurfNum).Area;
                        // Total Shortwave Absorbed:All solid Layers[W]
                        SWwinAbsTotalReport(SurfNum) += QRadSWwinAbs(Lay, SurfNum) * Surface(SurfNum).Area;
                    }
                }
            } // End of Opaque surface vs. Window check
        }     // End of SurfNum loop to report variables for surface total absorbed short wave radiation

        DistributeTDDAbsorbedSolar();
    }

    void ComputeIntThermalAbsorpFactors()
    {

        // SUBROUTINE INFORMATION:
        //       AUTHOR         Legacy Code (George Walton)
        //       DATE WRITTEN   Legacy: Dec 1976
        //       MODIFIED       Nov. 99, FCW: to take into account movable interior shades and switchable glazing
        //                      June 01, FCW: to take into account interior blinds.
        //       RE-ENGINEERED  na

        // PURPOSE OF THIS SUBROUTINE:
        // This routine computes the fractions of long-wave radiation from lights, equipment and people
        // that is absorbed by each zone surface.

        // METHODOLOGY EMPLOYED:
        // The fraction is assumed to be proportional to the product of the surface area times its thermal absorptivity.

        // REFERENCES:
        // BLAST Routine: CITAF - Compute Interior Thermal Absorption Factors

        using namespace HeatBalanceMovableInsulation;
        using General::InterpSlatAng;
        using General::InterpSw;
        using HeatBalanceMovableInsulation::EvalInsideMovableInsulation;

        int ConstrNum;          // Construction number
        int ConstrNumSh;        // Shaded construction number
        int ShadeFlag;          // Window shading flag
        Real64 HMovInsul;       // Conductance of movable insulation
        Real64 AbsInt;          // Solar absorptance of movable insulation
        Real64 DividerThermAbs; // Window divider thermal absorptance
        int MatNumSh;           // Shade layer material number
        Real64 TauShIR;         // Shade or blind IR transmittance
        Real64 EffShDevEmiss;   // Effective emissivity of shade or blind

        if (!allocated(ITABSF)) {
            ITABSF.dimension(TotSurfaces, 0.0);
            TMULT.dimension(NumOfZones, 0.0);
        }

        for (int SurfNum = 1; SurfNum <= TotSurfaces; ++SurfNum) {
            if (!Surface(SurfNum).HeatTransSurf) continue;
            ConstrNum = Surface(SurfNum).Construction;
            ShadeFlag = SurfaceWindow(SurfNum).ShadingFlag;
            ITABSF(SurfNum) = dataConstruction.Construct(ConstrNum).InsideAbsorpThermal;
            HMovInsul = 0.0;
            if (dataConstruction.Construct(ConstrNum).TransDiff <= 0.0) { // Opaque surface
                if (Surface(SurfNum).MaterialMovInsulInt > 0) EvalInsideMovableInsulation(SurfNum, HMovInsul, AbsInt);
                if (HMovInsul > 0.0)
                    ITABSF(SurfNum) = dataMaterial.Material(Surface(SurfNum).MaterialMovInsulInt).AbsorpThermal; // Movable inside insulation present
            }
            // For window with an interior shade or blind, emissivity is a combination of glass and shade/blind emissivity
            if (ShadeFlag == IntShadeOn || ShadeFlag == IntBlindOn)
                ITABSF(SurfNum) =
                    InterpSlatAng(SurfaceWindow(SurfNum).SlatAngThisTS, SurfaceWindow(SurfNum).MovableSlats, SurfaceWindow(SurfNum).EffShBlindEmiss) +
                    InterpSlatAng(
                        SurfaceWindow(SurfNum).SlatAngThisTS,
                        SurfaceWindow(SurfNum).MovableSlats,
                        SurfaceWindow(SurfNum).EffGlassEmiss); // For shades, following interpolation just returns value of first element in array
        }

        for (int radEnclosureNum = 1; radEnclosureNum <= DataViewFactorInformation::NumOfRadiantEnclosures; ++radEnclosureNum) {

            Real64 SUM1 = 0.0;
            auto &thisEnclosure(DataViewFactorInformation::ZoneRadiantInfo(radEnclosureNum));

            for (int const SurfNum : thisEnclosure.SurfacePtr) {

                if (!Surface(SurfNum).HeatTransSurf) continue;

                ConstrNum = Surface(SurfNum).Construction;
                ShadeFlag = SurfaceWindow(SurfNum).ShadingFlag;
                if (ShadeFlag != SwitchableGlazing) {
                    SUM1 += Surface(SurfNum).Area * ITABSF(SurfNum);
                } else { // Switchable glazing
                    SUM1 +=
                        Surface(SurfNum).Area * InterpSw(SurfaceWindow(SurfNum).SwitchingFactor,
                                                         dataConstruction.Construct(ConstrNum).InsideAbsorpThermal,
                                                         dataConstruction.Construct(SurfaceWindow(SurfNum).ShadedConstruction).InsideAbsorpThermal);
                }

                // Window frame and divider effects
                if (SurfaceWindow(SurfNum).FrameArea > 0.0)
                    SUM1 += SurfaceWindow(SurfNum).FrameArea * (1.0 + 0.5 * SurfaceWindow(SurfNum).ProjCorrFrIn) * SurfaceWindow(SurfNum).FrameEmis;
                if (SurfaceWindow(SurfNum).DividerArea > 0.0) {
                    DividerThermAbs = SurfaceWindow(SurfNum).DividerEmis;
                    // Suspended (between-glass) divider; relevant emissivity is inner glass emissivity
                    if (SurfaceWindow(SurfNum).DividerType == Suspended) DividerThermAbs = dataConstruction.Construct(ConstrNum).InsideAbsorpThermal;
                    if (ShadeFlag == IntShadeOn || ShadeFlag == IntBlindOn) {
                        // Interior shade or blind in place
                        ConstrNumSh = SurfaceWindow(SurfNum).ShadedConstruction;
                        if (SurfaceWindow(SurfNum).HasShadeOrBlindLayer) {
                            MatNumSh = dataConstruction.Construct(ConstrNumSh).LayerPoint(dataConstruction.Construct(ConstrNumSh).TotLayers);
                            TauShIR = dataMaterial.Material(MatNumSh).TransThermal;
                            EffShDevEmiss = SurfaceWindow(SurfNum).EffShBlindEmiss(1);
                            if (ShadeFlag == IntBlindOn) {
                                TauShIR = InterpSlatAng(SurfaceWindow(SurfNum).SlatAngThisTS,
                                                        SurfaceWindow(SurfNum).MovableSlats,
                                                        Blind(SurfaceWindow(SurfNum).BlindNumber).IRBackTrans);
                                EffShDevEmiss = InterpSlatAng(SurfaceWindow(SurfNum).SlatAngThisTS,
                                                              SurfaceWindow(SurfNum).MovableSlats,
                                                              SurfaceWindow(SurfNum).EffShBlindEmiss);
                            }
                            SUM1 += SurfaceWindow(SurfNum).DividerArea * (EffShDevEmiss + DividerThermAbs * TauShIR);
                        } else {
                            // this is for EMS activated shade/blind but the window construction has no shade/blind layer
                            SUM1 += SurfaceWindow(SurfNum).DividerArea * (1.0 + SurfaceWindow(SurfNum).ProjCorrDivIn) * DividerThermAbs;
                        }
                    } else {
                        SUM1 += SurfaceWindow(SurfNum).DividerArea * (1.0 + SurfaceWindow(SurfNum).ProjCorrDivIn) * DividerThermAbs;
                    }
                }

            } // End of loop over surfaces in zone/enclosure

            TMULT(radEnclosureNum) = 1.0 / SUM1;

        } // End of loop over zones
    }

    void ComputeIntSWAbsorpFactors()
    {

        // SUBROUTINE INFORMATION:
        //       AUTHOR         Legacy (George Walton)
        //       DATE WRITTEN   Legacy (December 1980)
        //       MODIFIED       Nov. 99, FW; now called every time step to account for movable
        //                      window shades and insulation
        //                      Mar. 00, FW; change name from ComputeVisLightingAbsorpFactors
        //                      to ComputeIntSWAbsorpFactors
        //                      May 00, FW; add window frame and divider effects
        //                      June 01, FW: account for window blinds
        //                      Nov 01, FW: account for absorptance of exterior shades and interior or exterior blinds
        //                      Jan 03, FW: add between-glass shade/blind
        //                      May 06, RR: account for exterior window screens

        //       RE-ENGINEERED  na

        // PURPOSE OF THIS SUBROUTINE:
        // Computes VMULT, the inverse of the sum of area*(short-wave absorptance+transmittance) for
        // the surfaces in a zone. VMULT is used to calculate the zone interior diffuse short-wave radiation
        // absorbed by the inside of opaque zone surfaces or by the glass and shade/blind layers of zone windows.

        // Sets VCONV to zero (VCONV was formerly used to calculate convective gain due to short-wave
        // radiation absorbed by interior window shades).

        // METHODOLOGY EMPLOYED:
        // <description>

        // REFERENCES:
        // BLAST Routine - CIVAF - Compute Surface Absorption Factors For Short Wave Radiation
        //                         From Zone Lights And Diffuse Solar.

        // Using/Aliasing
        using namespace HeatBalanceMovableInsulation;
        using General::InterpSlatAng;
        using General::InterpSw;
        using namespace DataWindowEquivalentLayer;

        Real64 const SmallestAreaAbsProductAllowed(0.01); // Avoid a division by zero of the user has entered a bunch
        // of surfaces with zero absorptivity on the inside

        int ConstrNum; // DO loop counter for constructions
        Real64 SUM1;   // Intermediate calculation value for solar absorbed and transmitted
        //   by windows (including shade, blind or insulation, if present)
        int ShadeFlag;        // Shading flag
        int ConstrNumSh;      // Shaded construction number
        Real64 SwitchFac;     // Switching factor
        int Lay;              // Layer number
        Real64 AbsDiffLayWin; // Window layer short-wave absorptance
        Real64 AbsDiffTotWin; // Sum of window layer short-wave absorptances
        Real64 TransDiffWin;  // Window diffuse short-wave transmittance
        Real64 DiffAbsShade;  // Diffuse short-wave shade or blind absorptance
        Real64 AbsIntSurf;    // Inside surface short-wave absorptance
        Real64 AbsInt;
        Real64 HMovInsul;  // Conductance of movable insulation
        Real64 DividerAbs; // Window divider solar absorptance
        int MatNumGl;      // Glass material number
        Real64 TransGl;    // Glass layer short-wave transmittance, reflectance, absorptance
        Real64 ReflGl;
        Real64 AbsGl;
        Real64 DividerRefl; // Window divider short-wave reflectance

        static Array1D_bool FirstCalcZone; // for error message

        // FLOW:

        if (!allocated(VMULT)) {
            VMULT.dimension(DataViewFactorInformation::NumOfSolarEnclosures, 0.0);
            VCONV.dimension(DataViewFactorInformation::NumOfSolarEnclosures, 0.0);
        }
        if (ComputeIntSWAbsorpFactorsfirstTime) {
            FirstCalcZone.dimension(NumOfZones, true);
            ComputeIntSWAbsorpFactorsfirstTime = false;
        }

        for (int enclosureNum = 1; enclosureNum <= DataViewFactorInformation::NumOfSolarEnclosures; ++enclosureNum) {

            SUM1 = 0.0;

            for (int const SurfNum : DataViewFactorInformation::ZoneSolarInfo(enclosureNum).SurfacePtr) {

                ConstrNum = Surface(SurfNum).Construction;

                if (dataConstruction.Construct(ConstrNum).TransDiff <= 0.0) {

                    // Opaque surface

                    AbsIntSurf = dataConstruction.Construct(ConstrNum).InsideAbsorpSolar;
                    HMovInsul = 0.0;
                    if (Surface(SurfNum).MaterialMovInsulInt > 0) EvalInsideMovableInsulation(SurfNum, HMovInsul, AbsInt);
                    if (HMovInsul > 0.0) AbsIntSurf = AbsInt;
                    SUM1 += Surface(SurfNum).Area * AbsIntSurf;

                } else {

                    // Window
                    if (!dataConstruction.Construct(Surface(SurfNum).Construction).WindowTypeEQL) {
                        ShadeFlag = SurfaceWindow(SurfNum).ShadingFlag;
                        AbsDiffTotWin = 0.0;
                        ConstrNumSh = Surface(SurfNum).ShadedConstruction;
                        if (SurfaceWindow(SurfNum).StormWinFlag == 1) {
                            ConstrNum = Surface(SurfNum).StormWinConstruction;
                            ConstrNumSh = Surface(SurfNum).StormWinShadedConstruction;
                        }
                        SwitchFac = SurfaceWindow(SurfNum).SwitchingFactor;

                        // Sum of absorptances of glass layers
                        for (Lay = 1; Lay <= dataConstruction.Construct(ConstrNum).TotGlassLayers; ++Lay) {
                            AbsDiffLayWin = dataConstruction.Construct(ConstrNum).AbsDiffBack(Lay);

                            // Window with shade, screen or blind
                            if (ConstrNumSh != 0) {
                                if (ShadeFlag == IntShadeOn || ShadeFlag == ExtShadeOn || ShadeFlag == BGShadeOn || ShadeFlag == ExtScreenOn) {
                                    AbsDiffLayWin = dataConstruction.Construct(ConstrNumSh).AbsDiffBack(Lay);
                                } else if (ShadeFlag == IntBlindOn || ShadeFlag == ExtBlindOn || ShadeFlag == BGBlindOn) {
                                    AbsDiffLayWin = InterpSlatAng(SurfaceWindow(SurfNum).SlatAngThisTS,
                                                                  SurfaceWindow(SurfNum).MovableSlats,
                                                                  dataConstruction.Construct(ConstrNumSh).BlAbsDiffBack(_, Lay));
                                }
                            }

                            // Switchable glazing
                            if (ShadeFlag == SwitchableGlazing)
                                AbsDiffLayWin = InterpSw(SwitchFac, AbsDiffLayWin, dataConstruction.Construct(ConstrNumSh).AbsDiffBack(Lay));

                            AbsDiffTotWin += AbsDiffLayWin;
                        }

                        TransDiffWin = dataConstruction.Construct(ConstrNum).TransDiff;
                        DiffAbsShade = 0.0;

                        // Window with shade, screen or blind

                        if (ConstrNumSh != 0) {
                            if (ShadeFlag == IntShadeOn || ShadeFlag == ExtShadeOn || ShadeFlag == BGShadeOn || ShadeFlag == ExtScreenOn) {
                                TransDiffWin = dataConstruction.Construct(ConstrNumSh).TransDiff;
                                DiffAbsShade = dataConstruction.Construct(ConstrNumSh).AbsDiffBackShade;
                            } else if (ShadeFlag == IntBlindOn || ShadeFlag == ExtBlindOn || ShadeFlag == BGBlindOn) {
                                TransDiffWin = InterpSlatAng(SurfaceWindow(SurfNum).SlatAngThisTS,
                                                             SurfaceWindow(SurfNum).MovableSlats,
                                                             dataConstruction.Construct(ConstrNumSh).BlTransDiff);
                                DiffAbsShade = InterpSlatAng(SurfaceWindow(SurfNum).SlatAngThisTS,
                                                             SurfaceWindow(SurfNum).MovableSlats,
                                                             dataConstruction.Construct(ConstrNumSh).AbsDiffBackBlind);
                            }
                        }

                        // Switchable glazing

                        if (ShadeFlag == SwitchableGlazing)
                            TransDiffWin = InterpSw(SwitchFac, TransDiffWin, dataConstruction.Construct(ConstrNumSh).TransDiff);

                        SUM1 += Surface(SurfNum).Area * (TransDiffWin + AbsDiffTotWin + DiffAbsShade);

                        // Window frame and divider effects (shade area is glazed area plus divider area)

                        if (SurfaceWindow(SurfNum).FrameArea > 0.0)
                            SUM1 += SurfaceWindow(SurfNum).FrameArea * SurfaceWindow(SurfNum).FrameSolAbsorp *
                                    (1.0 + 0.5 * SurfaceWindow(SurfNum).ProjCorrFrIn);
                        if (SurfaceWindow(SurfNum).DividerArea > 0.0) {
                            DividerAbs = SurfaceWindow(SurfNum).DividerSolAbsorp;
                            if (SurfaceWindow(SurfNum).DividerType == Suspended) {
                                // Suspended (between-glass) divider: account for glass on inside of divider
                                MatNumGl = dataConstruction.Construct(ConstrNum).LayerPoint(dataConstruction.Construct(ConstrNum).TotLayers);
                                TransGl = dataMaterial.Material(MatNumGl).Trans;
                                ReflGl = dataMaterial.Material(MatNumGl).ReflectSolBeamBack;
                                AbsGl = 1.0 - TransGl - ReflGl;
                                DividerRefl = 1.0 - DividerAbs;
                                DividerAbs = AbsGl + TransGl * (DividerAbs + DividerRefl * AbsGl) / (1.0 - DividerRefl * ReflGl);
                            }
                            if (ShadeFlag == IntShadeOn || ShadeFlag == IntBlindOn) {
                                SUM1 += SurfaceWindow(SurfNum).DividerArea * (DividerAbs + DiffAbsShade);
                            } else {
                                SUM1 += SurfaceWindow(SurfNum).DividerArea * (1.0 + SurfaceWindow(SurfNum).ProjCorrDivIn) * DividerAbs;
                            }
                        }
                    } else { // equivalent layer window
                        // In equivalent layer window solid layers (Glazing and shades) are treated equally
                        // frames and dividers are not supported
                        AbsDiffTotWin = 0.0;
                        AbsDiffLayWin = 0.0;
                        TransDiffWin = dataConstruction.Construct(ConstrNum).TransDiff;
                        for (Lay = 1; Lay <= CFS(dataConstruction.Construct(ConstrNum).EQLConsPtr).NL; ++Lay) {
                            AbsDiffLayWin = dataConstruction.Construct(ConstrNum).AbsDiffBackEQL(Lay);
                            AbsDiffTotWin += AbsDiffLayWin;
                        }
                        SUM1 += Surface(SurfNum).Area * (TransDiffWin + AbsDiffTotWin);
                    }
                } // End of check if opaque surface or window
            }     // End of loop over surfaces in zone

            if (SUM1 > SmallestAreaAbsProductAllowed) { // Everything is okay, proceed with the regular calculation
                VMULT(enclosureNum) = 1.0 / SUM1;

            } else { // the sum of area*solar absorptance for all surfaces in the zone is zero--either the user screwed up
                // or they really want to disallow any solar from being absorbed on the inside surfaces.  Fire off a
                // nasty warning message and then assume that no solar is ever absorbed (basically everything goes
                // back out whatever window is there.  Note that this also assumes that the shade has no effect.
                // That's probably not correct, but how correct is it to assume that no solar is absorbed anywhere
                // in the zone?
                if (FirstCalcZone(enclosureNum)) {
                    ShowWarningError("ComputeIntSWAbsorbFactors: Sum of area times inside solar absorption for all surfaces is zero in Zone: " +
                                     DataViewFactorInformation::ZoneSolarInfo(enclosureNum).Name);
                    FirstCalcZone(enclosureNum) = false;
                }
                VMULT(enclosureNum) = 0.0;
            }
        } // End of zone/enclosure loop
    }

    void ComputeDifSolExcZonesWIZWindows(int const NumberOfEnclosures) // Number of solar enclosures
    {

        // SUBROUTINE INFORMATION:
        //       AUTHOR         Legacy Code
        //       DATE WRITTEN
        //       MODIFIED       Jun 2007 - Lawrie - Speed enhancements.
        //       RE-ENGINEERED  Winkelmann, Lawrie

        // PURPOSE OF THIS SUBROUTINE:
        // This subroutine computes the diffuse solar exchange factors between zones with
        // interzone windows.

        static Array2D<Real64> D;

        if (!allocated(FractDifShortZtoZ)) {
            FractDifShortZtoZ.allocate(NumberOfEnclosures, NumberOfEnclosures);
            RecDifShortFromZ.allocate(NumberOfEnclosures);
            D.allocate(NumberOfEnclosures, NumberOfEnclosures);
        }

        RecDifShortFromZ = false;
        FractDifShortZtoZ.to_identity();
        D.to_identity();

        //      IF (.not. ANY(Zone%HasInterZoneWindow)) RETURN  ! this caused massive diffs
        if (KickOffSimulation || KickOffSizing) return;
        //            Compute fraction transmitted in one pass.

        for (int SurfNum = 1; SurfNum <= TotSurfaces; ++SurfNum) {
            if (!Surface(SurfNum).HeatTransSurf) continue;
            if (Surface(SurfNum).ExtBoundCond <= 0) continue;
            if (Surface(SurfNum).ExtBoundCond == SurfNum) continue;
            if (dataConstruction.Construct(Surface(SurfNum).Construction).TransDiff <= 0.0) continue;

            int surfZoneNum = Surface(SurfNum).Zone;
            if (!Zone(surfZoneNum).HasInterZoneWindow) continue;
            int NZ = Surface(SurfNum).SolarEnclIndex;
            int MZ = Surface(Surface(SurfNum).ExtBoundCond).SolarEnclIndex;
            FractDifShortZtoZ(NZ, MZ) += dataConstruction.Construct(Surface(SurfNum).Construction).TransDiff * VMULT(NZ) * Surface(SurfNum).Area;
            if (VMULT(NZ) != 0.0) RecDifShortFromZ(NZ) = true;
        }
        //          Compute fractions for multiple passes.

        Array2D<Real64>::size_type l(0u), m(0u), d(0u);
        for (int NZ = 1; NZ <= NumberOfEnclosures; ++NZ, d += NumberOfEnclosures + 1) {
            m = NZ - 1;
            Real64 D_d(0.0); // Local accumulator
            for (int MZ = 1; MZ <= NumberOfEnclosures; ++MZ, ++l, m += NumberOfEnclosures) {
                if (MZ == NZ) continue;
                D[l] = FractDifShortZtoZ[l] / (1.0 - FractDifShortZtoZ[l] * FractDifShortZtoZ[m]); // [ l ] == ( MZ, NZ ), [ m ] == ( NZ, MZ )
                D_d += FractDifShortZtoZ[m] * D[l];
            }
            D[d] += D_d; // [ d ] == ( NZ, NZ )
        }

        FractDifShortZtoZ = D;
        // added for CR 7999 & 7869
        assert(FractDifShortZtoZ.isize1() == NumberOfEnclosures);
        assert(FractDifShortZtoZ.isize2() == NumberOfEnclosures);
        l = 0u;
        for (int NZ = 1; NZ <= NumberOfEnclosures; ++NZ) {
            for (int MZ = 1; MZ <= NumberOfEnclosures; ++MZ, ++l) {
                if (MZ == NZ) continue;
                if (FractDifShortZtoZ[l] > 0.0) { // [ l ] == ( MZ, NZ )
                    RecDifShortFromZ(NZ) = true;
                    break;
                }
            }
        }

        //           Compute fractions for multiple zones.

        for (int IZ = 1; IZ <= NumberOfEnclosures; ++IZ) {
            if (!RecDifShortFromZ(IZ)) continue;

            for (int JZ = 1; JZ <= NumberOfEnclosures; ++JZ) {
                if (!RecDifShortFromZ(JZ)) continue;
                if (IZ == JZ) continue;
                if (D(IZ, JZ) == 0.0) continue;

                for (int KZ = 1; KZ <= NumberOfEnclosures; ++KZ) {
                    if (!RecDifShortFromZ(KZ)) continue;
                    if (IZ == KZ) continue;
                    if (JZ == KZ) continue;
                    if (D(JZ, KZ) == 0.0) continue;
                    FractDifShortZtoZ(IZ, KZ) += D(JZ, KZ) * D(IZ, JZ);

                    for (int LZ = 1; LZ <= NumberOfEnclosures; ++LZ) {
                        if (!RecDifShortFromZ(LZ)) continue;
                        if (IZ == LZ) continue;
                        if (JZ == LZ) continue;
                        if (KZ == LZ) continue;
                        if (D(KZ, LZ) == 0.0) continue;
                        FractDifShortZtoZ(IZ, LZ) += D(KZ, LZ) * D(JZ, KZ) * D(IZ, JZ);

                        for (int MZ = 1; MZ <= NumberOfEnclosures; ++MZ) {
                            if (!RecDifShortFromZ(MZ)) continue;
                            if (IZ == MZ) continue;
                            if (JZ == MZ) continue;
                            if (KZ == MZ) continue;
                            if (LZ == MZ) continue;
                            if (D(LZ, MZ) == 0.0) continue;
                            FractDifShortZtoZ(IZ, MZ) += D(LZ, MZ) * D(KZ, LZ) * D(JZ, KZ) * D(IZ, JZ);
                        } // MZ Loop

                    } // LZ Loop

                } // KZ Loop

            } // JZ Loop

        } // IZ Loop
    }

    void InitEMSControlledSurfaceProperties()
    {

        // SUBROUTINE INFORMATION:
        //       AUTHOR         B. Griffith
        //       DATE WRITTEN   April 2011
        //       MODIFIED       na
        //       RE-ENGINEERED  na

        // PURPOSE OF THIS SUBROUTINE:
        // initialize material and construction surface properties if being overriden by EMS

        // METHODOLOGY EMPLOYED:
        // update solar, thermal and visible absorptance values when actuated by EMS

        // REFERENCES:
        // na

        // USE STATEMENTS:
        // na

        // Locals
        // SUBROUTINE ARGUMENT DEFINITIONS:
        // na

        // SUBROUTINE PARAMETER DEFINITIONS:
        // na

        // INTERFACE BLOCK SPECIFICATIONS:
        // na

        // DERIVED TYPE DEFINITIONS:
        // na

        // SUBROUTINE LOCAL VARIABLE DECLARATIONS:
        bool SurfPropOverridesPresent(false); // detect if EMS ever used for this and inits need to execute
        int MaterNum;                                // do loop counter over materials
        int ConstrNum;                               // do loop counter over constructions
        int TotLayers;                               // count of material layers in a construction
        int InsideMaterNum;                          // integer pointer for inside face's material layer
        int OutsideMaterNum;                         // integer pointer for outside face's material layer

        // first determine if anything needs to be done, once yes, then always init
        for (auto const &mat : dataMaterial.Material) {
            if ((mat.AbsorpSolarEMSOverrideOn) || (mat.AbsorpThermalEMSOverrideOn) || (mat.AbsorpVisibleEMSOverrideOn)) {
                SurfPropOverridesPresent = true;
                break;
            }
        }

        if (!SurfPropOverridesPresent) return; // quick return if nothing has ever needed to be done

        // first, loop over materials
        for (MaterNum = 1; MaterNum <= TotMaterials; ++MaterNum) {
            if (dataMaterial.Material(MaterNum).AbsorpSolarEMSOverrideOn) {
                dataMaterial.Material(MaterNum).AbsorpSolar = max(min(dataMaterial.Material(MaterNum).AbsorpSolarEMSOverride, 0.9999), 0.0001);
            } else {
                dataMaterial.Material(MaterNum).AbsorpSolar = dataMaterial.Material(MaterNum).AbsorpSolarInput;
            }
            if (dataMaterial.Material(MaterNum).AbsorpThermalEMSOverrideOn) {
                dataMaterial.Material(MaterNum).AbsorpThermal = max(min(dataMaterial.Material(MaterNum).AbsorpThermalEMSOverride, 0.9999), 0.0001);
            } else {
                dataMaterial.Material(MaterNum).AbsorpThermal = dataMaterial.Material(MaterNum).AbsorpThermalInput;
            }
            if (dataMaterial.Material(MaterNum).AbsorpVisibleEMSOverrideOn) {
                dataMaterial.Material(MaterNum).AbsorpVisible = max(min(dataMaterial.Material(MaterNum).AbsorpVisibleEMSOverride, 0.9999), 0.0001);
            } else {
                dataMaterial.Material(MaterNum).AbsorpVisible = dataMaterial.Material(MaterNum).AbsorpVisibleInput;
            }
        } // loop over materials

        // second, loop over constructions
        for (ConstrNum = 1; ConstrNum <= TotConstructs; ++ConstrNum) {
            if (dataConstruction.Construct(ConstrNum).TypeIsWindow) continue; // only override opaque constructions
            TotLayers = dataConstruction.Construct(ConstrNum).TotLayers;
            if (TotLayers == 0) continue; // error condition
            InsideMaterNum = dataConstruction.Construct(ConstrNum).LayerPoint(TotLayers);
            if (InsideMaterNum != 0) {
                dataConstruction.Construct(ConstrNum).InsideAbsorpVis = dataMaterial.Material(InsideMaterNum).AbsorpVisible;
                dataConstruction.Construct(ConstrNum).InsideAbsorpSolar = dataMaterial.Material(InsideMaterNum).AbsorpSolar;
                dataConstruction.Construct(ConstrNum).InsideAbsorpThermal = dataMaterial.Material(InsideMaterNum).AbsorpThermal;
            }

            OutsideMaterNum = dataConstruction.Construct(ConstrNum).LayerPoint(1);
            if (OutsideMaterNum != 0) {
                dataConstruction.Construct(ConstrNum).OutsideAbsorpVis = dataMaterial.Material(OutsideMaterNum).AbsorpVisible;
                dataConstruction.Construct(ConstrNum).OutsideAbsorpSolar = dataMaterial.Material(OutsideMaterNum).AbsorpSolar;
                dataConstruction.Construct(ConstrNum).OutsideAbsorpThermal = dataMaterial.Material(OutsideMaterNum).AbsorpThermal;
            }
        }
    }

    void InitEMSControlledConstructions()
    {

        // SUBROUTINE INFORMATION:
        //       AUTHOR         B. Griffith
        //       DATE WRITTEN   Jan 2012
        //       MODIFIED       na
        //       RE-ENGINEERED  na

        // PURPOSE OF THIS SUBROUTINE:
        // change construction on surface if overriden by EMS

        // METHODOLOGY EMPLOYED:
        // na

        // REFERENCES:
        // na

        // Using/Aliasing
        using DataRuntimeLanguage::EMSConstructActuatorChecked;
        using DataRuntimeLanguage::EMSConstructActuatorIsOkay;
        using General::TrimSigDigits;
        using HeatBalFiniteDiffManager::ConstructFD;

        // Locals
        // SUBROUTINE ARGUMENT DEFINITIONS:
        // na

        // SUBROUTINE PARAMETER DEFINITIONS:
        // na

        // INTERFACE BLOCK SPECIFICATIONS:
        // na

        // DERIVED TYPE DEFINITIONS:
        // na

        // SUBROUTINE LOCAL VARIABLE DECLARATIONS:
        bool SurfConstructOverridesPresent(false); // detect if EMS ever used for this and inits need to execute

        if (std::any_of(Surface.begin(), Surface.end(), [](DataSurfaces::SurfaceData const &e) { return e.EMSConstructionOverrideON; }))
            SurfConstructOverridesPresent = true;

        if (!SurfConstructOverridesPresent) return;

        for (int SurfNum = 1; SurfNum <= TotSurfaces; ++SurfNum) {

            if (Surface(SurfNum).EMSConstructionOverrideON && (Surface(SurfNum).EMSConstructionOverrideValue > 0)) {

                if (dataConstruction.Construct(Surface(SurfNum).EMSConstructionOverrideValue).TypeIsWindow) { // okay, allways allow windows
                    EMSConstructActuatorChecked(Surface(SurfNum).EMSConstructionOverrideValue, SurfNum) = true;
                    EMSConstructActuatorIsOkay(Surface(SurfNum).EMSConstructionOverrideValue, SurfNum) = true;
                }

                if ((EMSConstructActuatorChecked(Surface(SurfNum).EMSConstructionOverrideValue, SurfNum)) &&
                    (EMSConstructActuatorIsOkay(Surface(SurfNum).EMSConstructionOverrideValue, SurfNum))) {

                    Surface(SurfNum).Construction = Surface(SurfNum).EMSConstructionOverrideValue;
                    dataConstruction.Construct(Surface(SurfNum).Construction).IsUsed = true;

                } else { // have not checked yet or is not okay, so see if we need to warn about incompatible
                    if (!EMSConstructActuatorChecked(Surface(SurfNum).EMSConstructionOverrideValue, SurfNum)) {
                        // check if constructions appear compatible

                        if (Surface(SurfNum).HeatTransferAlgorithm == HeatTransferModel_CTF ||
                            Surface(SurfNum).HeatTransferAlgorithm == HeatTransferModel_EMPD) {
                            // compare old construction to new construction and see if terms match
                            // set as okay and turn false if find a big problem
                            EMSConstructActuatorIsOkay(Surface(SurfNum).EMSConstructionOverrideValue, SurfNum) = true;
                            EMSConstructActuatorChecked(Surface(SurfNum).EMSConstructionOverrideValue, SurfNum) = true;
                            if (dataConstruction.Construct(Surface(SurfNum).Construction).NumHistories !=
                                dataConstruction.Construct(Surface(SurfNum).EMSConstructionOverrideValue).NumHistories) {
                                // thow warning, but allow
                                ShowWarningError("InitEMSControlledConstructions: EMS Construction State Actuator may be unrealistic, incompatible "
                                                 "CTF timescales are being used.");
                                ShowContinueError(
                                    "Construction named = " + dataConstruction.Construct(Surface(SurfNum).Construction).Name +
                                    " has CTF timesteps = " + TrimSigDigits(dataConstruction.Construct(Surface(SurfNum).Construction).NumHistories));
                                ShowContinueError(
                                    "While construction named = " + dataConstruction.Construct(Surface(SurfNum).EMSConstructionOverrideValue).Name +
                                    " has CTF timesteps = " +
                                    TrimSigDigits(dataConstruction.Construct(Surface(SurfNum).EMSConstructionOverrideValue).NumHistories));
                                ShowContinueError("Transient heat transfer modeling may not be valid for surface name = " + Surface(SurfNum).Name +
                                                  ", and the simulation continues");
                            }
                            if (dataConstruction.Construct(Surface(SurfNum).Construction).NumCTFTerms !=
                                dataConstruction.Construct(Surface(SurfNum).EMSConstructionOverrideValue).NumCTFTerms) {
                                // thow warning, but allow
                                ShowWarningError("InitEMSControlledConstructions: EMS Construction State Actuator may be unrealistic, incompatible "
                                                 "CTF terms are being used.");
                                ShowContinueError("Construction named = " + dataConstruction.Construct(Surface(SurfNum).Construction).Name +
                                                  " has number of CTF terms = " +
                                                  TrimSigDigits(dataConstruction.Construct(Surface(SurfNum).Construction).NumCTFTerms));
                                ShowContinueError(
                                    "While construction named = " + dataConstruction.Construct(Surface(SurfNum).EMSConstructionOverrideValue).Name +
                                    " has number of CTF terms = " +
                                    TrimSigDigits(dataConstruction.Construct(Surface(SurfNum).EMSConstructionOverrideValue).NumCTFTerms));
                                ShowContinueError(
                                    "The actuator is allowed but the transient heat transfer modeling may not be valid for surface name = " +
                                    Surface(SurfNum).Name + ", and the simulation continues");
                            }

                            if (dataConstruction.Construct(Surface(SurfNum).Construction).SourceSinkPresent) {
                                if (!dataConstruction.Construct(Surface(SurfNum).EMSConstructionOverrideValue).SourceSinkPresent) {
                                    // thow warning, and do not allow
                                    ShowSevereError("InitEMSControlledConstructions: EMS Construction State Actuator not valid.");
                                    ShowContinueError("Construction named = " + dataConstruction.Construct(Surface(SurfNum).Construction).Name +
                                                      " has internal source/sink");
                                    ShowContinueError("While construction named = " +
                                                      dataConstruction.Construct(Surface(SurfNum).EMSConstructionOverrideValue).Name +
                                                      " is not an internal source/sink construction");
                                    ShowContinueError("This actuator is not allowed for surface name = " + Surface(SurfNum).Name +
                                                      ", and the simulation continues without the override");

                                    EMSConstructActuatorIsOkay(Surface(SurfNum).EMSConstructionOverrideValue, SurfNum) = false;
                                }
                            }

                            if (EMSConstructActuatorIsOkay(Surface(SurfNum).EMSConstructionOverrideValue, SurfNum)) {
                                Surface(SurfNum).Construction = Surface(SurfNum).EMSConstructionOverrideValue;
                            }

                        } else if (Surface(SurfNum).HeatTransferAlgorithm == HeatTransferModel_CondFD) {
                            EMSConstructActuatorIsOkay(Surface(SurfNum).EMSConstructionOverrideValue, SurfNum) = true;
                            EMSConstructActuatorChecked(Surface(SurfNum).EMSConstructionOverrideValue, SurfNum) = true;
                            if (ConstructFD(Surface(SurfNum).Construction).TotNodes !=
                                ConstructFD(Surface(SurfNum).EMSConstructionOverrideValue).TotNodes) {
                                // thow warning, and do not allow
                                ShowSevereError("InitEMSControlledConstructions: EMS Construction State Actuator not valid.");
                                ShowContinueError(
                                    "Construction named = " + dataConstruction.Construct(Surface(SurfNum).Construction).Name +
                                    " has number of finite difference nodes =" + TrimSigDigits(ConstructFD(Surface(SurfNum).Construction).TotNodes));
                                ShowContinueError(
                                    "While construction named = " + dataConstruction.Construct(Surface(SurfNum).EMSConstructionOverrideValue).Name +
                                    "has number of finite difference nodes =" +
                                    TrimSigDigits(ConstructFD(Surface(SurfNum).EMSConstructionOverrideValue).TotNodes));
                                ShowContinueError("This actuator is not allowed for surface name = " + Surface(SurfNum).Name +
                                                  ", and the simulation continues without the override");

                                EMSConstructActuatorIsOkay(Surface(SurfNum).EMSConstructionOverrideValue, SurfNum) = false;
                            }

                            if (dataConstruction.Construct(Surface(SurfNum).Construction).SourceSinkPresent) {
                                if (!dataConstruction.Construct(Surface(SurfNum).EMSConstructionOverrideValue).SourceSinkPresent) {
                                    // thow warning, and do not allow
                                    ShowSevereError("InitEMSControlledConstructions: EMS Construction State Actuator not valid.");
                                    ShowContinueError("Construction named = " + dataConstruction.Construct(Surface(SurfNum).Construction).Name +
                                                      " has internal source/sink");
                                    ShowContinueError("While construction named = " +
                                                      dataConstruction.Construct(Surface(SurfNum).EMSConstructionOverrideValue).Name +
                                                      " is not an internal source/sink construction");
                                    ShowContinueError("This actuator is not allowed for surface name = " + Surface(SurfNum).Name +
                                                      ", and the simulation continues without the override");

                                    EMSConstructActuatorIsOkay(Surface(SurfNum).EMSConstructionOverrideValue, SurfNum) = false;
                                }
                            }

                            if (EMSConstructActuatorIsOkay(Surface(SurfNum).EMSConstructionOverrideValue, SurfNum)) {
                                Surface(SurfNum).Construction = Surface(SurfNum).EMSConstructionOverrideValue;
                            }

                        } else if (Surface(SurfNum).HeatTransferAlgorithm == HeatTransferModel_HAMT) { // don't allow
                            ShowSevereError("InitEMSControlledConstructions: EMS Construction State Actuator not available with Heat transfer "
                                            "algorithm CombinedHeatAndMoistureFiniteElement.");
                            ShowContinueError("This actuator is not allowed for surface name = " + Surface(SurfNum).Name +
                                              ", and the simulation continues without the override");
                            EMSConstructActuatorChecked(Surface(SurfNum).EMSConstructionOverrideValue, SurfNum) = true;
                            EMSConstructActuatorIsOkay(Surface(SurfNum).EMSConstructionOverrideValue, SurfNum) = false;

                        } else if (Surface(SurfNum).HeatTransferAlgorithm == HeatTransferModel_Kiva) { // don't allow
                            ShowSevereError("InitEMSControlledConstructions: EMS Construction State Actuator not available for Surfaces with "
                                            "Foundation Outside Boundary Condition.");
                            ShowContinueError("This actuator is not allowed for surface name = " + Surface(SurfNum).Name +
                                              ", and the simulation continues without the override");
                            EMSConstructActuatorChecked(Surface(SurfNum).EMSConstructionOverrideValue, SurfNum) = true;
                            EMSConstructActuatorIsOkay(Surface(SurfNum).EMSConstructionOverrideValue, SurfNum) = false;
                        }

                    } else {
                        // do nothing, has been checked and is not okay with single warning already issued.
                    }
                }
            } else {
                Surface(SurfNum).Construction = Surface(SurfNum).ConstructionStoredInputValue;
            }
        }
    }

    // End Initialization Section of the Module
    //******************************************************************************

    // Begin Algorithm Section of the Module
    //******************************************************************************

    // Beginning of Record Keeping subroutines for the HB Module
    // *****************************************************************************

    void UpdateFinalSurfaceHeatBalance(EnergyPlusData &state)
    {

        // SUBROUTINE INFORMATION:
        //       AUTHOR         Rick Strand
        //       DATE WRITTEN   December 2000
        //       MODIFIED       na
        //       RE-ENGINEERED  na

        // PURPOSE OF THIS SUBROUTINE:
        // If a radiant system is present and was on for part of the time step,
        // then we probably need to make yet another pass through the heat balance.
        // This is necessary because the heat source/sink to the surface that is
        // the radiant system may have varied during the system time steps.

        // METHODOLOGY EMPLOYED:
        // First, determine whether or not the radiant system was running.  If
        // any of the Qsource terms are non-zero, then it was running.  Then,
        // update the current source terms with the "average" value calculated
        // by the radiant system algorithm.  This requires the "USE" of the
        // radiant algorithm module.  Finally, using this source value, redo
        // the inside and outside heat balances.

        // REFERENCES:
        // na

        // Using/Aliasing
        using CoolingPanelSimple::UpdateCoolingPanelSourceValAvg;
        using ElectricBaseboardRadiator::UpdateBBElecRadSourceValAvg;
        using HighTempRadiantSystem::UpdateHTRadSourceValAvg;
        using HWBaseboardRadiator::UpdateBBRadSourceValAvg;
        using LowTempRadiantSystem::UpdateRadSysSourceValAvg;
        using SteamBaseboardRadiator::UpdateBBSteamRadSourceValAvg;
        using SwimmingPool::UpdatePoolSourceValAvg;

        // Locals
        // SUBROUTINE ARGUMENT DEFINITIONS:
        // na

        // SUBROUTINE PARAMETER DEFINITIONS:
        // na

        // INTERFACE BLOCK SPECIFICATIONS:
        // na

        // DERIVED TYPE DEFINITIONS:
        // na

        // SUBROUTINE LOCAL VARIABLE DECLARATIONS:
        bool LowTempRadSysOn;     // .TRUE. if a low temperature radiant system is running
        bool HighTempRadSysOn;    // .TRUE. if a high temperature radiant system is running
        bool HWBaseboardSysOn;    // .TRUE. if a water baseboard heater is running
        bool SteamBaseboardSysOn; // .TRUE. if a steam baseboard heater is running
        bool ElecBaseboardSysOn;  // .TRUE. if a steam baseboard heater is running
        bool CoolingPanelSysOn;   // true if a simple cooling panel is running
        bool SwimmingPoolOn;      // true if a pool is present (running)

        // FLOW:
        UpdateRadSysSourceValAvg(LowTempRadSysOn);
        UpdateHTRadSourceValAvg(HighTempRadSysOn);
        UpdateBBRadSourceValAvg(HWBaseboardSysOn);
        UpdateBBSteamRadSourceValAvg(SteamBaseboardSysOn);
        UpdateBBElecRadSourceValAvg(ElecBaseboardSysOn);
        UpdateCoolingPanelSourceValAvg(state.dataChilledCeilingPanelSimple, CoolingPanelSysOn);
        UpdatePoolSourceValAvg(SwimmingPoolOn);

        if (LowTempRadSysOn || HighTempRadSysOn || HWBaseboardSysOn || SteamBaseboardSysOn || ElecBaseboardSysOn || CoolingPanelSysOn ||
            SwimmingPoolOn) {
            // Solve the zone heat balance 'Detailed' solution
            // Call the outside and inside surface heat balances
            CalcHeatBalanceOutsideSurf(state.dataConvectionCoefficients, state.files);
            CalcHeatBalanceInsideSurf(state);
        }
    }

    void UpdateThermalHistories()
    {

        // SUBROUTINE INFORMATION:
        //       AUTHOR         Russ Taylor
        //       DATE WRITTEN   June 1990
        //       MODIFIED       na
        //       RE-ENGINEERED  Mar98 (RKS)

        // PURPOSE OF THIS SUBROUTINE:
        // This subroutine updates and shifts the thermal and flux histories.

        // METHODOLOGY EMPLOYED:
        // If a surface runs on the user selected subhourly time step, then the
        // history terms for the temperatures and fluxes must simply be updated
        // and shifted.  However, if the surface runs at a different (longer) time
        // step, then the "master" history series is used for the interpolated
        // update scheme.

        // REFERENCES:
        // (I)BLAST legacy routine UTHRMH
        // Taylor et.al., Impact of Simultaneous Simulation of Buildings and
        // Mechanical Systems in Heat Balance Based Energy Analysis Programs
        // on System Response and Control, Building Simulation '91, IBPSA, Nice, France.

        // USE STATEMENTS:
        // na

        // Locals
        // SUBROUTINE PARAMETER DEFINITIONS:
        // na

        // INTERFACE BLOCK SPECIFICATIONS:
        // na

        // DERIVED TYPE DEFINITIONS:
        // na

        // SUBROUTINE LOCAL VARIABLE DECLARATIONS:
        int HistTermNum; // DO loop counter for history terms
        int SideNum;     // DO loop counter for surfaces sides (inside, outside)
        int SurfNum;     // Surface number DO loop counter

        static Array1D<Real64> QExt1;    // Heat flux at the exterior surface during first time step/series
        static Array1D<Real64> QInt1;    // Heat flux at the interior surface during first time step/series
        static Array1D<Real64> TempInt1; // Temperature of interior surface during first time step/series
        static Array1D<Real64> TempExt1; // Temperature of exterior surface during first time step/series
        static Array1D<Real64> Qsrc1;    // Heat source/sink (during first time step/series)
        static Array1D<Real64> Tsrc1;    // Temperature at source/sink (during first time step/series)
        static Array1D<Real64> Tuser1;   // Temperature at the user specified location (during first time step/series)
        static Array1D<Real64> SumTime;  // Amount of time that has elapsed from start of master history to
        // the current time step

        // FLOW:

        // Tuned Assure safe to use shared linear indexing below
        assert(equal_dimensions(TH, THM));
        assert(equal_dimensions(TH, QH));
        assert(equal_dimensions(TH, QHM));
        if (AnyConstructInternalSourceInInput) {
            assert(equal_dimensions(TsrcHist, QsrcHist));
            assert(equal_dimensions(TsrcHist, TsrcHistM));
            assert(equal_dimensions(TsrcHistM, QsrcHistM));
            assert(equal_dimensions(TuserHist, QsrcHist));
            assert(equal_dimensions(TuserHist, TuserHistM));
            assert(equal_dimensions(TuserHistM, QsrcHistM));
        }

        if (UpdateThermalHistoriesFirstTimeFlag) {
            QExt1.dimension(TotSurfaces, 0.0);
            QInt1.dimension(TotSurfaces, 0.0);
            TempInt1.dimension(TotSurfaces, 0.0);
            TempExt1.dimension(TotSurfaces, 0.0);
            SumTime.dimension(TotSurfaces, 0.0);
            if (AnyConstructInternalSourceInInput) {
                Qsrc1.dimension(TotSurfaces, 0.0);
                Tsrc1.dimension(TotSurfaces, 0.0);
                Tuser1.dimension(TotSurfaces, 0.0);
            }
            UpdateThermalHistoriesFirstTimeFlag = false;
        }

        auto const l111(TH.index(1, 1, 1));
        auto const l211(TH.index(2, 1, 1));
        auto l11(l111);
        auto l21(l211);
        for (SurfNum = 1; SurfNum <= TotSurfaces;
             ++SurfNum, ++l11, ++l21) { // Loop through all (heat transfer) surfaces...  [ l11 ] = ( 1, 1, SurfNum ), [ l21 ] = ( 2, 1, SurfNum )
            auto const &surface(Surface(SurfNum));

            if (surface.Class == SurfaceClass_Window || !surface.HeatTransSurf) continue;

            if ((surface.HeatTransferAlgorithm != HeatTransferModel_CTF) && (surface.HeatTransferAlgorithm != HeatTransferModel_EMPD)) continue;

            int const ConstrNum(surface.Construction);
            auto const &construct(dataConstruction.Construct(ConstrNum));

            if (construct.NumCTFTerms == 0) continue; // Skip surfaces with no history terms

            // Sign convention for the various terms in the following two equations
            // is based on the form of the Conduction Transfer Function equation
            // given by:
            // Qin,now  = (Sum of)(Y Tout) - (Sum of)(Z Tin) + (Sum of)(F Qin,old) + (Sum of)(V Qsrc)
            // Qout,now = (Sum of)(X Tout) - (Sum of)(Y Tin) + (Sum of)(F Qout,old) + (Sum of)(W Qsrc)
            // In both equations, flux is positive from outside to inside.  The V and W terms are for radiant systems only.

            // Set current inside flux:
            Real64 const QH_12 = QH[l21] = TH[l11] * construct.CTFCross(0) - TempSurfIn(SurfNum) * construct.CTFInside(0) +
                                           CTFConstInPart(SurfNum); // Heat source/sink term for radiant systems
            if (surface.Class == SurfaceClass_Floor || surface.Class == SurfaceClass_Wall || surface.Class == SurfaceClass_IntMass ||
                surface.Class == SurfaceClass_Roof || surface.Class == SurfaceClass_Door) {
                if (construct.SourceSinkPresent) {
                    Real64 const QH_12s = QH[l21] = QH_12 + QsrcHist(SurfNum, 1) * construct.CTFSourceIn(0);
                    OpaqSurfInsFaceConduction(SurfNum) = surface.Area * QH_12s;
                    OpaqSurfInsFaceConductionFlux(SurfNum) = QH_12s;
                } else {
                    OpaqSurfInsFaceConduction(SurfNum) = surface.Area * QH_12;
                    OpaqSurfInsFaceConductionFlux(SurfNum) = QH_12; // CR 8901
                }
                //      IF (Surface(SurfNum)%Class/=SurfaceClass_IntMass)  &
                //      ZoneOpaqSurfInsFaceCond(Surface(SurfNum)%Zone) = ZoneOpaqSurfInsFaceCond(Surface(SurfNum)%Zone) + &
                //              OpaqSurfInsFaceConduction(SurfNum)
                OpaqSurfInsFaceCondGainRep(SurfNum) = 0.0;
                OpaqSurfInsFaceCondLossRep(SurfNum) = 0.0;
                if (OpaqSurfInsFaceConduction(SurfNum) >= 0.0) {
                    OpaqSurfInsFaceCondGainRep(SurfNum) = OpaqSurfInsFaceConduction(SurfNum);
                } else {
                    OpaqSurfInsFaceCondLossRep(SurfNum) = -OpaqSurfInsFaceConduction(SurfNum);
                }
            }

            // Update the temperature at the source/sink location (if one is present)
            if (construct.SourceSinkPresent) {
                TempSource(SurfNum) = TsrcHist(SurfNum, 1) = TH[l11] * construct.CTFTSourceOut(0) + TempSurfIn(SurfNum) * construct.CTFTSourceIn(0) +
                                                             QsrcHist(SurfNum, 1) * construct.CTFTSourceQ(0) + CTFTsrcConstPart(SurfNum);
                TempUserLoc(SurfNum) = TuserHist(SurfNum, 1) = TH[l11] * construct.CTFTUserOut(0) + TempSurfIn(SurfNum) * construct.CTFTUserIn(0) +
                                                               QsrcHist(SurfNum, 1) * construct.CTFTUserSource(0) + CTFTuserConstPart(SurfNum);
            }

            if (surface.ExtBoundCond > 0) continue; // Don't need to evaluate outside for partitions

            // Set current outside flux:
            if (construct.SourceSinkPresent) {
                QH[l11] = TH[l11] * construct.CTFOutside(0) - TempSurfIn(SurfNum) * construct.CTFCross(0) +
                          QsrcHist(SurfNum, 1) * construct.CTFSourceOut(0) + CTFConstOutPart(SurfNum); // Heat source/sink term for radiant systems
            } else {
                QH[l11] = TH[l11] * construct.CTFOutside(0) - TempSurfIn(SurfNum) * construct.CTFCross(0) + CTFConstOutPart(SurfNum);
            }
            if (surface.Class == SurfaceClass_Floor || surface.Class == SurfaceClass_Wall || surface.Class == SurfaceClass_IntMass ||
                surface.Class == SurfaceClass_Roof || surface.Class == SurfaceClass_Door) {
                OpaqSurfOutsideFaceConductionFlux(SurfNum) = -QH[l11]; // switch sign for balance at outside face
                OpaqSurfOutsideFaceConduction(SurfNum) = surface.Area * OpaqSurfOutsideFaceConductionFlux(SurfNum);
            }

        } // ...end of loop over all (heat transfer) surfaces...

        l11 = l111;
        l21 = l211;
        for (SurfNum = 1; SurfNum <= TotSurfaces;
             ++SurfNum, ++l11, ++l21) { // Loop through all (heat transfer) surfaces...  [ l11 ] = ( 1, 1, SurfNum ), [ l21 ] = ( 2, 1, SurfNum )
            auto const &surface(Surface(SurfNum));

            if (surface.Class == SurfaceClass_Window || !surface.HeatTransSurf) continue;
            if ((surface.HeatTransferAlgorithm != HeatTransferModel_CTF) && (surface.HeatTransferAlgorithm != HeatTransferModel_EMPD) &&
                (surface.HeatTransferAlgorithm != HeatTransferModel_TDD))
                continue;
            if (SUMH(SurfNum) == 0) { // First time step in a block for a surface, update arrays
                TempExt1(SurfNum) = TH[l11];
                TempInt1(SurfNum) = TempSurfIn(SurfNum);
                QExt1(SurfNum) = QH[l11];
                QInt1(SurfNum) = QH[l21];
                if (AnyConstructInternalSourceInInput) {
                    Tsrc1(SurfNum) = TsrcHist(SurfNum, 1);
                    Tuser1(SurfNum) = TuserHist(SurfNum, 1);
                    Qsrc1(SurfNum) = QsrcHist(SurfNum, 1);
                }
            }

        } // ...end of loop over all (heat transfer) surfaces...

        // SHIFT TEMPERATURE AND FLUX HISTORIES:
        // SHIFT AIR TEMP AND FLUX SHIFT VALUES WHEN AT BOTTOM OF ARRAY SPACE.
        for (SurfNum = 1; SurfNum <= TotSurfaces; ++SurfNum) { // Loop through all (heat transfer) surfaces...
            auto const &surface(Surface(SurfNum));

            if (surface.Class == SurfaceClass_Window || surface.Class == SurfaceClass_TDD_Dome || !surface.HeatTransSurf) continue;
            if ((surface.HeatTransferAlgorithm != HeatTransferModel_CTF) && (surface.HeatTransferAlgorithm != HeatTransferModel_EMPD) &&
                (surface.HeatTransferAlgorithm != HeatTransferModel_TDD))
                continue;

            int const ConstrNum(surface.Construction);
            auto const &construct(dataConstruction.Construct(ConstrNum));

            ++SUMH(SurfNum);
            SumTime(SurfNum) = double(SUMH(SurfNum)) * TimeStepZone;

            if (SUMH(SurfNum) == construct.NumHistories) {

                SUMH(SurfNum) = 0;

                if (construct.NumCTFTerms > 1) {
                    int const numCTFTerms(construct.NumCTFTerms);
                    for (SideNum = 1; SideNum <= 2; ++SideNum) { // Tuned Index order switched for cache friendliness
                        auto l(THM.index(SideNum, numCTFTerms, SurfNum));
                        auto const li(THM.size3());
                        auto l1(l + li);
                        for (HistTermNum = numCTFTerms + 1; HistTermNum >= 3; --HistTermNum, l1 = l, l -= li) { // Tuned Linear indexing
                            // TH( SideNum, HistTermNum, SurfNum ) = THM( SideNum, HistTermNum, SurfNum ) = THM( SideNum, HistTermNum - 1, SurfNum );
                            // QH( SideNum, HistTermNum, SurfNum ) = QHM( SideNum, HistTermNum, SurfNum ) = QHM( SideNum, HistTermNum - 1, SurfNum );
                            TH[l1] = THM[l1] = THM[l];
                            QH[l1] = QHM[l1] = QHM[l];
                        }
                    }
                    if (construct.SourceSinkPresent) {
                        auto m(TsrcHistM.index(SurfNum, numCTFTerms));
                        auto m1(m + 1);
                        for (HistTermNum = numCTFTerms + 1; HistTermNum >= 3; --HistTermNum, --m, --m1) { // Tuned Linear indexing
                            // TsrcHist( SurfNum, HistTerm ) = TsrcHistM( SurfNum, HHistTerm ) = TsrcHistM( SurfNum, HistTermNum - 1 );
                            // QsrcHist( SurfNum, HistTerm ) = QsrcHistM( SurfNum, HHistTerm ) = QsrcHistM( SurfNum, HistTermNum - 1 );
                            TsrcHist[m1] = TsrcHistM[m1] = TsrcHistM[m];
                            QsrcHist[m1] = QsrcHistM[m1] = QsrcHistM[m];
                            TuserHist[m1] = TuserHistM[m1] = TuserHistM[m];
                        }
                    }
                }

                // Tuned Linear indexing
                // THM( 1, 2, SurfNum ) = TempExt1( SurfNum );
                // THM( 2, 2, SurfNum ) = TempInt1( SurfNum );
                // TsrcHistM( SurfNum, 2 ) = Tsrc1( SurfNum );
                // QHM( 1, 2, SurfNum ) = QExt1( SurfNum );
                // QHM( 2, 2, SurfNum ) = QInt1( SurfNum );
                // QsrcHistM( SurfNum, 2 ) = Qsrc1( SurfNum );
                //
                // TH( 1, 2, SurfNum ) = THM( 1, 2, SurfNum );
                // TH( 2, 2, SurfNum ) = THM( 2, 2, SurfNum );
                // TsrcHist( SurfNum, 2 ) = TsrcHistM( SurfNum, 2 );
                // QH( 1, 2, SurfNum ) = QHM( 1, 2, SurfNum );
                // QH( 2, 2, SurfNum ) = QHM( 2, 2, SurfNum );
                // QsrcHist( SurfNum, 2 ) = QsrcHistM( SurfNum, 2 );

                auto const l21(TH.index(1, 2, SurfNum)); // Linear index
                auto const l22(TH.index(2, 2, SurfNum)); // Linear index
                THM[l21] = TempExt1(SurfNum);
                THM[l22] = TempInt1(SurfNum);
                QHM[l21] = QExt1(SurfNum);
                QHM[l22] = QInt1(SurfNum);

                TH[l21] = THM[l21];
                TH[l22] = THM(2, 2, SurfNum);
                QH[l21] = QHM[l21];
                QH[l22] = QHM(2, 2, SurfNum);

                if (construct.SourceSinkPresent) {
                    TsrcHistM(SurfNum, 2) = Tsrc1(SurfNum);
                    TuserHistM(SurfNum, 2) = Tuser1(SurfNum);
                    QsrcHistM(SurfNum, 2) = Qsrc1(SurfNum);
                    TsrcHist(SurfNum, 2) = TsrcHistM(SurfNum, 2);
                    TuserHist(SurfNum, 2) = TuserHistM(SurfNum, 2);
                    QsrcHist(SurfNum, 2) = QsrcHistM(SurfNum, 2);
                }

            } else {

                Real64 const sum_steps(SumTime(SurfNum) / construct.CTFTimeStep);
                if (construct.NumCTFTerms > 1) {
                    int const numCTFTerms(construct.NumCTFTerms);
                    for (SideNum = 1; SideNum <= 2; ++SideNum) { // Tuned Index order switched for cache friendliness
                        auto l(THM.index(SideNum, numCTFTerms, SurfNum));
                        auto const s3(THM.size3());
                        auto l1(l + s3);
                        for (HistTermNum = numCTFTerms + 1; HistTermNum >= 3; --HistTermNum, l1 = l, l -= s3) { // Tuned Linear indexing
                            // Real64 const THM_l1( THM( SideNum, HistTermNum, SurfNum ) );
                            // TH( SideNum, HistTermNum, SurfNum ) = THM_l1 - ( THM_l1 - THM( SideNum, HistTermNum - 1, SurfNum ) ) * sum_steps;
                            // Real64 const QHM_l1( QHM( SideNum, HistTermNum, SurfNum ) );
                            // QH( SideNum, HistTermNum, SurfNum ) = QHM_l1 - ( QHM_l1 - QHM( SideNum, HistTermNum - 1, SurfNum ) ) * sum_steps;
                            Real64 const THM_l1(THM[l1]);
                            TH[l1] = THM_l1 - (THM_l1 - THM[l]) * sum_steps;
                            Real64 const QHM_l1(QHM[l1]);
                            QH[l1] = QHM_l1 - (QHM_l1 - QHM[l]) * sum_steps;
                        }
                    }
                    if (construct.SourceSinkPresent) {
                        auto m(TsrcHistM.index(SurfNum, numCTFTerms));
                        auto m1(m + 1);
                        for (HistTermNum = numCTFTerms + 1; HistTermNum >= 3; --HistTermNum, --m, --m1) { // Tuned Linear indexing [ l ] == ()
                            // Real64 const TsrcHistM_elem( TsrcHistM( SurfNum, HistTermNum ) );
                            // TsrcHist( SurfNum, HistTermNum ) = TsrcHistM_elem - ( TsrcHistM_elem - TsrcHistM( SurfNum, HistTermNum - 1 ) ) *
                            // sum_steps;  Real64 const QsrcHistM_elem( QsrcHistM( SurfNum, HistTermNum ) );  QsrcHist( SurfNum, HistTermNum ) =
                            // QsrcHistM_elem - ( QsrcHistM_elem - QsrcHistM( SurfNum, HistTermNum - 1 ) ) * sum_steps;
                            Real64 const TsrcHistM_m1(TsrcHistM[m1]);
                            TsrcHist[m1] = TsrcHistM_m1 - (TsrcHistM_m1 - TsrcHistM[m]) * sum_steps;
                            Real64 const QsrcHistM_m1(QsrcHistM[m1]);
                            QsrcHist[m1] = QsrcHistM_m1 - (QsrcHistM_m1 - QsrcHistM[m]) * sum_steps;
                            Real64 const TuserHistM_m1(TuserHistM[m1]);
                            TuserHist[m1] = TuserHistM_m1 - (TuserHistM_m1 - TuserHistM[m]) * sum_steps;
                        }
                    }
                }

                // Tuned Linear indexing
                // TH( 1, 2, SurfNum ) = THM( 1, 2, SurfNum ) - ( THM( 1, 2, SurfNum ) - TempExt1( SurfNum ) ) * sum_steps;
                // TH( 2, 2, SurfNum ) = THM( 2, 2, SurfNum ) - ( THM( 2, 2, SurfNum ) - TempInt1( SurfNum ) ) * sum_steps;
                // QH( 1, 2, SurfNum ) = QHM( 1, 2, SurfNum ) - ( QHM( 1, 2, SurfNum ) - QExt1( SurfNum ) ) * sum_steps;
                // QH( 2, 2, SurfNum ) = QHM( 2, 2, SurfNum ) - ( QHM( 2, 2, SurfNum ) - QInt1( SurfNum ) ) * sum_steps;

                auto const l21(TH.index(1, 2, SurfNum)); // Linear index
                auto const l22(TH.index(2, 2, SurfNum)); // Linear index
                TH[l21] = THM[l21] - (THM[l21] - TempExt1(SurfNum)) * sum_steps;
                TH[l22] = THM[l22] - (THM[l22] - TempInt1(SurfNum)) * sum_steps;
                QH[l21] = QHM[l21] - (QHM[l21] - QExt1(SurfNum)) * sum_steps;
                QH[l22] = QHM[l22] - (QHM[l22] - QInt1(SurfNum)) * sum_steps;

                // Tuned Linear indexing
                // TsrcHist( SurfNum, 2 ) = TsrcHistM( SurfNum, 2 ) - ( TsrcHistM( SurfNum, 2 ) - Tsrc1( SurfNum ) ) * sum_steps;
                // QsrcHist( SurfNum, 2 ) = QsrcHistM( SurfNum, 2 ) - ( QsrcHistM( SurfNum, 2 ) - Qsrc1( SurfNum ) ) * sum_steps;

                if (construct.SourceSinkPresent) {
                    auto const l2(TsrcHist.index(SurfNum, 2));
                    TsrcHist[l2] = TsrcHistM[l2] - (TsrcHistM[l2] - Tsrc1(SurfNum)) * sum_steps;
                    QsrcHist[l2] = QsrcHistM[l2] - (QsrcHistM[l2] - Qsrc1(SurfNum)) * sum_steps;
                    TuserHist[l2] = TuserHistM[l2] - (TuserHistM[l2] - Tuser1(SurfNum)) * sum_steps;
                }
            }

        } // ...end of loop over all (heat transfer) surfaces
    }

    void CalculateZoneMRT(Optional_int_const ZoneToResimulate) // if passed in, then only calculate surfaces that have this zone
    {

        // SUBROUTINE INFORMATION:
        //       AUTHOR         Rick Strand
        //       DATE WRITTEN   November 2000
        //       MODIFIED       na
        //       RE-ENGINEERED  na

        // PURPOSE OF THIS SUBROUTINE:
        // Calculates the current zone MRT for thermal comfort and radiation
        // calculation purposes.

        // METHODOLOGY EMPLOYED:
        // If you have to ask...

        // REFERENCES:
        // na

        // USE STATEMENTS:
        // na

        // Locals
        // SUBROUTINE ARGUMENT DEFINITIONS:

        // SUBROUTINE PARAMETER DEFINITIONS:
        // na

        // INTERFACE BLOCK SPECIFICATIONS:
        // na

        // DERIVED TYPE DEFINITIONS:
        // na

        // SUBROUTINE LOCAL VARIABLE DECLARATIONS:

        Real64 SumAET;                    // Intermediate calculational variable (area*emissivity*T) sum
        static Array1D<Real64> SurfaceAE; // Product of area and emissivity for each surface
        int SurfNum;                      // Surface number
        static Array1D<Real64> ZoneAESum; // Sum of area times emissivity for all zone surfaces
        int ZoneNum;                      // Zone number

        // FLOW:
        if (CalculateZoneMRTfirstTime) {
            SurfaceAE.allocate(TotSurfaces);
            ZoneAESum.allocate(NumOfZones);
            SurfaceAE = 0.0;
            ZoneAESum = 0.0;
            for (SurfNum = 1; SurfNum <= TotSurfaces; ++SurfNum) {
                if (Surface(SurfNum).HeatTransSurf) {
                    SurfaceAE(SurfNum) = Surface(SurfNum).Area * dataConstruction.Construct(Surface(SurfNum).Construction).InsideAbsorpThermal;
                    ZoneNum = Surface(SurfNum).Zone;
                    if (ZoneNum > 0) ZoneAESum(ZoneNum) += SurfaceAE(SurfNum);
                }
            }
        }

        for (ZoneNum = 1; ZoneNum <= NumOfZones; ++ZoneNum) {
            if (present(ZoneToResimulate) && (ZoneNum != ZoneToResimulate)) continue;
            SumAET = 0.0;
            for (SurfNum = Zone(ZoneNum).SurfaceFirst; SurfNum <= Zone(ZoneNum).SurfaceLast; ++SurfNum) {
                if (Surface(SurfNum).HeatTransSurf) {
                    SumAET += SurfaceAE(SurfNum) * TempSurfIn(SurfNum);
                }
            }
            if (ZoneAESum(ZoneNum) > 0.01) {
                MRT(ZoneNum) = SumAET / ZoneAESum(ZoneNum);
            } else {
                if (CalculateZoneMRTfirstTime) {
                    ShowWarningError("Zone areas*inside surface emissivities are summing to zero, for Zone=\"" + Zone(ZoneNum).Name + "\"");
                    ShowContinueError("As a result, MRT will be set to MAT for that zone");
                }
                MRT(ZoneNum) = MAT(ZoneNum);
            }
        }

        CalculateZoneMRTfirstTime = false;
    }

    // End of Record Keeping subroutines for the HB Module
    // *****************************************************************************

    // Beginning of Reporting subroutines for the HB Module
    // *****************************************************************************

    void ReportSurfaceHeatBalance()
    {

        // SUBROUTINE INFORMATION:
        //       AUTHOR         Linda Lawrie
        //       DATE WRITTEN   Oct 2000

        // PURPOSE OF THIS SUBROUTINE:
        // This subroutine puts the reporting part of the HBSurface Module in one area.

        using DataGlobals::CompLoadReportIsReq;
        using DataGlobals::NumOfTimeStepInHour;
        using DataSizing::CurOverallSimDay;
        using OutputReportTabular::feneSolarRadSeq;
        using OutputReportTabular::lightSWRadSeq;
        using SolarShading::ReportSurfaceShading;

        SumSurfaceHeatEmission = 0.0;

        ZoneMRT({1, NumOfZones}) = MRT({1, NumOfZones});

        ReportSurfaceShading();

        // update inside face radiation reports
        for (int SurfNum = 1; SurfNum <= TotSurfaces; ++SurfNum) {
            Real64 const surfaceArea(Surface(SurfNum).Area);
            // Tuned Replaced by one line form below for speed
            //			QdotRadNetSurfInRep( SurfNum ) = NetLWRadToSurf( SurfNum ) * surfaceArea;
            //			QdotRadNetSurfInRepPerArea( SurfNum ) = NetLWRadToSurf( SurfNum );
            QdotRadNetSurfInRep(SurfNum) = (QdotRadNetSurfInRepPerArea(SurfNum) = NetLWRadToSurf(SurfNum)) * surfaceArea;
            QRadNetSurfInReport(SurfNum) = QdotRadNetSurfInRep(SurfNum) * TimeStepZoneSec;

            if (Surface(SurfNum).Class != SurfaceClass_Window) { // not a window...
                QdotRadSolarInRepPerArea(SurfNum) = QRadSWInAbs(SurfNum) - QRadSWLightsInAbs(SurfNum);
                QdotRadSolarInRep(SurfNum) = QdotRadSolarInRepPerArea(SurfNum) * surfaceArea;
                QRadSolarInReport(SurfNum) = QdotRadSolarInRep(SurfNum) * TimeStepZoneSec;

                QdotRadLightsInRepPerArea(SurfNum) = QRadSWLightsInAbs(SurfNum);
                QdotRadLightsInRep(SurfNum) = QdotRadLightsInRepPerArea(SurfNum) * surfaceArea;
                QRadLightsInReport(SurfNum) = QdotRadLightsInRep(SurfNum) * TimeStepZoneSec;

                if (ZoneSizingCalc && CompLoadReportIsReq) {
                    int TimeStepInDay = (HourOfDay - 1) * NumOfTimeStepInHour + TimeStep;
                    lightSWRadSeq(CurOverallSimDay, TimeStepInDay, SurfNum) = QdotRadLightsInRep(SurfNum);
                    feneSolarRadSeq(CurOverallSimDay, TimeStepInDay, SurfNum) = QdotRadSolarInRep(SurfNum);
                }
            } else { // can we fill these for windows?
            }

            // Tuned Replaced by one line form below for speed
            //			QdotRadIntGainsInRepPerArea( SurfNum ) = QRadThermInAbs( SurfNum );
            //			QdotRadIntGainsInRep( SurfNum ) = QdotRadIntGainsInRepPerArea( SurfNum ) * surfaceArea;
            QdotRadIntGainsInRep(SurfNum) = (QdotRadIntGainsInRepPerArea(SurfNum) = QRadThermInAbs(SurfNum)) * surfaceArea;
            QRadIntGainsInReport(SurfNum) = QdotRadIntGainsInRep(SurfNum) * TimeStepZoneSec;

            QdotRadHVACInRepPerArea(SurfNum) = QHTRadSysSurf(SurfNum) + QCoolingPanelSurf(SurfNum) + QHWBaseboardSurf(SurfNum) +
                                               QSteamBaseboardSurf(SurfNum) + QElecBaseboardSurf(SurfNum);
            QdotRadHVACInRep(SurfNum) = QdotRadHVACInRepPerArea(SurfNum) * Surface(SurfNum).Area;
            // Tuned Replaced by one line form below for speed
            //			QdotRadHVACInRepPerArea( SurfNum ) = QHTRadSysSurf( SurfNum ) + QHWBaseboardSurf( SurfNum ) + QSteamBaseboardSurf(
            // SurfNum
            //)
            //+  QElecBaseboardSurf( SurfNum ); 			QdotRadHVACInRep( SurfNum ) = QdotRadHVACInRepPerArea( SurfNum ) *
            // surfaceArea;
            QdotRadHVACInRep(SurfNum) =
                (QdotRadHVACInRepPerArea(SurfNum) = QHTRadSysSurf(SurfNum) + QCoolingPanelSurf(SurfNum) + QHWBaseboardSurf(SurfNum) +
                                                    QSteamBaseboardSurf(SurfNum) + QElecBaseboardSurf(SurfNum)) *
                surfaceArea;
            QRadHVACInReport(SurfNum) = QdotRadHVACInRep(SurfNum) * TimeStepZoneSec;

            if (Surface(SurfNum).Class == SurfaceClass_Floor || Surface(SurfNum).Class == SurfaceClass_Wall ||
                Surface(SurfNum).Class == SurfaceClass_IntMass || Surface(SurfNum).Class == SurfaceClass_Roof ||
                Surface(SurfNum).Class == SurfaceClass_Door) {

                // inside face conduction updates
                OpaqSurfInsFaceConductionEnergy(SurfNum) = OpaqSurfInsFaceConduction(SurfNum) * TimeStepZoneSec;
                ZoneOpaqSurfInsFaceCond(Surface(SurfNum).Zone) += OpaqSurfInsFaceConduction(SurfNum);
                OpaqSurfInsFaceCondGainRep(SurfNum) = 0.0;
                OpaqSurfInsFaceCondLossRep(SurfNum) = 0.0;
                if (OpaqSurfInsFaceConduction(SurfNum) >= 0.0) {
                    OpaqSurfInsFaceCondGainRep(SurfNum) = OpaqSurfInsFaceConduction(SurfNum);
                } else {
                    OpaqSurfInsFaceCondLossRep(SurfNum) = -OpaqSurfInsFaceConduction(SurfNum);
                }

                // outside face conduction updates
                OpaqSurfOutsideFaceConductionEnergy(SurfNum) = OpaqSurfOutsideFaceConduction(SurfNum) * TimeStepZoneSec;
                ZoneOpaqSurfExtFaceCond(Surface(SurfNum).Zone) += OpaqSurfOutsideFaceConduction(SurfNum);
                OpaqSurfExtFaceCondGainRep(SurfNum) = 0.0;
                OpaqSurfExtFaceCondLossRep(SurfNum) = 0.0;
                if (OpaqSurfOutsideFaceConduction(SurfNum) >= 0.0) {
                    OpaqSurfExtFaceCondGainRep(SurfNum) = OpaqSurfOutsideFaceConduction(SurfNum);
                } else {
                    OpaqSurfExtFaceCondLossRep(SurfNum) = -OpaqSurfOutsideFaceConduction(SurfNum);
                }

                // do average surface conduction updates

                OpaqSurfAvgFaceConduction(SurfNum) = (OpaqSurfInsFaceConduction(SurfNum) - OpaqSurfOutsideFaceConduction(SurfNum)) / 2.0;
                OpaqSurfAvgFaceConductionFlux(SurfNum) = (OpaqSurfInsFaceConductionFlux(SurfNum) - OpaqSurfOutsideFaceConductionFlux(SurfNum)) / 2.0;
                OpaqSurfAvgFaceConductionEnergy(SurfNum) = OpaqSurfAvgFaceConduction(SurfNum) * TimeStepZoneSec;
                OpaqSurfAvgFaceCondGainRep(SurfNum) = 0.0;
                OpaqSurfAvgFaceCondLossRep(SurfNum) = 0.0;
                if (OpaqSurfAvgFaceConduction(SurfNum) >= 0.0) {
                    OpaqSurfAvgFaceCondGainRep(SurfNum) = OpaqSurfAvgFaceConduction(SurfNum);
                } else {
                    OpaqSurfAvgFaceCondLossRep(SurfNum) = -OpaqSurfAvgFaceConduction(SurfNum);
                }

                // do surface storage rate updates
                OpaqSurfStorageConductionFlux(SurfNum) = -(OpaqSurfInsFaceConductionFlux(SurfNum) + OpaqSurfOutsideFaceConductionFlux(SurfNum));
                OpaqSurfStorageConduction(SurfNum) = -(OpaqSurfInsFaceConduction(SurfNum) + OpaqSurfOutsideFaceConduction(SurfNum));
                OpaqSurfStorageConductionEnergy(SurfNum) = OpaqSurfStorageConduction(SurfNum) * TimeStepZoneSec;
                OpaqSurfStorageGainRep(SurfNum) = 0.0;
                OpaqSurfStorageCondLossRep(SurfNum) = 0.0;
                if (OpaqSurfStorageConduction(SurfNum) >= 0.0) {
                    OpaqSurfStorageGainRep(SurfNum) = OpaqSurfStorageConduction(SurfNum);
                } else {
                    OpaqSurfStorageCondLossRep(SurfNum) = -OpaqSurfStorageConduction(SurfNum);
                }

            } // opaque heat transfer surfaces.
            if (Surface(SurfNum).ExtBoundCond == ExternalEnvironment) {
                SumSurfaceHeatEmission += QHeatEmiReport(SurfNum) * TimeStepZoneSec;
            }
        } // loop over surfaces
        for (int ZoneNum = 1; ZoneNum <= NumOfZones; ++ZoneNum) {
            if (ZoneOpaqSurfInsFaceCond(ZoneNum) >= 0.0) {
                ZoneOpaqSurfInsFaceCondGainRep(ZoneNum) = ZoneOpaqSurfInsFaceCond(ZoneNum);
                ZnOpqSurfInsFaceCondGnRepEnrg(ZoneNum) = ZoneOpaqSurfInsFaceCondGainRep(ZoneNum) * TimeStepZoneSec;
            } else {
                ZoneOpaqSurfInsFaceCondLossRep(ZoneNum) = -ZoneOpaqSurfInsFaceCond(ZoneNum);
                ZnOpqSurfInsFaceCondLsRepEnrg(ZoneNum) = ZoneOpaqSurfInsFaceCondLossRep(ZoneNum) * TimeStepZoneSec;
            }

            if (ZoneOpaqSurfExtFaceCond(ZoneNum) >= 0.0) {
                ZoneOpaqSurfExtFaceCondGainRep(ZoneNum) = ZoneOpaqSurfExtFaceCond(ZoneNum);
                ZnOpqSurfExtFaceCondGnRepEnrg(ZoneNum) = ZoneOpaqSurfExtFaceCondGainRep(ZoneNum) * TimeStepZoneSec;
            } else {
                ZoneOpaqSurfExtFaceCondLossRep(ZoneNum) = -ZoneOpaqSurfExtFaceCond(ZoneNum);
                ZnOpqSurfExtFaceCondLsRepEnrg(ZoneNum) = ZoneOpaqSurfExtFaceCondLossRep(ZoneNum) * TimeStepZoneSec;
            }
        } // loop over zones
    }

    void ReportIntMovInsInsideSurfTemp()
    {
        int SurfNum;
        TempSurfInMovInsRep = TempSurfIn;
        for (SurfNum = 1; SurfNum <= TotSurfaces; ++SurfNum) {
            if (Surface(SurfNum).MaterialMovInsulInt > 0) {
                if (GetCurrentScheduleValue(Surface(SurfNum).SchedMovInsulInt) > 0.0) {
                    TempSurfInMovInsRep(SurfNum) = TempSurfInTmp(SurfNum);
                }
            }
        }
    }
    // End of Reporting subroutines for the HB Module
    // *****************************************************************************

    // *****************************************************************************
    // *****************************************************************************
    // *****************************************************************************
    // *****************************************************************************

    // Formerly EXTERNAL SUBROUTINES (heavily related to HeatBalanceSurfaceManager) now moved into namespace

    void CalcHeatBalanceOutsideSurf(ConvectionCoefficientsData &dataConvectionCoefficients,
<<<<<<< HEAD
=======
                                    IOFiles &ioFiles,
>>>>>>> 922f888a
                                    Optional_int_const ZoneToResimulate) // if passed in, then only calculate surfaces that have this zone
    {

        // SUBROUTINE INFORMATION:
        //       AUTHOR         George Walton
        //       DATE WRITTEN   December 1979
        //       MODIFIED       Jun 1990 (RDT for new CTF arrays);
        //                      Aug 2000 (RJL for MTF moisture calculations)
        //                      Sep 2000 (RKS for new radiant exchange algorithm)
        //                      Dec 2000 (RKS for radiant system model addition)
        //                      Apr 2002 (COP removed denominator from OSC calculation
        //                      Jul 2008 (P.Biddulph include calls to HAMT)
        //                      Jul 2011, M.J. Witte and C.O. Pedersen, add new fields to OSC for last T, max and min
        //                      Sep 2011 LKL/BG - resimulate only zones needing it for Radiant systems
        //       RE-ENGINEERED  Mar 1998 (RKS)

        // PURPOSE OF THIS SUBROUTINE:
        // This subroutine performs a heat balance on the outside face of each
        // surface in the building.

        // METHODOLOGY EMPLOYED:
        // Various boundary conditions are set and additional parameters are set-
        // up.  Then, the proper heat balance equation is selected based on the
        // presence of movable insulation, thermal mass of the surface construction,
        // and convection model being used.

        // REFERENCES:
        // (I)BLAST legacy routine HBOUT
        // 1989 ASHRAE Handbook of Fundamentals (Figure 1 on p. 22.4, convection correlations)

        // Using/Aliasing
        using namespace DataGlobals;
        using namespace DataEnvironment;
        using namespace DataHeatBalFanSys;
        using namespace DataHeatBalance;
        using namespace DataHeatBalSurface;
        using namespace DataSurfaces;
        using ConvectionCoefficients::InitExteriorConvectionCoeff;
        using ConvectionCoefficients::SetExtConvectionCoeff;
        using ConvectionCoefficients::SetIntConvectionCoeff;
        using DataMoistureBalance::HAirFD;
        using DataMoistureBalance::HConvExtFD;
        using DataMoistureBalance::HConvInFD;
        using DataMoistureBalance::HGrndFD;
        using DataMoistureBalance::HMassConvExtFD;
        using DataMoistureBalance::HMassConvInFD;
        using DataMoistureBalance::HSkyFD;
        using DataMoistureBalance::RhoVaporAirIn;
        using DataMoistureBalance::RhoVaporAirOut;
        using DataMoistureBalance::RhoVaporSurfIn;
        using DataMoistureBalance::TempOutsideAirFD;
        using HeatBalanceIntRadExchange::CalcInteriorRadExchange;
        using HeatBalanceMovableInsulation::EvalOutsideMovableInsulation;
        using ScheduleManager::GetCurrentScheduleValue;
        using ScheduleManager::GetScheduleIndex;
        using namespace Psychrometrics;
        using EcoRoofManager::CalcEcoRoof;

        // Locals
        // SUBROUTINE ARGUMENT DEFINITIONS:

        // SUBROUTINE PARAMETER DEFINITIONS:
        static std::string const RoutineName("CalcHeatBalanceOutsideSurf");
        static std::string const RoutineNameGroundTemp("CalcHeatBalanceOutsideSurf:GroundTemp");
        static std::string const RoutineNameGroundTempFC("CalcHeatBalanceOutsideSurf:GroundTempFC");
        static std::string const RoutineNameOtherSideCoefNoCalcExt("CalcHeatBalanceOutsideSurf:OtherSideCoefNoCalcExt");
        static std::string const RoutineNameOtherSideCoefCalcExt("CalcHeatBalanceOutsideSurf:OtherSideCoefCalcExt");
        static std::string const RoutineNameOSCM("CalcHeatBalanceOutsideSurf:OSCM");
        static std::string const RoutineNameExtEnvWetSurf("CalcHeatBalanceOutsideSurf:extEnvWetSurf");
        static std::string const RoutineNameExtEnvDrySurf("CalcHeatBalanceOutsideSurf:extEnvDrySurf");
        static std::string const RoutineNameNoWind("CalcHeatBalanceOutsideSurf:nowind");
        static std::string const RoutineNameOther("CalcHeatBalanceOutsideSurf:interior/other");
        static std::string const RoutineNameIZPart("CalcHeatBalanceOutsideSurf:IZPart");
        static std::string const HBSurfManGroundHAMT("HBSurfMan:Ground:HAMT");
        static std::string const HBSurfManRainHAMT("HBSurfMan:Rain:HAMT");
        static std::string const HBSurfManDrySurfCondFD("HBSurfMan:DrySurf:CondFD");
        static std::string const Outside("Outside");
        static std::string const BlankString;

        // INTERFACE BLOCK SPECIFICATIONS:
        // na

        // DERIVED TYPE DEFINITIONS:
        // na

        // SUBROUTINE LOCAL VARIABLE DECLARATIONS:
        Real64 AbsThermSurf;     // Thermal absoptance of the exterior surface
        int ConstrNum;           // Construction index for the current surface
        Real64 HGround;          // "Convection" coefficient from ground to surface
        Real64 HMovInsul;        // "Convection" coefficient of movable insulation
        Real64 HSky;             // "Convection" coefficient from sky to surface
        Real64 HAir;             // "Convection" coefficient from air to surface (radiation)
        Real64 ConstantTempCoef; // Temperature Coefficient as input or modified using sine wave  COP mod
        int RoughSurf;           // Roughness index of the exterior surface
        int SurfNum;             // Surface number DO loop counter
        int SrdSurfsNum;         // Surrounding surfaces list number
        int SrdSurfNum;          // Surrounding surface number DO loop counter
        Real64 SrdSurfTempAbs;   // Absolute temperature of a surrounding surface
        Real64 SrdSurfViewFac;   // View factor of a surrounding surface
        Real64 TempExt;          // Exterior temperature boundary condition
        int ZoneNum;             // Zone number the current surface is attached to
        int OPtr;
        Real64 RhoVaporSat;     // Local temporary saturated vapor density for checking
        bool MovInsulErrorFlag; // Movable Insulation error flag
        Real64 TSurf;           // Absolute temperature of the outside surface of an exterior surface

        // FUNCTION DEFINITIONS:
        // na

        // FLOW:
        MovInsulErrorFlag = false;

        if (AnyConstructInternalSourceInInput) {
            for (SurfNum = 1; SurfNum <= TotSurfaces; ++SurfNum) {
                // Need to transfer any source/sink for a surface to the local array.  Note that
                // the local array is flux (W/m2) while the QRadSysSource is heat transfer (W).
                // This must be done at this location so that this is always updated correctly.
                if (Surface(SurfNum).Area > 0.0)
                    QsrcHist(SurfNum, 1) = QRadSysSource(SurfNum) / Surface(SurfNum).Area; // Make sure we don't divide by zero...

                // next we add source (actually a sink) from any integrated PV
                if (Surface(SurfNum).Area > 0.0)
                    QsrcHist(SurfNum, 1) += QPVSysSource(SurfNum) / Surface(SurfNum).Area; // Make sure we don't divide by zero...
            }
        }

        if (present(ZoneToResimulate)) {
            CalcInteriorRadExchange(TH(2, 1, _), 0, NetLWRadToSurf, ZoneToResimulate, Outside);
        } else {
            CalcInteriorRadExchange(TH(2, 1, _), 0, NetLWRadToSurf, _, Outside);
        }

        for (SurfNum = 1; SurfNum <= TotSurfaces; ++SurfNum) { // Loop through all surfaces...

            ZoneNum = Surface(SurfNum).Zone;

            if (present(ZoneToResimulate)) {
                if ((ZoneNum != ZoneToResimulate) && (AdjacentZoneToSurface(SurfNum) != ZoneToResimulate)) {
                    continue; // skip surfaces that are not associated with this zone
                }
            }

            if (!Surface(SurfNum).HeatTransSurf || ZoneNum == 0) continue; // Skip non-heat transfer surfaces

            if (Surface(SurfNum).Class == SurfaceClass_Window) continue;
            // Interior windows in partitions use "normal" heat balance calculations
            // For rest, Outside surface temp of windows not needed in Window5 calculation approach.
            // Window layer temperatures are calculated in CalcHeatBalanceInsideSurf

            // Initializations for this surface
            ConstrNum = Surface(SurfNum).Construction;
            HMovInsul = 0.0;
            HSky = 0.0;
            HGround = 0.0;
            HAir = 0.0;
            HcExtSurf(SurfNum) = 0.0;
            HAirExtSurf(SurfNum) = 0.0;
            HSkyExtSurf(SurfNum) = 0.0;
            HGrdExtSurf(SurfNum) = 0.0;
            QRadLWOutSrdSurfs(SurfNum) = 0.0;

            // Calculate heat extract due to additional heat flux source term as the surface boundary condition

            if (Surface(SurfNum).OutsideHeatSourceTermSchedule) {
                QAdditionalHeatSourceOutside(SurfNum) =
                    EnergyPlus::ScheduleManager::GetCurrentScheduleValue(Surface(SurfNum).OutsideHeatSourceTermSchedule);
            }

            // Calculate the current outside surface temperature TH(SurfNum,1,1) for the
            // various different boundary conditions
            {
                auto const SELECT_CASE_var(Surface(SurfNum).ExtBoundCond);

                if (SELECT_CASE_var == Ground) { // Surface in contact with ground

                    TH(1, 1, SurfNum) = GroundTemp;

                    // Set the only radiant system heat balance coefficient that is non-zero for this case
                    if (dataConstruction.Construct(ConstrNum).SourceSinkPresent) RadSysToHBConstCoef(SurfNum) = TH(1, 1, SurfNum);

                    // start HAMT
                    if (Surface(SurfNum).HeatTransferAlgorithm == HeatTransferModel_HAMT) {
                        // Set variables used in the HAMT moisture balance
                        TempOutsideAirFD(SurfNum) = GroundTemp;
                        RhoVaporAirOut(SurfNum) = PsyRhovFnTdbRh(GroundTemp, 1.0, HBSurfManGroundHAMT);
                        HConvExtFD(SurfNum) = HighHConvLimit;

                        HMassConvExtFD(SurfNum) =
                            HConvExtFD(SurfNum) /
                            ((PsyRhoAirFnPbTdbW(OutBaroPress, GroundTemp, PsyWFnTdbRhPb(GroundTemp, 1.0, OutBaroPress, RoutineNameGroundTemp)) +
                              RhoVaporAirOut(SurfNum)) *
                             PsyCpAirFnW(OutHumRat));

                        HSkyFD(SurfNum) = HSky;
                        HGrndFD(SurfNum) = HGround;
                        HAirFD(SurfNum) = HAir;
                    }
                    // end HAMT

                    if (Surface(SurfNum).HeatTransferAlgorithm == HeatTransferModel_CondFD) {
                        // Set variables used in the FD moisture balance
                        TempOutsideAirFD(SurfNum) = GroundTemp;
                        RhoVaporAirOut(SurfNum) = PsyRhovFnTdbRhLBnd0C(GroundTemp, 1.0);
                        HConvExtFD(SurfNum) = HighHConvLimit;
                        HMassConvExtFD(SurfNum) =
                            HConvExtFD(SurfNum) /
                            ((PsyRhoAirFnPbTdbW(OutBaroPress, GroundTemp, PsyWFnTdbRhPb(GroundTemp, 1.0, OutBaroPress, RoutineNameGroundTemp)) +
                              RhoVaporAirOut(SurfNum)) *
                             PsyCpAirFnW(OutHumRat));
                        HSkyFD(SurfNum) = HSky;
                        HGrndFD(SurfNum) = HGround;
                        HAirFD(SurfNum) = HAir;
                    }

                    // Added for FCfactor grounds
                } else if (SELECT_CASE_var == GroundFCfactorMethod) { // Surface in contact with ground

                    TH(1, 1, SurfNum) = GroundTempFC;

                    // Set the only radiant system heat balance coefficient that is non-zero for this case
                    if (dataConstruction.Construct(ConstrNum).SourceSinkPresent) RadSysToHBConstCoef(SurfNum) = TH(1, 1, SurfNum);

                    if (Surface(SurfNum).HeatTransferAlgorithm == HeatTransferModel_HAMT) {
                        // Set variables used in the HAMT moisture balance
                        TempOutsideAirFD(SurfNum) = GroundTempFC;
                        RhoVaporAirOut(SurfNum) = PsyRhovFnTdbRh(GroundTempFC, 1.0, HBSurfManGroundHAMT);
                        HConvExtFD(SurfNum) = HighHConvLimit;

                        HMassConvExtFD(SurfNum) =
                            HConvExtFD(SurfNum) /
                            ((PsyRhoAirFnPbTdbW(OutBaroPress, GroundTempFC, PsyWFnTdbRhPb(GroundTempFC, 1.0, OutBaroPress, RoutineNameGroundTempFC)) +
                              RhoVaporAirOut(SurfNum)) *
                             PsyCpAirFnW(OutHumRat));

                        HSkyFD(SurfNum) = HSky;
                        HGrndFD(SurfNum) = HGround;
                        HAirFD(SurfNum) = HAir;
                    }

                    if (Surface(SurfNum).HeatTransferAlgorithm == HeatTransferModel_CondFD) {
                        // Set variables used in the FD moisture balance
                        TempOutsideAirFD(SurfNum) = GroundTempFC;
                        RhoVaporAirOut(SurfNum) = PsyRhovFnTdbRhLBnd0C(GroundTempFC, 1.0);
                        HConvExtFD(SurfNum) = HighHConvLimit;
                        HMassConvExtFD(SurfNum) =
                            HConvExtFD(SurfNum) /
                            ((PsyRhoAirFnPbTdbW(OutBaroPress, GroundTempFC, PsyWFnTdbRhPb(GroundTempFC, 1.0, OutBaroPress, RoutineNameGroundTempFC)) +
                              RhoVaporAirOut(SurfNum)) *
                             PsyCpAirFnW(OutHumRat));
                        HSkyFD(SurfNum) = HSky;
                        HGrndFD(SurfNum) = HGround;
                        HAirFD(SurfNum) = HAir;
                    }

                } else if (SELECT_CASE_var == OtherSideCoefNoCalcExt) {
                    // Use Other Side Coefficients to determine the surface film coefficient and
                    // the exterior boundary condition temperature

                    OPtr = Surface(SurfNum).OSCPtr;
                    // Set surface temp from previous timestep
                    if (BeginTimeStepFlag) {
                        OSC(OPtr).TOutsideSurfPast = TH(1, 1, SurfNum);
                    }

                    if (OSC(OPtr).ConstTempScheduleIndex != 0) { // Determine outside temperature from schedule
                        OSC(OPtr).ConstTemp = GetCurrentScheduleValue(OSC(OPtr).ConstTempScheduleIndex);
                    }

                    //  Allow for modification of TemperatureCoefficient with unitary sine wave.
                    if (OSC(OPtr).SinusoidalConstTempCoef) { // Sine wave C4
                        ConstantTempCoef = std::sin(2 * Pi * CurrentTime / OSC(OPtr).SinusoidPeriod);
                    } else {
                        ConstantTempCoef = OSC(OPtr).ConstTempCoef;
                    }

                    OSC(OPtr).OSCTempCalc = (OSC(OPtr).ZoneAirTempCoef * MAT(ZoneNum) + OSC(OPtr).ExtDryBulbCoef * Surface(SurfNum).OutDryBulbTemp +
                                             ConstantTempCoef * OSC(OPtr).ConstTemp + OSC(OPtr).GroundTempCoef * GroundTemp +
                                             OSC(OPtr).WindSpeedCoef * Surface(SurfNum).WindSpeed * Surface(SurfNum).OutDryBulbTemp +
                                             OSC(OPtr).TPreviousCoef * OSC(OPtr).TOutsideSurfPast);

                    // Enforce max/min limits if applicable
                    if (OSC(OPtr).MinLimitPresent) OSC(OPtr).OSCTempCalc = max(OSC(OPtr).MinTempLimit, OSC(OPtr).OSCTempCalc);
                    if (OSC(OPtr).MaxLimitPresent) OSC(OPtr).OSCTempCalc = min(OSC(OPtr).MaxTempLimit, OSC(OPtr).OSCTempCalc);

                    TH(1, 1, SurfNum) = OSC(OPtr).OSCTempCalc;

                    // Set the only radiant system heat balance coefficient that is non-zero for this case
                    if (dataConstruction.Construct(ConstrNum).SourceSinkPresent) RadSysToHBConstCoef(SurfNum) = TH(1, 1, SurfNum);

                    if (Surface(SurfNum).HeatTransferAlgorithm == HeatTransferModel_CondFD ||
                        Surface(SurfNum).HeatTransferAlgorithm == HeatTransferModel_HAMT) {
                        // Set variables used in the FD moisture balance and HAMT
                        TempOutsideAirFD(SurfNum) = TH(1, 1, SurfNum);
                        RhoVaporAirOut(SurfNum) = PsyRhovFnTdbWPb(TempOutsideAirFD(SurfNum), OutHumRat, OutBaroPress);
                        HConvExtFD(SurfNum) = HighHConvLimit;
                        HMassConvExtFD(SurfNum) =
                            HConvExtFD(SurfNum) /
                            ((PsyRhoAirFnPbTdbW(OutBaroPress,
                                                TempOutsideAirFD(SurfNum),
                                                PsyWFnTdbRhPb(TempOutsideAirFD(SurfNum), 1.0, OutBaroPress, RoutineNameOtherSideCoefNoCalcExt)) +
                              RhoVaporAirOut(SurfNum)) *
                             PsyCpAirFnW(OutHumRat));
                        HSkyFD(SurfNum) = HSky;
                        HGrndFD(SurfNum) = HGround;
                        HAirFD(SurfNum) = HAir;
                    }

                    // This ends the calculations for this surface and goes on to the next SurfNum

                } else if (SELECT_CASE_var == OtherSideCoefCalcExt) { // A surface with other side coefficients that define the outside environment

                    // First, set up the outside convection coefficient and the exterior temperature
                    // boundary condition for the surface
                    OPtr = Surface(SurfNum).OSCPtr;
                    // Set surface temp from previous timestep
                    if (BeginTimeStepFlag) {
                        OSC(OPtr).TOutsideSurfPast = TH(1, 1, SurfNum);
                    }

                    if (OSC(OPtr).ConstTempScheduleIndex != 0) { // Determine outside temperature from schedule
                        OSC(OPtr).ConstTemp = GetCurrentScheduleValue(OSC(OPtr).ConstTempScheduleIndex);
                    }

                    HcExtSurf(SurfNum) = OSC(OPtr).SurfFilmCoef;

                    OSC(OPtr).OSCTempCalc = (OSC(OPtr).ZoneAirTempCoef * MAT(ZoneNum) + OSC(OPtr).ExtDryBulbCoef * Surface(SurfNum).OutDryBulbTemp +
                                             OSC(OPtr).ConstTempCoef * OSC(OPtr).ConstTemp + OSC(OPtr).GroundTempCoef * GroundTemp +
                                             OSC(OPtr).WindSpeedCoef * Surface(SurfNum).WindSpeed * Surface(SurfNum).OutDryBulbTemp +
                                             OSC(OPtr).TPreviousCoef * OSC(OPtr).TOutsideSurfPast);

                    // Enforce max/min limits if applicable
                    if (OSC(OPtr).MinLimitPresent) OSC(OPtr).OSCTempCalc = max(OSC(OPtr).MinTempLimit, OSC(OPtr).OSCTempCalc);
                    if (OSC(OPtr).MaxLimitPresent) OSC(OPtr).OSCTempCalc = min(OSC(OPtr).MaxTempLimit, OSC(OPtr).OSCTempCalc);

                    TempExt = OSC(OPtr).OSCTempCalc;

                    // Set the only radiant system heat balance coefficient that is non-zero for this case
                    if (dataConstruction.Construct(ConstrNum).SourceSinkPresent) RadSysToHBConstCoef(SurfNum) = TH(1, 1, SurfNum);

                    if (Surface(SurfNum).HeatTransferAlgorithm == HeatTransferModel_CondFD ||
                        Surface(SurfNum).HeatTransferAlgorithm == HeatTransferModel_HAMT) {
                        // Set variables used in the FD moisture balance and HAMT
                        TempOutsideAirFD(SurfNum) = TempExt;
                        RhoVaporAirOut(SurfNum) = PsyRhovFnTdbWPb(TempOutsideAirFD(SurfNum), OutHumRat, OutBaroPress);
                        HConvExtFD(SurfNum) = HcExtSurf(SurfNum);
                        HMassConvExtFD(SurfNum) =
                            HConvExtFD(SurfNum) /
                            ((PsyRhoAirFnPbTdbW(OutBaroPress,
                                                TempOutsideAirFD(SurfNum),
                                                PsyWFnTdbRhPb(TempOutsideAirFD(SurfNum), 1.0, OutBaroPress, RoutineNameOtherSideCoefCalcExt)) +
                              RhoVaporAirOut(SurfNum)) *
                             PsyCpAirFnW(OutHumRat));
                        HSkyFD(SurfNum) = HSkyExtSurf(SurfNum);
                        HGrndFD(SurfNum) = HGrdExtSurf(SurfNum);
                        HAirFD(SurfNum) = HAirExtSurf(SurfNum);
                    }

                    // Call the outside surface temp calculation and pass the necessary terms
                    if (Surface(SurfNum).HeatTransferAlgorithm == HeatTransferModel_CTF ||
                        Surface(SurfNum).HeatTransferAlgorithm == HeatTransferModel_EMPD) {
                        CalcOutsideSurfTemp(SurfNum, ZoneNum, ConstrNum, HMovInsul, TempExt, MovInsulErrorFlag);
                        if (MovInsulErrorFlag) ShowFatalError("CalcOutsideSurfTemp: Program terminates due to preceding conditions.");
                    }

                    // This ends the calculations for this surface and goes on to the next SurfNum

                } else if (SELECT_CASE_var ==
                           OtherSideCondModeledExt) { // A surface with other side conditions determined from seperate, dynamic component
                    //                               modeling that defines the "outside environment"

                    // First, set up the outside convection coefficient and the exterior temperature
                    // boundary condition for the surface
                    OPtr = Surface(SurfNum).OSCMPtr;
                    // EMS overrides
                    if (OSCM(OPtr).EMSOverrideOnTConv) OSCM(OPtr).TConv = OSCM(OPtr).EMSOverrideTConvValue;
                    if (OSCM(OPtr).EMSOverrideOnHConv) OSCM(OPtr).HConv = OSCM(OPtr).EMSOverrideHConvValue;
                    if (OSCM(OPtr).EMSOverrideOnTRad) OSCM(OPtr).TRad = OSCM(OPtr).EMSOverrideTRadValue;
                    if (OSCM(OPtr).EMSOverrideOnHrad) OSCM(OPtr).HRad = OSCM(OPtr).EMSOverrideHradValue;
                    HcExtSurf(SurfNum) = OSCM(OPtr).HConv;

                    TempExt = OSCM(OPtr).TConv;

                    // Set the only radiant system heat balance coefficient that is non-zero for this case
                    if (dataConstruction.Construct(ConstrNum).SourceSinkPresent) RadSysToHBConstCoef(SurfNum) = TH(1, 1, SurfNum);

                    if (Surface(SurfNum).HeatTransferAlgorithm == HeatTransferModel_CondFD ||
                        Surface(SurfNum).HeatTransferAlgorithm == HeatTransferModel_HAMT) {
                        // Set variables used in the FD moisture balance and HAMT
                        TempOutsideAirFD(SurfNum) = TempExt;
                        RhoVaporAirOut(SurfNum) = PsyRhovFnTdbWPb(TempOutsideAirFD(SurfNum), OutHumRat, OutBaroPress);
                        HConvExtFD(SurfNum) = HcExtSurf(SurfNum);
                        HMassConvExtFD(SurfNum) =
                            HConvExtFD(SurfNum) / ((PsyRhoAirFnPbTdbW(OutBaroPress,
                                                                      TempOutsideAirFD(SurfNum),
                                                                      PsyWFnTdbRhPb(TempOutsideAirFD(SurfNum), 1.0, OutBaroPress, RoutineNameOSCM)) +
                                                    RhoVaporAirOut(SurfNum)) *
                                                   PsyCpAirFnW(OutHumRat));
                        HSkyFD(SurfNum) = OSCM(OPtr).HRad; // CR 8046, use sky term for surface to baffle IR
                        HGrndFD(SurfNum) = 0.0;            // CR 8046, null out and use only sky term for surface to baffle IR
                        HAirFD(SurfNum) = 0.0;             // CR 8046, null out and use only sky term for surface to baffle IR
                    }

                    // Call the outside surface temp calculation and pass the necessary terms
                    if (Surface(SurfNum).HeatTransferAlgorithm == HeatTransferModel_CTF ||
                        Surface(SurfNum).HeatTransferAlgorithm == HeatTransferModel_EMPD) {

                        if (Surface(SurfNum).ExtCavityPresent) {
                            CalcExteriorVentedCavity(dataConvectionCoefficients, ioFiles, SurfNum);
                        }

                        CalcOutsideSurfTemp(SurfNum, ZoneNum, ConstrNum, HMovInsul, TempExt, MovInsulErrorFlag);
                        if (MovInsulErrorFlag) ShowFatalError("CalcOutsideSurfTemp: Program terminates due to preceding conditions.");

                    } else if (Surface(SurfNum).HeatTransferAlgorithm == HeatTransferModel_CondFD ||
                               Surface(SurfNum).HeatTransferAlgorithm == HeatTransferModel_HAMT) {
                        if (Surface(SurfNum).ExtCavityPresent) {
                            CalcExteriorVentedCavity(dataConvectionCoefficients, ioFiles, SurfNum);
                        }
                    }

                    // This ends the calculations for this surface and goes on to the next SurfNum
                } else if (SELECT_CASE_var == ExternalEnvironment) {

                    // checking the EcoRoof presented in the external environment
                    // recompute each load by calling ecoroof

                    if (Surface(SurfNum).ExtEcoRoof) {
                        CalcEcoRoof(dataConvectionCoefficients, ioFiles, SurfNum, ZoneNum, ConstrNum, TempExt);
                        continue;
                    }

                    if (SurfaceWindow(SurfNum).StormWinFlag == 1) ConstrNum = Surface(SurfNum).StormWinConstruction;
                    RoughSurf = dataMaterial.Material(dataConstruction.Construct(ConstrNum).LayerPoint(1)).Roughness;
                    AbsThermSurf = dataMaterial.Material(dataConstruction.Construct(ConstrNum).LayerPoint(1)).AbsorpThermal;

                    // Check for outside movable insulation
                    if (Surface(SurfNum).MaterialMovInsulExt > 0) {
                        EvalOutsideMovableInsulation(SurfNum, HMovInsul, RoughSurf, AbsThermSurf);
                        if (HMovInsul > 0)
                            AbsThermSurf =
                                dataMaterial.Material(Surface(SurfNum).MaterialMovInsulExt).AbsorpThermal; // Movable outside insulation present
                    }

                    // Check for exposure to wind (exterior environment)
                    if (Surface(SurfNum).ExtWind) {

                        // Calculate exterior heat transfer coefficients with windspeed (windspeed is calculated internally in subroutine)
                        InitExteriorConvectionCoeff(dataConvectionCoefficients,
                                                    ioFiles,
                                                    SurfNum,
                                                    HMovInsul,
                                                    RoughSurf,
                                                    AbsThermSurf,
                                                    TH(1, 1, SurfNum),
                                                    HcExtSurf(SurfNum),
                                                    HSkyExtSurf(SurfNum),
                                                    HGrdExtSurf(SurfNum),
                                                    HAirExtSurf(SurfNum));

                        if (IsRain) { // Raining: since wind exposed, outside surface gets wet

                            if (Surface(SurfNum).ExtConvCoeff <= 0) { // Reset HcExtSurf because of wetness
                                HcExtSurf(SurfNum) = 1000.0;
                            } else { // User set
                                HcExtSurf(SurfNum) = SetExtConvectionCoeff(dataConvectionCoefficients, SurfNum);
                            }

                            TempExt = Surface(SurfNum).OutWetBulbTemp;

                            // start HAMT
                            if (Surface(SurfNum).HeatTransferAlgorithm == HeatTransferModel_HAMT) {
                                // Set variables used in the HAMT moisture balance
                                TempOutsideAirFD(SurfNum) = TempExt;
                                RhoVaporAirOut(SurfNum) = PsyRhovFnTdbRh(TempOutsideAirFD(SurfNum), 1.0, HBSurfManRainHAMT);
                                HConvExtFD(SurfNum) = HcExtSurf(SurfNum);
                                HMassConvExtFD(SurfNum) =
                                    HConvExtFD(SurfNum) /
                                    ((PsyRhoAirFnPbTdbW(OutBaroPress,
                                                        TempOutsideAirFD(SurfNum),
                                                        PsyWFnTdbRhPb(TempOutsideAirFD(SurfNum), 1.0, OutBaroPress, RoutineNameExtEnvWetSurf)) +
                                      RhoVaporAirOut(SurfNum)) *
                                     PsyCpAirFnW(OutHumRat));
                                HSkyFD(SurfNum) = HSkyExtSurf(SurfNum);
                                HGrndFD(SurfNum) = HGrdExtSurf(SurfNum);
                                HAirFD(SurfNum) = HAirExtSurf(SurfNum);
                            }
                            // end HAMT

                            if (Surface(SurfNum).HeatTransferAlgorithm == HeatTransferModel_CondFD) {
                                // Set variables used in the FD moisture balance
                                TempOutsideAirFD(SurfNum) = TempExt;
                                RhoVaporAirOut(SurfNum) = PsyRhovFnTdbRhLBnd0C(TempOutsideAirFD(SurfNum), 1.0);
                                HConvExtFD(SurfNum) = HcExtSurf(SurfNum);
                                HMassConvExtFD(SurfNum) =
                                    HConvExtFD(SurfNum) /
                                    ((PsyRhoAirFnPbTdbW(OutBaroPress,
                                                        TempOutsideAirFD(SurfNum),
                                                        PsyWFnTdbRhPb(TempOutsideAirFD(SurfNum), 1.0, OutBaroPress, RoutineNameExtEnvWetSurf)) +
                                      RhoVaporAirOut(SurfNum)) *
                                     PsyCpAirFnW(OutHumRat));
                                HSkyFD(SurfNum) = HSkyExtSurf(SurfNum);
                                HGrndFD(SurfNum) = HGrdExtSurf(SurfNum);
                                HAirFD(SurfNum) = HAirExtSurf(SurfNum);
                            }

                        } else { // Surface is dry, use the normal correlation

                            TempExt = Surface(SurfNum).OutDryBulbTemp;

                            if (Surface(SurfNum).HeatTransferAlgorithm == HeatTransferModel_CondFD ||
                                Surface(SurfNum).HeatTransferAlgorithm == HeatTransferModel_HAMT) {
                                // Set variables used in the FD moisture balance and HAMT
                                TempOutsideAirFD(SurfNum) = TempExt;
                                RhoVaporAirOut(SurfNum) = PsyRhovFnTdbWPb(TempOutsideAirFD(SurfNum), OutHumRat, OutBaroPress);
                                HConvExtFD(SurfNum) = HcExtSurf(SurfNum);
                                HMassConvExtFD(SurfNum) =
                                    HConvExtFD(SurfNum) /
                                    ((PsyRhoAirFnPbTdbW(OutBaroPress,
                                                        TempOutsideAirFD(SurfNum),
                                                        PsyWFnTdbRhPb(TempOutsideAirFD(SurfNum), 1.0, OutBaroPress, RoutineNameExtEnvDrySurf)) +
                                      RhoVaporAirOut(SurfNum)) *
                                     PsyCpAirFnW(OutHumRat));
                                //  check for saturation conditions of air
                                RhoVaporSat = PsyRhovFnTdbRh(TempOutsideAirFD(SurfNum), 1.0, HBSurfManDrySurfCondFD);
                                if (RhoVaporAirOut(SurfNum) > RhoVaporSat) RhoVaporAirOut(SurfNum) = RhoVaporSat;
                                HSkyFD(SurfNum) = HSkyExtSurf(SurfNum);
                                HGrndFD(SurfNum) = HGrdExtSurf(SurfNum);
                                HAirFD(SurfNum) = HAirExtSurf(SurfNum);
                            }
                        }

                    } else { // No wind

                        // Calculate exterior heat transfer coefficients for windspeed = 0
                        InitExteriorConvectionCoeff(dataConvectionCoefficients,
                                                    ioFiles,
                                                    SurfNum,
                                                    HMovInsul,
                                                    RoughSurf,
                                                    AbsThermSurf,
                                                    TH(1, 1, SurfNum),
                                                    HcExtSurf(SurfNum),
                                                    HSkyExtSurf(SurfNum),
                                                    HGrdExtSurf(SurfNum),
                                                    HAirExtSurf(SurfNum));

                        TempExt = Surface(SurfNum).OutDryBulbTemp;

                        if (Surface(SurfNum).HeatTransferAlgorithm == HeatTransferModel_CondFD ||
                            Surface(SurfNum).HeatTransferAlgorithm == HeatTransferModel_HAMT) {
                            // Set variables used in the FD moisture balance and HAMT
                            TempOutsideAirFD(SurfNum) = TempExt;
                            RhoVaporAirOut(SurfNum) = PsyRhovFnTdbWPb(TempOutsideAirFD(SurfNum), OutHumRat, OutBaroPress);
                            HConvExtFD(SurfNum) = HcExtSurf(SurfNum);
                            HMassConvExtFD(SurfNum) =
                                HConvExtFD(SurfNum) /
                                ((PsyRhoAirFnPbTdbW(OutBaroPress,
                                                    TempOutsideAirFD(SurfNum),
                                                    PsyWFnTdbRhPb(TempOutsideAirFD(SurfNum), 1.0, OutBaroPress, RoutineNameNoWind)) +
                                  RhoVaporAirOut(SurfNum)) *
                                 PsyCpAirFnW(OutHumRat));
                            HSkyFD(SurfNum) = HSkyExtSurf(SurfNum);
                            HGrndFD(SurfNum) = HGrdExtSurf(SurfNum);
                            HAirFD(SurfNum) = HAirExtSurf(SurfNum);
                        }
                    }
                    // Calculate LWR from surrounding surfaces if defined for an exterior surface
                    QRadLWOutSrdSurfs(SurfNum) = 0;
                    if (Surface(SurfNum).HasSurroundingSurfProperties) {
                        SrdSurfsNum = Surface(SurfNum).SurroundingSurfacesNum;
                        TSurf = TH(1, 1, SurfNum) + KelvinConv;
                        for (SrdSurfNum = 1; SrdSurfNum <= SurroundingSurfsProperty(SrdSurfsNum).TotSurroundingSurface; SrdSurfNum++) {
                            SrdSurfViewFac = SurroundingSurfsProperty(SrdSurfsNum).SurroundingSurfs(SrdSurfNum).ViewFactor;
                            SrdSurfTempAbs =
                                GetCurrentScheduleValue(SurroundingSurfsProperty(SrdSurfsNum).SurroundingSurfs(SrdSurfNum).TempSchNum) + KelvinConv;
                            QRadLWOutSrdSurfs(SurfNum) += StefanBoltzmann * AbsThermSurf * SrdSurfViewFac * (pow_4(SrdSurfTempAbs) - pow_4(TSurf));
                        }
                    }

                    if (Surface(SurfNum).HeatTransferAlgorithm == HeatTransferModel_CTF ||
                        Surface(SurfNum).HeatTransferAlgorithm == HeatTransferModel_EMPD) {

                        CalcOutsideSurfTemp(SurfNum, ZoneNum, ConstrNum, HMovInsul, TempExt, MovInsulErrorFlag);
                        if (MovInsulErrorFlag) ShowFatalError("CalcOutsideSurfTemp: Program terminates due to preceding conditions.");
                    }

                } else if (SELECT_CASE_var == KivaFoundation) {
                    RoughSurf = dataMaterial.Material(dataConstruction.Construct(ConstrNum).LayerPoint(1)).Roughness;
                    AbsThermSurf = dataMaterial.Material(dataConstruction.Construct(ConstrNum).LayerPoint(1)).AbsorpThermal;

                    // Set Kiva exterior convection algorithms
                    InitExteriorConvectionCoeff(dataConvectionCoefficients,
                                                ioFiles,
                                                SurfNum,
                                                HMovInsul,
                                                RoughSurf,
                                                AbsThermSurf,
                                                TH(1, 1, SurfNum),
                                                HcExtSurf(SurfNum),
                                                HSkyExtSurf(SurfNum),
                                                HGrdExtSurf(SurfNum),
                                                HAirExtSurf(SurfNum));

                } else { // for interior or other zone surfaces

                    if (Surface(SurfNum).ExtBoundCond == SurfNum) { // Regular partition/internal mass

                        TH(1, 1, SurfNum) = TempSurfIn(SurfNum);

                        // No need to set any radiant system heat balance coefficients here--will be done during inside heat balance

                        if (Surface(SurfNum).HeatTransferAlgorithm == HeatTransferModel_CondFD ||
                            Surface(SurfNum).HeatTransferAlgorithm == HeatTransferModel_HAMT) {
                            // Set variables used in the FD moisture balance HAMT
                            TempOutsideAirFD(SurfNum) = TempSurfIn(SurfNum);
                            RhoVaporAirOut(SurfNum) = RhoVaporAirIn(SurfNum);
                            HConvExtFD(SurfNum) = HConvIn(SurfNum);
                            HMassConvExtFD(SurfNum) =
                                HConvExtFD(SurfNum) /
                                ((PsyRhoAirFnPbTdbW(OutBaroPress,
                                                    TempOutsideAirFD(SurfNum),
                                                    PsyWFnTdbRhPb(TempOutsideAirFD(SurfNum), 1.0, OutBaroPress, RoutineNameOther)) +
                                  RhoVaporAirOut(SurfNum)) *
                                 PsyCpAirFnW(OutHumRat));
                            HSkyFD(SurfNum) = 0.0;
                            HGrndFD(SurfNum) = 0.0;
                            HAirFD(SurfNum) = 0.0;
                        }

                    } else { // Interzone partition

                        TH(1, 1, SurfNum) = TH(2, 1, Surface(SurfNum).ExtBoundCond);

                        // No need to set any radiant system heat balance coefficients here--will be done during inside heat balance

                        if (Surface(SurfNum).HeatTransferAlgorithm == HeatTransferModel_CondFD ||
                            Surface(SurfNum).HeatTransferAlgorithm == HeatTransferModel_HAMT) {
                            // Set variables used in the FD moisture balance and HAMT
                            TempOutsideAirFD(SurfNum) = TH(2, 1, Surface(SurfNum).ExtBoundCond);
                            RhoVaporAirOut(SurfNum) = RhoVaporAirIn(Surface(SurfNum).ExtBoundCond);
                            HConvExtFD(SurfNum) = HConvIn(Surface(SurfNum).ExtBoundCond);
                            HMassConvExtFD(SurfNum) =
                                HConvExtFD(SurfNum) /
                                ((PsyRhoAirFnPbTdbW(OutBaroPress,
                                                    TempOutsideAirFD(SurfNum),
                                                    PsyWFnTdbRhPb(TempOutsideAirFD(SurfNum), 1.0, OutBaroPress, RoutineNameIZPart)) +
                                  RhoVaporAirOut(SurfNum)) *
                                 PsyCpAirFnW(OutHumRat));
                            HSkyFD(SurfNum) = 0.0;
                            HGrndFD(SurfNum) = 0.0;
                            HAirFD(SurfNum) = 0.0;
                        }
                    }

                    // This ends the calculations for this surface and goes on to the next SurfNum
                }
            }

            // fill in reporting values for outside face

            QdotConvOutRepPerArea(SurfNum) = GetQdotConvOutRepPerArea(SurfNum);

            QdotConvOutRep(SurfNum) = QdotConvOutRepPerArea(SurfNum) * Surface(SurfNum).Area;

            QConvOutReport(SurfNum) = QdotConvOutRep(SurfNum) * TimeStepZoneSec;

            QHeatEmiReport(SurfNum) = QAirExtReport(SurfNum) - QdotConvOutRep(SurfNum);

        } // ...end of DO loop over all surface (actually heat transfer surfaces)
    }

    Real64 GetQdotConvOutRepPerArea(int const SurfNum)
    {
        int OPtr = Surface(SurfNum).OSCMPtr;
        if (Surface(SurfNum).OSCMPtr > 0) { // Optr is set above in this case, use OSCM boundary data
            return -OSCM(OPtr).HConv * (TH(1, 1, SurfNum) - OSCM(OPtr).TConv);
        } else {
            if (IsRain) {
                return -HcExtSurf(SurfNum) * (TH(1, 1, SurfNum) - Surface(SurfNum).OutWetBulbTemp);
            } else {
                return -HcExtSurf(SurfNum) * (TH(1, 1, SurfNum) - Surface(SurfNum).OutDryBulbTemp);
            }
        }
    }

    void CalcHeatBalanceInsideSurf(EnergyPlusData &state,
                                   Optional_int_const ZoneToResimulate) // if passed in, then only calculate surfaces that have this zone
    {

        if (calcHeatBalInsideSurfFirstTime) {
            if (DataHeatBalance::AnyEMPD) {
                MinIterations = MinEMPDIterations;
            }
            if (DisplayAdvancedReportVariables) {
                SetupOutputVariable("Surface Inside Face Heat Balance Calculation Iteration Count",
                                    OutputProcessor::Unit::None,
                                    InsideSurfIterations,
                                    "ZONE",
                                    "Sum",
                                    "Simulation");
            }
            // Precompute whether CTF temperature limits will be needed
            DataHeatBalSurface::Zone_has_mixed_HT_models.resize(NumOfZones + 1, false);
            for (int iZone = 1; iZone <= NumOfZones; ++iZone) {
                auto const &zone(Zone(iZone));
                for (int iSurf = zone.SurfaceFirst, eSurf = zone.SurfaceLast; iSurf <= eSurf; ++iSurf) {
                    auto const alg(Surface(iSurf).HeatTransferAlgorithm);
                    if ((alg == HeatTransferModel_CondFD) || (alg == HeatTransferModel_HAMT) || (alg == HeatTransferModel_Kiva)) {
                        DataHeatBalSurface::Zone_has_mixed_HT_models[iZone] = true;
                        break;
                    }
                }
            }
            calcHeatBalInsideSurfFirstTime = false;
        }

        if (BeginEnvrnFlag && calcHeatBalInsideSurEnvrnFlag) {
            TempInsOld = 23.0;
            RefAirTemp = 23.0;
            TempEffBulkAir = 23.0;
            calcHeatBalInsideSurfWarmupErrCount = 0;
            calcHeatBalInsideSurEnvrnFlag = false;

            // Initialize Kiva instances ground temperatures
            if (DataHeatBalance::AnyKiva) {
                SurfaceGeometry::kivaManager.initKivaInstances(state.dataZoneTempPredictorCorrector);
            }
        }
        if (!BeginEnvrnFlag) {
            calcHeatBalInsideSurEnvrnFlag = true;
        }

        // Pass correct list of surfaces to CalcHeatBalanceInsideSurf2
        bool const PartialResimulate(present(ZoneToResimulate));

        if (!PartialResimulate) {
            // Zero window heat gains for all zones
            ZoneWinHeatGain = 0.0;
            ZoneWinHeatGainRep = 0.0;
            ZoneWinHeatGainRepEnergy = 0.0;
            ZoneWinHeatLossRep = 0.0;
            ZoneWinHeatLossRepEnergy = 0.0;

            if (AllCTF) {
<<<<<<< HEAD
                CalcHeatBalanceInsideSurf2CTFOnly(state.dataConvectionCoefficients,
                                                  state.dataWindowComplexManager,
                                                  state.dataWindowEquivalentLayer,
                                                  state.dataWindowManager,
                                                  1,
                                                  NumOfZones,
                                                  DataSurfaces::AllIZSurfaceList);
            } else {
                CalcHeatBalanceInsideSurf2(state.dataConvectionCoefficients,
                                           state.dataWindowComplexManager,
                                           state.dataWindowEquivalentLayer,
                                           state.dataWindowManager,
=======
                CalcHeatBalanceInsideSurf2CTFOnly(state.dataConvectionCoefficients, state.dataWindowComplexManager, state.dataWindowEquivalentLayer, state.dataWindowManager, state.files, 1, NumOfZones, DataSurfaces::AllIZSurfaceList);
            } else {
                CalcHeatBalanceInsideSurf2(state.dataConvectionCoefficients, state.dataWindowComplexManager, state.dataWindowEquivalentLayer, state.dataWindowManager,
                                           state.files,
>>>>>>> 922f888a
                                           DataSurfaces::AllHTSurfaceList,
                                           DataSurfaces::AllIZSurfaceList,
                                           DataSurfaces::AllHTNonWindowSurfaceList,
                                           DataSurfaces::AllHTWindowSurfaceList);
            }
            // Sort window heat gain/loss
            for (int zoneNum = 1; zoneNum <= NumOfZones; ++zoneNum) {
                if (ZoneWinHeatGain(zoneNum) >= 0.0) {
                    ZoneWinHeatGainRep(zoneNum) = ZoneWinHeatGain(zoneNum);
                    ZoneWinHeatGainRepEnergy(zoneNum) = ZoneWinHeatGainRep(zoneNum) * DataGlobals::TimeStepZoneSec;
                } else {
                    ZoneWinHeatLossRep(zoneNum) = -ZoneWinHeatGain(zoneNum);
                    ZoneWinHeatLossRepEnergy(zoneNum) = ZoneWinHeatLossRep(zoneNum) * DataGlobals::TimeStepZoneSec;
                }
            }
        } else {
            // Zero window heat gains for resimulate zone
            ZoneWinHeatGain(ZoneToResimulate) = 0.0;
            ZoneWinHeatGainRep(ZoneToResimulate) = 0.0;
            ZoneWinHeatGainRepEnergy(ZoneToResimulate) = 0.0;
            ZoneWinHeatLossRep(ZoneToResimulate) = 0.0;
            ZoneWinHeatLossRepEnergy(ZoneToResimulate) = 0.0;

            auto const &zoneHTSurfList(Zone(ZoneToResimulate).ZoneHTSurfaceList);
            auto const &zoneIZSurfList(Zone(ZoneToResimulate).ZoneIZSurfaceList);
            auto const &zoneHTNonWindowSurfList(Zone(ZoneToResimulate).ZoneHTNonWindowSurfaceList);
            auto const &zoneHTWindowSurfList(Zone(ZoneToResimulate).ZoneHTWindowSurfaceList);
            // Cannot use CalcHeatBalanceInsideSurf2CTFOnly because resimulated zone includes adjacent interzone surfaces
<<<<<<< HEAD
            CalcHeatBalanceInsideSurf2(state.dataConvectionCoefficients,
                                       state.dataWindowComplexManager,
                                       state.dataWindowEquivalentLayer,
                                       state.dataWindowManager,
                                       zoneHTSurfList,
                                       zoneIZSurfList,
                                       zoneHTNonWindowSurfList,
                                       zoneHTWindowSurfList,
                                       ZoneToResimulate);
=======
            CalcHeatBalanceInsideSurf2(
                state.dataConvectionCoefficients, state.dataWindowComplexManager, state.dataWindowEquivalentLayer, state.dataWindowManager, state.files, zoneHTSurfList, zoneIZSurfList, zoneHTNonWindowSurfList, zoneHTWindowSurfList, ZoneToResimulate);
>>>>>>> 922f888a
            // Sort window heat gain/loss
            if (ZoneWinHeatGain(ZoneToResimulate) >= 0.0) {
                ZoneWinHeatGainRep(ZoneToResimulate) = ZoneWinHeatGain(ZoneToResimulate);
                ZoneWinHeatGainRepEnergy(ZoneToResimulate) = ZoneWinHeatGainRep(ZoneToResimulate) * DataGlobals::TimeStepZoneSec;
            } else {
                ZoneWinHeatLossRep(ZoneToResimulate) = -ZoneWinHeatGain(ZoneToResimulate);
                ZoneWinHeatLossRepEnergy(ZoneToResimulate) = ZoneWinHeatLossRep(ZoneToResimulate) * DataGlobals::TimeStepZoneSec;
            }
        }
    }

    void CalcHeatBalanceInsideSurf2(ConvectionCoefficientsData &dataConvectionCoefficients,
                                    WindowComplexManagerData &dataWindowComplexManager,
                                    WindowEquivalentLayerData &dataWindowEquivalentLayer,
                                    WindowManagerData &dataWindowManager,
<<<<<<< HEAD
=======
                                    IOFiles &ioFiles,
>>>>>>> 922f888a
                                    const std::vector<int> &HTSurfs,          // Heat transfer surfaces to simulate (opaque and windows)
                                    const std::vector<int> &IZSurfs,          // Interzone heat transfer surfaces to simulate
                                    const std::vector<int> &HTNonWindowSurfs, // Non-window heat transfer surfaces to simulate
                                    const std::vector<int> &HTWindowSurfs,    // Window heat transfer surfaces to simulate
                                    Optional_int_const ZoneToResimulate)
    {
        // SUBROUTINE INFORMATION:
        //       AUTHOR         George Walton
        //       DATE WRITTEN   December 1979
        //       MODIFIED       Jun 1990 (RDT for new CTF arrays)
        //                      Dec 1999 (FCW for window calculation)
        //                      May 2000 (FCW for window frame and dividers)
        //                      Aug 2000 (RJL for MTF moisture calculations)
        //                      Sep 2000 (RKS for new radiant exchange algorithm)
        //                      Dec 2000 (RKS for radiant system model addition)
        //                      Jul 2003 (CC) set the reference temperatures for inside surface heat balance
        //                                    depending on convection algorithms and/or air models used
        //                      May 2006 (RR  account for exterior window screen)
        //                      Jul 2008 (P. Biddulph include calls to HAMT)
        //                      Sep 2011 LKL/BG - resimulate only zones needing it for Radiant systems
        //       RE-ENGINEERED  Mar 1998 (RKS)

        // PURPOSE OF THIS SUBROUTINE:
        // This subroutine performs a heat balance on the inside face of each
        // surface in the building.

        // METHODOLOGY EMPLOYED:
        // Various boundary conditions are set and additional parameters are set-
        // up.  Then, the proper heat balance equation is selected based on whether
        // the surface is a partition or not and on whether or not movable
        // insulation is present on the inside face.

        // REFERENCES:
        // (I)BLAST legacy routine HBSRF

        static std::string const rhoAirZone("RhoAirZone");
        static std::string const wsurf("Wsurf");
        static std::string const HBSurfManInsideSurf("HB,SurfMan:InsideSurf");
        static std::string const Inside("Inside");
        static std::string const BlankString;

        Real64 TempSurfOutTmp; // Local Temporary Surface temperature for the outside surface face
        Real64 TempSurfInSat;  // Local temporary surface dew point temperature

        Real64 Wsurf;         // Moisture ratio for HAMT
        Real64 RhoAirZone;    // Zone moisture density for HAMT
        int OtherSideZoneNum; // Zone Number index for other side of an interzone partition HAMT

        // determine reference air temperatures
        for (int SurfNum : HTSurfs) {
            int ZoneNum = Surface(SurfNum).Zone;

            // These conditions are not used in every SurfNum loop here so we don't use them to skip surfaces
            if (Surface(SurfNum).Class == SurfaceClass_TDD_Dome) continue; // Skip TDD:DOME objects.  Inside temp is handled by TDD:DIFFUSER.

            {
                auto const SELECT_CASE_var(Surface(SurfNum).TAirRef);
                if (SELECT_CASE_var == ZoneMeanAirTemp) {
                    RefAirTemp(SurfNum) = MAT(ZoneNum);
                    TempEffBulkAir(SurfNum) = MAT(ZoneNum); // for reporting surf adjacent air temp
                } else if (SELECT_CASE_var == AdjacentAirTemp) {
                    RefAirTemp(SurfNum) = TempEffBulkAir(SurfNum);
                } else if (SELECT_CASE_var == ZoneSupplyAirTemp) {
                    // determine ZoneEquipConfigNum for this zone
                    int ZoneEquipConfigNum = ZoneNum;
                    // check whether this zone is a controlled zone or not
                    if (!Zone(ZoneNum).IsControlled) {
                        ShowFatalError("Zones must be controlled for Ceiling-Diffuser Convection model. No system serves zone " + Zone(ZoneNum).Name);
                        return;
                    }
                    // determine supply air conditions
                    Real64 SumSysMCp = 0.0;
                    Real64 SumSysMCpT = 0.0;
                    Real64 const CpAir = Psychrometrics::PsyCpAirFnW(ZoneAirHumRat(ZoneNum));
                    for (int NodeNum = 1; NodeNum <= DataZoneEquipment::ZoneEquipConfig(ZoneEquipConfigNum).NumInletNodes; ++NodeNum) {
                        Real64 NodeTemp = DataLoopNode::Node(DataZoneEquipment::ZoneEquipConfig(ZoneEquipConfigNum).InletNode(NodeNum)).Temp;
                        Real64 MassFlowRate =
                            DataLoopNode::Node(DataZoneEquipment::ZoneEquipConfig(ZoneEquipConfigNum).InletNode(NodeNum)).MassFlowRate;
                        // Real64 CpAir2 = PsyCpAirFnW(ZoneAirHumRat(ZoneNum), NodeTemp);
                        SumSysMCp += MassFlowRate * CpAir;
                        SumSysMCpT += MassFlowRate * CpAir * NodeTemp;
                    }
                    // a weighted average of the inlet temperatures.
                    if (SumSysMCp > 0.0) {                            // protect div by zero
                        RefAirTemp(SurfNum) = SumSysMCpT / SumSysMCp; // BG changed 02-16-2005 to add index (SurfNum)
                    } else {
                        RefAirTemp(SurfNum) = MAT(ZoneNum);
                    }
                    TempEffBulkAir(SurfNum) = RefAirTemp(SurfNum); // for reporting surf adjacent air temp
                } else {
                    // currently set to mean air temp but should add error warning here
                    RefAirTemp(SurfNum) = MAT(ZoneNum);
                    TempEffBulkAir(SurfNum) = MAT(ZoneNum); // for reporting surf adjacent air temp
                }
            }
        }

        // Following variables must be reset due to possible recall of this routine by radiant and Resimulate routines.
        // CalcWindowHeatBalance is called, then, multiple times and these need to be initialized before each call to
        // CalcWindowHeatBalance.
        // Only for Surface(SurfNum).Class == DataSurfaces::SurfaceClass_Window
        for (int surfNum : HTWindowSurfs) {
            WinHeatGain(surfNum) = 0.0;
            WinHeatTransfer(surfNum) = 0.0;
            WinHeatGainRep(surfNum) = 0.0;
            WinHeatLossRep(surfNum) = 0.0;
            WinGainConvGlazToZoneRep(surfNum) = 0.0;
            WinGainIRGlazToZoneRep(surfNum) = 0.0;
            WinLossSWZoneToOutWinRep(surfNum) = 0.0;
            WinGainFrameDividerToZoneRep(surfNum) = 0.0;
            WinGainConvGlazShadGapToZoneRep(surfNum) = 0.0;
            WinGainConvShadeToZoneRep(surfNum) = 0.0;
            OtherConvGainInsideFaceToZoneRep(surfNum) = 0.0;
            WinGainIRShadeToZoneRep(surfNum) = 0.0;
            SurfaceWindow(surfNum).FrameQRadOutAbs = 0.0;
            SurfaceWindow(surfNum).FrameQRadInAbs = 0.0;
            SurfaceWindow(surfNum).DividerQRadOutAbs = 0.0;
            SurfaceWindow(surfNum).DividerQRadInAbs = 0.0;
        }

        InsideSurfIterations = 0;

        // Calculate heat extract due to additional heat flux source term as the surface boundary condition
        if (DataSurfaces::AnyHeatBalanceInsideSourceTerm) {
            for (int SurfNum : HTSurfs) {
                if (Surface(SurfNum).InsideHeatSourceTermSchedule) {
                    QAdditionalHeatSourceInside(SurfNum) =
                        EnergyPlus::ScheduleManager::GetCurrentScheduleValue(Surface(SurfNum).InsideHeatSourceTermSchedule);
                }
            }
        }

        // Calculate Kiva instances
        if (DataHeatBalance::AnyKiva) {
            if (((SurfaceGeometry::kivaManager.settings.timestepType == HeatBalanceKivaManager::KivaManager::Settings::HOURLY && TimeStep == 1) ||
                 SurfaceGeometry::kivaManager.settings.timestepType == HeatBalanceKivaManager::KivaManager::Settings::TIMESTEP) &&
                !WarmupFlag) {
                SurfaceGeometry::kivaManager.calcKivaInstances();
            }
        }

        bool Converged = false; // .TRUE. if inside heat balance has converged
        while (!Converged) {    // Start of main inside heat balance DO loop...

            TempInsOld = TempSurfIn; // Keep track of last iteration's temperature values

            if (DataHeatBalance::AnyKiva) {
                for (auto &kivaSurf : SurfaceGeometry::kivaManager.surfaceMap) {
                    TempSurfIn(kivaSurf.first) = kivaSurf.second.results.Tavg - DataGlobals::KelvinConv; // TODO: Use average radiant temp? Trad?
                }
            }

            HeatBalanceIntRadExchange::CalcInteriorRadExchange(
                TempSurfIn, InsideSurfIterations, NetLWRadToSurf, ZoneToResimulate, Inside); // Update the radiation balance

            if (DataHeatBalance::AnyKiva) {
                for (auto &kivaSurf : SurfaceGeometry::kivaManager.surfaceMap) {
                    TempSurfIn(kivaSurf.first) = TempInsOld(kivaSurf.first);
                }
            }

            // Every 30 iterations, recalculate the inside convection coefficients in case
            // there has been a significant drift in the surface temperatures predicted.
            // This is not fool-proof and it basically means that the outside surface
            // heat balance is in error (potentially) once HConvIn is re-evaluated.
            // The choice of 30 is not significant--just want to do this a couple of
            // times before the iteration limit is hit.
            if ((InsideSurfIterations > 0) && (mod(InsideSurfIterations, ItersReevalConvCoeff) == 0)) {
                ConvectionCoefficients::InitInteriorConvectionCoeffs(dataConvectionCoefficients, ioFiles, TempSurfIn, ZoneToResimulate);
            }

            if (DataHeatBalance::AnyEMPD || DataHeatBalance::AnyHAMT) {
                for (int SurfNum : HTSurfs) {
                    auto &surface(Surface(SurfNum));
                    if (surface.Class == SurfaceClass_TDD_Dome) continue; // Skip TDD:DOME objects.  Inside temp is handled by TDD:DIFFUSER.

                    // Calculate the inside surface moisture quantities
                    // calculate the inside surface moisture transfer conditions
                    // check for saturation conditions of air
                    if ((surface.HeatTransferAlgorithm == HeatTransferModel_EMPD) || (surface.HeatTransferAlgorithm == HeatTransferModel_HAMT)) {
                        int ZoneNum = Surface(SurfNum).Zone;
                        Real64 const MAT_zone(MAT(ZoneNum));
                        Real64 const ZoneAirHumRat_zone(max(ZoneAirHumRat(ZoneNum), 1.0e-5));
                        Real64 const HConvIn_surf(HConvInFD(SurfNum) = HConvIn(SurfNum));

                        RhoVaporAirIn(SurfNum) = min(Psychrometrics::PsyRhovFnTdbWPb_fast(MAT_zone, ZoneAirHumRat_zone, OutBaroPress),
                                                     Psychrometrics::PsyRhovFnTdbRh(MAT_zone, 1.0, HBSurfManInsideSurf));
                        HMassConvInFD(SurfNum) = HConvIn_surf / (Psychrometrics::PsyRhoAirFnPbTdbW_fast(OutBaroPress, MAT_zone, ZoneAirHumRat_zone) *
                                                                 Psychrometrics::PsyCpAirFnW_fast(ZoneAirHumRat_zone));
                    }
                }
            }

            for (int SurfNum : HTNonWindowSurfs) {
                // Perform heat balance on the inside face of the surface ...
                // The following are possibilities here:
                //   (a) the surface is a pool (no movable insulation, no source/sink, only CTF solution algorithm)
                //   (b) the surface is a partition, in which case the temperature of both sides are the same
                //   (c) standard (or interzone) opaque surface with no movable insulation, normal heat balance equation
                //   (d) standard (or interzone) window: call to CalcWindowHeatBalance to get window layer temperatures
                //   (e) standard opaque surface with movable insulation, special two-part equation
                // In the surface calculation there are the following Algorithm types for opaque surfaces that
                // do not have movable insulation:
                //   (a) the regular CTF calc (SolutionAlgo = UseCTF)
                //   (b) the EMPD calc (Solutionalgo = UseEMPD)
                //   (c) the CondFD calc (SolutionAlgo = UseCondFD)
                //   (d) the HAMT calc (solutionalgo = UseHAMT).

                int const ZoneNum = Surface(SurfNum).Zone;
                auto &surface(Surface(SurfNum));
                Real64 &TH11(TH(1, 1, SurfNum));
                int const ConstrNum = surface.Construction;
                auto const &construct(dataConstruction.Construct(ConstrNum));
                Real64 const MAT_zone(MAT(ZoneNum));
                Real64 const HConvIn_surf(HConvInFD(SurfNum) = HConvIn(SurfNum));

                if (surface.ExtBoundCond == SurfNum) {
                    // CR6869 -- let Window HB take care of it      IF (Surface(SurfNum)%ExtBoundCond == SurfNum) THEN
                    // Surface is adiabatic
                    if (surface.HeatTransferAlgorithm == HeatTransferModel_CTF ||
                        surface.HeatTransferAlgorithm == HeatTransferModel_EMPD) { // Regular CTF Surface and/or EMPD surface

                        if (surface.HeatTransferAlgorithm == HeatTransferModel_EMPD) {
                            MoistureBalanceEMPDManager::CalcMoistureBalanceEMPD(ioFiles, SurfNum, TempSurfInTmp(SurfNum), MAT_zone, TempSurfInSat);
                        }
                        // Pre-calculate a few terms
                        //
                        Real64 const TempTerm(CTFConstInPart(SurfNum) + QRadThermInAbs(SurfNum) + QRadSWInAbs(SurfNum) +
                                              QAdditionalHeatSourceInside(SurfNum) + HConvIn_surf * RefAirTemp(SurfNum) + QHTRadSysSurf(SurfNum) +
                                              QCoolingPanelSurf(SurfNum) + QHWBaseboardSurf(SurfNum) + QSteamBaseboardSurf(SurfNum) +
                                              QElecBaseboardSurf(SurfNum) + NetLWRadToSurf(SurfNum) + (QRadSurfAFNDuct(SurfNum) / TimeStepZoneSec));
                        Real64 const TempDiv(1.0 / (construct.CTFInside(0) - construct.CTFCross(0) + HConvIn_surf + IterDampConst));
                        // Calculate the current inside surface temperature
                        if ((!surface.IsPool) || ((surface.IsPool) && (std::abs(QPoolSurfNumerator(SurfNum)) < PoolIsOperatingLimit) &&
                                                  (std::abs(PoolHeatTransCoefs(SurfNum)) < PoolIsOperatingLimit))) {
                            if (construct.SourceSinkPresent) {
                                TempSurfInTmp(SurfNum) =
                                    (TempTerm + construct.CTFSourceIn(0) * QsrcHist(SurfNum, 1) + IterDampConst * TempInsOld(SurfNum)) *
                                    TempDiv; // Constant portion of conduction eq (history terms) | LW radiation from internal sources | SW radiation
                                             // from internal sources | Convection from surface to zone air | Net radiant exchange with other zone
                                             // surfaces | Heat source/sink term for radiant systems | (if there is one present) | Radiant flux from a
                                             // high temperature radiant heater | Radiant flux from a hot water baseboard heater | Radiant flux from a
                                             // steam baseboard heater | Radiant flux from an electric baseboard heater | Iterative damping term (for
                                             // stability) | Conduction term (both partition sides same temp) | Conduction term (both partition sides
                                             // same temp) | Convection and damping term | Radiation from AFN ducts
                            } else {
                                TempSurfInTmp(SurfNum) =
                                    (TempTerm + IterDampConst * TempInsOld(SurfNum)) *
                                    TempDiv; // Constant portion of conduction eq (history terms) | LW radiation from internal sources | SW radiation
                                             // from internal sources | Convection from surface to zone air | Net radiant exchange with other zone
                                             // surfaces | Heat source/sink term for radiant systems | (if there is one present) | Radiant flux from a
                                             // high temperature radiant heater | Radiant flux from a hot water baseboard heater | Radiant flux from a
                                             // steam baseboard heater | Radiant flux from an electric baseboard heater | Iterative damping term (for
                                             // stability) | Conduction term (both partition sides same temp) | Conduction term (both partition sides
                                             // same temp) | Convection and damping term | Radiation from AFN ducts
                            }
                        } else { // this is a pool and it has been simulated this time step
                            TempSurfInTmp(SurfNum) = (CTFConstInPart(SurfNum) + QPoolSurfNumerator(SurfNum) + IterDampConst * TempInsOld(SurfNum)) /
                                                     (construct.CTFInside(0) - construct.CTFCross(0) + PoolHeatTransCoefs(SurfNum) +
                                                      IterDampConst); // Constant part of conduction eq (history terms) | Pool modified terms (see
                                                                      // non-pool equation for details) | Iterative damping term (for stability) |
                                                                      // Conduction term (both partition sides same temp) | Pool and damping term
                        }
                        if (surface.HeatTransferAlgorithm == HeatTransferModel_EMPD) {
                            TempSurfInTmp(SurfNum) -=
                                DataMoistureBalanceEMPD::HeatFluxLatent(SurfNum) * TempDiv; // Conduction term (both partition sides same temp) |
                                                                                            // Conduction term (both partition sides same temp) |
                                                                                            // Convection and damping term
                            if (TempSurfInSat > TempSurfInTmp(SurfNum)) {
                                TempSurfInTmp(SurfNum) = TempSurfInSat; // Surface temp cannot be below dew point
                            }
                        }
                        // if any mixed heat transfer models in zone, apply limits to CTF result
                        if (DataHeatBalSurface::Zone_has_mixed_HT_models[ZoneNum])
                            TempSurfInTmp(SurfNum) =
                                max(MinSurfaceTempLimit,
                                    min(MaxSurfaceTempLimit, TempSurfInTmp(SurfNum))); // Limit Check //Tuned Precomputed condition to eliminate loop

                        if (construct.SourceSinkPresent) { // Set the appropriate parameters for the radiant system

                            // Radiant system does not need the damping coefficient terms (hopefully) // Partitions are assumed to be symmetric
                            Real64 const RadSysDiv(1.0 / (construct.CTFInside(0) - construct.CTFCross(0) + HConvIn_surf));
                            RadSysToHBConstCoef(SurfNum) = RadSysTiHBConstCoef(SurfNum) =
                                TempTerm * RadSysDiv; // Constant portion of conduction eq (history terms) | LW radiation from internal sources | SW
                                                      // radiation from internal sources | Convection from surface to zone air | Radiant flux from
                                                      // high temperature radiant heater | Radiant flux from a hot water baseboard heater | Radiant
                                                      // flux from a steam baseboard heater | Radiant flux from an electric baseboard heater | Net
                                                      // radiant exchange with other zone surfaces | Cond term (both partition sides same temp) | Cond
                                                      // term (both partition sides same temp) | Convection and damping term
                            RadSysToHBTinCoef(SurfNum) = RadSysTiHBToutCoef(SurfNum) =
                                0.0; // The outside temp is assumed to be equal to the inside temp for a partition
                            RadSysToHBQsrcCoef(SurfNum) = RadSysTiHBQsrcCoef(SurfNum) =
                                construct.CTFSourceIn(0) * RadSysDiv; // QTF term for the source | Cond term (both partition sides same temp) | Cond
                                                                      // term (both partition sides same temp) | Convection and damping term
                        }

                    } else if (surface.HeatTransferAlgorithm == HeatTransferModel_CondFD || surface.HeatTransferAlgorithm == HeatTransferModel_HAMT) {

                        if (surface.HeatTransferAlgorithm == HeatTransferModel_HAMT)
                            HeatBalanceHAMTManager::ManageHeatBalHAMT(ioFiles, SurfNum, TempSurfInTmp(SurfNum), TempSurfOutTmp); // HAMT

                        if (surface.HeatTransferAlgorithm == HeatTransferModel_CondFD) {
                            HeatBalFiniteDiffManager::ManageHeatBalFiniteDiff(ioFiles, SurfNum, TempSurfInTmp(SurfNum), TempSurfOutTmp);
                        }

                        TH11 = TempSurfOutTmp;
                    }

                    TempSurfIn(SurfNum) = TempSurfInTmp(SurfNum);

                } else { // Standard surface or interzone surface

                    Real64 HMovInsul = 0.0; // "Convection" coefficient of movable insulation
                    if (surface.MaterialMovInsulInt > 0) {
                        Real64 AbsInt = 0.0; // Solar absorptance of inside movable insulation (not used here)
                        HeatBalanceMovableInsulation::EvalInsideMovableInsulation(SurfNum, HMovInsul, AbsInt);
                    }

                    if (HMovInsul <= 0.0) { // No movable insulation present, normal heat balance equation

                        if (surface.HeatTransferAlgorithm == HeatTransferModel_CTF ||
                            surface.HeatTransferAlgorithm == HeatTransferModel_EMPD) { // Regular CTF Surface and/or EMPD surface

                            if (surface.HeatTransferAlgorithm == HeatTransferModel_EMPD) {
                                MoistureBalanceEMPDManager::CalcMoistureBalanceEMPD(ioFiles, SurfNum, TempSurfInTmp(SurfNum), MAT_zone, TempSurfInSat);
                            }
                            // Pre-calculate a few terms
                            Real64 const TempTerm(CTFConstInPart(SurfNum) + QRadThermInAbs(SurfNum) + QRadSWInAbs(SurfNum) +
                                                  QAdditionalHeatSourceInside(SurfNum) + HConvIn_surf * RefAirTemp(SurfNum) + QHTRadSysSurf(SurfNum) +
                                                  QCoolingPanelSurf(SurfNum) + QHWBaseboardSurf(SurfNum) + QSteamBaseboardSurf(SurfNum) +
                                                  QElecBaseboardSurf(SurfNum) + NetLWRadToSurf(SurfNum) +
                                                  (QRadSurfAFNDuct(SurfNum) / TimeStepZoneSec));
                            Real64 const TempDiv(1.0 / (construct.CTFInside(0) + HConvIn_surf + IterDampConst));
                            // Calculate the current inside surface temperature
                            if ((!surface.IsPool) || ((surface.IsPool) && (std::abs(QPoolSurfNumerator(SurfNum)) < PoolIsOperatingLimit) &&
                                                      (std::abs(PoolHeatTransCoefs(SurfNum)) < PoolIsOperatingLimit))) {
                                if (construct.SourceSinkPresent) {
                                    TempSurfInTmp(SurfNum) =
                                        (TempTerm + construct.CTFSourceIn(0) * QsrcHist(SurfNum, 1) + IterDampConst * TempInsOld(SurfNum) +
                                         construct.CTFCross(0) * TH11) *
                                        TempDiv; // Constant part of conduction eq (history terms) | LW radiation from internal sources | SW
                                                 // radiation from internal sources | Convection from surface to zone air | Net radiant exchange
                                                 // with other zone surfaces | Heat source/sink term for radiant systems | (if there is one
                                                 // present) | Radiant flux from high temp radiant heater | Radiant flux from a hot water
                                                 // baseboard heater | Radiant flux from a steam baseboard heater | Radiant flux from an electric
                                                 // baseboard heater | Iterative damping term (for stability) | Current conduction from | the
                                                 // outside surface | Coefficient for conduction (current time) | Convection and damping term |
                                                 // Radiation from AFN ducts
                                } else {
                                    TempSurfInTmp(SurfNum) =
                                        (TempTerm + IterDampConst * TempInsOld(SurfNum) + construct.CTFCross(0) * TH11) *
                                        TempDiv; // Constant part of conduction eq (history terms) | LW radiation from internal sources | SW
                                                 // radiation from internal sources | Convection from surface to zone air | Net radiant exchange
                                                 // with other zone surfaces | Heat source/sink term for radiant systems | (if there is one
                                                 // present) | Radiant flux from high temp radiant heater | Radiant flux from a hot water
                                                 // baseboard heater | Radiant flux from a steam baseboard heater | Radiant flux from an electric
                                                 // baseboard heater | Iterative damping term (for stability) | Current conduction from | the
                                                 // outside surface | Coefficient for conduction (current time) | Convection and damping term |
                                                 // Radiation from AFN ducts
                                }
                            } else { // surface is a pool and the pool has been simulated this time step
                                TempSurfInTmp(SurfNum) = (CTFConstInPart(SurfNum) + QPoolSurfNumerator(SurfNum) +
                                                          IterDampConst * TempInsOld(SurfNum) + construct.CTFCross(0) * TH11) /
                                                         (construct.CTFInside(0) + PoolHeatTransCoefs(SurfNum) +
                                                          IterDampConst); // Constant part of conduction eq (history terms) | Pool modified terms
                                                                          // (see non-pool equation for details) | Iterative damping term (for
                                                                          // stability) | Current conduction from | the outside surface |
                                                                          // Coefficient for conduction (current time) | Pool and damping term
                            }
                            if (surface.HeatTransferAlgorithm == HeatTransferModel_EMPD) {
                                TempSurfInTmp(SurfNum) -= DataMoistureBalanceEMPD::HeatFluxLatent(SurfNum) *
                                                          TempDiv; // Coefficient for conduction (current time) | Convection and damping term
                                if (TempSurfInSat > TempSurfInTmp(SurfNum)) {
                                    TempSurfInTmp(SurfNum) = TempSurfInSat; // Surface temp cannot be below dew point
                                }
                            }
                            // if any mixed heat transfer models in zone, apply limits to CTF result
                            if (DataHeatBalSurface::Zone_has_mixed_HT_models[ZoneNum])
                                TempSurfInTmp(SurfNum) =
                                    max(MinSurfaceTempLimit,
                                        min(MaxSurfaceTempLimit,
                                            TempSurfInTmp(SurfNum))); // Limit Check //Tuned Precomputed condition to eliminate loop

                            if (construct.SourceSinkPresent) { // Set the appropriate parameters for the radiant system

                                // Radiant system does not need the damping coefficient terms (hopefully)
                                Real64 const RadSysDiv(1.0 / (construct.CTFInside(0) + HConvIn_surf));
                                RadSysTiHBConstCoef(SurfNum) =
                                    TempTerm * RadSysDiv; // Constant portion of cond eq (history terms) | LW radiation from internal sources | SW
                                                          // radiation from internal sources | Convection from surface to zone air | Radiant flux
                                                          // from high temp radiant heater | Radiant flux from a hot water baseboard heater |
                                                          // Radiant flux from a steam baseboard heater | Radiant flux from an electric baseboard
                                                          // heater | Net radiant exchange with other zone surfaces | Cond term (both partition
                                                          // sides same temp) | Convection and damping term
                                RadSysTiHBToutCoef(SurfNum) = construct.CTFCross(0) * RadSysDiv;    // Outside temp=inside temp for a partition |
                                                                                                    // Cond term (both partition sides same temp) |
                                                                                                    // Convection and damping term
                                RadSysTiHBQsrcCoef(SurfNum) = construct.CTFSourceIn(0) * RadSysDiv; // QTF term for the source | Cond term (both
                                                                                                    // partition sides same temp) | Convection and
                                                                                                    // damping term

                                if (surface.ExtBoundCond > 0) { // This is an interzone partition and we need to set outside params
                                    // The inside coefficients of one side are equal to the outside coefficients of the other side.  But,
                                    // the inside coefficients are set up once the heat balance equation for that side has been calculated.
                                    // For both sides to actually have been set, we have to wait until we get to the second side in the surface
                                    // derived type.  At that point, both inside coefficient sets have been evaluated.
                                    if (surface.ExtBoundCond < SurfNum) { // Both of the inside coefficients have now been set
                                        int OtherSideSurfNum = surface.ExtBoundCond;
                                        RadSysToHBConstCoef(OtherSideSurfNum) = RadSysTiHBConstCoef(SurfNum);
                                        RadSysToHBTinCoef(OtherSideSurfNum) = RadSysTiHBToutCoef(SurfNum);
                                        RadSysToHBQsrcCoef(OtherSideSurfNum) = RadSysTiHBQsrcCoef(SurfNum);
                                        RadSysToHBConstCoef(SurfNum) = RadSysTiHBConstCoef(OtherSideSurfNum);
                                        RadSysToHBTinCoef(SurfNum) = RadSysTiHBToutCoef(OtherSideSurfNum);
                                        RadSysToHBQsrcCoef(SurfNum) = RadSysTiHBQsrcCoef(OtherSideSurfNum);
                                    }
                                }
                            }

                        } else if (surface.HeatTransferAlgorithm == HeatTransferModel_CondFD ||
                                   surface.HeatTransferAlgorithm == HeatTransferModel_HAMT) {

                            if (surface.HeatTransferAlgorithm == HeatTransferModel_HAMT) {
                                if (surface.ExtBoundCond > 0) {
                                    // HAMT get the correct other side zone zone air temperature --
                                    int OtherSideSurfNum = surface.ExtBoundCond;
                                    // ZoneNum = surface.Zone;
                                    OtherSideZoneNum = Surface(OtherSideSurfNum).Zone;
                                    TempOutsideAirFD(SurfNum) = MAT(OtherSideZoneNum);
                                }
                                HeatBalanceHAMTManager::ManageHeatBalHAMT(ioFiles, SurfNum, TempSurfInTmp(SurfNum), TempSurfOutTmp);
                            }

                            if (surface.HeatTransferAlgorithm == HeatTransferModel_CondFD)
                                HeatBalFiniteDiffManager::ManageHeatBalFiniteDiff(ioFiles, SurfNum, TempSurfInTmp(SurfNum), TempSurfOutTmp);

                            TH11 = TempSurfOutTmp;

                        } else if (surface.HeatTransferAlgorithm == HeatTransferModel_Kiva) {
                            // Read Kiva results for each surface
                            TempSurfInTmp(SurfNum) = SurfaceGeometry::kivaManager.surfaceMap[SurfNum].results.Tconv - DataGlobals::KelvinConv;
                            OpaqSurfInsFaceConductionFlux(SurfNum) = SurfaceGeometry::kivaManager.surfaceMap[SurfNum].results.qtot;
                            OpaqSurfInsFaceConduction(SurfNum) = OpaqSurfInsFaceConductionFlux(SurfNum) * DataSurfaces::Surface(SurfNum).Area;

                            TH11 = 0.0;
                        }

                        TempSurfIn(SurfNum) = TempSurfInTmp(SurfNum);

                    } else { // Movable insulation present

                        if (construct.SourceSinkPresent) {

                            ShowSevereError("Interior movable insulation is not valid with embedded sources/sinks");
                            ShowContinueError("Construction " + construct.Name + " contains an internal source or sink but also uses");
                            ShowContinueError("interior movable insulation " + dataMaterial.Material(Surface(SurfNum).MaterialMovInsulInt).Name +
                                              " for a surface with that construction.");
                            ShowContinueError("This is not currently allowed because the heat balance equations do not currently accommodate "
                                              "this combination.");
                            ShowFatalError("CalcHeatBalanceInsideSurf: Program terminates due to preceding conditions.");
                        }

                        Real64 F1 = HMovInsul / (HMovInsul + HConvIn_surf + IterDampConst);

                        TempSurfIn(SurfNum) =
                            (CTFConstInPart(SurfNum) + QRadSWInAbs(SurfNum) + construct.CTFCross(0) * TH11 +
                             F1 * (QRadThermInAbs(SurfNum) + HConvIn_surf * RefAirTemp(SurfNum) + NetLWRadToSurf(SurfNum) + QHTRadSysSurf(SurfNum) +
                                   QCoolingPanelSurf(SurfNum) + QHWBaseboardSurf(SurfNum) + QSteamBaseboardSurf(SurfNum) +
                                   QElecBaseboardSurf(SurfNum) + QAdditionalHeatSourceInside(SurfNum) + IterDampConst * TempInsOld(SurfNum))) /
                            (construct.CTFInside(0) + HMovInsul - F1 * HMovInsul); // Convection from surface to zone air

                        TempSurfInTmp(SurfNum) = (construct.CTFInside(0) * TempSurfIn(SurfNum) + HMovInsul * TempSurfIn(SurfNum) -
                                                  QRadSWInAbs(SurfNum) - CTFConstInPart(SurfNum) - construct.CTFCross(0) * TH11) /
                                                 (HMovInsul);
                        // if any mixed heat transfer models in zone, apply limits to CTF result
                        if (DataHeatBalSurface::Zone_has_mixed_HT_models[ZoneNum])
                            TempSurfInTmp(SurfNum) =
                                max(MinSurfaceTempLimit,
                                    min(MaxSurfaceTempLimit, TempSurfInTmp(SurfNum))); // Limit Check //Tuned Precomputed condition to eliminate loop
                    }
                }
            }
            for (int SurfNum : HTWindowSurfs) {
                auto &surface(Surface(SurfNum));
                Real64 &TH11(TH(1, 1, SurfNum));
                int ConstrNum = surface.Construction; // Not const, because storm window may change this
                auto const &construct(dataConstruction.Construct(ConstrNum));
                if (SurfaceWindow(SurfNum).OriginalClass == SurfaceClass_TDD_Diffuser) { // Tubular daylighting device
                    // Lookup up the TDD:DOME object
                    int const pipeNum = SurfaceWindow(SurfNum).TDDPipeNum;
                    int const domeNum = DataDaylightingDevices::TDDPipe(pipeNum).Dome;
                    // Ueff = 1 / effective R value between TDD:DOME and TDD:DIFFUSER
                    Real64 Ueff = 1.0 / DataDaylightingDevices::TDDPipe(pipeNum).Reff;

                    // Similar to opaque surface but outside surface temp of TDD:DOME is used, and no embedded sources/sinks.
                    // Absorbed shortwave radiation is treated similar to a regular window, but only 1 glass layer is allowed.
                    //   = QRadSWwinAbs(SurfNum,1)/2.0
                    Real64 const HConvIn_surf(HConvInFD(SurfNum) = HConvIn(SurfNum));
                    TempSurfIn(SurfNum) = TempSurfInTmp(SurfNum) =
                        (QRadThermInAbs(SurfNum) + QRadSWwinAbs(1, SurfNum) / 2.0 + QAdditionalHeatSourceInside(SurfNum) +
                         HConvIn_surf * RefAirTemp(SurfNum) + NetLWRadToSurf(SurfNum) + IterDampConst * TempInsOld(SurfNum) +
                         Ueff * TH(1, 1, domeNum)) /
                        (Ueff + HConvIn_surf + IterDampConst); // LW radiation from internal sources | SW radiation from internal sources and
                                                               // solar | Convection from surface to zone air | Net radiant exchange with
                                                               // other zone surfaces | Iterative damping term (for stability) | Current
                                                               // conduction from the outside surface | Coefficient for conduction (current
                                                               // time) | Convection and damping term

                    Real64 const Sigma_Temp_4(DataGlobals::StefanBoltzmann * pow_4(TempSurfIn(SurfNum)));

                    // Calculate window heat gain for TDD:DIFFUSER since this calculation is usually done in WindowManager
                    WinHeatGain(SurfNum) =
                        WinTransSolar(SurfNum) + HConvIn_surf * surface.Area * (TempSurfIn(SurfNum) - RefAirTemp(SurfNum)) +
                        dataConstruction.Construct(surface.Construction).InsideAbsorpThermal * surface.Area *
                            (Sigma_Temp_4 - (SurfaceWindow(SurfNum).IRfromParentZone + QHTRadSysSurf(SurfNum) + QCoolingPanelSurf(SurfNum) +
                                             QHWBaseboardSurf(SurfNum) + QSteamBaseboardSurf(SurfNum) + QElecBaseboardSurf(SurfNum))) -
                        QS(surface.SolarEnclIndex) * surface.Area *
                            dataConstruction.Construct(surface.Construction).TransDiff; // Transmitted solar | Convection | IR exchange | IR
                    // Zone diffuse interior shortwave reflected back into the TDD
                    WinHeatTransfer(SurfNum) = WinHeatGain(SurfNum);

                    // fill out report vars for components of Window Heat Gain
                    WinGainConvGlazToZoneRep(SurfNum) = HConvIn_surf * surface.Area * (TempSurfIn(SurfNum) - RefAirTemp(SurfNum));
                    WinGainIRGlazToZoneRep(SurfNum) =
                        dataConstruction.Construct(surface.Construction).InsideAbsorpThermal * surface.Area *
                        (Sigma_Temp_4 - (SurfaceWindow(SurfNum).IRfromParentZone + QHTRadSysSurf(SurfNum) + QCoolingPanelSurf(SurfNum) +
                                         QHWBaseboardSurf(SurfNum) + QSteamBaseboardSurf(SurfNum) + QElecBaseboardSurf(SurfNum)));
                    WinLossSWZoneToOutWinRep(SurfNum) =
                        QS(surface.SolarEnclIndex) * surface.Area * dataConstruction.Construct(surface.Construction).TransDiff;
                } else {                             // Regular window
                    if (InsideSurfIterations == 0) { // Do windows only once
                        if (SurfaceWindow(SurfNum).StormWinFlag == 1) ConstrNum = surface.StormWinConstruction;
                        // Get outside convection coeff for exterior window here to avoid calling
                        // InitExteriorConvectionCoeff from CalcWindowHeatBalance, which avoids circular reference
                        // (HeatBalanceSurfaceManager USEing and WindowManager and
                        // WindowManager USEing HeatBalanceSurfaceManager)
                        if (surface.ExtBoundCond == ExternalEnvironment) {
                            int RoughSurf = dataMaterial.Material(construct.LayerPoint(1)).Roughness;           // Outside surface roughness
                            Real64 EmisOut = dataMaterial.Material(construct.LayerPoint(1)).AbsorpThermalFront; // Glass outside surface emissivity
                            auto const shading_flag(SurfaceWindow(SurfNum).ShadingFlag);
                            if (shading_flag == ExtShadeOn || shading_flag == ExtBlindOn || shading_flag == ExtScreenOn) {
                                // Exterior shade in place
                                int ConstrNumSh = SurfaceWindow(SurfNum).ShadedConstruction;
                                if (ConstrNumSh != 0) {
                                    RoughSurf = dataMaterial.Material(dataConstruction.Construct(ConstrNumSh).LayerPoint(1)).Roughness;
                                    EmisOut = dataMaterial.Material(dataConstruction.Construct(ConstrNumSh).LayerPoint(1)).AbsorpThermal;
                                }
                            }

                            // Get the outside effective emissivity for Equivalent layer model
                            if (construct.WindowTypeEQL) {
                                EmisOut = WindowEquivalentLayer::EQLWindowOutsideEffectiveEmiss(ConstrNum);
                            }
                            // Set Exterior Convection Coefficient...
                            if (surface.ExtConvCoeff > 0) {

                                HcExtSurf(SurfNum) = ConvectionCoefficients::SetExtConvectionCoeff(dataConvectionCoefficients, SurfNum);

                            } else if (surface.ExtWind) { // Window is exposed to wind (and possibly rain)

                                // Calculate exterior heat transfer coefficients with windspeed (windspeed is calculated internally in
                                // subroutine)
                                ConvectionCoefficients::InitExteriorConvectionCoeff(dataConvectionCoefficients,
                                                                                    ioFiles,
                                                                                    SurfNum,
                                                                                    0.0,
                                                                                    RoughSurf,
                                                                                    EmisOut,
                                                                                    TH11,
                                                                                    HcExtSurf(SurfNum),
                                                                                    HSkyExtSurf(SurfNum),
                                                                                    HGrdExtSurf(SurfNum),
                                                                                    HAirExtSurf(SurfNum));

                                if (IsRain) {                    // Raining: since wind exposed, outside window surface gets wet
                                    HcExtSurf(SurfNum) = 1000.0; // Reset HcExtSurf because of wetness
                                }

                            } else { // Not Wind exposed

                                // Calculate exterior heat transfer coefficients for windspeed = 0
                                ConvectionCoefficients::InitExteriorConvectionCoeff(dataConvectionCoefficients,
                                                                                    ioFiles,
                                                                                    SurfNum,
                                                                                    0.0,
                                                                                    RoughSurf,
                                                                                    EmisOut,
                                                                                    TH11,
                                                                                    HcExtSurf(SurfNum),
                                                                                    HSkyExtSurf(SurfNum),
                                                                                    HGrdExtSurf(SurfNum),
                                                                                    HAirExtSurf(SurfNum));
                            }
                        } else { // Interior Surface

                            if (surface.ExtConvCoeff > 0) {
                                HcExtSurf(SurfNum) = ConvectionCoefficients::SetExtConvectionCoeff(dataConvectionCoefficients, SurfNum);
                            } else {
                                // Exterior Convection Coefficient for the Interior or Interzone Window is the Interior Convection Coeff of
                                // same
                                HcExtSurf(SurfNum) = HConvIn(surface.ExtBoundCond);
                            }
                        }

                        // Following call determines inside surface temperature of glazing, and of
                        // frame and/or divider, if present
                        CalcWindowHeatBalance(dataWindowComplexManager,
                                              dataWindowEquivalentLayer,
                                              dataWindowManager,
                                              SurfNum,
                                              HcExtSurf(SurfNum),
                                              TempSurfInTmp(SurfNum),
                                              TH11);

                        TempSurfIn(SurfNum) = TempSurfInTmp(SurfNum);
                    }
                }
            } // ...end of inside surface heat balance equation selection

            for (int SurfNum : HTSurfs) {
                int const ZoneNum = Surface(SurfNum).Zone;
                auto &surface(Surface(SurfNum));
                auto &zone(Zone(ZoneNum));
                Real64 &TH11(TH(1, 1, SurfNum));
                Real64 &TH12(TH(2, 1, SurfNum));
                TH12 = TempSurfInRep(SurfNum) = TempSurfIn(SurfNum);
                TempSurfOut(SurfNum) = TH11; // For reporting

                if (SurfaceWindow(SurfNum).OriginalClass == SurfaceClass_TDD_Diffuser) { // Tubular daylighting device
                    // Tubular daylighting devices are treated as one big object with an effective R value.
                    // The outside face temperature of the TDD:DOME and the inside face temperature of the
                    // TDD:DIFFUSER are calculated with the outside and inside heat balances respectively.
                    // Below, the resulting temperatures are copied to the inside face of the TDD:DOME
                    // and the outside face of the TDD:DIFFUSER for reporting.

                    // Set inside temp variables of TDD:DOME equal to inside temp of TDD:DIFFUSER
                    int domeNum = DataDaylightingDevices::TDDPipe(SurfaceWindow(SurfNum).TDDPipeNum).Dome;
                    TH(2, 1, domeNum) = TempSurfIn(domeNum) = TempSurfInTmp(domeNum) = TempSurfInRep(domeNum) = TempSurfIn(SurfNum);

                    // Set outside temp reporting variable of TDD:DOME (since it gets skipped otherwise)
                    // Reset outside temp variables of TDD:DIFFUSER equal to outside temp of TDD:DOME
                    TH11 = TempSurfOut(SurfNum) = TempSurfOut(domeNum) = TH(1, 1, domeNum);
                }

                if ((TH12 > MaxSurfaceTempLimit) || (TH12 < MinSurfaceTempLimit)) {
                    TestSurfTempCalcHeatBalanceInsideSurf(TH12, surface, zone, calcHeatBalInsideSurfWarmupErrCount);
                }

            } // ...end of main loops over all surfaces for inside heat balances

            // Interzone surface updating: interzone surfaces have other side temperatures
            // which can vary as the simulation iterates through the inside heat
            // balance.  This block is intended to "lock" the opposite side (outside)
            // temperatures to the correct value, namely the value calculated by the
            // inside surface heat balance for the other side.
            assert(TH.index(1, 1, 1) == 0u); // Assumed for linear indexing below
            auto const l211(TH.index(2, 1, 1) - 1);
            for (int SurfNum : IZSurfs) {
                int const surfExtBoundCond(Surface(SurfNum).ExtBoundCond);
                // Set the outside surface temperature to the inside surface temperature of the interzone pair.
                // By going through all of the surfaces, this should pick up the other side as well as affect the next iteration.
                // [ SurfNum - 1 ] == ( 1, 1, SurfNum )
                // [ l211 + surfExtBoundCond ] == ( 2, 1, surfExtBoundCond )
                TempSurfOut(SurfNum) = TH[SurfNum - 1] = TH[l211 + surfExtBoundCond];
            }

            ++InsideSurfIterations;

            // Convergence check - Loop through all relevant non-window surfaces to check for convergence...
            Real64 MaxDelTemp = 0.0; // Maximum change in surface temperature for any opaque surface from one iteration to the next
            for (int SurfNum : HTNonWindowSurfs) {
                MaxDelTemp = max(std::abs(TempSurfIn(SurfNum) - TempInsOld(SurfNum)), MaxDelTemp);
                if (Surface(SurfNum).HeatTransferAlgorithm == HeatTransferModel_CondFD) {
                    // also check all internal nodes as well as surface faces
                    MaxDelTemp = max(MaxDelTemp, HeatBalFiniteDiffManager::SurfaceFD(SurfNum).MaxNodeDelTemp);
                }
            } // ...end of loop to check for convergence

            if (!DataHeatBalance::AnyCondFD) {
                if (MaxDelTemp <= MaxAllowedDelTemp) Converged = true;
            } else {
                if (MaxDelTemp <= MaxAllowedDelTempCondFD) Converged = true;

                // resets relaxation factor to speed up iterations when under-relaxation is not needed.
                if (InsideSurfIterations <= 1) {
                    CondFDRelaxFactor = CondFDRelaxFactorInput;
                }
                if ((InsideSurfIterations > IterationsForCondFDRelaxChange) && !Converged) {
                    // adjust relaxation factor down, assume large number of iterations is result of instability
                    CondFDRelaxFactor *= 0.9;
                    if (CondFDRelaxFactor < 0.1) CondFDRelaxFactor = 0.1;
                }
            }

#ifdef EP_Count_Calls
            NumMaxInsideSurfIterations = max(NumMaxInsideSurfIterations, InsideSurfIterations);
#endif

            if (InsideSurfIterations < MinIterations) Converged = false;

            if (InsideSurfIterations > MaxIterations) {
                if (!WarmupFlag) {
                    ++calcHeatBalInsideSurfErrCount;
                    if (calcHeatBalInsideSurfErrCount < 16) {
                        if (!DataHeatBalance::AnyCondFD) {
                            ShowWarningError("Inside surface heat balance did not converge with Max Temp Difference [C] =" +
                                             General::RoundSigDigits(MaxDelTemp, 3) +
                                             " vs Max Allowed Temp Diff [C] =" + General::RoundSigDigits(MaxAllowedDelTemp, 3));
                            ShowContinueErrorTimeStamp("");
                        } else {
                            ShowWarningError("Inside surface heat balance did not converge with Max Temp Difference [C] =" +
                                             General::RoundSigDigits(MaxDelTemp, 3) +
                                             " vs Max Allowed Temp Diff [C] =" + General::RoundSigDigits(MaxAllowedDelTempCondFD, 6));
                            ShowContinueErrorTimeStamp("");
                        }
                    } else {
                        ShowRecurringWarningErrorAtEnd("Inside surface heat balance convergence problem continues",
                                                       calcHeatBalInsideSurfErrPointer,
                                                       MaxDelTemp,
                                                       MaxDelTemp,
                                                       _,
                                                       "[C]",
                                                       "[C]");
                    }
                }
                break; // iteration loop
            }

        } // ...end of main inside heat balance DO loop (ends when Converged)

        // Set various surface output variables and other record keeping - after iterations are complete
        for (int surfNum : HTSurfs) {
            if (Surface(surfNum).Class == SurfaceClass_TDD_Dome) continue; // Skip TDD:DOME objects.  Inside temp is handled by TDD:DIFFUSER.

            // Inside Face Convection - sign convention is positive means energy going into inside face from the air.
            auto const HConvInTemp_fac(-HConvIn(surfNum) * (TempSurfIn(surfNum) - RefAirTemp(surfNum)));
            QdotConvInRep(surfNum) = Surface(surfNum).Area * HConvInTemp_fac;
            QdotConvInRepPerArea(surfNum) = HConvInTemp_fac;
            QConvInReport(surfNum) = QdotConvInRep(surfNum) * TimeStepZoneSec;

            // The QdotConvInRep which is called "Surface Inside Face Convection Heat Gain" is stored during
            // sizing for both the normal and pulse cases so that load components can be derived later.
            if (ZoneSizingCalc && CompLoadReportIsReq) {
                if (!WarmupFlag) {
                    int TimeStepInDay = (HourOfDay - 1) * NumOfTimeStepInHour + TimeStep;
                    if (isPulseZoneSizing) {
                        OutputReportTabular::loadConvectedWithPulse(DataSizing::CurOverallSimDay, TimeStepInDay, surfNum) = QdotConvInRep(surfNum);
                    } else {
                        OutputReportTabular::loadConvectedNormal(DataSizing::CurOverallSimDay, TimeStepInDay, surfNum) = QdotConvInRep(surfNum);
                        OutputReportTabular::netSurfRadSeq(DataSizing::CurOverallSimDay, TimeStepInDay, surfNum) =
                            NetLWRadToSurf(surfNum) * Surface(surfNum).Area;
                    }
                }
            }

            // Window heat gain/loss
            if (DataSurfaces::Surface(surfNum).Class == DataSurfaces::SurfaceClass_Window) {
                if (DataSurfaces::WinHeatGain(surfNum) >= 0.0) {
                    DataSurfaces::WinHeatGainRep(surfNum) = DataSurfaces::WinHeatGain(surfNum);
                    DataSurfaces::WinHeatGainRepEnergy(surfNum) = DataSurfaces::WinHeatGainRep(surfNum) * DataGlobals::TimeStepZoneSec;
                } else {
                    DataSurfaces::WinHeatLossRep(surfNum) = -DataSurfaces::WinHeatGain(surfNum);
                    DataSurfaces::WinHeatLossRepEnergy(surfNum) = DataSurfaces::WinHeatLossRep(surfNum) * DataGlobals::TimeStepZoneSec;
                }

                DataSurfaces::WinHeatTransferRepEnergy(surfNum) = DataSurfaces::WinHeatGain(surfNum) * DataGlobals::TimeStepZoneSec;
                if (DataSurfaces::SurfaceWindow(surfNum).OriginalClass == DataSurfaces::SurfaceClass_TDD_Diffuser) { // Tubular daylighting device
                    int pipeNum = DataSurfaces::SurfaceWindow(surfNum).TDDPipeNum;
                    DataDaylightingDevices::TDDPipe(pipeNum).HeatGain = DataSurfaces::WinHeatGainRep(surfNum);
                    DataDaylightingDevices::TDDPipe(pipeNum).HeatLoss = DataSurfaces::WinHeatLossRep(surfNum);
                }
                if (DataSurfaces::Surface(surfNum).ExtSolar) { // WindowManager's definition of ZoneWinHeatGain/Loss
                    int zoneNum = DataSurfaces::Surface(surfNum).Zone;
                    DataHeatBalance::ZoneWinHeatGain(zoneNum) += DataSurfaces::WinHeatGain(surfNum);
                }
            }
        }

        // Update SumHmXXXX for non-window EMPD or HAMT surfaces
        if (DataHeatBalance::AnyEMPD || DataHeatBalance::AnyHAMT) {
            for (int SurfNum : HTNonWindowSurfs) {
                auto const &surface(Surface(SurfNum));
                int ZoneNum = surface.Zone;

                if (surface.HeatTransferAlgorithm == HeatTransferModel_HAMT) {
                    HeatBalanceHAMTManager::UpdateHeatBalHAMT(SurfNum);

                    Real64 const FD_Area_fac(HMassConvInFD(SurfNum) * surface.Area);

                    SumHmAW(ZoneNum) += FD_Area_fac * (RhoVaporSurfIn(SurfNum) - RhoVaporAirIn(SurfNum));

                    Real64 const MAT_zone(MAT(surface.Zone));
                    RhoAirZone = Psychrometrics::PsyRhoAirFnPbTdbW(
                        OutBaroPress,
                        MAT_zone,
                        Psychrometrics::PsyWFnTdbRhPb(
                            MAT_zone, Psychrometrics::PsyRhFnTdbRhov(MAT_zone, RhoVaporAirIn(SurfNum), rhoAirZone), OutBaroPress));

                    Real64 const surfInTemp(TempSurfInTmp(SurfNum));
                    Wsurf = Psychrometrics::PsyWFnTdbRhPb(
                        surfInTemp, Psychrometrics::PsyRhFnTdbRhov(surfInTemp, RhoVaporSurfIn(SurfNum), wsurf), OutBaroPress);

                    SumHmARa(ZoneNum) += FD_Area_fac * RhoAirZone;

                    SumHmARaW(ZoneNum) += FD_Area_fac * RhoVaporSurfIn(SurfNum); // old eq'n: FD_Area_fac * RhoAirZone * Wsurf;

                } else if (surface.HeatTransferAlgorithm == HeatTransferModel_EMPD) {
                    // need to calculate the amount of moisture that is entering or
                    // leaving the zone  Qm [kg/sec] = hmi * Area * (Del Rhov)
                    // {Hmi [m/sec];     Area [m2];    Rhov [kg moist/m3]  }
                    // Positive values are into the zone and negative values are
                    // leaving the zone.  SumHmAw is the sum of the moisture entering or
                    // leaving the zone from all of the surfaces and is a rate.  Multiply
                    // by time to get the actual amount affecting the zone volume of air.

                    MoistureBalanceEMPDManager::UpdateMoistureBalanceEMPD(SurfNum);
                    RhoVaporSurfIn(SurfNum) = DataMoistureBalanceEMPD::RVSurface(SurfNum);
                    Real64 const FD_Area_fac(HMassConvInFD(SurfNum) * surface.Area);
                    SumHmAW(ZoneNum) += FD_Area_fac * (RhoVaporSurfIn(SurfNum) - RhoVaporAirIn(SurfNum));
                    Real64 const MAT_zone(MAT(ZoneNum));
                    SumHmARa(ZoneNum) +=
                        FD_Area_fac *
                        Psychrometrics::PsyRhoAirFnPbTdbW(
                            OutBaroPress,
                            MAT_zone,
                            Psychrometrics::PsyWFnTdbRhPb(MAT_zone,
                                                          Psychrometrics::PsyRhFnTdbRhovLBnd0C(MAT_zone, RhoVaporAirIn(SurfNum)),
                                                          OutBaroPress)); // surfInTemp, PsyWFnTdbRhPb( surfInTemp, PsyRhFnTdbRhovLBnd0C(
                                                                          // surfInTemp, RhoVaporAirIn( SurfNum ) ), OutBaroPress ) );
                    SumHmARaW(ZoneNum) += FD_Area_fac * RhoVaporSurfIn(SurfNum);
                }
            }
        }

        ReportIntMovInsInsideSurfTemp();

        CalculateZoneMRT(ZoneToResimulate); // Update here so that the proper value of MRT is available to radiant systems
    }

    void CalcHeatBalanceInsideSurf2CTFOnly(ConvectionCoefficientsData &dataConvectionCoefficients,
                                           WindowComplexManagerData &dataWindowComplexManager,
                                           WindowEquivalentLayerData &dataWindowEquivalentLayer,
                                           WindowManagerData &dataWindowManager,
<<<<<<< HEAD
=======
                                           IOFiles &ioFiles,
>>>>>>> 922f888a
                                           const int FirstZone,             // First zone to simulate
                                           const int LastZone,              // Last zone to simulate
                                           const std::vector<int> &IZSurfs, // Last zone to simulate
                                           Optional_int_const ZoneToResimulate)
    {

        // This function performs a heat balance on the inside face of each
        // surface in the building. It is a copy of CalcHeatBalanceInsideSurf,
        // simplified for CTF surfaces only.

        // REFERENCES:
        // (I)BLAST legacy routine HBSRF

        static std::string const Inside("Inside");

        if (calcHeatBalInsideSurfCTFOnlyFirstTime) {
            // Set up coefficient arrays that never change - loop over non-window HT surfaces
            for (int zoneNum = FirstZone; zoneNum <= LastZone; ++zoneNum) {
                int const firstSurf = Zone(zoneNum).NonWindowSurfaceFirst;
                int const lastSurf = Zone(zoneNum).NonWindowSurfaceLast;
                for (int surfNum = firstSurf; surfNum <= lastSurf; ++surfNum) {
                    int const ConstrNum = Surface(surfNum).Construction;
                    auto const &construct(dataConstruction.Construct(ConstrNum));
                    if (Surface(surfNum).ExtBoundCond == surfNum) {
                        IsAdiabatic(surfNum) = 1;
                        IsNotAdiabatic(surfNum) = 0;
                    } else {
                        IsAdiabatic(surfNum) = 0;
                        IsNotAdiabatic(surfNum) = 1;
                    }
                    if (construct.SourceSinkPresent) {
                        IsSource(surfNum) = 1;
                        IsNotSource(surfNum) = 0;
                    } else {
                        QsrcHistSurf1(surfNum) = 0.0;
                        IsSource(surfNum) = 0;
                        IsNotSource(surfNum) = 1;
                    }
                    if (!Surface(surfNum).IsPool) {
                        IsPoolSurf(surfNum) = 0;
                        IsNotPoolSurf(surfNum) = 1;
                    }
                }
            }

            calcHeatBalInsideSurfCTFOnlyFirstTime = false;
        }

        for (int zoneNum = FirstZone; zoneNum <= LastZone; ++zoneNum) {
            int const firstSurf = Zone(zoneNum).SurfaceFirst;
            int const lastSurf = Zone(zoneNum).SurfaceLast;

            // determine reference air temperatures and other variable terms - loop over all surfaces
            for (int surfNum = firstSurf; surfNum <= lastSurf; ++surfNum) {

                int const ConstrNum = Surface(surfNum).Construction;
                auto const &construct(dataConstruction.Construct(ConstrNum));
                CTFCross0(surfNum) = construct.CTFCross(0);
                CTFInside0(surfNum) = construct.CTFInside(0);
                CTFSourceIn0(surfNum) = construct.CTFSourceIn(0);
                TH11Surf(surfNum) = TH(1, 1, surfNum);
                if (construct.SourceSinkPresent) {
                    QsrcHistSurf1(surfNum) = QsrcHist(surfNum, 1);
                }

                // The special heat balance terms for pools are used only when the pool is operating, so IsPool can change
                if (Surface(surfNum).IsPool) {
                    if ((std::abs(QPoolSurfNumerator(surfNum)) >= PoolIsOperatingLimit) ||
                        (std::abs(PoolHeatTransCoefs(surfNum)) >= PoolIsOperatingLimit)) {
                        IsPoolSurf(surfNum) = 1;
                        IsNotPoolSurf(surfNum) = 0;
                    } else {
                        IsPoolSurf(surfNum) = 0;
                        IsNotPoolSurf(surfNum) = 1;
                    }
                }

                // Skip TDD:DOME objects.  Inside temp is handled by TDD:DIFFUSER.
                if (Surface(surfNum).Class == SurfaceClass_TDD_Dome) continue;

                {
                    auto const SELECT_CASE_var(Surface(surfNum).TAirRef);
                    if (SELECT_CASE_var == ZoneMeanAirTemp) {
                        RefAirTemp(surfNum) = MAT(zoneNum);
                        TempEffBulkAir(surfNum) = MAT(zoneNum); // for reporting surf adjacent air temp
                    } else if (SELECT_CASE_var == AdjacentAirTemp) {
                        RefAirTemp(surfNum) = TempEffBulkAir(surfNum);
                    } else if (SELECT_CASE_var == ZoneSupplyAirTemp) {
                        // determine ZoneEquipConfigNum for this zone
                        int ZoneEquipConfigNum = zoneNum;
                        // check whether this zone is a controlled zone or not
                        if (!Zone(zoneNum).IsControlled) {
                            ShowFatalError("Zones must be controlled for Ceiling-Diffuser Convection model. No system serves zone " +
                                           Zone(zoneNum).Name);
                            return;
                        }
                        // determine supply air conditions
                        Real64 SumSysMCp = 0.0;
                        Real64 SumSysMCpT = 0.0;
                        Real64 const CpAir = Psychrometrics::PsyCpAirFnW(ZoneAirHumRat(zoneNum));
                        for (int NodeNum = 1; NodeNum <= DataZoneEquipment::ZoneEquipConfig(ZoneEquipConfigNum).NumInletNodes; ++NodeNum) {
                            Real64 NodeTemp = DataLoopNode::Node(DataZoneEquipment::ZoneEquipConfig(ZoneEquipConfigNum).InletNode(NodeNum)).Temp;
                            Real64 MassFlowRate =
                                DataLoopNode::Node(DataZoneEquipment::ZoneEquipConfig(ZoneEquipConfigNum).InletNode(NodeNum)).MassFlowRate;
                            SumSysMCp += MassFlowRate * CpAir;
                            SumSysMCpT += MassFlowRate * CpAir * NodeTemp;
                        }
                        // a weighted average of the inlet temperatures.
                        if (SumSysMCp > 0.0) {                            // protect div by zero
                            RefAirTemp(surfNum) = SumSysMCpT / SumSysMCp; // BG changed 02-16-2005 to add index (SurfNum)
                        } else {
                            RefAirTemp(surfNum) = MAT(zoneNum);
                        }
                        TempEffBulkAir(surfNum) = RefAirTemp(surfNum); // for reporting surf adjacent air temp
                    } else {
                        // currently set to mean air temp but should add error warning here
                        RefAirTemp(surfNum) = MAT(zoneNum);
                        TempEffBulkAir(surfNum) = MAT(zoneNum); // for reporting surf adjacent air temp
                    }
                }
            }

            // Following variables must be reset due to possible recall of this routine by radiant and Resimulate routines.
            // CalcWindowHeatBalance is called, then, multiple times and these need to be initialized before each call to
            // CalcWindowHeatBalance.
            // Only for Surface(SurfNum).Class == DataSurfaces::SurfaceClass_Window
            int const firstWindowSurf = Zone(zoneNum).WindowSurfaceFirst;
            int const lastWindowSurf = Zone(zoneNum).WindowSurfaceLast;
            for (int surfNum = firstWindowSurf; surfNum <= lastWindowSurf; ++surfNum) {
                WinHeatGain(surfNum) = 0.0;
                WinHeatTransfer(surfNum) = 0.0;
                WinHeatGainRep(surfNum) = 0.0;
                WinHeatLossRep(surfNum) = 0.0;
                WinGainConvGlazToZoneRep(surfNum) = 0.0;
                WinGainIRGlazToZoneRep(surfNum) = 0.0;
                WinLossSWZoneToOutWinRep(surfNum) = 0.0;
                WinGainFrameDividerToZoneRep(surfNum) = 0.0;
                WinGainConvGlazShadGapToZoneRep(surfNum) = 0.0;
                WinGainConvShadeToZoneRep(surfNum) = 0.0;
                OtherConvGainInsideFaceToZoneRep(surfNum) = 0.0;
                WinGainIRShadeToZoneRep(surfNum) = 0.0;
                SurfaceWindow(surfNum).FrameQRadOutAbs = 0.0;
                SurfaceWindow(surfNum).FrameQRadInAbs = 0.0;
                SurfaceWindow(surfNum).DividerQRadOutAbs = 0.0;
                SurfaceWindow(surfNum).DividerQRadInAbs = 0.0;
            }

            // Calculate heat extract due to additional heat flux source term as the surface boundary condition - all HT surfaces
            if (DataSurfaces::AnyHeatBalanceInsideSourceTerm) {
                for (int surfNum = firstSurf; surfNum <= lastSurf; ++surfNum) {
                    if (Surface(surfNum).InsideHeatSourceTermSchedule) {
                        QAdditionalHeatSourceInside(surfNum) =
                            EnergyPlus::ScheduleManager::GetCurrentScheduleValue(Surface(surfNum).InsideHeatSourceTermSchedule);
                    }
                }
            }

            // Set up coefficient arrays prior to calculations and precalc terms that do no change during iteration - non-window surfaces
            int const firstNonWinSurf = Zone(zoneNum).NonWindowSurfaceFirst;
            int const lastNonWinSurf = Zone(zoneNum).NonWindowSurfaceLast;
            Real64 const timeStepZoneSeconds = TimeStepZoneSec; // local for vectorization
            Real64 const iterDampConstant = IterDampConst;      // local for vectorization
            // this loop auto-vectorizes
            for (int surfNum = firstNonWinSurf; surfNum <= lastNonWinSurf; ++surfNum) {

                // Pre-calculate a few terms before the iteration loop
                TempTermSurf(surfNum) = CTFConstInPart(surfNum) + QRadThermInAbs(surfNum) + QRadSWInAbs(surfNum) +
                                        QAdditionalHeatSourceInside(surfNum) + HConvIn(surfNum) * RefAirTemp(surfNum) + QHTRadSysSurf(surfNum) +
                                        QCoolingPanelSurf(surfNum) + QHWBaseboardSurf(surfNum) + QSteamBaseboardSurf(surfNum) +
                                        QElecBaseboardSurf(surfNum) + (QRadSurfAFNDuct(surfNum) / timeStepZoneSeconds);
                TempDivSurf(surfNum) =
                    1.0 / (CTFInside0(surfNum) - IsAdiabatic(surfNum) * CTFCross0(surfNum) + IsPoolSurf(surfNum) * PoolHeatTransCoefs(surfNum) +
                           IsNotPoolSurf(surfNum) * HConvIn(surfNum) + iterDampConstant);
            }
        }

        InsideSurfIterations = 0;
        bool Converged = false; // .TRUE. if inside heat balance has converged
        while (!Converged) {    // Start of main inside heat balance iteration loop...

            TempInsOld = TempSurfIn; // Keep track of last iteration's temperature values

            HeatBalanceIntRadExchange::CalcInteriorRadExchange(
                TempSurfIn, InsideSurfIterations, NetLWRadToSurf, ZoneToResimulate, Inside); // Update the radiation balance

            // Every 30 iterations, recalculate the inside convection coefficients in case
            // there has been a significant drift in the surface temperatures predicted.
            // This is not fool-proof and it basically means that the outside surface
            // heat balance is in error (potentially) once HConvIn is re-evaluated.
            // The choice of 30 is not significant--just want to do this a couple of
            // times before the iteration limit is hit.
            if ((InsideSurfIterations > 0) && (mod(InsideSurfIterations, ItersReevalConvCoeff) == 0)) {
                ConvectionCoefficients::InitInteriorConvectionCoeffs(dataConvectionCoefficients, ioFiles, TempSurfIn, ZoneToResimulate);
                // Since HConvIn has changed re-calculate a few terms - non-window surfaces
                for (int zoneNum = FirstZone; zoneNum <= LastZone; ++zoneNum) {
                    int const firstSurf = Zone(zoneNum).NonWindowSurfaceFirst;
                    int const lastSurf = Zone(zoneNum).NonWindowSurfaceLast;
                    Real64 const timeStepZoneSeconds = TimeStepZoneSec; // local for vectorization
                    Real64 const iterDampConstant = IterDampConst;      // local for vectorization
                    // this loop auto-vectorizes
                    for (int surfNum = firstSurf; surfNum <= lastSurf; ++surfNum) {
                        TempTermSurf(surfNum) =
                            CTFConstInPart(surfNum) + QRadThermInAbs(surfNum) + QRadSWInAbs(surfNum) + QAdditionalHeatSourceInside(surfNum) +
                            HConvIn(surfNum) * RefAirTemp(surfNum) + QHTRadSysSurf(surfNum) + QCoolingPanelSurf(surfNum) + QHWBaseboardSurf(surfNum) +
                            QSteamBaseboardSurf(surfNum) + QElecBaseboardSurf(surfNum) + (QRadSurfAFNDuct(surfNum) / timeStepZoneSeconds);
                        TempDivSurf(surfNum) =
                            1.0 / (CTFInside0(surfNum) - IsAdiabatic(surfNum) * CTFCross0(surfNum) +
                                   IsPoolSurf(surfNum) * PoolHeatTransCoefs(surfNum) + IsNotPoolSurf(surfNum) * HConvIn(surfNum) + iterDampConstant);
                    }
                }
            }

            // Loop over non-window surfaces
            for (int zoneNum = FirstZone; zoneNum <= LastZone; ++zoneNum) {
                int const firstNonWinSurf = Zone(zoneNum).NonWindowSurfaceFirst;
                int const lastNonWinSurf = Zone(zoneNum).NonWindowSurfaceLast;
                Real64 const iterDampConstant = IterDampConst; // local for vectorization
                // this loop auto-vectorizes
                for (int surfNum = firstNonWinSurf; surfNum <= lastNonWinSurf; ++surfNum) {
                    // Perform heat balance on the inside face of the surface ...
                    // The following are possibilities here (this function only does CTF, see CalcHeatBalanceInsideSurf2 for others):
                    //   (a) the surface is a pool (no movable insulation, no source/sink, only CTF solution algorithm)
                    //   (b) the surface is adiabatic (a partition), in which case the temperature of both sides are the same
                    //   (c) standard (or interzone) opaque surface with no movable insulation, normal heat balance equation
                    //   (d) standard (or interzone) window: call to CalcWindowHeatBalance to get window layer temperatures
                    //   (e) standard opaque surface with movable insulation, special two-part equation
                    // In the surface calculation there are the following Algorithm types for opaque surfaces that
                    // do not have movable insulation:
                    //   (a) the regular CTF calc (SolutionAlgo = UseCTF)
                    //   (b) the EMPD calc (Solutionalgo = UseEMPD)
                    //   (c) the CondFD calc (SolutionAlgo = UseCondFD)
                    //   (d) the HAMT calc (solutionalgo = UseHAMT).

                    // For adiabatic surface:
                    // Adiabatic:   TempDiv = (1.0 / (construct.CTFInside(0) - construct.CTFCross(0) + HConvIn_surf + IterDampConst));
                    // Adiabatic:   TempSurfInTmp(SurfNum) = (TempTerm + IterDampConst * TempInsOld(SurfNum)) * TempDiv;
                    // Ad+Source:   TempSurfInTmp(SurfNum) = (TempTerm + construct.CTFSourceIn(0) * QsrcHist(SurfNum, 1) + IterDampConst *
                    // TempInsOld(SurfNum)) * TempDiv; Ad+Pool:     TempDiv = (1.0 / (construct.CTFInside(0) - construct.CTFCross(0) +
                    // PoolHeatTransCoefs(SurfNum) + IterDampConst); Ad+Pool:     TempSurfInTmp(SurfNum) = (CTFConstInPart(SurfNum) +
                    // QPoolSurfNumerator(SurfNum) + IterDampConst * TempInsOld(SurfNum)) * TempDiv;

                    // For standard or interzone surface:
                    // Standard:    TempDiv = (1.0 / (construct.CTFInside(0) + HConvIn_surf + IterDampConst));
                    // Standard:    TempSurfInTmp(SurfNum) = (TempTerm + IterDampConst * TempInsOld(SurfNum) + construct.CTFCross(0) * TH11) *
                    // TempDiv; Std+Source:  TempSurfInTmp(SurfNum) = (TempTerm + construct.CTFSourceIn(0) * QsrcHist(SurfNum, 1) + IterDampConst *
                    // TempInsOld(SurfNum)) * TempDiv; Std+Pool:    TempDiv = (1.0 / (construct.CTFInside(0) + PoolHeatTransCoefs(SurfNum) +
                    // IterDampConst); Std+Pool:    TempSurfInTmp(SurfNum) = (CTFConstInPart(SurfNum) + QPoolSurfNumerator(SurfNum) + IterDampConst*
                    // TempInsOld(SurfNum) + construct.CTFCross(0) * TH11) * TempDiv;

                    // Composite with Adiabatic/Source/Pool flags:
                    //              TempDiv = (1.0 / (construct.CTFInside(0) - IsAdiabatic*construct.CTFCross(0)+
                    //              IsPoolSurf*PoolHeatTransCoefs(SurfNum) + IsNotPoolSurf*HConvIn_surf + IterDampConst)); TempSurfInTmp(SurfNum) =
                    //              (IsNotPoolSurf*TempTerm + IsSource*construct.CTFSourceIn(0) * QsrcHist(SurfNum, 1) +
                    //              IsPoolSurf*CTFConstInPart(SurfNum) + IsPoolSurf*QPoolSurfNumerator(SurfNum)
                    //                                        + IterDampConst * TempInsOld(SurfNum)+ IsNotAdiabatic*IsNotSource*construct.CTFCross(0)
                    //                                        * TH11) * TempDiv;

                    // Calculate the current inside surface temperature
                    TempSurfInTmp(surfNum) =
                        (IsNotPoolSurf(surfNum) * (TempTermSurf(surfNum) + NetLWRadToSurf(surfNum)) +
                         IsSource(surfNum) * CTFSourceIn0(surfNum) * QsrcHistSurf1(surfNum) + IsPoolSurf(surfNum) * CTFConstInPart(surfNum) +
                         IsPoolSurf(surfNum) * QPoolSurfNumerator(surfNum) + iterDampConstant * TempInsOld(surfNum) +
                         IsNotAdiabatic(surfNum) * CTFCross0(surfNum) * TH11Surf(surfNum)) *
                        TempDivSurf(surfNum); // Constant part of conduction eq (history terms) | LW radiation from internal sources | SW
                                              // radiation from internal sources | Convection from surface to zone air | Net radiant
                                              // exchange with other zone surfaces | Heat source/sink term for radiant systems | (if there
                                              // is one present) | Radiant flux from high temp radiant heater | Radiant flux from a hot
                                              // water baseboard heater | Radiant flux from a steam baseboard heater | Radiant flux from
                                              // an electric baseboard heater | Iterative damping term (for stability) | Current
                                              // conduction from | the outside surface | Coefficient for conduction (current time) |
                                              // Convection and damping term | Radiation from AFN ducts

                    TempSurfIn(surfNum) = TempSurfInTmp(surfNum);
                }

                // Loop over non-window surfaces (includes TubularDaylightingDomes)
                for (int surfNum = firstNonWinSurf; surfNum <= lastNonWinSurf; ++surfNum) {
                    if (Surface(surfNum).HeatTransferAlgorithm == HeatTransferModel_AirBoundaryNoHT) {
                        // This is a temporary band-aid to get the same results with airboundary surfaces
                        // 1. Air boundary surfaces shouldn't be part of HT surf lists, I don't think
                        // 2. And even if it is, it shouldn't be impacting other surface temps, but it is somehow
                        // 3. So, once that's fixed in develop, this can go away here.
                        TempSurfIn(surfNum) = TempSurfInTmp(surfNum) = 23.0;
                        continue;
                    }
                    Real64 HMovInsul = 0.0; // "Convection" coefficient of movable insulation
                    if (Surface(surfNum).MaterialMovInsulInt > 0) {
                        Real64 AbsInt = 0.0; // Solar absorptance of inside movable insulation (not used here)
                        HeatBalanceMovableInsulation::EvalInsideMovableInsulation(surfNum, HMovInsul, AbsInt);
                    }

                    if (HMovInsul > 0.0) { // Movable insulation present, recalc surface temps
                        Real64 F1 = HMovInsul / (HMovInsul + HConvIn(surfNum) + IterDampConst);

                        TempSurfIn(surfNum) =
                            (CTFConstInPart(surfNum) + QRadSWInAbs(surfNum) + CTFCross0(surfNum) * TH11Surf(surfNum) +
                             F1 * (QRadThermInAbs(surfNum) + HConvIn(surfNum) * RefAirTemp(surfNum) + NetLWRadToSurf(surfNum) +
                                   QHTRadSysSurf(surfNum) + QCoolingPanelSurf(surfNum) + QHWBaseboardSurf(surfNum) + QSteamBaseboardSurf(surfNum) +
                                   QElecBaseboardSurf(surfNum) + QAdditionalHeatSourceInside(surfNum) + IterDampConst * TempInsOld(surfNum))) /
                            (CTFInside0(surfNum) + HMovInsul - F1 * HMovInsul); // Convection from surface to zone air

                        TempSurfInTmp(surfNum) = (CTFInside0(surfNum) * TempSurfIn(surfNum) + HMovInsul * TempSurfIn(surfNum) - QRadSWInAbs(surfNum) -
                                                  CTFConstInPart(surfNum) - CTFCross0(surfNum) * TH11Surf(surfNum)) /
                                                 (HMovInsul);
                    }

                    if (AnyConstructInternalSourceInInput) {
                        if (dataConstruction.Construct(Surface(surfNum).Construction).SourceSinkPresent) {
                            // Set the appropriate parameters for the radiant system
                            // Radiant system does not need the damping coefficient terms (hopefully)
                            Real64 const RadSysDiv(1.0 / (CTFInside0(surfNum) + HConvIn(surfNum)));
                            Real64 const TempTerm(CTFConstInPart(surfNum) + QRadThermInAbs(surfNum) + QRadSWInAbs(surfNum) +
                                                  QAdditionalHeatSourceInside(surfNum) + HConvIn(surfNum) * RefAirTemp(surfNum) +
                                                  QHTRadSysSurf(surfNum) + QCoolingPanelSurf(surfNum) + QHWBaseboardSurf(surfNum) +
                                                  QSteamBaseboardSurf(surfNum) + QElecBaseboardSurf(surfNum) + NetLWRadToSurf(surfNum) +
                                                  (QRadSurfAFNDuct(surfNum) / TimeStepZoneSec));
                            RadSysTiHBConstCoef(surfNum) =
                                TempTerm * RadSysDiv; // Constant portion of cond eq (history terms) | LW radiation from internal sources | SW
                                                      // radiation from internal sources | Convection from surface to zone air | Radiant flux
                                                      // from high temp radiant heater | Radiant flux from a hot water baseboard heater |
                                                      // Radiant flux from a steam baseboard heater | Radiant flux from an electric baseboard
                                                      // heater | Net radiant exchange with other zone surfaces | Cond term (both partition
                                                      // sides same temp) | Convection and damping term
                            RadSysTiHBToutCoef(surfNum) = CTFCross0(surfNum) * RadSysDiv;    // Outside temp=inside temp for a partition |
                                                                                             // Cond term (both partition sides same temp) |
                                                                                             // Convection and damping term
                            RadSysTiHBQsrcCoef(surfNum) = CTFSourceIn0(surfNum) * RadSysDiv; // QTF term for the source | Cond term (both
                                                                                             // partition sides same temp) | Convection and
                                                                                             // damping term

                            if (Surface(surfNum).ExtBoundCond > 0) { // This is an interzone partition and we need to set outside params
                                // The inside coefficients of one side are equal to the outside coefficients of the other side.  But,
                                // the inside coefficients are set up once the heat balance equation for that side has been calculated.
                                // For both sides to actually have been set, we have to wait until we get to the second side in the surface
                                // derived type.  At that point, both inside coefficient sets have been evaluated.
                                if (Surface(surfNum).ExtBoundCond <= surfNum) { // Both of the inside coefficients have now been set
                                    int OtherSideSurfNum = Surface(surfNum).ExtBoundCond;
                                    RadSysToHBConstCoef(OtherSideSurfNum) = RadSysTiHBConstCoef(surfNum);
                                    RadSysToHBTinCoef(OtherSideSurfNum) = RadSysTiHBToutCoef(surfNum);
                                    RadSysToHBQsrcCoef(OtherSideSurfNum) = RadSysTiHBQsrcCoef(surfNum);
                                    RadSysToHBConstCoef(surfNum) = RadSysTiHBConstCoef(OtherSideSurfNum);
                                    RadSysToHBTinCoef(surfNum) = RadSysTiHBToutCoef(OtherSideSurfNum);
                                    RadSysToHBQsrcCoef(surfNum) = RadSysTiHBQsrcCoef(OtherSideSurfNum);
                                }
                            }
                        }
                    }
                }

                // Loop over window surfaces
                int const firstWindowSurf = Zone(zoneNum).WindowSurfaceFirst;
                int const lastWindowSurf = Zone(zoneNum).WindowSurfaceLast;
                for (int surfNum = firstWindowSurf; surfNum <= lastWindowSurf; ++surfNum) {
                    auto &surface(Surface(surfNum));
                    Real64 &TH11(TH(1, 1, surfNum));
                    int ConstrNum = surface.Construction; // Not const, because storm window may change this
                    auto const &construct(dataConstruction.Construct(ConstrNum));
                    if (SurfaceWindow(surfNum).OriginalClass == SurfaceClass_TDD_Diffuser) { // Tubular daylighting device
                        // Lookup up the TDD:DOME object
                        int const pipeNum = SurfaceWindow(surfNum).TDDPipeNum;
                        int const domeNum = DataDaylightingDevices::TDDPipe(pipeNum).Dome;
                        // Ueff = 1 / effective R value between TDD:DOME and TDD:DIFFUSER
                        Real64 Ueff = 1.0 / DataDaylightingDevices::TDDPipe(pipeNum).Reff;

                        // Similar to opaque surface but outside surface temp of TDD:DOME is used, and no embedded sources/sinks.
                        // Absorbed shortwave radiation is treated similar to a regular window, but only 1 glass layer is allowed.
                        //   = QRadSWwinAbs(surfNum,1)/2.0
                        Real64 const HConvIn_surf(HConvInFD(surfNum) = HConvIn(surfNum));
                        TempSurfIn(surfNum) = TempSurfInTmp(surfNum) =
                            (QRadThermInAbs(surfNum) + QRadSWwinAbs(1, surfNum) / 2.0 + QAdditionalHeatSourceInside(surfNum) +
                             HConvIn_surf * RefAirTemp(surfNum) + NetLWRadToSurf(surfNum) + IterDampConst * TempInsOld(surfNum) +
                             Ueff * TH(1, 1, domeNum)) /
                            (Ueff + HConvIn_surf + IterDampConst); // LW radiation from internal sources | SW radiation from internal sources and
                                                                   // solar | Convection from surface to zone air | Net radiant exchange with
                                                                   // other zone surfaces | Iterative damping term (for stability) | Current
                                                                   // conduction from the outside surface | Coefficient for conduction (current
                                                                   // time) | Convection and damping term

                        Real64 const Sigma_Temp_4(DataGlobals::StefanBoltzmann * pow_4(TempSurfIn(surfNum)));

                        // Calculate window heat gain for TDD:DIFFUSER since this calculation is usually done in WindowManager
                        WinHeatGain(surfNum) =
                            WinTransSolar(surfNum) + HConvIn_surf * surface.Area * (TempSurfIn(surfNum) - RefAirTemp(surfNum)) +
                            dataConstruction.Construct(surface.Construction).InsideAbsorpThermal * surface.Area *
                                (Sigma_Temp_4 - (SurfaceWindow(surfNum).IRfromParentZone + QHTRadSysSurf(surfNum) + QCoolingPanelSurf(surfNum) +
                                                 QHWBaseboardSurf(surfNum) + QSteamBaseboardSurf(surfNum) + QElecBaseboardSurf(surfNum))) -
                            QS(surface.SolarEnclIndex) * surface.Area *
                                dataConstruction.Construct(surface.Construction)
                                    .TransDiff; // Transmitted solar | Convection | IR exchange | IR
                                                // Zone diffuse interior shortwave reflected back into the TDD
                        WinHeatTransfer(surfNum) = WinHeatGain(surfNum);

                        // fill out report vars for components of Window Heat Gain
                        WinGainConvGlazToZoneRep(surfNum) = HConvIn_surf * surface.Area * (TempSurfIn(surfNum) - RefAirTemp(surfNum));
                        WinGainIRGlazToZoneRep(surfNum) =
                            dataConstruction.Construct(surface.Construction).InsideAbsorpThermal * surface.Area *
                            (Sigma_Temp_4 - (SurfaceWindow(surfNum).IRfromParentZone + QHTRadSysSurf(surfNum) + QCoolingPanelSurf(surfNum) +
                                             QHWBaseboardSurf(surfNum) + QSteamBaseboardSurf(surfNum) + QElecBaseboardSurf(surfNum)));
                        WinLossSWZoneToOutWinRep(surfNum) =
                            QS(surface.SolarEnclIndex) * surface.Area * dataConstruction.Construct(surface.Construction).TransDiff;
                    } else {                             // Regular window
                        if (InsideSurfIterations == 0) { // Do windows only once
                            if (SurfaceWindow(surfNum).StormWinFlag == 1) ConstrNum = surface.StormWinConstruction;
                            // Get outside convection coeff for exterior window here to avoid calling
                            // InitExteriorConvectionCoeff from CalcWindowHeatBalance, which avoids circular reference
                            // (HeatBalanceSurfaceManager USEing and WindowManager and
                            // WindowManager USEing HeatBalanceSurfaceManager)
                            if (surface.ExtBoundCond == ExternalEnvironment) {
                                int RoughSurf = dataMaterial.Material(construct.LayerPoint(1)).Roughness; // Outside surface roughness
                                Real64 EmisOut =
                                    dataMaterial.Material(construct.LayerPoint(1)).AbsorpThermalFront; // Glass outside surface emissivity
                                auto const shading_flag(SurfaceWindow(surfNum).ShadingFlag);
                                if (shading_flag == ExtShadeOn || shading_flag == ExtBlindOn || shading_flag == ExtScreenOn) {
                                    // Exterior shade in place
                                    int ConstrNumSh = SurfaceWindow(surfNum).ShadedConstruction;
                                    if (ConstrNumSh != 0) {
                                        RoughSurf = dataMaterial.Material(dataConstruction.Construct(ConstrNumSh).LayerPoint(1)).Roughness;
                                        EmisOut = dataMaterial.Material(dataConstruction.Construct(ConstrNumSh).LayerPoint(1)).AbsorpThermal;
                                    }
                                }

                                // Get the outside effective emissivity for Equivalent layer model
                                if (construct.WindowTypeEQL) {
                                    EmisOut = WindowEquivalentLayer::EQLWindowOutsideEffectiveEmiss(ConstrNum);
                                }
                                // Set Exterior Convection Coefficient...
                                if (surface.ExtConvCoeff > 0) {

                                    HcExtSurf(surfNum) = ConvectionCoefficients::SetExtConvectionCoeff(dataConvectionCoefficients, surfNum);

                                } else if (surface.ExtWind) { // Window is exposed to wind (and possibly rain)

                                    // Calculate exterior heat transfer coefficients with windspeed (windspeed is calculated internally in
                                    // subroutine)
                                    ConvectionCoefficients::InitExteriorConvectionCoeff(dataConvectionCoefficients,
                                                                                        ioFiles,
                                                                                        surfNum,
                                                                                        0.0,
                                                                                        RoughSurf,
                                                                                        EmisOut,
                                                                                        TH11,
                                                                                        HcExtSurf(surfNum),
                                                                                        HSkyExtSurf(surfNum),
                                                                                        HGrdExtSurf(surfNum),
                                                                                        HAirExtSurf(surfNum));

                                    if (IsRain) {                    // Raining: since wind exposed, outside window surface gets wet
                                        HcExtSurf(surfNum) = 1000.0; // Reset HcExtSurf because of wetness
                                    }

                                } else { // Not Wind exposed

                                    // Calculate exterior heat transfer coefficients for windspeed = 0
                                    ConvectionCoefficients::InitExteriorConvectionCoeff(dataConvectionCoefficients,
                                                                                        ioFiles,
                                                                                        surfNum,
                                                                                        0.0,
                                                                                        RoughSurf,
                                                                                        EmisOut,
                                                                                        TH11,
                                                                                        HcExtSurf(surfNum),
                                                                                        HSkyExtSurf(surfNum),
                                                                                        HGrdExtSurf(surfNum),
                                                                                        HAirExtSurf(surfNum));
                                }
                            } else { // Interior Surface

                                if (surface.ExtConvCoeff > 0) {
                                    HcExtSurf(surfNum) = ConvectionCoefficients::SetExtConvectionCoeff(dataConvectionCoefficients, surfNum);
                                } else {
                                    // Exterior Convection Coefficient for the Interior or Interzone Window is the Interior Convection Coeff of
                                    // same
                                    HcExtSurf(surfNum) = HConvIn(surface.ExtBoundCond);
                                }
                            }

                            // Following call determines inside surface temperature of glazing, and of
                            // frame and/or divider, if present
                            CalcWindowHeatBalance(dataWindowComplexManager,
                                                  dataWindowEquivalentLayer,
                                                  dataWindowManager,
                                                  surfNum,
                                                  HcExtSurf(surfNum),
                                                  TempSurfInTmp(surfNum),
                                                  TH11);

                            TempSurfIn(surfNum) = TempSurfInTmp(surfNum);
                        }
                    }
                }

                // Loop over all HT surfaces
                int const firstSurf = Zone(zoneNum).SurfaceFirst;
                int const lastSurf = Zone(zoneNum).SurfaceLast;
                for (int surfNum = firstSurf; surfNum <= lastSurf; ++surfNum) {
                    auto &surface(Surface(surfNum));
                    auto &zone(Zone(zoneNum));
                    Real64 &TH11(TH(1, 1, surfNum));
                    Real64 &TH12(TH(2, 1, surfNum));
                    TH12 = TempSurfInRep(surfNum) = TempSurfIn(surfNum);
                    TempSurfOut(surfNum) = TH11; // For reporting

                    if (SurfaceWindow(surfNum).OriginalClass == SurfaceClass_TDD_Diffuser) { // Tubular daylighting device
                        // Tubular daylighting devices are treated as one big object with an effective R value.
                        // The outside face temperature of the TDD:DOME and the inside face temperature of the
                        // TDD:DIFFUSER are calculated with the outside and inside heat balances respectively.
                        // Below, the resulting temperatures are copied to the inside face of the TDD:DOME
                        // and the outside face of the TDD:DIFFUSER for reporting.

                        // Set inside temp variables of TDD:DOME equal to inside temp of TDD:DIFFUSER
                        int domeNum = DataDaylightingDevices::TDDPipe(SurfaceWindow(surfNum).TDDPipeNum).Dome;
                        TH(2, 1, domeNum) = TempSurfIn(domeNum) = TempSurfInTmp(domeNum) = TempSurfInRep(domeNum) = TempSurfIn(surfNum);

                        // Set outside temp reporting variable of TDD:DOME (since it gets skipped otherwise)
                        // Reset outside temp variables of TDD:DIFFUSER equal to outside temp of TDD:DOME
                        TH11 = TempSurfOut(surfNum) = TempSurfOut(domeNum) = TH(1, 1, domeNum);
                    }

                    if ((TH12 > MaxSurfaceTempLimit) || (TH12 < MinSurfaceTempLimit)) {
                        TestSurfTempCalcHeatBalanceInsideSurf(TH12, surface, zone, calcHeatBalInsideSurfWarmupErrCount);
                    }
                }
            } // ...end of main loops over all surfaces for inside heat balances

            // Interzone surface updating: interzone surfaces have other side temperatures
            // which can vary as the simulation iterates through the inside heat
            // balance.  This block is intended to "lock" the opposite side (outside)
            // temperatures to the correct value, namely the value calculated by the
            // inside surface heat balance for the other side.
            assert(TH.index(1, 1, 1) == 0u); // Assumed for linear indexing below
            auto const l211(TH.index(2, 1, 1) - 1);
            for (int SurfNum : IZSurfs) {
                int const surfExtBoundCond(Surface(SurfNum).ExtBoundCond);
                // Set the outside surface temperature to the inside surface temperature of the interzone pair.
                // By going through all of the surfaces, this should pick up the other side as well as affect the next iteration.
                // [ SurfNum - 1 ] == ( 1, 1, SurfNum )
                // [ l211 + surfExtBoundCond ] == ( 2, 1, surfExtBoundCond )
                TempSurfOut(SurfNum) = TH[SurfNum - 1] = TH[l211 + surfExtBoundCond];
                TH11Surf(SurfNum) = TempSurfOut(SurfNum);
            }

            ++InsideSurfIterations;

            // Convergence check - Loop through all relevant non-window surfaces to check for convergence...
            Real64 MaxDelTemp = 0.0; // Maximum change in surface temperature for any opaque surface from one iteration to the next
            for (int zoneNum = FirstZone; zoneNum <= LastZone; ++zoneNum) {
                int const firstNonWinSurf = Zone(zoneNum).NonWindowSurfaceFirst;
                int const lastNonWinSurf = Zone(zoneNum).NonWindowSurfaceLast;
                for (int surfNum = firstNonWinSurf; surfNum <= lastNonWinSurf; ++surfNum) {
                    Real64 delta = TempSurfIn(surfNum) - TempInsOld(surfNum);
                    Real64 absDif = std::abs(delta);
                    MaxDelTemp = std::max(absDif, MaxDelTemp);
                }
            } // ...end of loop to check for convergence

            if (MaxDelTemp <= MaxAllowedDelTemp) Converged = true;

#ifdef EP_Count_Calls
            NumMaxInsideSurfIterations = max(NumMaxInsideSurfIterations, InsideSurfIterations);
#endif

            if (InsideSurfIterations < MinIterations) Converged = false;

            if (InsideSurfIterations > MaxIterations) {
                if (!WarmupFlag) {
                    ++calcHeatBalInsideSurfErrCount;
                    if (calcHeatBalInsideSurfErrCount < 16) {
                        ShowWarningError(
                            "Inside surface heat balance did not converge with Max Temp Difference [C] =" + General::RoundSigDigits(MaxDelTemp, 3) +
                            " vs Max Allowed Temp Diff [C] =" + General::RoundSigDigits(MaxAllowedDelTempCondFD, 6));
                        ShowContinueErrorTimeStamp("");
                    } else {
                        ShowRecurringWarningErrorAtEnd("Inside surface heat balance convergence problem continues",
                                                       calcHeatBalInsideSurfErrPointer,
                                                       MaxDelTemp,
                                                       MaxDelTemp,
                                                       _,
                                                       "[C]",
                                                       "[C]");
                    }
                }
                break; // iteration loop
            }

        } // ...end of main inside heat balance iteration loop (ends when Converged)

        // Set various surface output variables and other record keeping - after iterations are complete - all HT surfaces
        for (int zoneNum = FirstZone; zoneNum <= LastZone; ++zoneNum) {
            int const firstSurf = Zone(zoneNum).SurfaceFirst;
            int const lastSurf = Zone(zoneNum).SurfaceLast;
            for (int surfNum = firstSurf; surfNum <= lastSurf; ++surfNum) {
                if (Surface(surfNum).Class == SurfaceClass_TDD_Dome) continue; // Skip TDD:DOME objects.  Inside temp is handled by TDD:DIFFUSER.

                // Inside Face Convection - sign convention is positive means energy going into inside face from the air.
                auto const HConvInTemp_fac(-HConvIn(surfNum) * (TempSurfIn(surfNum) - RefAirTemp(surfNum)));
                QdotConvInRep(surfNum) = Surface(surfNum).Area * HConvInTemp_fac;
                QdotConvInRepPerArea(surfNum) = HConvInTemp_fac;
                QConvInReport(surfNum) = QdotConvInRep(surfNum) * TimeStepZoneSec;

                // The QdotConvInRep which is called "Surface Inside Face Convection Heat Gain" is stored during
                // sizing for both the normal and pulse cases so that load components can be derived later.
                if (ZoneSizingCalc && CompLoadReportIsReq) {
                    if (!WarmupFlag) {
                        int TimeStepInDay = (HourOfDay - 1) * NumOfTimeStepInHour + TimeStep;
                        if (isPulseZoneSizing) {
                            OutputReportTabular::loadConvectedWithPulse(DataSizing::CurOverallSimDay, TimeStepInDay, surfNum) =
                                QdotConvInRep(surfNum);
                        } else {
                            OutputReportTabular::loadConvectedNormal(DataSizing::CurOverallSimDay, TimeStepInDay, surfNum) = QdotConvInRep(surfNum);
                            OutputReportTabular::netSurfRadSeq(DataSizing::CurOverallSimDay, TimeStepInDay, surfNum) =
                                NetLWRadToSurf(surfNum) * Surface(surfNum).Area;
                        }
                    }
                }

                // Window heat gain/loss
                if (DataSurfaces::Surface(surfNum).Class == DataSurfaces::SurfaceClass_Window) {
                    if (DataSurfaces::WinHeatGain(surfNum) >= 0.0) {
                        DataSurfaces::WinHeatGainRep(surfNum) = DataSurfaces::WinHeatGain(surfNum);
                        DataSurfaces::WinHeatGainRepEnergy(surfNum) = DataSurfaces::WinHeatGainRep(surfNum) * DataGlobals::TimeStepZoneSec;
                    } else {
                        DataSurfaces::WinHeatLossRep(surfNum) = -DataSurfaces::WinHeatGain(surfNum);
                        DataSurfaces::WinHeatLossRepEnergy(surfNum) = DataSurfaces::WinHeatLossRep(surfNum) * DataGlobals::TimeStepZoneSec;
                    }

                    DataSurfaces::WinHeatTransferRepEnergy(surfNum) = DataSurfaces::WinHeatGain(surfNum) * DataGlobals::TimeStepZoneSec;
                    if (DataSurfaces::SurfaceWindow(surfNum).OriginalClass == DataSurfaces::SurfaceClass_TDD_Diffuser) { // Tubular daylighting device
                        int pipeNum = DataSurfaces::SurfaceWindow(surfNum).TDDPipeNum;
                        DataDaylightingDevices::TDDPipe(pipeNum).HeatGain = DataSurfaces::WinHeatGainRep(surfNum);
                        DataDaylightingDevices::TDDPipe(pipeNum).HeatLoss = DataSurfaces::WinHeatLossRep(surfNum);
                    }
                    if (DataSurfaces::Surface(surfNum).ExtSolar) { // WindowManager's definition of ZoneWinHeatGain/Loss
                        int zoneNum = DataSurfaces::Surface(surfNum).Zone;
                        DataHeatBalance::ZoneWinHeatGain(zoneNum) += DataSurfaces::WinHeatGain(surfNum);
                    }
                }
            }
        }

        ReportIntMovInsInsideSurfTemp();

        CalculateZoneMRT(ZoneToResimulate); // Update here so that the proper value of MRT is available to radiant systems
    }

    void TestSurfTempCalcHeatBalanceInsideSurf(Real64 TH12, SurfaceData &surface, ZoneData &zone, int WarmupSurfTemp)
    {
        using General::RoundSigDigits;

        if ((TH12 > MaxSurfaceTempLimit) || (TH12 < MinSurfaceTempLimit)) {
            if (WarmupFlag) ++WarmupSurfTemp;
            if (!WarmupFlag || WarmupSurfTemp > 10 || DisplayExtraWarnings) {
                if (TH12 < MinSurfaceTempLimit) {
                    if (surface.LowTempErrCount == 0) {
                        ShowSevereMessage("Temperature (low) out of bounds [" + RoundSigDigits(TH12, 2) + "] for zone=\"" + zone.Name +
                                          "\", for surface=\"" + surface.Name + "\"");
                        ShowContinueErrorTimeStamp("");
                        if (!zone.TempOutOfBoundsReported) {
                            ShowContinueError("Zone=\"" + zone.Name + "\", Diagnostic Details:");
                            if (zone.FloorArea > 0.0) {
                                ShowContinueError("...Internal Heat Gain [" + RoundSigDigits(zone.InternalHeatGains / zone.FloorArea, 3) + "] W/m2");
                            } else {
                                ShowContinueError("...Internal Heat Gain (no floor) [" + RoundSigDigits(zone.InternalHeatGains, 3) + "] W");
                            }
                            if (AirflowNetwork::SimulateAirflowNetwork <= AirflowNetwork::AirflowNetworkControlSimple) {
                                ShowContinueError("...Infiltration/Ventilation [" + RoundSigDigits(zone.NominalInfilVent, 3) + "] m3/s");
                                ShowContinueError("...Mixing/Cross Mixing [" + RoundSigDigits(zone.NominalMixing, 3) + "] m3/s");
                            } else {
                                ShowContinueError("...Airflow Network Simulation: Nominal Infiltration/Ventilation/Mixing not available.");
                            }
                            if (zone.IsControlled) {
                                ShowContinueError("...Zone is part of HVAC controlled system.");
                            } else {
                                ShowContinueError("...Zone is not part of HVAC controlled system.");
                            }
                            zone.TempOutOfBoundsReported = true;
                        }
                        ShowRecurringSevereErrorAtEnd("Temperature (low) out of bounds for zone=" + zone.Name + " for surface=" + surface.Name,
                                                      surface.LowTempErrCount,
                                                      TH12,
                                                      TH12,
                                                      _,
                                                      "C",
                                                      "C");
                    } else {
                        ShowRecurringSevereErrorAtEnd("Temperature (low) out of bounds for zone=" + zone.Name + " for surface=" + surface.Name,
                                                      surface.LowTempErrCount,
                                                      TH12,
                                                      TH12,
                                                      _,
                                                      "C",
                                                      "C");
                    }
                } else {
                    if (surface.HighTempErrCount == 0) {
                        ShowSevereMessage("Temperature (high) out of bounds (" + RoundSigDigits(TH12, 2) + "] for zone=\"" + zone.Name +
                                          "\", for surface=\"" + surface.Name + "\"");
                        ShowContinueErrorTimeStamp("");
                        if (!zone.TempOutOfBoundsReported) {
                            ShowContinueError("Zone=\"" + zone.Name + "\", Diagnostic Details:");
                            if (zone.FloorArea > 0.0) {
                                ShowContinueError("...Internal Heat Gain [" + RoundSigDigits(zone.InternalHeatGains / zone.FloorArea, 3) + "] W/m2");
                            } else {
                                ShowContinueError("...Internal Heat Gain (no floor) [" + RoundSigDigits(zone.InternalHeatGains, 3) + "] W");
                            }
                            if (AirflowNetwork::SimulateAirflowNetwork <= AirflowNetwork::AirflowNetworkControlSimple) {
                                ShowContinueError("...Infiltration/Ventilation [" + RoundSigDigits(zone.NominalInfilVent, 3) + "] m3/s");
                                ShowContinueError("...Mixing/Cross Mixing [" + RoundSigDigits(zone.NominalMixing, 3) + "] m3/s");
                            } else {
                                ShowContinueError("...Airflow Network Simulation: Nominal Infiltration/Ventilation/Mixing not available.");
                            }
                            if (zone.IsControlled) {
                                ShowContinueError("...Zone is part of HVAC controlled system.");
                            } else {
                                ShowContinueError("...Zone is not part of HVAC controlled system.");
                            }
                            zone.TempOutOfBoundsReported = true;
                        }
                        ShowRecurringSevereErrorAtEnd("Temperature (high) out of bounds for zone=" + zone.Name + " for surface=" + surface.Name,
                                                      surface.HighTempErrCount,
                                                      TH12,
                                                      TH12,
                                                      _,
                                                      "C",
                                                      "C");
                    } else {
                        ShowRecurringSevereErrorAtEnd("Temperature (high) out of bounds for zone=" + zone.Name + " for surface=" + surface.Name,
                                                      surface.HighTempErrCount,
                                                      TH12,
                                                      TH12,
                                                      _,
                                                      "C",
                                                      "C");
                    }
                }
                if (zone.EnforcedReciprocity) {
                    if (WarmupSurfTemp > 3) {
                        ShowSevereError("CalcHeatBalanceInsideSurf: Zone=\"" + zone.Name + "\" has view factor enforced reciprocity");
                        ShowContinueError(" and is having temperature out of bounds errors. Please correct zone geometry and rerun.");
                        ShowFatalError("CalcHeatBalanceInsideSurf: Program terminates due to preceding conditions.");
                    }
                } else if (WarmupSurfTemp > 10) {
                    ShowFatalError("CalcHeatBalanceInsideSurf: Program terminates due to preceding conditions.");
                }
            }
        }
        if ((TH12 > MaxSurfaceTempLimitBeforeFatal) || (TH12 < MinSurfaceTempLimitBeforeFatal)) {
            if (!WarmupFlag) {
                if (TH12 < MinSurfaceTempLimitBeforeFatal) {
                    ShowSevereError("Temperature (low) out of bounds [" + RoundSigDigits(TH12, 2) + "] for zone=\"" + zone.Name +
                                    "\", for surface=\"" + surface.Name + "\"");
                    ShowContinueErrorTimeStamp("");
                    if (!zone.TempOutOfBoundsReported) {
                        ShowContinueError("Zone=\"" + zone.Name + "\", Diagnostic Details:");
                        if (zone.FloorArea > 0.0) {
                            ShowContinueError("...Internal Heat Gain [" + RoundSigDigits(zone.InternalHeatGains / zone.FloorArea, 3) + "] W/m2");
                        } else {
                            ShowContinueError("...Internal Heat Gain (no floor) [" + RoundSigDigits(zone.InternalHeatGains / zone.FloorArea, 3) +
                                              "] W");
                        }
                        if (AirflowNetwork::SimulateAirflowNetwork <= AirflowNetwork::AirflowNetworkControlSimple) {
                            ShowContinueError("...Infiltration/Ventilation [" + RoundSigDigits(zone.NominalInfilVent, 3) + "] m3/s");
                            ShowContinueError("...Mixing/Cross Mixing [" + RoundSigDigits(zone.NominalMixing, 3) + "] m3/s");
                        } else {
                            ShowContinueError("...Airflow Network Simulation: Nominal Infiltration/Ventilation/Mixing not available.");
                        }
                        if (zone.IsControlled) {
                            ShowContinueError("...Zone is part of HVAC controlled system.");
                        } else {
                            ShowContinueError("...Zone is not part of HVAC controlled system.");
                        }
                        zone.TempOutOfBoundsReported = true;
                    }
                    ShowFatalError("Program terminates due to preceding condition.");
                } else {
                    ShowSevereError("Temperature (high) out of bounds [" + RoundSigDigits(TH12, 2) + "] for zone=\"" + zone.Name +
                                    "\", for surface=\"" + surface.Name + "\"");
                    ShowContinueErrorTimeStamp("");
                    if (!zone.TempOutOfBoundsReported) {
                        ShowContinueError("Zone=\"" + zone.Name + "\", Diagnostic Details:");
                        if (zone.FloorArea > 0.0) {
                            ShowContinueError("...Internal Heat Gain [" + RoundSigDigits(zone.InternalHeatGains / zone.FloorArea, 3) + "] W/m2");
                        } else {
                            ShowContinueError("...Internal Heat Gain (no floor) [" + RoundSigDigits(zone.InternalHeatGains / zone.FloorArea, 3) +
                                              "] W");
                        }
                        if (AirflowNetwork::SimulateAirflowNetwork <= AirflowNetwork::AirflowNetworkControlSimple) {
                            ShowContinueError("...Infiltration/Ventilation [" + RoundSigDigits(zone.NominalInfilVent, 3) + "] m3/s");
                            ShowContinueError("...Mixing/Cross Mixing [" + RoundSigDigits(zone.NominalMixing, 3) + "] m3/s");
                        } else {
                            ShowContinueError("...Airflow Network Simulation: Nominal Infiltration/Ventilation/Mixing not available.");
                        }
                        if (zone.IsControlled) {
                            ShowContinueError("...Zone is part of HVAC controlled system.");
                        } else {
                            ShowContinueError("...Zone is not part of HVAC controlled system.");
                        }
                        zone.TempOutOfBoundsReported = true;
                    }
                    ShowFatalError("Program terminates due to preceding condition.");
                }
            } else {
                if (TH12 < -10000. || TH12 > 10000.) {
                    ShowSevereError("CalcHeatBalanceInsideSurf: The temperature of " + RoundSigDigits(TH12, 2) + " C for zone=\"" + zone.Name +
                                    "\", for surface=\"" + surface.Name + "\"");
                    ShowContinueError("..is very far out of bounds during warmup. This may be an indication of a malformed zone.");
                    ShowContinueErrorTimeStamp("");
                    ShowFatalError("Program terminates due to preceding condition.");
                }
            }
        }
    }

    void CalcOutsideSurfTemp(int const SurfNum,      // Surface number DO loop counter
                             int const ZoneNum,      // Zone number the current surface is attached to
                             int const ConstrNum,    // Construction index for the current surface
                             Real64 const HMovInsul, // "Convection" coefficient of movable insulation
                             Real64 const TempExt,   // Exterior temperature boundary condition
                             bool &ErrorFlag         // Error flag for movable insulation problem
    )
    {

        // SUBROUTINE INFORMATION:
        //       AUTHOR         George Walton
        //       DATE WRITTEN   December 1979
        //       MODIFIED       Jun 1990 (RDT for new CTF arrays)
        //                      Jul 2000 (RJL for Moisture algorithms)
        //                      Sep 2000 (RKS for new radiant exchange algorithm)
        //                      Dec 2000 (RKS for radiant system model addition)
        //                      Aug 2010 (BG added radiant heat flow rate reporting)
        //       RE-ENGINEERED  Mar 1998 (RKS)

        // PURPOSE OF THIS SUBROUTINE:
        // This subroutine performs a heat balance on the outside face of each
        // surface in the building.  NOTE that this also sets some coefficients
        // that are needed for radiant system modeling.  Thus, it is extremely
        // important that if someone makes changes to the heat balance equations
        // at a later date that they must also make changes to the coefficient
        // setting portion of this subroutine as well.

        // METHODOLOGY EMPLOYED:
        // Various boundary conditions are set and additional parameters are set-
        // up.  Then, the proper heat balance equation is selected based on the
        // presence of movable insulation, thermal mass of the surface construction,
        // and convection model being used.

        // REFERENCES:
        // (I)BLAST legacy routine HBOUT
        // 1989 ASHRAE Handbook of Fundamentals (Figure 1 on p. 22.4, convection correlations)

        // Using/Aliasing
        using namespace DataGlobals;
        using namespace DataEnvironment;
        using namespace DataHeatBalFanSys;
        using namespace DataHeatBalance;
        using namespace DataHeatBalSurface;
        using namespace DataSurfaces;
        using DataMoistureBalance::HAirFD;
        using DataMoistureBalance::HConvExtFD;
        using DataMoistureBalance::HConvInFD;
        using DataMoistureBalance::HGrndFD;
        using DataMoistureBalance::HMassConvExtFD;
        using DataMoistureBalance::HMassConvInFD;
        using DataMoistureBalance::HSkyFD;
        using DataMoistureBalance::RhoVaporAirIn;
        using DataMoistureBalance::RhoVaporAirOut;
        using DataMoistureBalance::RhoVaporSurfIn;
        using DataMoistureBalance::TempOutsideAirFD;
        using namespace DataDaylightingDevices;
        using namespace Psychrometrics;

        // Locals
        // SUBROUTINE PARAMETER DEFINITIONS:

        // INTERFACE BLOCK SPECIFICATIONS
        // FUNCTION DEFINITIONS:
        // na

        // DERIVED TYPE DEFINITIONS:
        // na

        // SUBROUTINE LOCAL VARIABLE DECLARATIONS:

        Real64 F1;                // Intermediate calculation variable
        Real64 F2;                // Intermediate calculation variable
        bool MovInsulPresent;     // .TRUE. if movable insulation is currently present for surface
        bool QuickConductionSurf; // .TRUE. if the cross CTF term is relatively large
        int PipeNum;              // TDD pipe object number
        int SurfNum2;             // TDD:DIFFUSER object number
        int ZoneNum2;             // TDD:DIFFUSER zone number
        int SrdSurfsNum;          // Counter
        int SrdSurfNum;           // Surrounding surface number DO loop counter
        Real64 SrdSurfTempAbs;    // Absolute temperature of a surrounding surface
        Real64 SrdSurfViewFac;    // View factor of a surrounding surface

        Real64 Ueff;    // 1 / effective R value between TDD:DOME and TDD:DIFFUSER
        Real64 RadTemp; // local value for Effective radiation temperature for OtherSideConditions model
        Real64 HRad;    // local value for effective (linearized) radiation coefficient
        Real64 TSky;
        Real64 TGround;
        // FLOW:

        // Determine whether or not movable insulation is present
        MovInsulPresent = (HMovInsul > 0.0);

        // Determine whether this surface is a "slow conductive" or "quick conductive"
        // surface.  Designates are inherited from BLAST.  Basically, a "quick" surface
        // requires the inside heat balance to be accounted for in the heat balance
        // while a "slow" surface can used the last time step's value for inside
        // surface temperature.
        auto const &construct(dataConstruction.Construct(ConstrNum));
        if (construct.CTFCross(0) > 0.01) {
            QuickConductionSurf = true;
            F1 = construct.CTFCross(0) / (construct.CTFInside(0) + HConvIn(SurfNum));
        } else {
            QuickConductionSurf = false;
        }

        TSky = SkyTemp;
        TGround = OutDryBulbTemp;

        if (Surface(SurfNum).HasSurroundingSurfProperties) {
            SrdSurfsNum = Surface(SurfNum).SurroundingSurfacesNum;
            if (SurroundingSurfsProperty(SrdSurfsNum).SkyTempSchNum != 0) {
                TSky = GetCurrentScheduleValue(SurroundingSurfsProperty(SrdSurfsNum).SkyTempSchNum);
            }
            if (SurroundingSurfsProperty(SrdSurfsNum).GroundTempSchNum != 0) {
                TGround = GetCurrentScheduleValue(SurroundingSurfsProperty(SrdSurfsNum).GroundTempSchNum);
            }
        }

        // Now, calculate the outside surface temperature using the proper heat balance equation.
        // Each case has been separated out into its own IF-THEN block for clarity.  Additional
        // cases can simply be added anywhere in the following section.  This is the last step
        // in the main loop.  Once the proper heat balance is done, the simulation goes on to
        // the next SurfNum.

        // Outside heat balance case: Tubular daylighting device
        Real64 &TH11(TH(1, 1, SurfNum));
        if (Surface(SurfNum).Class == SurfaceClass_TDD_Dome) {

            // Lookup up the TDD:DIFFUSER object
            PipeNum = SurfaceWindow(SurfNum).TDDPipeNum;
            SurfNum2 = TDDPipe(PipeNum).Diffuser;
            ZoneNum2 = Surface(SurfNum2).Zone;
            Ueff = 1.0 / TDDPipe(PipeNum).Reff;
            F1 = Ueff / (Ueff + HConvIn(SurfNum2));

            // Similar to opaque surface but inside conditions of TDD:DIFFUSER are used, and no embedded sources/sinks.
            // Absorbed shortwave radiation is treated similar to a regular window, but only 1 glass layer is allowed.
            //   QRadSWOutAbs(SurfNum) does not apply for TDD:DOME, must use QRadSWwinAbs(SurfNum,1)/2.0 instead.
            //+Construct(ConstrNum)%CTFSourceOut(0)     &   TDDs cannot be radiant systems
            // *QsrcHist(1,SurfNum)                     &
            //+Construct(ConstrNum)%CTFSourceIn(0) &   TDDs cannot be radiant systems
            // *QsrcHist(1,SurfNum)                &
            TH11 =
                (QRadSWwinAbs(1, SurfNum) / 2.0 + QRadLWOutSrdSurfs(SurfNum) + (HcExtSurf(SurfNum) + HAirExtSurf(SurfNum)) * TempExt +
                 QAdditionalHeatSourceOutside(SurfNum) + HSkyExtSurf(SurfNum) * TSky + HGrdExtSurf(SurfNum) * TGround +
                 F1 * (QRadSWwinAbs(1, SurfNum2) / 2.0 + QRadThermInAbs(SurfNum2) + HConvIn(SurfNum2) * MAT(ZoneNum2) + NetLWRadToSurf(SurfNum2))) /
                (Ueff + HcExtSurf(SurfNum) + HAirExtSurf(SurfNum) + HSkyExtSurf(SurfNum) + HGrdExtSurf(SurfNum) -
                 F1 * Ueff); // Instead of QRadSWOutAbs(SurfNum) | ODB used to approx ground surface temp | Use TDD:DIFFUSER surface | Use
                             // TDD:DIFFUSER surface | Use TDD:DIFFUSER surface and zone | Use TDD:DIFFUSER surface

            // Outside heat balance case: No movable insulation, slow conduction
        } else if ((!MovInsulPresent) && (!QuickConductionSurf)) {
            // Add LWR from surrounding surfaces
            if (Surface(SurfNum).OSCMPtr == 0) {
                if (construct.SourceSinkPresent) {
                    TH11 = (-CTFConstOutPart(SurfNum) + QRadSWOutAbs(SurfNum) + QRadLWOutSrdSurfs(SurfNum) +
                            (HcExtSurf(SurfNum) + HAirExtSurf(SurfNum)) * TempExt + QAdditionalHeatSourceOutside(SurfNum) +
                            HSkyExtSurf(SurfNum) * TSky + HGrdExtSurf(SurfNum) * TGround + construct.CTFCross(0) * TempSurfIn(SurfNum) +
                            construct.CTFSourceOut(0) * QsrcHist(SurfNum, 1)) /
                           (construct.CTFOutside(0) + HcExtSurf(SurfNum) + HAirExtSurf(SurfNum) + HSkyExtSurf(SurfNum) +
                            HGrdExtSurf(SurfNum)); // ODB used to approx ground surface temp
                } else {
                    TH11 = (-CTFConstOutPart(SurfNum) + QRadSWOutAbs(SurfNum) + QRadLWOutSrdSurfs(SurfNum) +
                            (HcExtSurf(SurfNum) + HAirExtSurf(SurfNum)) * TempExt + QAdditionalHeatSourceOutside(SurfNum) +
                            HSkyExtSurf(SurfNum) * TSky + HGrdExtSurf(SurfNum) * TGround + construct.CTFCross(0) * TempSurfIn(SurfNum)) /
                           (construct.CTFOutside(0) + HcExtSurf(SurfNum) + HAirExtSurf(SurfNum) + HSkyExtSurf(SurfNum) +
                            HGrdExtSurf(SurfNum)); // ODB used to approx ground surface temp
                }
                // Outside Heat Balance case: Other Side Conditions Model
            } else { //( Surface(SurfNum)%OSCMPtr > 0 ) THEN
                // local copies of variables for clarity in radiation terms
                // TODO: - int OSCMPtr; // "Pointer" to OSCM data structure (other side conditions from a model)
                RadTemp = OSCM(Surface(SurfNum).OSCMPtr).TRad;
                HRad = OSCM(Surface(SurfNum).OSCMPtr).HRad;

                // patterned after "No movable insulation, slow conduction," but with new radiation terms and no sun,
                if (construct.SourceSinkPresent) {
                    TH11 = (-CTFConstOutPart(SurfNum) + HcExtSurf(SurfNum) * TempExt + QAdditionalHeatSourceOutside(SurfNum) + HRad * RadTemp +
                            construct.CTFCross(0) * TempSurfIn(SurfNum) + construct.CTFSourceOut(0) * QsrcHist(SurfNum, 1)) /
                           (construct.CTFOutside(0) + HcExtSurf(SurfNum) + HRad);
                } else {
                    TH11 = (-CTFConstOutPart(SurfNum) + HcExtSurf(SurfNum) * TempExt + QAdditionalHeatSourceOutside(SurfNum) + HRad * RadTemp +
                            construct.CTFCross(0) * TempSurfIn(SurfNum)) /
                           (construct.CTFOutside(0) + HcExtSurf(SurfNum) + HRad);
                }
            }
            // Outside heat balance case: No movable insulation, quick conduction
        } else if ((!MovInsulPresent) && (QuickConductionSurf)) {
            if (Surface(SurfNum).OSCMPtr == 0) {
                if (construct.SourceSinkPresent) {
                    TH11 = (-CTFConstOutPart(SurfNum) + QRadSWOutAbs(SurfNum) + QRadLWOutSrdSurfs(SurfNum) +
                            (HcExtSurf(SurfNum) + HAirExtSurf(SurfNum)) * TempExt + QAdditionalHeatSourceOutside(SurfNum) +
                            HSkyExtSurf(SurfNum) * TSky + HGrdExtSurf(SurfNum) * TGround + construct.CTFSourceOut(0) * QsrcHist(SurfNum, 1) +
                            F1 * (CTFConstInPart(SurfNum) + QRadSWInAbs(SurfNum) + QRadThermInAbs(SurfNum) + HConvIn(SurfNum) * MAT(ZoneNum) +
                                  NetLWRadToSurf(SurfNum))) /
                           (construct.CTFOutside(0) + HcExtSurf(SurfNum) + HAirExtSurf(SurfNum) + HSkyExtSurf(SurfNum) + HGrdExtSurf(SurfNum) -
                            F1 * construct.CTFCross(0)); // ODB used to approx ground surface temp | MAT use here is problem for room air models
                } else {
                    TH11 = (-CTFConstOutPart(SurfNum) + QRadSWOutAbs(SurfNum) + QRadLWOutSrdSurfs(SurfNum) +
                            (HcExtSurf(SurfNum) + HAirExtSurf(SurfNum)) * TempExt + QAdditionalHeatSourceOutside(SurfNum) +
                            HSkyExtSurf(SurfNum) * TSky + HGrdExtSurf(SurfNum) * TGround +
                            F1 * (CTFConstInPart(SurfNum) + QRadSWInAbs(SurfNum) + QRadThermInAbs(SurfNum) + HConvIn(SurfNum) * MAT(ZoneNum) +
                                  NetLWRadToSurf(SurfNum))) /
                           (construct.CTFOutside(0) + HcExtSurf(SurfNum) + HAirExtSurf(SurfNum) + HSkyExtSurf(SurfNum) + HGrdExtSurf(SurfNum) -
                            F1 * construct.CTFCross(0)); // ODB used to approx ground surface temp | MAT use here is problem for room air models
                }
                // Outside Heat Balance case: Other Side Conditions Model
            } else { //( Surface(SurfNum)%OSCMPtr > 0 ) THEN
                // local copies of variables for clarity in radiation terms
                RadTemp = OSCM(Surface(SurfNum).OSCMPtr).TRad;
                HRad = OSCM(Surface(SurfNum).OSCMPtr).HRad;
                // patterned after "No movable insulation, quick conduction," but with new radiation terms and no sun,
                if (construct.SourceSinkPresent) {
                    TH11 = (-CTFConstOutPart(SurfNum) + HcExtSurf(SurfNum) * TempExt + QAdditionalHeatSourceOutside(SurfNum) + HRad * RadTemp +
                            construct.CTFSourceOut(0) * QsrcHist(SurfNum, 1) +
                            F1 * (CTFConstInPart(SurfNum) + QRadSWInAbs(SurfNum) + QRadThermInAbs(SurfNum) +
                                  construct.CTFSourceIn(0) * QsrcHist(SurfNum, 1) + HConvIn(SurfNum) * MAT(ZoneNum) + NetLWRadToSurf(SurfNum))) /
                           (construct.CTFOutside(0) + HcExtSurf(SurfNum) + HRad -
                            F1 * construct.CTFCross(0)); // MAT use here is problem for room air models
                } else {
                    TH11 = (-CTFConstOutPart(SurfNum) + HcExtSurf(SurfNum) * TempExt + QAdditionalHeatSourceOutside(SurfNum) + HRad * RadTemp +
                            F1 * (CTFConstInPart(SurfNum) + QRadSWInAbs(SurfNum) + QRadThermInAbs(SurfNum) + HConvIn(SurfNum) * MAT(ZoneNum) +
                                  NetLWRadToSurf(SurfNum))) /
                           (construct.CTFOutside(0) + HcExtSurf(SurfNum) + HRad -
                            F1 * construct.CTFCross(0)); // MAT use here is problem for room air models
                }
            }
            // Outside heat balance case: Movable insulation, slow conduction
        } else if ((MovInsulPresent) && (!QuickConductionSurf)) {

            F2 = HMovInsul / (HMovInsul + HcExtSurf(SurfNum) + HAirExtSurf(SurfNum) + HSkyExtSurf(SurfNum) + HGrdExtSurf(SurfNum));

            TH11 = (-CTFConstOutPart(SurfNum) + QRadSWOutAbs(SurfNum) + QRadLWOutSrdSurfs(SurfNum) + construct.CTFCross(0) * TempSurfIn(SurfNum) +
                    F2 * (QRadSWOutMvIns(SurfNum) + (HcExtSurf(SurfNum) + HAirExtSurf(SurfNum)) * TempExt + QAdditionalHeatSourceOutside(SurfNum) +
                          HSkyExtSurf(SurfNum) * TSky + HGrdExtSurf(SurfNum) * TGround)) /
                   (construct.CTFOutside(0) + HMovInsul - F2 * HMovInsul); // ODB used to approx ground surface temp

            // Outside heat balance case: Movable insulation, quick conduction
        } else if ((MovInsulPresent) && (QuickConductionSurf)) {

            F2 = HMovInsul / (HMovInsul + HcExtSurf(SurfNum) + HAirExtSurf(SurfNum) + HSkyExtSurf(SurfNum) + HGrdExtSurf(SurfNum));

            TH11 = (-CTFConstOutPart(SurfNum) + QRadSWOutAbs(SurfNum) + QRadLWOutSrdSurfs(SurfNum) +
                    F1 * (CTFConstInPart(SurfNum) + QRadSWInAbs(SurfNum) + QRadThermInAbs(SurfNum) + HConvIn(SurfNum) * MAT(ZoneNum) +
                          NetLWRadToSurf(SurfNum)) +
                    F2 * (QRadSWOutMvIns(SurfNum) + (HcExtSurf(SurfNum) + HAirExtSurf(SurfNum)) * TempExt + QAdditionalHeatSourceOutside(SurfNum) +
                          HSkyExtSurf(SurfNum) * TSky + HGrdExtSurf(SurfNum) * TGround)) /
                   (construct.CTFOutside(0) + HMovInsul - F2 * HMovInsul - F1 * construct.CTFCross(0)); // ODB used to approx ground surface temp

        } // ...end of outside heat balance cases IF-THEN block

        // multiply out linearized radiation coeffs for reporting
        Real64 const HExtSurf_fac(
            -(HSkyExtSurf(SurfNum) * (TH11 - TSky) + HAirExtSurf(SurfNum) * (TH11 - TempExt) + HGrdExtSurf(SurfNum) * (TH11 - TGround)));
        Real64 QRadLWOutSrdSurfsRep;
        QRadLWOutSrdSurfsRep = 0;
        // Report LWR from surrounding surfaces for current exterior surf temp
        // Current exterior surf temp would be used for the next step LWR calculation.
        if (Surface(SurfNum).HasSurroundingSurfProperties) {
            SrdSurfsNum = Surface(SurfNum).SurroundingSurfacesNum;
            for (SrdSurfNum = 1; SrdSurfNum <= SurroundingSurfsProperty(SrdSurfsNum).TotSurroundingSurface; SrdSurfNum++) {
                SrdSurfViewFac = SurroundingSurfsProperty(SrdSurfsNum).SurroundingSurfs(SrdSurfNum).ViewFactor;
                SrdSurfTempAbs = GetCurrentScheduleValue(SurroundingSurfsProperty(SrdSurfsNum).SurroundingSurfs(SrdSurfNum).TempSchNum) + KelvinConv;
                QRadLWOutSrdSurfsRep += StefanBoltzmann * dataMaterial.Material(dataConstruction.Construct(ConstrNum).LayerPoint(1)).AbsorpThermal *
                                        SrdSurfViewFac * (pow_4(SrdSurfTempAbs) - pow_4(TH11 + KelvinConv));
            }
        }
        QdotRadOutRep(SurfNum) = Surface(SurfNum).Area * HExtSurf_fac + Surface(SurfNum).Area * QRadLWOutSrdSurfsRep;
        QdotRadOutRepPerArea(SurfNum) = QdotRadOutRep(SurfNum) / Surface(SurfNum).Area;

        QRadOutReport(SurfNum) = QdotRadOutRep(SurfNum) * TimeStepZoneSec;

        // Calculate surface heat emission to the air, positive values indicates heat transfer from surface to the outside
        QAirExtReport(SurfNum) = Surface(SurfNum).Area * HAirExtSurf(SurfNum) * (TH(1, 1, SurfNum) - Surface(SurfNum).OutDryBulbTemp);

        // Set the radiant system heat balance coefficients if this surface is also a radiant system
        if (construct.SourceSinkPresent) {

            if (MovInsulPresent) {
                // Note: if movable insulation is ever added back in correctly, the heat balance equations above must be fixed
                ShowSevereError("Exterior movable insulation is not valid with embedded sources/sinks");
                ShowContinueError("Construction " + construct.Name + " contains an internal source or sink but also uses");
                ShowContinueError("exterior movable insulation " + dataMaterial.Material(Surface(SurfNum).MaterialMovInsulExt).Name +
                                  " for a surface with that construction.");
                ShowContinueError("This is not currently allowed because the heat balance equations do not currently accommodate this combination.");
                ErrorFlag = true;
                return;

            } else {
                Real64 const RadSysDiv(
                    1.0 / (construct.CTFOutside(0) + HcExtSurf(SurfNum) + HAirExtSurf(SurfNum) + HSkyExtSurf(SurfNum) + HGrdExtSurf(SurfNum)));

                RadSysToHBConstCoef(SurfNum) =
                    (-CTFConstOutPart(SurfNum) + QRadSWOutAbs(SurfNum) + QRadLWOutSrdSurfs(SurfNum) +
                     (HcExtSurf(SurfNum) + HAirExtSurf(SurfNum)) * TempExt + HSkyExtSurf(SurfNum) * TSky + HGrdExtSurf(SurfNum) * TGround) *
                    RadSysDiv; // ODB used to approx ground surface temp

                RadSysToHBTinCoef(SurfNum) = construct.CTFCross(0) * RadSysDiv;

                RadSysToHBQsrcCoef(SurfNum) = construct.CTFSourceOut(0) * RadSysDiv;
            }
        }
    }

    void CalcExteriorVentedCavity(ConvectionCoefficientsData &dataConvectionCoefficients, IOFiles &ioFiles, int const SurfNum) // index of surface
    {

        // SUBROUTINE INFORMATION:
        //       AUTHOR         B Griffith
        //       DATE WRITTEN   January 2005
        //       MODIFIED       na
        //       RE-ENGINEERED  na

        // PURPOSE OF THIS SUBROUTINE:
        // manages calculating the temperatures of baffle and air cavity for
        // multi-skin configuration.

        // METHODOLOGY EMPLOYED:
        // derived from CalcPassiveTranspiredCollector

        // REFERENCES:
        // na

        // Using/Aliasing
        using DataEnvironment::IsRain;
        using DataEnvironment::OutBaroPress;
        using DataEnvironment::SkyTemp;
        using DataEnvironment::SunIsUp;
        using DataGlobals::SecInHour;
        using DataSurfaces::ExtVentedCavity;
        using DataSurfaces::OSCM;
        using DataSurfaces::Surface;
        using Psychrometrics::PsyCpAirFnW;
        using Psychrometrics::PsyRhoAirFnPbTdbW;
        using Psychrometrics::PsyWFnTdbTwbPb;
        // unused0909  USE DataHVACGlobals , ONLY: TimeStepSys
        using ConvectionCoefficients::InitExteriorConvectionCoeff;

        // Locals
        // SUBROUTINE ARGUMENT DEFINITIONS:

        // SUBROUTINE PARAMETER DEFINITIONS:
        static std::string const BlankString;

        // INTERFACE BLOCK SPECIFICATIONS:
        // DERIVED TYPE DEFINITIONS:

        // SUBROUTINE LOCAL VARIABLE DECLARATIONS:

        // local working variables
        Real64 AspRat; // Aspect Ratio of gap
        Real64 TmpTscoll;
        Real64 TmpTaPlen;
        Real64 RhoAir;
        Real64 holeArea;
        Real64 HrPlen;
        Real64 HcPlen;
        Real64 Isc;
        Real64 MdotVent;
        Real64 VdotWind;
        Real64 VdotThermal;
        int CavNum; // do loop counter
        int iter;   // do loop counter
        int thisOSCM;
        Real64 TempExt;
        Real64 OutHumRatExt;

        CavNum = Surface(SurfNum).ExtCavNum;

        TempExt = Surface(SurfNum).OutDryBulbTemp;

        OutHumRatExt = PsyWFnTdbTwbPb(Surface(SurfNum).OutDryBulbTemp, Surface(SurfNum).OutWetBulbTemp, OutBaroPress);

        RhoAir = PsyRhoAirFnPbTdbW(OutBaroPress, TempExt, OutHumRatExt);

        holeArea = ExtVentedCavity(CavNum).ActualArea * ExtVentedCavity(CavNum).Porosity;

        AspRat = ExtVentedCavity(CavNum).HdeltaNPL * 2.0 / ExtVentedCavity(CavNum).PlenGapThick;
        TmpTscoll = ExtVentedCavity(CavNum).TbaffleLast;
        TmpTaPlen = ExtVentedCavity(CavNum).TairLast;

        // all the work is done in this routine located in GeneralRoutines.cc

        for (iter = 1; iter <= 3; ++iter) { // this is a sequential solution approach.

            CalcPassiveExteriorBaffleGap(dataConvectionCoefficients,
                                         ioFiles,
                                         ExtVentedCavity(CavNum).SurfPtrs,
                                         holeArea,
                                         ExtVentedCavity(CavNum).Cv,
                                         ExtVentedCavity(CavNum).Cd,
                                         ExtVentedCavity(CavNum).HdeltaNPL,
                                         ExtVentedCavity(CavNum).SolAbsorp,
                                         ExtVentedCavity(CavNum).LWEmitt,
                                         ExtVentedCavity(CavNum).Tilt,
                                         AspRat,
                                         ExtVentedCavity(CavNum).PlenGapThick,
                                         ExtVentedCavity(CavNum).BaffleRoughness,
                                         ExtVentedCavity(CavNum).QdotSource,
                                         TmpTscoll,
                                         TmpTaPlen,
                                         HcPlen,
                                         HrPlen,
                                         Isc,
                                         MdotVent,
                                         VdotWind,
                                         VdotThermal);

        } // sequential solution
        // now fill results into derived types
        ExtVentedCavity(CavNum).Isc = Isc;
        ExtVentedCavity(CavNum).TAirCav = TmpTaPlen;
        ExtVentedCavity(CavNum).Tbaffle = TmpTscoll;
        ExtVentedCavity(CavNum).HrPlen = HrPlen;
        ExtVentedCavity(CavNum).HcPlen = HcPlen;
        ExtVentedCavity(CavNum).PassiveACH =
            (MdotVent / RhoAir) * (1.0 / (ExtVentedCavity(CavNum).ProjArea * ExtVentedCavity(CavNum).PlenGapThick)) * SecInHour;
        ExtVentedCavity(CavNum).PassiveMdotVent = MdotVent;
        ExtVentedCavity(CavNum).PassiveMdotWind = VdotWind * RhoAir;
        ExtVentedCavity(CavNum).PassiveMdotTherm = VdotThermal * RhoAir;

        // now do some updates
        ExtVentedCavity(CavNum).TairLast = ExtVentedCavity(CavNum).TAirCav;
        ExtVentedCavity(CavNum).TbaffleLast = ExtVentedCavity(CavNum).Tbaffle;

        // update the OtherSideConditionsModel coefficients.
        thisOSCM = ExtVentedCavity(CavNum).OSCMPtr;

        OSCM(thisOSCM).TConv = ExtVentedCavity(CavNum).TAirCav;
        OSCM(thisOSCM).HConv = ExtVentedCavity(CavNum).HcPlen;
        OSCM(thisOSCM).TRad = ExtVentedCavity(CavNum).Tbaffle;
        OSCM(thisOSCM).HRad = ExtVentedCavity(CavNum).HrPlen;
    }

    void GatherComponentLoadsSurfAbsFact()
    {
        // SUBROUTINE INFORMATION:
        //       AUTHOR         Jason Glazer
        //       DATE WRITTEN   September 2012

        // PURPOSE OF THIS SUBROUTINE:
        //   Gather values during sizing used for surface absorption factors

        // METHODOLOGY EMPLOYED:
        //   Save sequence of values for report during sizing.

        using DataGlobals::CompLoadReportIsReq;
        using DataGlobals::HourOfDay;
        using DataGlobals::isPulseZoneSizing;
        using DataGlobals::NumOfTimeStepInHour;
        using DataGlobals::NumOfZones;
        using DataGlobals::TimeStep;
        using DataHeatBalance::ITABSF;
        using DataHeatBalance::TMULT;
        using DataSizing::CurOverallSimDay;
        using DataSurfaces::Surface;
        using DataSurfaces::SurfaceClass_TDD_Dome;
        using DataSurfaces::TotSurfaces;
        using OutputReportTabular::ITABSFseq;
        using OutputReportTabular::TMULTseq;

        if (CompLoadReportIsReq && !isPulseZoneSizing) {
            int TimeStepInDay = (HourOfDay - 1) * NumOfTimeStepInHour + TimeStep;
            for (int enclosureNum = 1; enclosureNum <= DataViewFactorInformation::NumOfRadiantEnclosures; ++enclosureNum) {
                TMULTseq(CurOverallSimDay, TimeStepInDay, enclosureNum) = TMULT(enclosureNum);
            }
            for (int jSurf = 1; jSurf <= TotSurfaces; ++jSurf) {
                if (!Surface(jSurf).HeatTransSurf || Surface(jSurf).Zone == 0) continue; // Skip non-heat transfer surfaces
                if (Surface(jSurf).Class == SurfaceClass_TDD_Dome) continue;             // Skip tubular daylighting device domes
                ITABSFseq(CurOverallSimDay, TimeStepInDay, jSurf) = ITABSF(jSurf);
            }
        }
    }

} // namespace HeatBalanceSurfaceManager

} // namespace EnergyPlus<|MERGE_RESOLUTION|>--- conflicted
+++ resolved
@@ -5077,10 +5077,7 @@
     // Formerly EXTERNAL SUBROUTINES (heavily related to HeatBalanceSurfaceManager) now moved into namespace
 
     void CalcHeatBalanceOutsideSurf(ConvectionCoefficientsData &dataConvectionCoefficients,
-<<<<<<< HEAD
-=======
                                     IOFiles &ioFiles,
->>>>>>> 922f888a
                                     Optional_int_const ZoneToResimulate) // if passed in, then only calculate surfaces that have this zone
     {
 
@@ -5825,25 +5822,13 @@
             ZoneWinHeatLossRepEnergy = 0.0;
 
             if (AllCTF) {
-<<<<<<< HEAD
-                CalcHeatBalanceInsideSurf2CTFOnly(state.dataConvectionCoefficients,
-                                                  state.dataWindowComplexManager,
-                                                  state.dataWindowEquivalentLayer,
-                                                  state.dataWindowManager,
-                                                  1,
-                                                  NumOfZones,
-                                                  DataSurfaces::AllIZSurfaceList);
+                CalcHeatBalanceInsideSurf2CTFOnly(state.dataConvectionCoefficients, state.dataWindowComplexManager, state.dataWindowEquivalentLayer, state.dataWindowManager, state.files, 1, NumOfZones, DataSurfaces::AllIZSurfaceList);
             } else {
                 CalcHeatBalanceInsideSurf2(state.dataConvectionCoefficients,
                                            state.dataWindowComplexManager,
                                            state.dataWindowEquivalentLayer,
                                            state.dataWindowManager,
-=======
-                CalcHeatBalanceInsideSurf2CTFOnly(state.dataConvectionCoefficients, state.dataWindowComplexManager, state.dataWindowEquivalentLayer, state.dataWindowManager, state.files, 1, NumOfZones, DataSurfaces::AllIZSurfaceList);
-            } else {
-                CalcHeatBalanceInsideSurf2(state.dataConvectionCoefficients, state.dataWindowComplexManager, state.dataWindowEquivalentLayer, state.dataWindowManager,
                                            state.files,
->>>>>>> 922f888a
                                            DataSurfaces::AllHTSurfaceList,
                                            DataSurfaces::AllIZSurfaceList,
                                            DataSurfaces::AllHTNonWindowSurfaceList,
@@ -5872,20 +5857,8 @@
             auto const &zoneHTNonWindowSurfList(Zone(ZoneToResimulate).ZoneHTNonWindowSurfaceList);
             auto const &zoneHTWindowSurfList(Zone(ZoneToResimulate).ZoneHTWindowSurfaceList);
             // Cannot use CalcHeatBalanceInsideSurf2CTFOnly because resimulated zone includes adjacent interzone surfaces
-<<<<<<< HEAD
-            CalcHeatBalanceInsideSurf2(state.dataConvectionCoefficients,
-                                       state.dataWindowComplexManager,
-                                       state.dataWindowEquivalentLayer,
-                                       state.dataWindowManager,
-                                       zoneHTSurfList,
-                                       zoneIZSurfList,
-                                       zoneHTNonWindowSurfList,
-                                       zoneHTWindowSurfList,
-                                       ZoneToResimulate);
-=======
             CalcHeatBalanceInsideSurf2(
                 state.dataConvectionCoefficients, state.dataWindowComplexManager, state.dataWindowEquivalentLayer, state.dataWindowManager, state.files, zoneHTSurfList, zoneIZSurfList, zoneHTNonWindowSurfList, zoneHTWindowSurfList, ZoneToResimulate);
->>>>>>> 922f888a
             // Sort window heat gain/loss
             if (ZoneWinHeatGain(ZoneToResimulate) >= 0.0) {
                 ZoneWinHeatGainRep(ZoneToResimulate) = ZoneWinHeatGain(ZoneToResimulate);
@@ -5901,10 +5874,7 @@
                                     WindowComplexManagerData &dataWindowComplexManager,
                                     WindowEquivalentLayerData &dataWindowEquivalentLayer,
                                     WindowManagerData &dataWindowManager,
-<<<<<<< HEAD
-=======
                                     IOFiles &ioFiles,
->>>>>>> 922f888a
                                     const std::vector<int> &HTSurfs,          // Heat transfer surfaces to simulate (opaque and windows)
                                     const std::vector<int> &IZSurfs,          // Interzone heat transfer surfaces to simulate
                                     const std::vector<int> &HTNonWindowSurfs, // Non-window heat transfer surfaces to simulate
@@ -6747,10 +6717,7 @@
                                            WindowComplexManagerData &dataWindowComplexManager,
                                            WindowEquivalentLayerData &dataWindowEquivalentLayer,
                                            WindowManagerData &dataWindowManager,
-<<<<<<< HEAD
-=======
                                            IOFiles &ioFiles,
->>>>>>> 922f888a
                                            const int FirstZone,             // First zone to simulate
                                            const int LastZone,              // Last zone to simulate
                                            const std::vector<int> &IZSurfs, // Last zone to simulate
