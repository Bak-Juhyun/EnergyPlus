--- conflicted
+++ resolved
@@ -6613,10 +6613,7 @@
 		TotCap1 = TotCapCalc1;
 		TotCap2 = TotCapCalc2;
 		TotCapSpeed = TotCapCalc;
-<<<<<<< HEAD
 		InletWetBulb = InletWetBulbCalc;
-=======
->>>>>>> 501af898
 
 	}
 
