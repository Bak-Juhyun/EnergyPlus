--- conflicted
+++ resolved
@@ -186,11 +186,10 @@
                 auto const SELECT_CASE_var(ThisCP.EquipType);
 
                 if (SELECT_CASE_var == TypeOf_CoolingPanel_Simple) { // 'ZoneHVAC:CoolingPanel:RadiantConvective:Water'
-<<<<<<< HEAD
-                    ThisCP.CalcCoolingPanel(state.dataConvectionCoefficients, CoolingPanelNum);
-=======
-                    ThisCP.CalcCoolingPanel(state.dataChilledCeilingPanelSimple, CoolingPanelNum);
->>>>>>> 64924f05
+
+                    ThisCP.CalcCoolingPanel(state.dataChilledCeilingPanelSimple,
+                                            state.dataConvectionCoefficients,
+                                            CoolingPanelNum);
                 } else {
                     ShowSevereError("SimCoolingPanelSimple: Errors in CoolingPanel=" + state.dataChilledCeilingPanelSimple.CoolingPanel(CoolingPanelNum).EquipID);
                     ShowContinueError("Invalid or unimplemented equipment type=" + TrimSigDigits(state.dataChilledCeilingPanelSimple.CoolingPanel(CoolingPanelNum).EquipType));
@@ -1158,12 +1157,9 @@
         return SizeCoolingPanelUA;
     }
 
-<<<<<<< HEAD
-    void CoolingPanelParams::CalcCoolingPanel(ConvectionCoefficientsData &dataConvectionCoefficients, int const CoolingPanelNum)
-=======
     void CoolingPanelParams::CalcCoolingPanel(ChilledCeilingPanelSimpleData &dataChilledCeilingPanelSimple,
+                                              ConvectionCoefficientsData &dataConvectionCoefficients,
                                               int const CoolingPanelNum)
->>>>>>> 64924f05
     {
         // SUBROUTINE INFORMATION:
         //       AUTHOR         Rick Strand
