--- conflicted
+++ resolved
@@ -4032,13 +4032,8 @@
                                                   "Rate {m3/s}, User Des Air Flow Rate {m3/s}, Design Day Name, Date/Time of Peak, Temperature at Peak {C}, "
                                                   "Humidity Ratio at Peak {kgWater/kgDryAir}, Floor Area {m2}, # Occupants, Calc Outdoor Air Flow Rate {m3/s}, "
                                                   "Calc DOAS Heat Addition Rate {W}");
-<<<<<<< HEAD
             print(ioFiles.eio, "{}\n", Format_990);
-            MyOneTimeFlag = false;
-=======
-            print(outputFiles.eio, "{}\n", Format_990);
             ReportZoneSizingMyOneTimeFlag = false;
->>>>>>> 621041c1
         }
 
         static constexpr auto Format_991(" Zone Sizing Information, {}, {}, {:.5R}, {:.5R}, {:.5R}, {:.5R}, {}, {}, {:.5R}, {:.5R}, {:.5R}, {:.5R}, {:.5R}, {:.5R}\n");
@@ -4092,15 +4087,8 @@
     {
         using General::RoundSigDigits;
 
-<<<<<<< HEAD
-        static bool MyOneTimeFlag(true);
-
-        if (MyOneTimeFlag) {
+        if (ReportSysSizingMyOneTimeFlag) {
             print(ioFiles.eio, "{}\n",
-=======
-        if (ReportSysSizingMyOneTimeFlag) {
-            print(outputFiles.eio, "{}\n",
->>>>>>> 621041c1
                        "! <System Sizing Information>, System Name, Load Type, Peak Load Kind, User Design Capacity, Calc Des Air "
                        "Flow Rate [m3/s], User Des Air Flow Rate [m3/s], Design Day Name, Date/Time of Peak");
             ReportSysSizingMyOneTimeFlag = false;
