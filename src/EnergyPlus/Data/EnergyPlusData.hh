// EnergyPlus, Copyright (c) 1996-2020, The Board of Trustees of the University of Illinois,
// The Regents of the University of California, through Lawrence Berkeley National Laboratory
// (subject to receipt of any required approvals from the U.S. Dept. of Energy), Oak Ridge
// National Laboratory, managed by UT-Battelle, Alliance for Sustainable Energy, LLC, and other
// contributors. All rights reserved.
//
// NOTICE: This Software was developed under funding from the U.S. Department of Energy and the
// U.S. Government consequently retains certain rights. As such, the U.S. Government has been
// granted for itself and others acting on its behalf a paid-up, nonexclusive, irrevocable,
// worldwide license in the Software to reproduce, distribute copies to the public, prepare
// derivative works, and perform publicly and display publicly, and to permit others to do so.
//
// Redistribution and use in source and binary forms, with or without modification, are permitted
// provided that the following conditions are met:
//
// (1) Redistributions of source code must retain the above copyright notice, this list of
//     conditions and the following disclaimer.
//
// (2) Redistributions in binary form must reproduce the above copyright notice, this list of
//     conditions and the following disclaimer in the documentation and/or other materials
//     provided with the distribution.
//
// (3) Neither the name of the University of California, Lawrence Berkeley National Laboratory,
//     the University of Illinois, U.S. Dept. of Energy nor the names of its contributors may be
//     used to endorse or promote products derived from this software without specific prior
//     written permission.
//
// (4) Use of EnergyPlus(TM) Name. If Licensee (i) distributes the software in stand-alone form
//     without changes from the version obtained under this License, or (ii) Licensee makes a
//     reference solely to the software portion of its product, Licensee must refer to the
//     software as "EnergyPlus version X" software, where "X" is the version number Licensee
//     obtained under this License and may not use a different name for the software. Except as
//     specifically required in this Section (4), Licensee shall not use in a company name, a
//     product name, in advertising, publicity, or other promotional activities any name, trade
//     name, trademark, logo, or other designation of "EnergyPlus", "E+", "e+" or confusingly
//     similar designation, without the U.S. Department of Energy's prior written consent.
//
// THIS SOFTWARE IS PROVIDED BY THE COPYRIGHT HOLDERS AND CONTRIBUTORS "AS IS" AND ANY EXPRESS OR
// IMPLIED WARRANTIES, INCLUDING, BUT NOT LIMITED TO, THE IMPLIED WARRANTIES OF MERCHANTABILITY
// AND FITNESS FOR A PARTICULAR PURPOSE ARE DISCLAIMED. IN NO EVENT SHALL THE COPYRIGHT OWNER OR
// CONTRIBUTORS BE LIABLE FOR ANY DIRECT, INDIRECT, INCIDENTAL, SPECIAL, EXEMPLARY, OR
// CONSEQUENTIAL DAMAGES (INCLUDING, BUT NOT LIMITED TO, PROCUREMENT OF SUBSTITUTE GOODS OR
// SERVICES; LOSS OF USE, DATA, OR PROFITS; OR BUSINESS INTERRUPTION) HOWEVER CAUSED AND ON ANY
// THEORY OF LIABILITY, WHETHER IN CONTRACT, STRICT LIABILITY, OR TORT (INCLUDING NEGLIGENCE OR
// OTHERWISE) ARISING IN ANY WAY OUT OF THE USE OF THIS SOFTWARE, EVEN IF ADVISED OF THE
// POSSIBILITY OF SUCH DAMAGE.

#ifndef EnergyPlusData_hh_INCLUDED
#define EnergyPlusData_hh_INCLUDED

// C++ Headers
#include <unordered_map>
#include <string>

// EnergyPlus Headers
<<<<<<< HEAD
#include <EnergyPlus/Data/BaseData.hh>
#include <EnergyPlus/Data/BaseboardData.hh>
=======
>>>>>>> b9dfdee3
#include <EnergyPlus/Boilers.hh>
#include <EnergyPlus/BoilerSteam.hh>
#include <EnergyPlus/ChillerAbsorption.hh>
#include <EnergyPlus/ChillerElectricEIR.hh>
#include <EnergyPlus/ChillerExhaustAbsorption.hh>
#include <EnergyPlus/ChillerGasAbsorption.hh>
#include <EnergyPlus/ChillerIndirectAbsorption.hh>
#include <EnergyPlus/ChillerReformulatedEIR.hh>
#include <EnergyPlus/EnergyPlus.hh>
#include <EnergyPlus/ExteriorEnergyUse.hh>
#include <EnergyPlus/PlantChillers.hh>

namespace EnergyPlus {

//struct OutputReportTabular : BaseGlobalStruct
//{
//    //int MaxHeaderLength;
//
//    void clear_state() override {
//    }
//};

    struct BoilersData : BaseGlobalStruct {
        int numBoilers = 0;
        bool getBoilerInputFlag = true;
        Array1D<Boilers::BoilerSpecs> Boiler;

        void clear_state()
        {
            numBoilers = 0;
            getBoilerInputFlag = true;
            Boiler.deallocate();
        }
    };

    struct BoilerSteamData : BaseGlobalStruct {
        int numBoilers = 0;
        bool getSteamBoilerInput = true;
        Array1D<BoilerSteam::BoilerSpecs> Boiler;

        void clear_state()
        {
            numBoilers = 0;
            getSteamBoilerInput = true;
            Boiler.deallocate();
        }
    };

    struct ChillerAbsorberData : BaseGlobalStruct {
<<<<<<< HEAD
        int numBlastAbsorbers = 0;
        bool getInput = true;
        Array1D<ChillerAbsorption::BLASTAbsorberSpecs> BLASTAbsorber;

        void clear_state()
        {
            numBlastAbsorbers = 0;
            getInput = true;
            BLASTAbsorber.deallocate();
=======
        int numAbsorbers = 0;
        bool getInput = true;
        Array1D<ChillerAbsorption::BLASTAbsorberSpecs> absorptionChillers;

        void clear_state()
        {
            numAbsorbers = 0;
            getInput = true;
            absorptionChillers.deallocate();
>>>>>>> b9dfdee3
        }
    };

    struct ChillerElectricEIRData : BaseGlobalStruct {
        int NumElectricEIRChillers = 0;
        bool getInputFlag = true;
        Array1D<ChillerElectricEIR::ElectricEIRChillerSpecs> ElectricEIRChiller;

        void clear_state()
        {
            NumElectricEIRChillers = 0;
            getInputFlag = true;
            ElectricEIRChiller.deallocate();
        }
    };

    struct ChillerExhaustAbsorptionData : BaseGlobalStruct {
        bool Sim_GetInput = true;
        Array1D<ChillerExhaustAbsorption::ExhaustAbsorberSpecs> ExhaustAbsorber;

        void clear_state()
        {
            Sim_GetInput = true;
            ExhaustAbsorber.deallocate();
        }
    };

    struct ChillerReformulatedEIRData : BaseGlobalStruct {
        int NumElecReformEIRChillers = 0;
        bool GetInputREIR = true;
        Array1D<ChillerReformulatedEIR::ReformulatedEIRChillerSpecs> ElecReformEIRChiller;

        void clear_state()
        {
            NumElecReformEIRChillers = 0;
            GetInputREIR = true;
            ElecReformEIRChiller.deallocate();
        }
    };

    struct ChillerGasAbsorptionData : BaseGlobalStruct {
        bool getGasAbsorberInputs = true;
        Array1D<ChillerGasAbsorption::GasAbsorberSpecs> GasAbsorber;

        void clear_state()
        {
            getGasAbsorberInputs = true;
            GasAbsorber.deallocate();
        }
    };

    struct ChillerIndirectAbsoprtionData :BaseGlobalStruct {
        int NumIndirectAbsorbers = 0;
        bool GetInput = true;
        Array1D<ChillerIndirectAbsorption::IndirectAbsorberSpecs> IndirectAbsorber;


        void clear_state()
        {
            NumIndirectAbsorbers = 0;
            GetInput = true;
            IndirectAbsorber.deallocate();
        }
    };

    struct DataGlobal : BaseGlobalStruct {
        // Data
        bool AnnualSimulation = false;

        // MODULE VARIABLE DECLARATIONS:
        std::string DayOfSimChr = "0";       // Counter for days (during the simulation) (character -- for reporting)

        // MODULE PARAMETER DEFINITIONS
        static constexpr int EndZoneSizingCalc = 4;

        void clear_state() override {
            AnnualSimulation = false;
            DayOfSimChr = "0";
        }
    };

    struct ExteriorEnergyUseData : BaseGlobalStruct {

        int NumExteriorLights = 0; // Number of Exterior Light Inputs
        int NumExteriorEqs = 0;    // Number of Exterior Equipment Inputs
        Array1D<ExteriorEnergyUse::ExteriorLightUsage> ExteriorLights;        // Structure for Exterior Light reporting
        Array1D<ExteriorEnergyUse::ExteriorEquipmentUsage> ExteriorEquipment; // Structure for Exterior Equipment Reporting
        std::unordered_map<std::string, std::string> UniqueExteriorEquipNames;
        bool GetExteriorEnergyInputFlag = true; // First time, input is "gotten"
        ExteriorEnergyUseData() : NumExteriorLights(0), NumExteriorEqs(0), GetExteriorEnergyInputFlag(true) {}

        void clear_state() {
            NumExteriorLights = 0;
            NumExteriorEqs = 0;
            ExteriorLights.deallocate();
            ExteriorEquipment.deallocate();
            UniqueExteriorEquipNames.clear();
            GetExteriorEnergyInputFlag = true;
        }
    };

    struct FansData : BaseGlobalStruct {
        // constants
        static constexpr int ExhaustFanCoupledToAvailManagers = 150;
        static constexpr int ExhaustFanDecoupledFromAvailManagers = 151;

        // members
        int NumFans;
        int NumNightVentPerf;      // number of FAN:NIGHT VENT PERFORMANCE objects found in the input
        bool GetFanInputFlag;      // Flag set to make sure you get input once
        bool LocalTurnFansOn;      // If True, overrides fan schedule and cycles ZoneHVAC component fans on
        bool LocalTurnFansOff;     // If True, overrides fan schedule and LocalTurnFansOn and cycles ZoneHVAC component fans off

        FansData() : NumFans(0), NumNightVentPerf(0), GetFanInputFlag(true), LocalTurnFansOn(false),
                     LocalTurnFansOff(false) {}

        void clear_state() override {
            NumFans = 0;
            NumNightVentPerf = 0;
            GetFanInputFlag = true;
            LocalTurnFansOn = false;
            LocalTurnFansOff = false;
        }
    };

    struct PipesData : BaseGlobalStruct {
        int NumLocalPipes;
        bool GetPipeInputFlag;

        PipesData() : NumLocalPipes(0), GetPipeInputFlag(true) {}

        void clear_state() override {
            NumLocalPipes = 0;
            GetPipeInputFlag = true;
        }
    };

    struct PlantChillersData : BaseGlobalStruct {

        int NumElectricChillers = 0;
        int NumEngineDrivenChillers = 0;
        int NumGTChillers = 0;
        int NumConstCOPChillers = 0;

        bool GetEngineDrivenInput = true;
        bool GetElectricInput = true;
        bool GetGasTurbineInput = true;
        bool GetConstCOPInput = true;

        Array1D<PlantChillers::ElectricChillerSpecs> ElectricChiller;
        Array1D<PlantChillers::EngineDrivenChillerSpecs> EngineDrivenChiller;
        Array1D<PlantChillers::GTChillerSpecs> GTChiller;
        Array1D<PlantChillers::ConstCOPChillerSpecs> ConstCOPChiller;

        void clear_state()
        {
            NumElectricChillers = 0;
            NumEngineDrivenChillers = 0;
            NumGTChillers = 0;
            NumConstCOPChillers = 0;
            GetEngineDrivenInput = true;
            GetElectricInput = true;
            GetGasTurbineInput = true;
            GetConstCOPInput = true;
            ElectricChiller.deallocate();
            EngineDrivenChiller.deallocate();
            GTChiller.deallocate();
            ConstCOPChiller.deallocate();
        }
    };

    struct EnergyPlusData : BaseGlobalStruct {
        // module globals
<<<<<<< HEAD
        BaseboardRadiatorData dataBaseboardRadiator;
        BaseboardElectricData dataBaseboardElectric;
=======
>>>>>>> b9dfdee3
        BoilersData dataBoilers;
        BoilerSteamData dataSteamBoilers;
        ChillerAbsorberData dataChillerAbsorbers;
        ChillerElectricEIRData dataChillerElectricEIR;
        ChillerExhaustAbsorptionData dataChillerExhaustAbsorption;
        ChillerIndirectAbsoprtionData dataChillerIndirectAbsorption;
        ChillerGasAbsorptionData dataChillerGasAbsorption;
        ChillerReformulatedEIRData dataChillerReformulatedEIR;
        DataGlobal dataGlobals;
        ExteriorEnergyUseData exteriorEnergyUse;
        FansData fans;
        PipesData pipes;
        PlantChillersData dataPlantChillers;
        //OutputReportTabular outputReportTabular;

        // all clear states
        void clear_state() override {
<<<<<<< HEAD
            dataBaseboardElectric.clear_state();
            dataBaseboardRadiator.clear_state();
=======
>>>>>>> b9dfdee3
            dataBoilers.clear_state();
            dataSteamBoilers.clear_state();
            dataChillerAbsorbers.clear_state();
            dataChillerElectricEIR.clear_state();
            dataChillerExhaustAbsorption.clear_state();
            dataChillerGasAbsorption.clear_state();
            dataChillerIndirectAbsorption.clear_state();
            dataChillerReformulatedEIR.clear_state();
            dataGlobals.clear_state();
            exteriorEnergyUse.clear_state();
            fans.clear_state();
            //outputReportTabular.clear_state();
            pipes.clear_state();
            dataPlantChillers.clear_state();
        };
    };

}
#endif
<|MERGE_RESOLUTION|>--- conflicted
+++ resolved
@@ -1,349 +1,328 @@
-// EnergyPlus, Copyright (c) 1996-2020, The Board of Trustees of the University of Illinois,
-// The Regents of the University of California, through Lawrence Berkeley National Laboratory
-// (subject to receipt of any required approvals from the U.S. Dept. of Energy), Oak Ridge
-// National Laboratory, managed by UT-Battelle, Alliance for Sustainable Energy, LLC, and other
-// contributors. All rights reserved.
-//
-// NOTICE: This Software was developed under funding from the U.S. Department of Energy and the
-// U.S. Government consequently retains certain rights. As such, the U.S. Government has been
-// granted for itself and others acting on its behalf a paid-up, nonexclusive, irrevocable,
-// worldwide license in the Software to reproduce, distribute copies to the public, prepare
-// derivative works, and perform publicly and display publicly, and to permit others to do so.
-//
-// Redistribution and use in source and binary forms, with or without modification, are permitted
-// provided that the following conditions are met:
-//
-// (1) Redistributions of source code must retain the above copyright notice, this list of
-//     conditions and the following disclaimer.
-//
-// (2) Redistributions in binary form must reproduce the above copyright notice, this list of
-//     conditions and the following disclaimer in the documentation and/or other materials
-//     provided with the distribution.
-//
-// (3) Neither the name of the University of California, Lawrence Berkeley National Laboratory,
-//     the University of Illinois, U.S. Dept. of Energy nor the names of its contributors may be
-//     used to endorse or promote products derived from this software without specific prior
-//     written permission.
-//
-// (4) Use of EnergyPlus(TM) Name. If Licensee (i) distributes the software in stand-alone form
-//     without changes from the version obtained under this License, or (ii) Licensee makes a
-//     reference solely to the software portion of its product, Licensee must refer to the
-//     software as "EnergyPlus version X" software, where "X" is the version number Licensee
-//     obtained under this License and may not use a different name for the software. Except as
-//     specifically required in this Section (4), Licensee shall not use in a company name, a
-//     product name, in advertising, publicity, or other promotional activities any name, trade
-//     name, trademark, logo, or other designation of "EnergyPlus", "E+", "e+" or confusingly
-//     similar designation, without the U.S. Department of Energy's prior written consent.
-//
-// THIS SOFTWARE IS PROVIDED BY THE COPYRIGHT HOLDERS AND CONTRIBUTORS "AS IS" AND ANY EXPRESS OR
-// IMPLIED WARRANTIES, INCLUDING, BUT NOT LIMITED TO, THE IMPLIED WARRANTIES OF MERCHANTABILITY
-// AND FITNESS FOR A PARTICULAR PURPOSE ARE DISCLAIMED. IN NO EVENT SHALL THE COPYRIGHT OWNER OR
-// CONTRIBUTORS BE LIABLE FOR ANY DIRECT, INDIRECT, INCIDENTAL, SPECIAL, EXEMPLARY, OR
-// CONSEQUENTIAL DAMAGES (INCLUDING, BUT NOT LIMITED TO, PROCUREMENT OF SUBSTITUTE GOODS OR
-// SERVICES; LOSS OF USE, DATA, OR PROFITS; OR BUSINESS INTERRUPTION) HOWEVER CAUSED AND ON ANY
-// THEORY OF LIABILITY, WHETHER IN CONTRACT, STRICT LIABILITY, OR TORT (INCLUDING NEGLIGENCE OR
-// OTHERWISE) ARISING IN ANY WAY OUT OF THE USE OF THIS SOFTWARE, EVEN IF ADVISED OF THE
-// POSSIBILITY OF SUCH DAMAGE.
-
-#ifndef EnergyPlusData_hh_INCLUDED
-#define EnergyPlusData_hh_INCLUDED
-
-// C++ Headers
-#include <unordered_map>
-#include <string>
-
-// EnergyPlus Headers
-<<<<<<< HEAD
-#include <EnergyPlus/Data/BaseData.hh>
-#include <EnergyPlus/Data/BaseboardData.hh>
-=======
->>>>>>> b9dfdee3
-#include <EnergyPlus/Boilers.hh>
-#include <EnergyPlus/BoilerSteam.hh>
-#include <EnergyPlus/ChillerAbsorption.hh>
-#include <EnergyPlus/ChillerElectricEIR.hh>
-#include <EnergyPlus/ChillerExhaustAbsorption.hh>
-#include <EnergyPlus/ChillerGasAbsorption.hh>
-#include <EnergyPlus/ChillerIndirectAbsorption.hh>
-#include <EnergyPlus/ChillerReformulatedEIR.hh>
-#include <EnergyPlus/EnergyPlus.hh>
-#include <EnergyPlus/ExteriorEnergyUse.hh>
-#include <EnergyPlus/PlantChillers.hh>
-
-namespace EnergyPlus {
-
-//struct OutputReportTabular : BaseGlobalStruct
-//{
-//    //int MaxHeaderLength;
-//
-//    void clear_state() override {
-//    }
-//};
-
-    struct BoilersData : BaseGlobalStruct {
-        int numBoilers = 0;
-        bool getBoilerInputFlag = true;
-        Array1D<Boilers::BoilerSpecs> Boiler;
-
-        void clear_state()
-        {
-            numBoilers = 0;
-            getBoilerInputFlag = true;
-            Boiler.deallocate();
-        }
-    };
-
-    struct BoilerSteamData : BaseGlobalStruct {
-        int numBoilers = 0;
-        bool getSteamBoilerInput = true;
-        Array1D<BoilerSteam::BoilerSpecs> Boiler;
-
-        void clear_state()
-        {
-            numBoilers = 0;
-            getSteamBoilerInput = true;
-            Boiler.deallocate();
-        }
-    };
-
-    struct ChillerAbsorberData : BaseGlobalStruct {
-<<<<<<< HEAD
-        int numBlastAbsorbers = 0;
-        bool getInput = true;
-        Array1D<ChillerAbsorption::BLASTAbsorberSpecs> BLASTAbsorber;
-
-        void clear_state()
-        {
-            numBlastAbsorbers = 0;
-            getInput = true;
-            BLASTAbsorber.deallocate();
-=======
-        int numAbsorbers = 0;
-        bool getInput = true;
-        Array1D<ChillerAbsorption::BLASTAbsorberSpecs> absorptionChillers;
-
-        void clear_state()
-        {
-            numAbsorbers = 0;
-            getInput = true;
-            absorptionChillers.deallocate();
->>>>>>> b9dfdee3
-        }
-    };
-
-    struct ChillerElectricEIRData : BaseGlobalStruct {
-        int NumElectricEIRChillers = 0;
-        bool getInputFlag = true;
-        Array1D<ChillerElectricEIR::ElectricEIRChillerSpecs> ElectricEIRChiller;
-
-        void clear_state()
-        {
-            NumElectricEIRChillers = 0;
-            getInputFlag = true;
-            ElectricEIRChiller.deallocate();
-        }
-    };
-
-    struct ChillerExhaustAbsorptionData : BaseGlobalStruct {
-        bool Sim_GetInput = true;
-        Array1D<ChillerExhaustAbsorption::ExhaustAbsorberSpecs> ExhaustAbsorber;
-
-        void clear_state()
-        {
-            Sim_GetInput = true;
-            ExhaustAbsorber.deallocate();
-        }
-    };
-
-    struct ChillerReformulatedEIRData : BaseGlobalStruct {
-        int NumElecReformEIRChillers = 0;
-        bool GetInputREIR = true;
-        Array1D<ChillerReformulatedEIR::ReformulatedEIRChillerSpecs> ElecReformEIRChiller;
-
-        void clear_state()
-        {
-            NumElecReformEIRChillers = 0;
-            GetInputREIR = true;
-            ElecReformEIRChiller.deallocate();
-        }
-    };
-
-    struct ChillerGasAbsorptionData : BaseGlobalStruct {
-        bool getGasAbsorberInputs = true;
-        Array1D<ChillerGasAbsorption::GasAbsorberSpecs> GasAbsorber;
-
-        void clear_state()
-        {
-            getGasAbsorberInputs = true;
-            GasAbsorber.deallocate();
-        }
-    };
-
-    struct ChillerIndirectAbsoprtionData :BaseGlobalStruct {
-        int NumIndirectAbsorbers = 0;
-        bool GetInput = true;
-        Array1D<ChillerIndirectAbsorption::IndirectAbsorberSpecs> IndirectAbsorber;
-
-
-        void clear_state()
-        {
-            NumIndirectAbsorbers = 0;
-            GetInput = true;
-            IndirectAbsorber.deallocate();
-        }
-    };
-
-    struct DataGlobal : BaseGlobalStruct {
-        // Data
-        bool AnnualSimulation = false;
-
-        // MODULE VARIABLE DECLARATIONS:
-        std::string DayOfSimChr = "0";       // Counter for days (during the simulation) (character -- for reporting)
-
-        // MODULE PARAMETER DEFINITIONS
-        static constexpr int EndZoneSizingCalc = 4;
-
-        void clear_state() override {
-            AnnualSimulation = false;
-            DayOfSimChr = "0";
-        }
-    };
-
-    struct ExteriorEnergyUseData : BaseGlobalStruct {
-
-        int NumExteriorLights = 0; // Number of Exterior Light Inputs
-        int NumExteriorEqs = 0;    // Number of Exterior Equipment Inputs
-        Array1D<ExteriorEnergyUse::ExteriorLightUsage> ExteriorLights;        // Structure for Exterior Light reporting
-        Array1D<ExteriorEnergyUse::ExteriorEquipmentUsage> ExteriorEquipment; // Structure for Exterior Equipment Reporting
-        std::unordered_map<std::string, std::string> UniqueExteriorEquipNames;
-        bool GetExteriorEnergyInputFlag = true; // First time, input is "gotten"
-        ExteriorEnergyUseData() : NumExteriorLights(0), NumExteriorEqs(0), GetExteriorEnergyInputFlag(true) {}
-
-        void clear_state() {
-            NumExteriorLights = 0;
-            NumExteriorEqs = 0;
-            ExteriorLights.deallocate();
-            ExteriorEquipment.deallocate();
-            UniqueExteriorEquipNames.clear();
-            GetExteriorEnergyInputFlag = true;
-        }
-    };
-
-    struct FansData : BaseGlobalStruct {
-        // constants
-        static constexpr int ExhaustFanCoupledToAvailManagers = 150;
-        static constexpr int ExhaustFanDecoupledFromAvailManagers = 151;
-
-        // members
-        int NumFans;
-        int NumNightVentPerf;      // number of FAN:NIGHT VENT PERFORMANCE objects found in the input
-        bool GetFanInputFlag;      // Flag set to make sure you get input once
-        bool LocalTurnFansOn;      // If True, overrides fan schedule and cycles ZoneHVAC component fans on
-        bool LocalTurnFansOff;     // If True, overrides fan schedule and LocalTurnFansOn and cycles ZoneHVAC component fans off
-
-        FansData() : NumFans(0), NumNightVentPerf(0), GetFanInputFlag(true), LocalTurnFansOn(false),
-                     LocalTurnFansOff(false) {}
-
-        void clear_state() override {
-            NumFans = 0;
-            NumNightVentPerf = 0;
-            GetFanInputFlag = true;
-            LocalTurnFansOn = false;
-            LocalTurnFansOff = false;
-        }
-    };
-
-    struct PipesData : BaseGlobalStruct {
-        int NumLocalPipes;
-        bool GetPipeInputFlag;
-
-        PipesData() : NumLocalPipes(0), GetPipeInputFlag(true) {}
-
-        void clear_state() override {
-            NumLocalPipes = 0;
-            GetPipeInputFlag = true;
-        }
-    };
-
-    struct PlantChillersData : BaseGlobalStruct {
-
-        int NumElectricChillers = 0;
-        int NumEngineDrivenChillers = 0;
-        int NumGTChillers = 0;
-        int NumConstCOPChillers = 0;
-
-        bool GetEngineDrivenInput = true;
-        bool GetElectricInput = true;
-        bool GetGasTurbineInput = true;
-        bool GetConstCOPInput = true;
-
-        Array1D<PlantChillers::ElectricChillerSpecs> ElectricChiller;
-        Array1D<PlantChillers::EngineDrivenChillerSpecs> EngineDrivenChiller;
-        Array1D<PlantChillers::GTChillerSpecs> GTChiller;
-        Array1D<PlantChillers::ConstCOPChillerSpecs> ConstCOPChiller;
-
-        void clear_state()
-        {
-            NumElectricChillers = 0;
-            NumEngineDrivenChillers = 0;
-            NumGTChillers = 0;
-            NumConstCOPChillers = 0;
-            GetEngineDrivenInput = true;
-            GetElectricInput = true;
-            GetGasTurbineInput = true;
-            GetConstCOPInput = true;
-            ElectricChiller.deallocate();
-            EngineDrivenChiller.deallocate();
-            GTChiller.deallocate();
-            ConstCOPChiller.deallocate();
-        }
-    };
-
-    struct EnergyPlusData : BaseGlobalStruct {
-        // module globals
-<<<<<<< HEAD
-        BaseboardRadiatorData dataBaseboardRadiator;
-        BaseboardElectricData dataBaseboardElectric;
-=======
->>>>>>> b9dfdee3
-        BoilersData dataBoilers;
-        BoilerSteamData dataSteamBoilers;
-        ChillerAbsorberData dataChillerAbsorbers;
-        ChillerElectricEIRData dataChillerElectricEIR;
-        ChillerExhaustAbsorptionData dataChillerExhaustAbsorption;
-        ChillerIndirectAbsoprtionData dataChillerIndirectAbsorption;
-        ChillerGasAbsorptionData dataChillerGasAbsorption;
-        ChillerReformulatedEIRData dataChillerReformulatedEIR;
-        DataGlobal dataGlobals;
-        ExteriorEnergyUseData exteriorEnergyUse;
-        FansData fans;
-        PipesData pipes;
-        PlantChillersData dataPlantChillers;
-        //OutputReportTabular outputReportTabular;
-
-        // all clear states
-        void clear_state() override {
-<<<<<<< HEAD
-            dataBaseboardElectric.clear_state();
-            dataBaseboardRadiator.clear_state();
-=======
->>>>>>> b9dfdee3
-            dataBoilers.clear_state();
-            dataSteamBoilers.clear_state();
-            dataChillerAbsorbers.clear_state();
-            dataChillerElectricEIR.clear_state();
-            dataChillerExhaustAbsorption.clear_state();
-            dataChillerGasAbsorption.clear_state();
-            dataChillerIndirectAbsorption.clear_state();
-            dataChillerReformulatedEIR.clear_state();
-            dataGlobals.clear_state();
-            exteriorEnergyUse.clear_state();
-            fans.clear_state();
-            //outputReportTabular.clear_state();
-            pipes.clear_state();
-            dataPlantChillers.clear_state();
-        };
-    };
-
-}
-#endif
+// EnergyPlus, Copyright (c) 1996-2020, The Board of Trustees of the University of Illinois,
+// The Regents of the University of California, through Lawrence Berkeley National Laboratory
+// (subject to receipt of any required approvals from the U.S. Dept. of Energy), Oak Ridge
+// National Laboratory, managed by UT-Battelle, Alliance for Sustainable Energy, LLC, and other
+// contributors. All rights reserved.
+//
+// NOTICE: This Software was developed under funding from the U.S. Department of Energy and the
+// U.S. Government consequently retains certain rights. As such, the U.S. Government has been
+// granted for itself and others acting on its behalf a paid-up, nonexclusive, irrevocable,
+// worldwide license in the Software to reproduce, distribute copies to the public, prepare
+// derivative works, and perform publicly and display publicly, and to permit others to do so.
+//
+// Redistribution and use in source and binary forms, with or without modification, are permitted
+// provided that the following conditions are met:
+//
+// (1) Redistributions of source code must retain the above copyright notice, this list of
+//     conditions and the following disclaimer.
+//
+// (2) Redistributions in binary form must reproduce the above copyright notice, this list of
+//     conditions and the following disclaimer in the documentation and/or other materials
+//     provided with the distribution.
+//
+// (3) Neither the name of the University of California, Lawrence Berkeley National Laboratory,
+//     the University of Illinois, U.S. Dept. of Energy nor the names of its contributors may be
+//     used to endorse or promote products derived from this software without specific prior
+//     written permission.
+//
+// (4) Use of EnergyPlus(TM) Name. If Licensee (i) distributes the software in stand-alone form
+//     without changes from the version obtained under this License, or (ii) Licensee makes a
+//     reference solely to the software portion of its product, Licensee must refer to the
+//     software as "EnergyPlus version X" software, where "X" is the version number Licensee
+//     obtained under this License and may not use a different name for the software. Except as
+//     specifically required in this Section (4), Licensee shall not use in a company name, a
+//     product name, in advertising, publicity, or other promotional activities any name, trade
+//     name, trademark, logo, or other designation of "EnergyPlus", "E+", "e+" or confusingly
+//     similar designation, without the U.S. Department of Energy's prior written consent.
+//
+// THIS SOFTWARE IS PROVIDED BY THE COPYRIGHT HOLDERS AND CONTRIBUTORS "AS IS" AND ANY EXPRESS OR
+// IMPLIED WARRANTIES, INCLUDING, BUT NOT LIMITED TO, THE IMPLIED WARRANTIES OF MERCHANTABILITY
+// AND FITNESS FOR A PARTICULAR PURPOSE ARE DISCLAIMED. IN NO EVENT SHALL THE COPYRIGHT OWNER OR
+// CONTRIBUTORS BE LIABLE FOR ANY DIRECT, INDIRECT, INCIDENTAL, SPECIAL, EXEMPLARY, OR
+// CONSEQUENTIAL DAMAGES (INCLUDING, BUT NOT LIMITED TO, PROCUREMENT OF SUBSTITUTE GOODS OR
+// SERVICES; LOSS OF USE, DATA, OR PROFITS; OR BUSINESS INTERRUPTION) HOWEVER CAUSED AND ON ANY
+// THEORY OF LIABILITY, WHETHER IN CONTRACT, STRICT LIABILITY, OR TORT (INCLUDING NEGLIGENCE OR
+// OTHERWISE) ARISING IN ANY WAY OUT OF THE USE OF THIS SOFTWARE, EVEN IF ADVISED OF THE
+// POSSIBILITY OF SUCH DAMAGE.
+
+#ifndef EnergyPlusData_hh_INCLUDED
+#define EnergyPlusData_hh_INCLUDED
+
+// C++ Headers
+#include <unordered_map>
+#include <string>
+
+// EnergyPlus Headers
+#include <EnergyPlus/Data/BaseData.hh>
+#include <EnergyPlus/Data/BaseboardData.hh>
+#include <EnergyPlus/Boilers.hh>
+#include <EnergyPlus/BoilerSteam.hh>
+#include <EnergyPlus/ChillerAbsorption.hh>
+#include <EnergyPlus/ChillerElectricEIR.hh>
+#include <EnergyPlus/ChillerExhaustAbsorption.hh>
+#include <EnergyPlus/ChillerGasAbsorption.hh>
+#include <EnergyPlus/ChillerIndirectAbsorption.hh>
+#include <EnergyPlus/ChillerReformulatedEIR.hh>
+#include <EnergyPlus/EnergyPlus.hh>
+#include <EnergyPlus/ExteriorEnergyUse.hh>
+#include <EnergyPlus/PlantChillers.hh>
+
+namespace EnergyPlus {
+
+//struct OutputReportTabular : BaseGlobalStruct
+//{
+//    //int MaxHeaderLength;
+//
+//    void clear_state() override {
+//    }
+//};
+
+    struct BoilersData : BaseGlobalStruct {
+        int numBoilers = 0;
+        bool getBoilerInputFlag = true;
+        Array1D<Boilers::BoilerSpecs> Boiler;
+
+        void clear_state()
+        {
+            numBoilers = 0;
+            getBoilerInputFlag = true;
+            Boiler.deallocate();
+        }
+    };
+
+    struct BoilerSteamData : BaseGlobalStruct {
+        int numBoilers = 0;
+        bool getSteamBoilerInput = true;
+        Array1D<BoilerSteam::BoilerSpecs> Boiler;
+
+        void clear_state()
+        {
+            numBoilers = 0;
+            getSteamBoilerInput = true;
+            Boiler.deallocate();
+        }
+    };
+
+    struct ChillerAbsorberData : BaseGlobalStruct {
+        int numAbsorbers = 0;
+        bool getInput = true;
+        Array1D<ChillerAbsorption::BLASTAbsorberSpecs> absorptionChillers;
+
+        void clear_state()
+        {
+            numAbsorbers = 0;
+            getInput = true;
+            absorptionChillers.deallocate();
+        }
+    };
+
+    struct ChillerElectricEIRData : BaseGlobalStruct {
+        int NumElectricEIRChillers = 0;
+        bool getInputFlag = true;
+        Array1D<ChillerElectricEIR::ElectricEIRChillerSpecs> ElectricEIRChiller;
+
+        void clear_state()
+        {
+            NumElectricEIRChillers = 0;
+            getInputFlag = true;
+            ElectricEIRChiller.deallocate();
+        }
+    };
+
+    struct ChillerExhaustAbsorptionData : BaseGlobalStruct {
+        bool Sim_GetInput = true;
+        Array1D<ChillerExhaustAbsorption::ExhaustAbsorberSpecs> ExhaustAbsorber;
+
+        void clear_state()
+        {
+            Sim_GetInput = true;
+            ExhaustAbsorber.deallocate();
+        }
+    };
+
+    struct ChillerReformulatedEIRData : BaseGlobalStruct {
+        int NumElecReformEIRChillers = 0;
+        bool GetInputREIR = true;
+        Array1D<ChillerReformulatedEIR::ReformulatedEIRChillerSpecs> ElecReformEIRChiller;
+
+        void clear_state()
+        {
+            NumElecReformEIRChillers = 0;
+            GetInputREIR = true;
+            ElecReformEIRChiller.deallocate();
+        }
+    };
+
+    struct ChillerGasAbsorptionData : BaseGlobalStruct {
+        bool getGasAbsorberInputs = true;
+        Array1D<ChillerGasAbsorption::GasAbsorberSpecs> GasAbsorber;
+
+        void clear_state()
+        {
+            getGasAbsorberInputs = true;
+            GasAbsorber.deallocate();
+        }
+    };
+
+    struct ChillerIndirectAbsoprtionData :BaseGlobalStruct {
+        int NumIndirectAbsorbers = 0;
+        bool GetInput = true;
+        Array1D<ChillerIndirectAbsorption::IndirectAbsorberSpecs> IndirectAbsorber;
+
+
+        void clear_state()
+        {
+            NumIndirectAbsorbers = 0;
+            GetInput = true;
+            IndirectAbsorber.deallocate();
+        }
+    };
+
+    struct DataGlobal : BaseGlobalStruct {
+        // Data
+        bool AnnualSimulation = false;
+
+        // MODULE VARIABLE DECLARATIONS:
+        std::string DayOfSimChr = "0";       // Counter for days (during the simulation) (character -- for reporting)
+
+        // MODULE PARAMETER DEFINITIONS
+        static constexpr int EndZoneSizingCalc = 4;
+
+        void clear_state() override {
+            AnnualSimulation = false;
+            DayOfSimChr = "0";
+        }
+    };
+
+    struct ExteriorEnergyUseData : BaseGlobalStruct {
+
+        int NumExteriorLights = 0; // Number of Exterior Light Inputs
+        int NumExteriorEqs = 0;    // Number of Exterior Equipment Inputs
+        Array1D<ExteriorEnergyUse::ExteriorLightUsage> ExteriorLights;        // Structure for Exterior Light reporting
+        Array1D<ExteriorEnergyUse::ExteriorEquipmentUsage> ExteriorEquipment; // Structure for Exterior Equipment Reporting
+        std::unordered_map<std::string, std::string> UniqueExteriorEquipNames;
+        bool GetExteriorEnergyInputFlag = true; // First time, input is "gotten"
+        ExteriorEnergyUseData() : NumExteriorLights(0), NumExteriorEqs(0), GetExteriorEnergyInputFlag(true) {}
+
+        void clear_state() {
+            NumExteriorLights = 0;
+            NumExteriorEqs = 0;
+            ExteriorLights.deallocate();
+            ExteriorEquipment.deallocate();
+            UniqueExteriorEquipNames.clear();
+            GetExteriorEnergyInputFlag = true;
+        }
+    };
+
+    struct FansData : BaseGlobalStruct {
+        // constants
+        static constexpr int ExhaustFanCoupledToAvailManagers = 150;
+        static constexpr int ExhaustFanDecoupledFromAvailManagers = 151;
+
+        // members
+        int NumFans;
+        int NumNightVentPerf;      // number of FAN:NIGHT VENT PERFORMANCE objects found in the input
+        bool GetFanInputFlag;      // Flag set to make sure you get input once
+        bool LocalTurnFansOn;      // If True, overrides fan schedule and cycles ZoneHVAC component fans on
+        bool LocalTurnFansOff;     // If True, overrides fan schedule and LocalTurnFansOn and cycles ZoneHVAC component fans off
+
+        FansData() : NumFans(0), NumNightVentPerf(0), GetFanInputFlag(true), LocalTurnFansOn(false),
+                     LocalTurnFansOff(false) {}
+
+        void clear_state() override {
+            NumFans = 0;
+            NumNightVentPerf = 0;
+            GetFanInputFlag = true;
+            LocalTurnFansOn = false;
+            LocalTurnFansOff = false;
+        }
+    };
+
+    struct PipesData : BaseGlobalStruct {
+        int NumLocalPipes;
+        bool GetPipeInputFlag;
+
+        PipesData() : NumLocalPipes(0), GetPipeInputFlag(true) {}
+
+        void clear_state() override {
+            NumLocalPipes = 0;
+            GetPipeInputFlag = true;
+        }
+    };
+
+    struct PlantChillersData : BaseGlobalStruct {
+
+        int NumElectricChillers = 0;
+        int NumEngineDrivenChillers = 0;
+        int NumGTChillers = 0;
+        int NumConstCOPChillers = 0;
+
+        bool GetEngineDrivenInput = true;
+        bool GetElectricInput = true;
+        bool GetGasTurbineInput = true;
+        bool GetConstCOPInput = true;
+
+        Array1D<PlantChillers::ElectricChillerSpecs> ElectricChiller;
+        Array1D<PlantChillers::EngineDrivenChillerSpecs> EngineDrivenChiller;
+        Array1D<PlantChillers::GTChillerSpecs> GTChiller;
+        Array1D<PlantChillers::ConstCOPChillerSpecs> ConstCOPChiller;
+
+        void clear_state()
+        {
+            NumElectricChillers = 0;
+            NumEngineDrivenChillers = 0;
+            NumGTChillers = 0;
+            NumConstCOPChillers = 0;
+            GetEngineDrivenInput = true;
+            GetElectricInput = true;
+            GetGasTurbineInput = true;
+            GetConstCOPInput = true;
+            ElectricChiller.deallocate();
+            EngineDrivenChiller.deallocate();
+            GTChiller.deallocate();
+            ConstCOPChiller.deallocate();
+        }
+    };
+
+    struct EnergyPlusData : BaseGlobalStruct {
+        // module globals
+        BaseboardRadiatorData dataBaseboardRadiator;
+        BaseboardElectricData dataBaseboardElectric;
+        BoilersData dataBoilers;
+        BoilerSteamData dataSteamBoilers;
+        ChillerAbsorberData dataChillerAbsorbers;
+        ChillerElectricEIRData dataChillerElectricEIR;
+        ChillerExhaustAbsorptionData dataChillerExhaustAbsorption;
+        ChillerIndirectAbsoprtionData dataChillerIndirectAbsorption;
+        ChillerGasAbsorptionData dataChillerGasAbsorption;
+        ChillerReformulatedEIRData dataChillerReformulatedEIR;
+        DataGlobal dataGlobals;
+        ExteriorEnergyUseData exteriorEnergyUse;
+        FansData fans;
+        PipesData pipes;
+        PlantChillersData dataPlantChillers;
+        //OutputReportTabular outputReportTabular;
+
+        // all clear states
+        void clear_state() override {
+            dataBaseboardElectric.clear_state();
+            dataBaseboardRadiator.clear_state();
+            dataBoilers.clear_state();
+            dataSteamBoilers.clear_state();
+            dataChillerAbsorbers.clear_state();
+            dataChillerElectricEIR.clear_state();
+            dataChillerExhaustAbsorption.clear_state();
+            dataChillerGasAbsorption.clear_state();
+            dataChillerIndirectAbsorption.clear_state();
+            dataChillerReformulatedEIR.clear_state();
+            dataGlobals.clear_state();
+            exteriorEnergyUse.clear_state();
+            fans.clear_state();
+            //outputReportTabular.clear_state();
+            pipes.clear_state();
+            dataPlantChillers.clear_state();
+        };
+    };
+
+}
+#endif