// EnergyPlus, Copyright (c) 1996-2020, The Board of Trustees of the University of Illinois,
// The Regents of the University of California, through Lawrence Berkeley National Laboratory
// (subject to receipt of any required approvals from the U.S. Dept. of Energy), Oak Ridge
// National Laboratory, managed by UT-Battelle, Alliance for Sustainable Energy, LLC, and other
// contributors. All rights reserved.
//
// NOTICE: This Software was developed under funding from the U.S. Department of Energy and the
// U.S. Government consequently retains certain rights. As such, the U.S. Government has been
// granted for itself and others acting on its behalf a paid-up, nonexclusive, irrevocable,
// worldwide license in the Software to reproduce, distribute copies to the public, prepare
// derivative works, and perform publicly and display publicly, and to permit others to do so.
//
// Redistribution and use in source and binary forms, with or without modification, are permitted
// provided that the following conditions are met:
//
// (1) Redistributions of source code must retain the above copyright notice, this list of
//     conditions and the following disclaimer.
//
// (2) Redistributions in binary form must reproduce the above copyright notice, this list of
//     conditions and the following disclaimer in the documentation and/or other materials
//     provided with the distribution.
//
// (3) Neither the name of the University of California, Lawrence Berkeley National Laboratory,
//     the University of Illinois, U.S. Dept. of Energy nor the names of its contributors may be
//     used to endorse or promote products derived from this software without specific prior
//     written permission.
//
// (4) Use of EnergyPlus(TM) Name. If Licensee (i) distributes the software in stand-alone form
//     without changes from the version obtained under this License, or (ii) Licensee makes a
//     reference solely to the software portion of its product, Licensee must refer to the
//     software as "EnergyPlus version X" software, where "X" is the version number Licensee
//     obtained under this License and may not use a different name for the software. Except as
//     specifically required in this Section (4), Licensee shall not use in a company name, a
//     product name, in advertising, publicity, or other promotional activities any name, trade
//     name, trademark, logo, or other designation of "EnergyPlus", "E+", "e+" or confusingly
//     similar designation, without the U.S. Department of Energy's prior written consent.
//
// THIS SOFTWARE IS PROVIDED BY THE COPYRIGHT HOLDERS AND CONTRIBUTORS "AS IS" AND ANY EXPRESS OR
// IMPLIED WARRANTIES, INCLUDING, BUT NOT LIMITED TO, THE IMPLIED WARRANTIES OF MERCHANTABILITY
// AND FITNESS FOR A PARTICULAR PURPOSE ARE DISCLAIMED. IN NO EVENT SHALL THE COPYRIGHT OWNER OR
// CONTRIBUTORS BE LIABLE FOR ANY DIRECT, INDIRECT, INCIDENTAL, SPECIAL, EXEMPLARY, OR
// CONSEQUENTIAL DAMAGES (INCLUDING, BUT NOT LIMITED TO, PROCUREMENT OF SUBSTITUTE GOODS OR
// SERVICES; LOSS OF USE, DATA, OR PROFITS; OR BUSINESS INTERRUPTION) HOWEVER CAUSED AND ON ANY
// THEORY OF LIABILITY, WHETHER IN CONTRACT, STRICT LIABILITY, OR TORT (INCLUDING NEGLIGENCE OR
// OTHERWISE) ARISING IN ANY WAY OUT OF THE USE OF THIS SOFTWARE, EVEN IF ADVISED OF THE
// POSSIBILITY OF SUCH DAMAGE.

// C++ Headers
#include <cmath>

// ObjexxFCL Headers
#include <ObjexxFCL/Array.functions.hh>
#include <ObjexxFCL/Fmath.hh>

// EnergyPlus Headers
#include <EnergyPlus/BranchNodeConnections.hh>
#include <EnergyPlus/Coils/CoilCoolingDX.hh>
#include <EnergyPlus/CurveManager.hh>
#include <EnergyPlus/DXCoils.hh>
#include <EnergyPlus/DataAirLoop.hh>
#include <EnergyPlus/DataAirSystems.hh>
#include <EnergyPlus/DataContaminantBalance.hh>
#include <EnergyPlus/DataEnvironment.hh>
#include <EnergyPlus/DataGlobalConstants.hh>
#include <EnergyPlus/DataHVACGlobals.hh>
#include <EnergyPlus/DataHeatBalance.hh>
#include <EnergyPlus/DataIPShortCuts.hh>
#include <EnergyPlus/DataLoopNode.hh>
#include <EnergyPlus/DataPrecisionGlobals.hh>
#include <EnergyPlus/DataSizing.hh>
#include <EnergyPlus/EMSManager.hh>
#include <EnergyPlus/FaultsManager.hh>
#include <EnergyPlus/General.hh>
#include <EnergyPlus/GeneralRoutines.hh>
#include <EnergyPlus/GlobalNames.hh>
#include <EnergyPlus/HeatingCoils.hh>
#include <EnergyPlus/InputProcessing/InputProcessor.hh>
#include <EnergyPlus/NodeInputManager.hh>
#include <EnergyPlus/OutputProcessor.hh>
#include <EnergyPlus/OutputReportPredefined.hh>
#include <EnergyPlus/Psychrometrics.hh>
#include <EnergyPlus/RefrigeratedCase.hh>
#include <EnergyPlus/ReportCoilSelection.hh>
#include <EnergyPlus/ReportSizingManager.hh>
#include <EnergyPlus/ScheduleManager.hh>
#include <EnergyPlus/UtilityRoutines.hh>
#include <EnergyPlus/VariableSpeedCoils.hh>

namespace EnergyPlus {

namespace HeatingCoils {
    // Module containing the HeatingCoil simulation routines other than the Water coils

    // MODULE INFORMATION:
    //       AUTHOR         Richard J. Liesen
    //       DATE WRITTEN   May 2000
    //       MODIFIED       Therese Stovall June 2008 to add references to refrigation condensers
    //       RE-ENGINEERED  na

    // PURPOSE OF THIS MODULE:
    // To encapsulate the data and algorithms required to
    // manage the HeatingCoil System Component

    // METHODOLOGY EMPLOYED:

    // REFERENCES:

    // OTHER NOTES:

    // USE STATEMENTS:
    // Use statements for data only modules
    // Using/Aliasing
    using namespace DataPrecisionGlobals;
    using namespace DataLoopNode;
    using namespace DataGlobals;
    using namespace DataHVACGlobals;
    using namespace DataGlobalConstants;
    using DataEnvironment::StdRhoAir;
    using DataHeatBalance::HeatReclaimDXCoil;
    using DataHeatBalance::HeatReclaimRefrigCondenser;
    using DataHeatBalance::HeatReclaimRefrigeratedRack;
    using DataHeatBalance::NumRefrigCondensers;
    using DataHeatBalance::NumRefrigeratedRacks;
    using DataHeatBalance::RefrigCondenserTypeAir;
    using DataHeatBalance::RefrigCondenserTypeEvap;
    using DataHeatBalance::RefrigCondenserTypeWater;
    using DataHeatBalance::RefrigSystemTypeDetailed;
    using DataHeatBalance::RefrigSystemTypeRack;
    using Psychrometrics::PsyCpAirFnWTdb;
    using Psychrometrics::PsyHFnTdbW;
    using Psychrometrics::PsyRhoAirFnPbTdbW;
    using namespace ScheduleManager;
    using DXCoils::GetDXCoilIndex;
    using DXCoils::NumDXCoils;
    using RefrigeratedCase::GetRefrigeratedRackIndex;

    // Data
    // MODULE PARAMETER DEFINITIONS
    Real64 const MinAirMassFlow(0.001);
    int NumDesuperheaterCoil; // Total number of desuperheater heating coil objects in input

    static std::string const BlankString;

    // reclaim heat object types
    int const COMPRESSORRACK_REFRIGERATEDCASE(1);
    int const COIL_DX_COOLING(2); // single speed DX and coil:cooling:dx
    int const COIL_DX_MULTISPEED(3);
    int const COIL_DX_MULTIMODE(4);
    int const CONDENSER_REFRIGERATION(5);
    int const COIL_DX_VARIABLE_COOLING(6);

    // DERIVED TYPE DEFINITIONS

    // MODULE VARIABLE DECLARATIONS:
    int NumHeatingCoils(0); // The Number of HeatingCoils found in the Input
    Array1D_bool MySizeFlag;
    Array1D_bool ValidSourceType; // Used to determine if a source for a desuperheater heating coil is valid
    bool GetCoilsInputFlag(true); // Flag set to make sure you get input once
    bool CoilIsSuppHeater(false); // Flag set to indicate the heating coil is a supplemental heater
    bool MyOneTimeFlag(true);     // one time initialization flag
    Array1D_bool CheckEquipName;
    bool InputErrorsFound(false);

    // Subroutine Specifications for the Module
    // Driver/Manager Routines

    // Get Input routines for module

    // Initialization routines for module

    // Algorithms for the module

    // Update routine to check convergence and update nodes

    // Reporting routines for module

    // Utility routines for module

    // Object Data
    Array1D<HeatingCoilEquipConditions> HeatingCoil;
    Array1D<HeatingCoilNumericFieldData> HeatingCoilNumericFields;

    // MODULE SUBROUTINES:
    //*************************************************************************

    // Functions

    void SimulateHeatingCoilComponents(std::string const &CompName,
                                       bool const FirstHVACIteration,
                                       Optional<Real64 const> QCoilReq, // coil load to be met
                                       Optional_int CompIndex,
                                       Optional<Real64> QCoilActual,         // coil load actually delivered returned to calling component
                                       Optional_bool_const SuppHeat,         // True if current heating coil is a supplemental heating coil
                                       Optional_int_const FanOpMode,         // fan operating mode, CycFanCycCoil or ContFanCycCoil
                                       Optional<Real64 const> PartLoadRatio, // part-load ratio of heating coil
                                       Optional_int StageNum,
                                       Optional<Real64 const> SpeedRatio // Speed ratio of MultiStage heating coil
    )
    {

        // SUBROUTINE INFORMATION:
        //       AUTHOR         Richard Liesen
        //       DATE WRITTEN   May 2000
        //       MODIFIED       na
        //       RE-ENGINEERED  na

        // PURPOSE OF THIS SUBROUTINE:
        // This subroutine manages HeatingCoil component simulation.

        // Using/Aliasing
        using General::TrimSigDigits;

        // Locals
        // SUBROUTINE ARGUMENT DEFINITIONS:
        // in a unitary system

        // SUBROUTINE LOCAL VARIABLE DECLARATIONS:
        int CoilNum(0);       // The HeatingCoil that you are currently loading input into
        Real64 QCoilActual2;  // coil load actually delivered returned from specific coil
        int OpMode;           // fan operating mode
        Real64 PartLoadFrac;  // part-load fraction of heating coil
        Real64 QCoilRequired; // local variable for optional argument

        // FLOW:
        // Obtains and Allocates HeatingCoil related parameters from input file
        if (GetCoilsInputFlag) { // First time subroutine has been entered
            GetHeatingCoilInput();
            GetCoilsInputFlag = false;
        }

        // Find the correct HeatingCoilNumber with the Coil Name
        if (present(CompIndex)) {
            if (CompIndex == 0) {
                CoilNum = UtilityRoutines::FindItemInList(CompName, HeatingCoil);
                if (CoilNum == 0) {
                    ShowFatalError("SimulateHeatingCoilComponents: Coil not found=" + CompName);
                }
                //    CompIndex=CoilNum
            } else {
                CoilNum = CompIndex;
                if (CoilNum > NumHeatingCoils || CoilNum < 1) {
                    ShowFatalError("SimulateHeatingCoilComponents: Invalid CompIndex passed=" + TrimSigDigits(CoilNum) +
                                   ", Number of Heating Coils=" + TrimSigDigits(NumHeatingCoils) + ", Coil name=" + CompName);
                }
                if (CheckEquipName(CoilNum)) {
                    if (!CompName.empty() && CompName != HeatingCoil(CoilNum).Name) {
                        ShowFatalError("SimulateHeatingCoilComponents: Invalid CompIndex passed=" + TrimSigDigits(CoilNum) +
                                       ", Coil name=" + CompName + ", stored Coil Name for that index=" + HeatingCoil(CoilNum).Name);
                    }
                    CheckEquipName(CoilNum) = false;
                }
            }
        } else {
            ShowSevereError("SimulateHeatingCoilComponents: CompIndex argument not used.");
            ShowContinueError("..CompName = " + CompName);
            ShowFatalError("Preceding conditions cause termination.");
        }

        if (present(SuppHeat)) {
            CoilIsSuppHeater = SuppHeat;
        } else {
            CoilIsSuppHeater = false;
        }

        if (present(FanOpMode)) {
            OpMode = FanOpMode;
        } else {
            OpMode = ContFanCycCoil;
        }

        if (present(PartLoadRatio)) {
            PartLoadFrac = PartLoadRatio;
        } else {
            PartLoadFrac = 1.0;
        }

        if (present(QCoilReq)) {
            QCoilRequired = QCoilReq;
        } else {
            QCoilRequired = SensedLoadFlagValue;
        }

        // With the correct CoilNum Initialize
        InitHeatingCoil(CoilNum, FirstHVACIteration, QCoilRequired); // Initialize all HeatingCoil related parameters

        // Calculate the Correct HeatingCoil Model with the current CoilNum
        if (HeatingCoil(CoilNum).HCoilType_Num == Coil_HeatingElectric) {
            CalcElectricHeatingCoil(CoilNum, QCoilRequired, QCoilActual2, OpMode, PartLoadFrac);
        } else if (HeatingCoil(CoilNum).HCoilType_Num == Coil_HeatingElectric_MultiStage) {
            CalcMultiStageElectricHeatingCoil(CoilNum,
                                              SpeedRatio,
                                              PartLoadRatio,
                                              StageNum,
                                              OpMode); // Autodesk:OPTIONAL SpeedRatio, PartLoadRatio, StageNum used without PRESENT check
        } else if (HeatingCoil(CoilNum).HCoilType_Num == Coil_HeatingGasOrOtherFuel) {
            CalcFuelHeatingCoil(CoilNum, QCoilRequired, QCoilActual2, OpMode, PartLoadFrac);
        } else if (HeatingCoil(CoilNum).HCoilType_Num == Coil_HeatingGas_MultiStage) {
            CalcMultiStageGasHeatingCoil(CoilNum,
                                         SpeedRatio,
                                         PartLoadRatio,
                                         StageNum,
                                         OpMode); // Autodesk:OPTIONAL SpeedRatio, PartLoadRatio, StageNum used without PRESENT check
        } else if (HeatingCoil(CoilNum).HCoilType_Num == Coil_HeatingDesuperheater) {
            CalcDesuperheaterHeatingCoil(CoilNum, QCoilRequired, QCoilActual2);
        } else {
            QCoilActual2 = 0.0;
        }

        // Update the current HeatingCoil to the outlet nodes
        UpdateHeatingCoil(CoilNum);

        // Report the current HeatingCoil
        ReportHeatingCoil(CoilNum);

        if (present(QCoilActual)) {
            QCoilActual = QCoilActual2;
        }
    }

    // Get Input Section of the Module
    //******************************************************************************

    void GetHeatingCoilInput()
    {

        // SUBROUTINE INFORMATION:
        //       AUTHOR         Richard Liesen
        //       DATE WRITTEN   May 2000
        //       MODIFIED       na
        //       RE-ENGINEERED  na

        // PURPOSE OF THIS SUBROUTINE:
        // Obtains input data for coils and stores it in coil data structures

        // METHODOLOGY EMPLOYED:
        // Uses "Get" routines to read in data.

        // Using/Aliasing
        using BranchNodeConnections::TestCompSet;
        using CurveManager::GetCurveIndex;
        using NodeInputManager::GetOnlySingleNode;
        using namespace DataIPShortCuts;
        using GlobalNames::VerifyUniqueCoilName;

        // SUBROUTINE PARAMETER DEFINITIONS:
        static std::string const RoutineName("GetHeatingCoilInput: "); // include trailing blank space

        // SUBROUTINE LOCAL VARIABLE DECLARATIONS:
        int CoilNum; // The HeatingCoil that you are currently loading input into
        int NumElecCoil;
        int NumElecCoilMultiStage;
        int NumFuelCoil;
        int NumGasCoilMultiStage;
        int ElecCoilNum;
        int FuelCoilNum;
        int DesuperheaterCoilNum;        // Index to desuperheater heating coil
        int RemainingCoils;              // Index for error checking DO loop for desuperheater coils on remaining heating coil
        static int SourceIndexNum(0);    // Index to reclaim heating source (condenser) of a specific type
        std::string SourceTypeString;    // character string used in error message for desuperheating coil
        std::string SourceNameString;    // character string used in error message for desuperheating coil
        std::string CurrentModuleObject; // for ease in getting objects
        Array1D_string Alphas;           // Alpha input items for object
        Array1D_string cAlphaFields;     // Alpha field names
        Array1D_string cNumericFields;   // Numeric field names
        Array1D<Real64> Numbers;         // Numeric input items for object
        Array1D_bool lAlphaBlanks;       // Logical array, alpha field input BLANK = .TRUE.
        Array1D_bool lNumericBlanks;     // Logical array, numeric field input BLANK = .TRUE.
        static int MaxNums(0);           // Maximum number of numeric input fields
        static int MaxAlphas(0);         // Maximum number of alpha input fields
        static int TotalArgs(0);         // Total number of alpha and numeric arguments (max) for a
        //  certain object in the input file
        int NumAlphas;
        int NumNums;
        int IOStat;
        int StageNum;
        bool DXCoilErrFlag; // Used in GetDXCoil mining functions
        bool errFlag;
        // Flow

        NumElecCoil = inputProcessor->getNumObjectsFound("Coil:Heating:Electric");
        NumElecCoilMultiStage = inputProcessor->getNumObjectsFound("Coil:Heating:Electric:MultiStage");
        NumFuelCoil = inputProcessor->getNumObjectsFound("Coil:Heating:Fuel");
        NumGasCoilMultiStage = inputProcessor->getNumObjectsFound("Coil:Heating:Gas:MultiStage");
        NumDesuperheaterCoil = inputProcessor->getNumObjectsFound("Coil:Heating:Desuperheater");
        NumHeatingCoils = NumElecCoil + NumElecCoilMultiStage + NumFuelCoil + NumGasCoilMultiStage + NumDesuperheaterCoil;
        if (NumHeatingCoils > 0) {
            HeatingCoil.allocate(NumHeatingCoils);
            HeatingCoilNumericFields.allocate(NumHeatingCoils);
            ValidSourceType.dimension(NumHeatingCoils, false);
            CheckEquipName.dimension(NumHeatingCoils, true);
        }

        inputProcessor->getObjectDefMaxArgs("Coil:Heating:Electric", TotalArgs, NumAlphas, NumNums);
        MaxNums = max(MaxNums, NumNums);
        MaxAlphas = max(MaxAlphas, NumAlphas);
        inputProcessor->getObjectDefMaxArgs("Coil:Heating:Electric:MultiStage", TotalArgs, NumAlphas, NumNums);
        MaxNums = max(MaxNums, NumNums);
        MaxAlphas = max(MaxAlphas, NumAlphas);
        inputProcessor->getObjectDefMaxArgs("Coil:Heating:Fuel", TotalArgs, NumAlphas, NumNums);
        MaxNums = max(MaxNums, NumNums);
        MaxAlphas = max(MaxAlphas, NumAlphas);
        inputProcessor->getObjectDefMaxArgs("Coil:Heating:Gas:MultiStage", TotalArgs, NumAlphas, NumNums);
        MaxNums = max(MaxNums, NumNums);
        MaxAlphas = max(MaxAlphas, NumAlphas);
        inputProcessor->getObjectDefMaxArgs("Coil:Heating:Desuperheater", TotalArgs, NumAlphas, NumNums);
        MaxNums = max(MaxNums, NumNums);
        MaxAlphas = max(MaxAlphas, NumAlphas);

        Alphas.allocate(MaxAlphas);
        cAlphaFields.allocate(MaxAlphas);
        cNumericFields.allocate(MaxNums);
        Numbers.dimension(MaxNums, 0.0);
        lAlphaBlanks.dimension(MaxAlphas, true);
        lNumericBlanks.dimension(MaxNums, true);

        // Get the data for electric heating coils
        for (ElecCoilNum = 1; ElecCoilNum <= NumElecCoil; ++ElecCoilNum) {

            CoilNum = ElecCoilNum;

            CurrentModuleObject = "Coil:Heating:Electric";
            HeatingCoil(CoilNum).FuelType_Num = iRT_Electricity;

            inputProcessor->getObjectItem(CurrentModuleObject,
                                          ElecCoilNum,
                                          Alphas,
                                          NumAlphas,
                                          Numbers,
                                          NumNums,
                                          IOStat,
                                          lNumericBlanks,
                                          lAlphaBlanks,
                                          cAlphaFields,
                                          cNumericFields);

            HeatingCoilNumericFields(CoilNum).FieldNames.allocate(MaxNums);
            HeatingCoilNumericFields(CoilNum).FieldNames = "";
            HeatingCoilNumericFields(CoilNum).FieldNames = cNumericFields;

            UtilityRoutines::IsNameEmpty(Alphas(1), CurrentModuleObject, InputErrorsFound);

            // InputErrorsFound will be set to True if problem was found, left untouched otherwise
            VerifyUniqueCoilName(CurrentModuleObject, Alphas(1), InputErrorsFound, CurrentModuleObject + " Name");

            HeatingCoil(CoilNum).Name = Alphas(1);
            HeatingCoil(CoilNum).Schedule = Alphas(2);
            if (lAlphaBlanks(2)) {
                HeatingCoil(CoilNum).SchedPtr = ScheduleAlwaysOn;
            } else {
                HeatingCoil(CoilNum).SchedPtr = GetScheduleIndex(Alphas(2));
                if (HeatingCoil(CoilNum).SchedPtr == 0) {
                    ShowSevereError(RoutineName + CurrentModuleObject + ": Invalid " + cAlphaFields(2) + " entered =" + Alphas(2) + " for " +
                                    cAlphaFields(1) + '=' + Alphas(1));
                    InputErrorsFound = true;
                }
            }

            HeatingCoil(CoilNum).HeatingCoilType = "Heating";
            HeatingCoil(CoilNum).HeatingCoilModel = "Electric";
            HeatingCoil(CoilNum).HCoilType_Num = Coil_HeatingElectric;

            HeatingCoil(CoilNum).Efficiency = Numbers(1);
            HeatingCoil(CoilNum).NominalCapacity = Numbers(2);
            errFlag = false;
            HeatingCoil(CoilNum).AirInletNodeNum =
                GetOnlySingleNode(Alphas(3), errFlag, CurrentModuleObject, Alphas(1), NodeType_Air, NodeConnectionType_Inlet, 1, ObjectIsNotParent);
            InputErrorsFound = errFlag || InputErrorsFound;
            errFlag = false;
            HeatingCoil(CoilNum).AirOutletNodeNum =
                GetOnlySingleNode(Alphas(4), errFlag, CurrentModuleObject, Alphas(1), NodeType_Air, NodeConnectionType_Outlet, 1, ObjectIsNotParent);
            InputErrorsFound = errFlag || InputErrorsFound;

            TestCompSet(CurrentModuleObject, Alphas(1), Alphas(3), Alphas(4), "Air Nodes");

            errFlag = false;
            HeatingCoil(CoilNum).TempSetPointNodeNum =
                GetOnlySingleNode(Alphas(5), errFlag, CurrentModuleObject, Alphas(1), NodeType_Air, NodeConnectionType_Sensor, 1, ObjectIsNotParent);
            InputErrorsFound = errFlag || InputErrorsFound;

            // Setup Report variables for the Electric Coils
            // CurrentModuleObject = "Coil:Heating:Electric"
            SetupOutputVariable("Heating Coil Heating Energy",
                                OutputProcessor::Unit::J,
                                HeatingCoil(CoilNum).HeatingCoilLoad,
                                "System",
                                "Sum",
                                HeatingCoil(CoilNum).Name,
                                _,
                                "ENERGYTRANSFER",
                                "HEATINGCOILS",
                                _,
                                "System");
            SetupOutputVariable("Heating Coil Heating Rate",
                                OutputProcessor::Unit::W,
                                HeatingCoil(CoilNum).HeatingCoilRate,
                                "System",
                                "Average",
                                HeatingCoil(CoilNum).Name);
            SetupOutputVariable("Heating Coil Electric Energy",
                                OutputProcessor::Unit::J,
                                HeatingCoil(CoilNum).ElecUseLoad,
                                "System",
                                "Sum",
                                HeatingCoil(CoilNum).Name,
                                _,
                                "Electric",
                                "Heating",
                                _,
                                "System");
            SetupOutputVariable("Heating Coil Electric Power",
                                OutputProcessor::Unit::W,
                                HeatingCoil(CoilNum).ElecUseRate,
                                "System",
                                "Average",
                                HeatingCoil(CoilNum).Name);
        }

        // Get the data for electric heating coils
        for (ElecCoilNum = 1; ElecCoilNum <= NumElecCoilMultiStage; ++ElecCoilNum) {

            CoilNum = NumElecCoil + ElecCoilNum;

            CurrentModuleObject = "Coil:Heating:Electric:MultiStage";
            HeatingCoil(CoilNum).FuelType_Num = iRT_Electricity;

            inputProcessor->getObjectItem(CurrentModuleObject,
                                          ElecCoilNum,
                                          Alphas,
                                          NumAlphas,
                                          Numbers,
                                          NumNums,
                                          IOStat,
                                          lNumericBlanks,
                                          lAlphaBlanks,
                                          cAlphaFields,
                                          cNumericFields);

            HeatingCoilNumericFields(CoilNum).FieldNames.allocate(MaxNums);
            HeatingCoilNumericFields(CoilNum).FieldNames = "";
            HeatingCoilNumericFields(CoilNum).FieldNames = cNumericFields;

            UtilityRoutines::IsNameEmpty(Alphas(1), CurrentModuleObject, InputErrorsFound);
            // InputErrorsFound will be set to True if problem was found, left untouched otherwise
            VerifyUniqueCoilName(CurrentModuleObject, Alphas(1), InputErrorsFound, CurrentModuleObject + " Name");
            HeatingCoil(CoilNum).Name = Alphas(1);
            HeatingCoil(CoilNum).Schedule = Alphas(2);
            if (lAlphaBlanks(2)) {
                HeatingCoil(CoilNum).SchedPtr = ScheduleAlwaysOn;
            } else {
                HeatingCoil(CoilNum).SchedPtr = GetScheduleIndex(Alphas(2));
                if (HeatingCoil(CoilNum).SchedPtr == 0) {
                    ShowSevereError(RoutineName + CurrentModuleObject + ": Invalid " + cAlphaFields(2) + " entered =" + Alphas(2) + " for " +
                                    cAlphaFields(1) + '=' + Alphas(1));
                    InputErrorsFound = true;
                }
            }

            HeatingCoil(CoilNum).HeatingCoilType = "Heating";
            HeatingCoil(CoilNum).HeatingCoilModel = "ElectricMultiStage";
            HeatingCoil(CoilNum).HCoilType_Num = Coil_HeatingElectric_MultiStage;

            HeatingCoil(CoilNum).NumOfStages = Numbers(1);

            HeatingCoil(CoilNum).MSEfficiency.allocate(HeatingCoil(CoilNum).NumOfStages);
            HeatingCoil(CoilNum).MSNominalCapacity.allocate(HeatingCoil(CoilNum).NumOfStages);

            for (StageNum = 1; StageNum <= HeatingCoil(CoilNum).NumOfStages; ++StageNum) {

                HeatingCoil(CoilNum).MSEfficiency(StageNum) = Numbers(StageNum * 2);
                HeatingCoil(CoilNum).MSNominalCapacity(StageNum) = Numbers(StageNum * 2 + 1);
            }

            errFlag = false;
            HeatingCoil(CoilNum).AirInletNodeNum =
                GetOnlySingleNode(Alphas(3), errFlag, CurrentModuleObject, Alphas(1), NodeType_Air, NodeConnectionType_Inlet, 1, ObjectIsNotParent);
            InputErrorsFound = errFlag || InputErrorsFound;
            errFlag = false;
            HeatingCoil(CoilNum).AirOutletNodeNum =
                GetOnlySingleNode(Alphas(4), errFlag, CurrentModuleObject, Alphas(1), NodeType_Air, NodeConnectionType_Outlet, 1, ObjectIsNotParent);
            InputErrorsFound = errFlag || InputErrorsFound;

            TestCompSet(CurrentModuleObject, Alphas(1), Alphas(3), Alphas(4), "Air Nodes");

            errFlag = false;
            HeatingCoil(CoilNum).TempSetPointNodeNum =
                GetOnlySingleNode(Alphas(5), errFlag, CurrentModuleObject, Alphas(1), NodeType_Air, NodeConnectionType_Sensor, 1, ObjectIsNotParent);
            InputErrorsFound = errFlag || InputErrorsFound;

            // Setup Report variables for the Electric Coils
            // CurrentModuleObject = "Coil:Heating:Electric:MultiStage"
            SetupOutputVariable("Heating Coil Heating Energy",
                                OutputProcessor::Unit::J,
                                HeatingCoil(CoilNum).HeatingCoilLoad,
                                "System",
                                "Sum",
                                HeatingCoil(CoilNum).Name,
                                _,
                                "ENERGYTRANSFER",
                                "HEATINGCOILS",
                                _,
                                "System");
            SetupOutputVariable("Heating Coil Heating Rate",
                                OutputProcessor::Unit::W,
                                HeatingCoil(CoilNum).HeatingCoilRate,
                                "System",
                                "Average",
                                HeatingCoil(CoilNum).Name);
            SetupOutputVariable("Heating Coil Electric Energy",
                                OutputProcessor::Unit::J,
                                HeatingCoil(CoilNum).ElecUseLoad,
                                "System",
                                "Sum",
                                HeatingCoil(CoilNum).Name,
                                _,
                                "Electric",
                                "Heating",
                                _,
                                "System");
            SetupOutputVariable("Heating Coil Electric Power",
                                OutputProcessor::Unit::W,
                                HeatingCoil(CoilNum).ElecUseRate,
                                "System",
                                "Average",
                                HeatingCoil(CoilNum).Name);
        }

        // Get the data for for fuel heating coils
        for (FuelCoilNum = 1; FuelCoilNum <= NumFuelCoil; ++FuelCoilNum) {

            CoilNum = NumElecCoil + NumElecCoilMultiStage + FuelCoilNum;
            HeatingCoilEquipConditions &coil = HeatingCoil(CoilNum);

            CurrentModuleObject = "Coil:Heating:Fuel";

            inputProcessor->getObjectItem(CurrentModuleObject,
                                          FuelCoilNum,
                                          Alphas,
                                          NumAlphas,
                                          Numbers,
                                          NumNums,
                                          IOStat,
                                          lNumericBlanks,
                                          lAlphaBlanks,
                                          cAlphaFields,
                                          cNumericFields);

            HeatingCoilNumericFields(CoilNum).FieldNames.allocate(MaxNums);
            HeatingCoilNumericFields(CoilNum).FieldNames = "";
            HeatingCoilNumericFields(CoilNum).FieldNames = cNumericFields;

            UtilityRoutines::IsNameEmpty(Alphas(1), CurrentModuleObject, InputErrorsFound);
            // InputErrorsFound will be set to True if problem was found, left untouched otherwise
            VerifyUniqueCoilName(CurrentModuleObject, Alphas(1), InputErrorsFound, CurrentModuleObject + " Name");
            coil.Name = Alphas(1);
            coil.Schedule = Alphas(2);
            if (lAlphaBlanks(2)) {
                coil.SchedPtr = ScheduleAlwaysOn;
            } else {
                coil.SchedPtr = GetScheduleIndex(Alphas(2));
                if (coil.SchedPtr == 0) {
                    ShowSevereError(RoutineName + CurrentModuleObject + ": Invalid " + cAlphaFields(2) + " entered =" + Alphas(2) + " for " +
                                    cAlphaFields(1) + '=' + Alphas(1));
                    InputErrorsFound = true;
                }
            }

            coil.HeatingCoilType = "Heating";
            coil.HeatingCoilModel = "Fuel";
            coil.HCoilType_Num = Coil_HeatingGasOrOtherFuel;

            coil.FuelType_Num = AssignResourceTypeNum(Alphas(3));
            if (!(coil.FuelType_Num == iRT_Natural_Gas || coil.FuelType_Num == iRT_Propane || coil.FuelType_Num == iRT_Diesel ||
                  coil.FuelType_Num == iRT_Gasoline || coil.FuelType_Num == iRT_FuelOil_1 || coil.FuelType_Num == iRT_FuelOil_2 ||
                  coil.FuelType_Num == iRT_OtherFuel1 || coil.FuelType_Num == iRT_OtherFuel2) ||
                coil.FuelType_Num == 0) {
                ShowSevereError(RoutineName + CurrentModuleObject + ": Invalid " + cAlphaFields(3) + " entered =" + Alphas(3) + " for " +
                                cAlphaFields(1) + '=' + Alphas(1));
                InputErrorsFound = true;
            }
            std::string const FuelType(GetResourceTypeChar(coil.FuelType_Num));

            coil.Efficiency = Numbers(1);
            coil.NominalCapacity = Numbers(2);
            errFlag = false;
            coil.AirInletNodeNum =
                GetOnlySingleNode(Alphas(4), errFlag, CurrentModuleObject, Alphas(1), NodeType_Air, NodeConnectionType_Inlet, 1, ObjectIsNotParent);
            InputErrorsFound = errFlag || InputErrorsFound;
            errFlag = false;
            coil.AirOutletNodeNum =
                GetOnlySingleNode(Alphas(5), errFlag, CurrentModuleObject, Alphas(1), NodeType_Air, NodeConnectionType_Outlet, 1, ObjectIsNotParent);
            InputErrorsFound = errFlag || InputErrorsFound;

            TestCompSet(CurrentModuleObject, Alphas(1), Alphas(4), Alphas(5), "Air Nodes");

            errFlag = false;
            coil.TempSetPointNodeNum =
                GetOnlySingleNode(Alphas(6), errFlag, CurrentModuleObject, Alphas(1), NodeType_Air, NodeConnectionType_Sensor, 1, ObjectIsNotParent);
            InputErrorsFound = errFlag || InputErrorsFound;

            // parasitic electric load associated with the fuel heating coil
            coil.ParasiticElecLoad = Numbers(3);

            coil.PLFCurveIndex = GetCurveIndex(Alphas(7)); // convert curve name to number

            // parasitic fuel load associated with the gas heating coil (standing pilot light)
            coil.ParasiticFuelCapacity = Numbers(4);

            // Setup Report variables for the Fuel Coils
            // CurrentModuleObject = "Coil:Heating:OtherFuel"

            SetupOutputVariable("Heating Coil Heating Energy",
                                OutputProcessor::Unit::J,
                                coil.HeatingCoilLoad,
                                "System",
                                "Sum",
                                coil.Name,
                                _,
                                "ENERGYTRANSFER",
                                "HEATINGCOILS",
                                _,
                                "System");
            SetupOutputVariable("Heating Coil Heating Rate", OutputProcessor::Unit::W, coil.HeatingCoilRate, "System", "Average", coil.Name);
            SetupOutputVariable("Heating Coil " + FuelType + " Energy",
                                OutputProcessor::Unit::J,
                                coil.FuelUseLoad,
                                "System",
                                "Sum",
                                coil.Name,
                                _,
                                FuelType,
                                "Heating",
                                _,
                                "System");
            SetupOutputVariable("Heating Coil " + FuelType + " Rate", OutputProcessor::Unit::W, coil.FuelUseRate, "System", "Average", coil.Name);
            SetupOutputVariable("Heating Coil Electric Energy",
                                OutputProcessor::Unit::J,
                                coil.ElecUseLoad,
                                "System",
                                "Sum",
                                coil.Name,
                                _,
                                "Electricity",
                                "Heating",
                                _,
                                "System");
            SetupOutputVariable("Heating Coil Electric Power", OutputProcessor::Unit::W, coil.ElecUseRate, "System", "Average", coil.Name);
            SetupOutputVariable("Heating Coil Runtime Fraction", OutputProcessor::Unit::None, coil.RTF, "System", "Average", coil.Name);
            SetupOutputVariable(
                "Heating Coil Ancillary " + FuelType + " Rate", OutputProcessor::Unit::W, coil.ParasiticFuelRate, "System", "Average", coil.Name);
            SetupOutputVariable("Heating Coil Ancillary " + FuelType + " Energy",
                                OutputProcessor::Unit::J,
                                coil.ParasiticFuelLoad,
                                "System",
                                "Sum",
                                coil.Name,
                                _,
                                FuelType,
                                "Heating",
                                _,
                                "System");
        }

        // Get the data for for gas multistage heating coils
        for (FuelCoilNum = 1; FuelCoilNum <= NumGasCoilMultiStage; ++FuelCoilNum) {

            CoilNum = NumElecCoil + NumElecCoilMultiStage + NumFuelCoil + FuelCoilNum;

            CurrentModuleObject = "Coil:Heating:Gas:MultiStage";
            HeatingCoil(CoilNum).FuelType_Num = iRT_Natural_Gas;

            inputProcessor->getObjectItem(CurrentModuleObject,
                                          FuelCoilNum,
                                          Alphas,
                                          NumAlphas,
                                          Numbers,
                                          NumNums,
                                          IOStat,
                                          lNumericBlanks,
                                          lAlphaBlanks,
                                          cAlphaFields,
                                          cNumericFields);

            HeatingCoilNumericFields(CoilNum).FieldNames.allocate(MaxNums);
            HeatingCoilNumericFields(CoilNum).FieldNames = "";
            HeatingCoilNumericFields(CoilNum).FieldNames = cNumericFields;

            UtilityRoutines::IsNameEmpty(Alphas(1), CurrentModuleObject, InputErrorsFound);
            // InputErrorsFound will be set to True if problem was found, left untouched otherwise
            VerifyUniqueCoilName(CurrentModuleObject, Alphas(1), InputErrorsFound, CurrentModuleObject + " Name");
            HeatingCoil(CoilNum).Name = Alphas(1);
            HeatingCoil(CoilNum).Schedule = Alphas(2);
            if (lAlphaBlanks(2)) {
                HeatingCoil(CoilNum).SchedPtr = ScheduleAlwaysOn;
            } else {
                HeatingCoil(CoilNum).SchedPtr = GetScheduleIndex(Alphas(2));
                if (HeatingCoil(CoilNum).SchedPtr == 0) {
                    ShowSevereError(RoutineName + CurrentModuleObject + ": Invalid " + cAlphaFields(2) + " entered =" + Alphas(2) + " for " +
                                    cAlphaFields(1) + '=' + Alphas(1));
                    InputErrorsFound = true;
                }
            }

            HeatingCoil(CoilNum).HeatingCoilType = "Heating";
            HeatingCoil(CoilNum).HeatingCoilModel = "GasMultiStage";
            HeatingCoil(CoilNum).HCoilType_Num = Coil_HeatingGas_MultiStage;

            HeatingCoil(CoilNum).ParasiticFuelCapacity = Numbers(1);

            HeatingCoil(CoilNum).NumOfStages = Numbers(2);

            HeatingCoil(CoilNum).MSEfficiency.allocate(HeatingCoil(CoilNum).NumOfStages);
            HeatingCoil(CoilNum).MSNominalCapacity.allocate(HeatingCoil(CoilNum).NumOfStages);
            HeatingCoil(CoilNum).MSParasiticElecLoad.allocate(HeatingCoil(CoilNum).NumOfStages);

            for (StageNum = 1; StageNum <= HeatingCoil(CoilNum).NumOfStages; ++StageNum) {

                HeatingCoil(CoilNum).MSEfficiency(StageNum) = Numbers(StageNum * 3);
                HeatingCoil(CoilNum).MSNominalCapacity(StageNum) = Numbers(StageNum * 3 + 1);
                HeatingCoil(CoilNum).MSParasiticElecLoad(StageNum) = Numbers(StageNum * 3 + 2);
            }

            errFlag = false;
            HeatingCoil(CoilNum).AirInletNodeNum =
                GetOnlySingleNode(Alphas(3), errFlag, CurrentModuleObject, Alphas(1), NodeType_Air, NodeConnectionType_Inlet, 1, ObjectIsNotParent);
            InputErrorsFound = errFlag || InputErrorsFound;
            errFlag = false;
            HeatingCoil(CoilNum).AirOutletNodeNum =
                GetOnlySingleNode(Alphas(4), errFlag, CurrentModuleObject, Alphas(1), NodeType_Air, NodeConnectionType_Outlet, 1, ObjectIsNotParent);
            InputErrorsFound = errFlag || InputErrorsFound;

            TestCompSet(CurrentModuleObject, Alphas(1), Alphas(3), Alphas(4), "Air Nodes");

            errFlag = false;
            HeatingCoil(CoilNum).TempSetPointNodeNum =
                GetOnlySingleNode(Alphas(5), errFlag, CurrentModuleObject, Alphas(1), NodeType_Air, NodeConnectionType_Sensor, 1, ObjectIsNotParent);
            InputErrorsFound = errFlag || InputErrorsFound;

            // parasitic electric load associated with the gas heating coil
            HeatingCoil(CoilNum).ParasiticElecLoad = Numbers(10);

            HeatingCoil(CoilNum).PLFCurveIndex = GetCurveIndex(Alphas(6)); // convert curve name to number

            // parasitic gas load associated with the gas heating coil (standing pilot light)

            // Setup Report variables for the Gas Coils
            // CurrentModuleObject = "Coil:Heating:Gas:MultiStage"
            SetupOutputVariable("Heating Coil Heating Energy",
                                OutputProcessor::Unit::J,
                                HeatingCoil(CoilNum).HeatingCoilLoad,
                                "System",
                                "Sum",
                                HeatingCoil(CoilNum).Name,
                                _,
                                "ENERGYTRANSFER",
                                "HEATINGCOILS",
                                _,
                                "System");
            SetupOutputVariable("Heating Coil Heating Rate",
                                OutputProcessor::Unit::W,
                                HeatingCoil(CoilNum).HeatingCoilRate,
                                "System",
                                "Average",
                                HeatingCoil(CoilNum).Name);
            SetupOutputVariable("Heating Coil Gas Energy",
                                OutputProcessor::Unit::J,
                                HeatingCoil(CoilNum).FuelUseLoad,
                                "System",
                                "Sum",
                                HeatingCoil(CoilNum).Name,
                                _,
                                "Gas",
                                "Heating",
                                _,
                                "System");
            SetupOutputVariable(
                "Heating Coil Gas Rate", OutputProcessor::Unit::W, HeatingCoil(CoilNum).FuelUseRate, "System", "Average", HeatingCoil(CoilNum).Name);
            SetupOutputVariable("Heating Coil Electric Energy",
                                OutputProcessor::Unit::J,
                                HeatingCoil(CoilNum).ElecUseLoad,
                                "System",
                                "Sum",
                                HeatingCoil(CoilNum).Name,
                                _,
                                "Electricity",
                                "Heating",
                                _,
                                "System");
            SetupOutputVariable("Heating Coil Electric Power",
                                OutputProcessor::Unit::W,
                                HeatingCoil(CoilNum).ElecUseRate,
                                "System",
                                "Average",
                                HeatingCoil(CoilNum).Name);
            SetupOutputVariable("Heating Coil Runtime Fraction",
                                OutputProcessor::Unit::None,
                                HeatingCoil(CoilNum).RTF,
                                "System",
                                "Average",
                                HeatingCoil(CoilNum).Name);
            SetupOutputVariable("Heating Coil Ancillary Gas Rate",
                                OutputProcessor::Unit::W,
                                HeatingCoil(CoilNum).ParasiticFuelRate,
                                "System",
                                "Average",
                                HeatingCoil(CoilNum).Name);
            SetupOutputVariable("Heating Coil Ancillary Gas Energy",
                                OutputProcessor::Unit::J,
                                HeatingCoil(CoilNum).ParasiticFuelLoad,
                                "System",
                                "Sum",
                                HeatingCoil(CoilNum).Name,
                                _,
                                "Gas",
                                "Heating",
                                _,
                                "System");
        }

        // Get the data for for desuperheater heating coils
        for (DesuperheaterCoilNum = 1; DesuperheaterCoilNum <= NumDesuperheaterCoil; ++DesuperheaterCoilNum) {

            CoilNum = NumElecCoil + NumElecCoilMultiStage + NumFuelCoil + NumGasCoilMultiStage + DesuperheaterCoilNum;

            CurrentModuleObject = "Coil:Heating:Desuperheater";
            HeatingCoil(CoilNum).FuelType_Num = iRT_Electricity;

            inputProcessor->getObjectItem(CurrentModuleObject,
                                          DesuperheaterCoilNum,
                                          Alphas,
                                          NumAlphas,
                                          Numbers,
                                          NumNums,
                                          IOStat,
                                          lNumericBlanks,
                                          lAlphaBlanks,
                                          cAlphaFields,
                                          cNumericFields);

            HeatingCoilNumericFields(CoilNum).FieldNames.allocate(MaxNums);
            HeatingCoilNumericFields(CoilNum).FieldNames = "";
            HeatingCoilNumericFields(CoilNum).FieldNames = cNumericFields;

            UtilityRoutines::IsNameEmpty(Alphas(1), CurrentModuleObject, InputErrorsFound);
            // InputErrorsFound will be set to True if problem was found, left untouched otherwise
            VerifyUniqueCoilName(CurrentModuleObject, Alphas(1), InputErrorsFound, CurrentModuleObject + " Name");
            HeatingCoil(CoilNum).Name = Alphas(1);
            HeatingCoil(CoilNum).Schedule = Alphas(2);
            if (lAlphaBlanks(2)) {
                HeatingCoil(CoilNum).SchedPtr = ScheduleAlwaysOn;
            } else {
                HeatingCoil(CoilNum).SchedPtr = GetScheduleIndex(Alphas(2));
                if (HeatingCoil(CoilNum).SchedPtr == 0) {
                    ShowSevereError(RoutineName + CurrentModuleObject + ": Invalid " + cAlphaFields(2) + " entered =" + Alphas(2) + " for " +
                                    cAlphaFields(1) + '=' + Alphas(1));
                    InputErrorsFound = true;
                }
            }

            //       check availability schedule for values between 0 and 1
            if (HeatingCoil(CoilNum).SchedPtr > 0) {
                if (!CheckScheduleValueMinMax(HeatingCoil(CoilNum).SchedPtr, ">=", 0.0, "<=", 1.0)) {
                    ShowSevereError(CurrentModuleObject + " = \"" + HeatingCoil(CoilNum).Name + "\"");
                    ShowContinueError("Error found in " + cAlphaFields(2) + " = " + Alphas(2));
                    ShowContinueError("Schedule values must be (>=0., <=1.)");
                    InputErrorsFound = true;
                }
            }

            HeatingCoil(CoilNum).HeatingCoilType = "Heating";
            HeatingCoil(CoilNum).HeatingCoilModel = "Desuperheater";
            HeatingCoil(CoilNum).HCoilType_Num = Coil_HeatingDesuperheater;

            // HeatingCoil(CoilNum)%Efficiency       = Numbers(1)
            //(Numbers(1)) error limits checked and defaults applied on efficiency after
            //       identifying souce type.

            errFlag = false;
            HeatingCoil(CoilNum).AirInletNodeNum =
                GetOnlySingleNode(Alphas(3), errFlag, CurrentModuleObject, Alphas(1), NodeType_Air, NodeConnectionType_Inlet, 1, ObjectIsNotParent);
            InputErrorsFound = errFlag || InputErrorsFound;
            errFlag = false;
            HeatingCoil(CoilNum).AirOutletNodeNum =
                GetOnlySingleNode(Alphas(4), errFlag, CurrentModuleObject, Alphas(1), NodeType_Air, NodeConnectionType_Outlet, 1, ObjectIsNotParent);
            InputErrorsFound = errFlag || InputErrorsFound;

            TestCompSet(CurrentModuleObject, Alphas(1), Alphas(3), Alphas(4), "Air Nodes");

            // Find the DX equipment index associated with the desuperheater heating coil.
            // The CoilNum may not be found here when zone heating equip. exists. Check again in InitHeatingCoil.
            // (when zone equipment heating coils are included in the input, the air loop DX equipment has not yet been read in)
            if (UtilityRoutines::SameString(Alphas(5), "Refrigeration:CompressorRack")) {
                HeatingCoil(CoilNum).ReclaimHeatingSource = COMPRESSORRACK_REFRIGERATEDCASE;
                GetRefrigeratedRackIndex(
                    Alphas(6), HeatingCoil(CoilNum).ReclaimHeatingSourceIndexNum, RefrigSystemTypeRack, DXCoilErrFlag, Alphas(5));
                if (HeatingCoil(CoilNum).ReclaimHeatingSourceIndexNum > 0) ValidSourceType(CoilNum) = true;
            } else if ((UtilityRoutines::SameString(Alphas(5), "Refrigeration:Condenser:AirCooled")) ||
                       (UtilityRoutines::SameString(Alphas(5), "Refrigeration:Condenser:EvaporativeCooled")) ||
                       (UtilityRoutines::SameString(Alphas(5), "Refrigeration:Condenser:WaterCooled"))) {
                HeatingCoil(CoilNum).ReclaimHeatingSource = CONDENSER_REFRIGERATION;
                GetRefrigeratedRackIndex(
                    Alphas(6), HeatingCoil(CoilNum).ReclaimHeatingSourceIndexNum, RefrigSystemTypeDetailed, DXCoilErrFlag, Alphas(5));
                if (HeatingCoil(CoilNum).ReclaimHeatingSourceIndexNum > 0) ValidSourceType(CoilNum) = true;
            } else if (UtilityRoutines::SameString(Alphas(5), "Coil:Cooling:DX:SingleSpeed")) {
                HeatingCoil(CoilNum).ReclaimHeatingSource = COIL_DX_COOLING;
                GetDXCoilIndex(Alphas(6), HeatingCoil(CoilNum).ReclaimHeatingSourceIndexNum, DXCoilErrFlag, Alphas(5));
                if (HeatingCoil(CoilNum).ReclaimHeatingSourceIndexNum > 0) ValidSourceType(CoilNum) = true;
            } else if (UtilityRoutines::SameString(Alphas(5), "Coil:Cooling:DX")) {
                HeatingCoil(CoilNum).ReclaimHeatingSource = COIL_DX_COOLING;
                HeatingCoil(CoilNum).ReclaimHeatingSourceIndexNum = CoilCoolingDX::factory(Alphas(5));
                if (HeatingCoil(CoilNum).ReclaimHeatingSourceIndexNum > -1) ValidSourceType(CoilNum) = true;
            } else if (UtilityRoutines::SameString(Alphas(5), "Coil:Cooling:DX:VariableSpeed")) {
                HeatingCoil(CoilNum).ReclaimHeatingSource = COIL_DX_VARIABLE_COOLING;
                HeatingCoil(CoilNum).ReclaimHeatingSourceIndexNum =
                    VariableSpeedCoils::GetCoilIndexVariableSpeed(Alphas(5), Alphas(6), DXCoilErrFlag);
                if (HeatingCoil(CoilNum).ReclaimHeatingSourceIndexNum > 0) ValidSourceType(CoilNum) = true;
            } else if (UtilityRoutines::SameString(Alphas(5), "Coil:Cooling:DX:TwoSpeed")) {
                HeatingCoil(CoilNum).ReclaimHeatingSource = COIL_DX_MULTISPEED;
                GetDXCoilIndex(Alphas(6), HeatingCoil(CoilNum).ReclaimHeatingSourceIndexNum, DXCoilErrFlag, Alphas(5));
                if (HeatingCoil(CoilNum).ReclaimHeatingSourceIndexNum > 0) ValidSourceType(CoilNum) = true;
            } else if (UtilityRoutines::SameString(Alphas(5), "Coil:Cooling:DX:TwoStageWithHumidityControlMode")) {
                HeatingCoil(CoilNum).ReclaimHeatingSource = COIL_DX_MULTIMODE;
                GetDXCoilIndex(Alphas(6), HeatingCoil(CoilNum).ReclaimHeatingSourceIndexNum, DXCoilErrFlag, Alphas(5));
                if (HeatingCoil(CoilNum).ReclaimHeatingSourceIndexNum > 0) ValidSourceType(CoilNum) = true;
            } else {
                ShowSevereError(CurrentModuleObject + ", \"" + HeatingCoil(CoilNum).Name +
                                "\" valid desuperheater heat source object type not found: " + Alphas(5));
                ShowContinueError("Valid desuperheater heat source objects are:");
                ShowContinueError("Refrigeration:CompressorRack, Coil:Cooling:DX:SingleSpeed, Refrigeration:Condenser:AirCooled, "
                                  "Refrigeration:Condenser:EvaporativeCooled, Refrigeration:Condenser:WaterCooled,Coil:Cooling:DX:TwoSpeed, and "
                                  "Coil:Cooling:DX:TwoStageWithHumidityControlMode");
                InputErrorsFound = true;
            }

            if (HeatingCoil(CoilNum).ReclaimHeatingSource == CONDENSER_REFRIGERATION) {
                if (lNumericBlanks(1)) {
                    HeatingCoil(CoilNum).Efficiency = 0.8;
                } else {
                    HeatingCoil(CoilNum).Efficiency = Numbers(1);
                    if (Numbers(1) < 0.0 || Numbers(1) > 0.9) {
                        ShowSevereError(CurrentModuleObject + ", \"" + HeatingCoil(CoilNum).Name +
                                        "\" heat reclaim recovery efficiency must be >= 0 and <=0.9");
                        InputErrorsFound = true;
                    }
                }
            } else {
                if (lNumericBlanks(1)) {
                    HeatingCoil(CoilNum).Efficiency = 0.25;
                } else {
                    HeatingCoil(CoilNum).Efficiency = Numbers(1);
                    if (Numbers(1) < 0.0 || Numbers(1) > 0.3) {
                        ShowSevereError(CurrentModuleObject + ", \"" + HeatingCoil(CoilNum).Name +
                                        "\" heat reclaim recovery efficiency must be >= 0 and <=0.3");
                        InputErrorsFound = true;
                    }
                }
            }

            HeatingCoil(CoilNum).ReclaimHeatingCoilName = Alphas(6);

            errFlag = false;
            HeatingCoil(CoilNum).TempSetPointNodeNum =
                GetOnlySingleNode(Alphas(7), errFlag, CurrentModuleObject, Alphas(1), NodeType_Air, NodeConnectionType_Sensor, 1, ObjectIsNotParent);
            InputErrorsFound = errFlag || InputErrorsFound;

            // parasitic electric load associated with the desuperheater heating coil
            HeatingCoil(CoilNum).ParasiticElecLoad = Numbers(2);

            if (Numbers(2) < 0.0) {
                ShowSevereError(CurrentModuleObject + ", \"" + HeatingCoil(CoilNum).Name + "\" parasitic electric load must be >= 0");
                InputErrorsFound = true;
            }

            // Setup Report variables for the Desuperheater Heating Coils
            // CurrentModuleObject = "Coil:Heating:Desuperheater"
            SetupOutputVariable("Heating Coil Heating Energy",
                                OutputProcessor::Unit::J,
                                HeatingCoil(CoilNum).HeatingCoilLoad,
                                "HVAC",
                                "Sum",
                                HeatingCoil(CoilNum).Name,
                                _,
                                "ENERGYTRANSFER",
                                "HEATINGCOILS",
                                _,
                                "System");
            SetupOutputVariable("Heating Coil Heating Rate",
                                OutputProcessor::Unit::W,
                                HeatingCoil(CoilNum).HeatingCoilRate,
                                "HVAC",
                                "Average",
                                HeatingCoil(CoilNum).Name);
            SetupOutputVariable("Heating Coil Electric Energy",
                                OutputProcessor::Unit::J,
                                HeatingCoil(CoilNum).ElecUseLoad,
                                "HVAC",
                                "Sum",
                                HeatingCoil(CoilNum).Name,
                                _,
                                "Electricity",
                                "Heating",
                                _,
                                "System");
            SetupOutputVariable("Heating Coil Electric Power",
                                OutputProcessor::Unit::W,
                                HeatingCoil(CoilNum).ElecUseRate,
                                "HVAC",
                                "Average",
                                HeatingCoil(CoilNum).Name);
            SetupOutputVariable(
                "Heating Coil Runtime Fraction", OutputProcessor::Unit::None, HeatingCoil(CoilNum).RTF, "HVAC", "Average", HeatingCoil(CoilNum).Name);
        }

        // perform error check to make sure duplicate heating sources are not used (i.e. 2 desuperheating coils cannot
        // use the same heat source). This error check will be expanded in the future to check for duplicates in
        // desuperheaters used for water heating purposed.
        for (CoilNum = NumElecCoil + NumElecCoilMultiStage + NumFuelCoil + NumGasCoilMultiStage + 1; CoilNum <= NumHeatingCoils; ++CoilNum) {
            for (RemainingCoils = CoilNum + 1; RemainingCoils <= NumHeatingCoils; ++RemainingCoils) {
                if (HeatingCoil(CoilNum).ReclaimHeatingSource == HeatingCoil(RemainingCoils).ReclaimHeatingSource &&
                    HeatingCoil(CoilNum).ReclaimHeatingSourceIndexNum == HeatingCoil(RemainingCoils).ReclaimHeatingSourceIndexNum) {
                    SourceIndexNum = HeatingCoil(CoilNum).ReclaimHeatingSourceIndexNum;
                    if (HeatingCoil(CoilNum).ReclaimHeatingSource == COMPRESSORRACK_REFRIGERATEDCASE) {
                        SourceTypeString = HeatReclaimRefrigeratedRack(SourceIndexNum).SourceType;
                        SourceNameString = HeatReclaimRefrigeratedRack(SourceIndexNum).Name;
                    }
                    if (HeatingCoil(CoilNum).ReclaimHeatingSource == CONDENSER_REFRIGERATION) {
                        SourceTypeString = HeatReclaimRefrigCondenser(SourceIndexNum).SourceType;
                        SourceNameString = HeatReclaimRefrigCondenser(SourceIndexNum).Name;
                    }
                    if (HeatingCoil(CoilNum).ReclaimHeatingSource == COIL_DX_COOLING || 
                        HeatingCoil(CoilNum).ReclaimHeatingSource == COIL_DX_MULTISPEED || 
                        HeatingCoil(CoilNum).ReclaimHeatingSource == COIL_DX_MULTIMODE ||
                        HeatingCoil(CoilNum).ReclaimHeatingSource == COIL_DX_VARIABLE_COOLING) {
                        SourceTypeString = HeatReclaimDXCoil(SourceIndexNum).SourceType;
                        SourceNameString = HeatReclaimDXCoil(SourceIndexNum).Name;
                    }

                    ShowSevereError("Coil:Heating:Desuperheater, \"" + HeatingCoil(CoilNum).Name + "\" and \"" + HeatingCoil(RemainingCoils).Name +
                                    "\" cannot use the same");
                    ShowContinueError(" heat source object " + SourceTypeString + ", \"" + SourceNameString + "\"");
                    InputErrorsFound = true;
                }
            }
        }

        if (InputErrorsFound) {
            ShowFatalError(RoutineName + "Errors found in input.  Program terminates.");
        }

        Alphas.deallocate();
        cAlphaFields.deallocate();
        cNumericFields.deallocate();
        Numbers.deallocate();
        lAlphaBlanks.deallocate();
        lNumericBlanks.deallocate();
    }

    // End of Get Input subroutines for the HB Module
    //******************************************************************************

    // Beginning Initialization Section of the Module
    //******************************************************************************

    void InitHeatingCoil(int const CoilNum, bool const FirstHVACIteration, Real64 const QCoilRequired)
    {

        // SUBROUTINE INFORMATION:
        //       AUTHOR         Richard J. Liesen
        //       DATE WRITTEN   May 2000
        //       MODIFIED       B. Griffith, May 2009 added EMS setpoint check
        //       RE-ENGINEERED  na

        // PURPOSE OF THIS SUBROUTINE:
        // This subroutine is for initializations of the HeatingCoil Components.

        // METHODOLOGY EMPLOYED:
        // Uses the status flags to trigger initializations.

        // Using/Aliasing
        using DataGlobals::AnyEnergyManagementSystemInModel;
        using EMSManager::CheckIfNodeSetPointManagedByEMS;
        using EMSManager::iTemperatureSetPoint;

        // SUBROUTINE LOCAL VARIABLE DECLARATIONS:
        int AirInletNode;                         // coil air inlet node number
        int AirOutletNode;                        // coil air outlet node number
        int ControlNode;                          // coil control node number
        int RackNum;                              // Index to refrigerated case compressor rack
        int CondNum;                              // Index to refrigeration condenser
        int DXCoilNum;                            // Index to DX cooling coil
        static int ValidSourceTypeCounter(0);     // Counter used to determine if desuperheater source name is valid
        static bool HeatingCoilFatalError(false); // used for error checking
        static Array1D_bool MySPTestFlag;         // used for error checking
        static Array1D_bool ShowSingleWarning;    // Used for single warning message for desuperheater coil
        static Array1D_bool MyEnvrnFlag;          // one time environment flag

        if (MyOneTimeFlag) {
            // initialize the environment and sizing flags
            MyEnvrnFlag.allocate(NumHeatingCoils);
            MySizeFlag.allocate(NumHeatingCoils);
            ShowSingleWarning.allocate(NumHeatingCoils);
            MySPTestFlag.allocate(NumHeatingCoils);
            MyEnvrnFlag = true;
            MySizeFlag = true;
            ShowSingleWarning = true;
            MyOneTimeFlag = false;
            MySPTestFlag = true;
        }

        if (!SysSizingCalc && MySizeFlag(CoilNum)) {
            // for each coil, do the sizing once.
            SizeHeatingCoil(CoilNum);

            MySizeFlag(CoilNum) = false;
        }

        // Do the following initializations (every time step): This should be the info from
        // the previous components outlets or the node data in this section.
        // First set the conditions for the air into the coil model
        AirInletNode = HeatingCoil(CoilNum).AirInletNodeNum;
        AirOutletNode = HeatingCoil(CoilNum).AirOutletNodeNum;
        ControlNode = HeatingCoil(CoilNum).TempSetPointNodeNum;
        HeatingCoil(CoilNum).InletAirMassFlowRate = Node(AirInletNode).MassFlowRate;
        HeatingCoil(CoilNum).InletAirTemp = Node(AirInletNode).Temp;
        HeatingCoil(CoilNum).InletAirHumRat = Node(AirInletNode).HumRat;
        HeatingCoil(CoilNum).InletAirEnthalpy = Node(AirInletNode).Enthalpy;

        // Set the reporting variables to zero at each timestep.
        HeatingCoil(CoilNum).HeatingCoilLoad = 0.0;
        HeatingCoil(CoilNum).FuelUseLoad = 0.0;
        HeatingCoil(CoilNum).ElecUseLoad = 0.0;
        HeatingCoil(CoilNum).RTF = 0.0;

        // If a temperature setpoint controlled coil must set the desired outlet temp everytime
        if (ControlNode == 0) {
            HeatingCoil(CoilNum).DesiredOutletTemp = 0.0;
        } else if (ControlNode == AirOutletNode) {
            HeatingCoil(CoilNum).DesiredOutletTemp = Node(ControlNode).TempSetPoint;
        } else {
            HeatingCoil(CoilNum).DesiredOutletTemp = Node(ControlNode).TempSetPoint - (Node(ControlNode).Temp - Node(AirOutletNode).Temp);
        }

        if (QCoilRequired == SensedLoadFlagValue && MySPTestFlag(CoilNum) && HeatingCoil(CoilNum).HCoilType_Num != Coil_HeatingElectric_MultiStage &&
            HeatingCoil(CoilNum).HCoilType_Num != Coil_HeatingGas_MultiStage) {

            //   If the coil is temperature controlled (QCoilReq == -999.0), both a control node and setpoint are required.
            if (!SysSizingCalc && DoSetPointTest) {
                //     3 possibilities here:
                //     1) TempSetPointNodeNum .GT. 0 and TempSetPoint /= SensedNodeFlagValue, this is correct
                //     2) TempSetPointNodeNum .EQ. 0, this is not correct, control node is required
                //     3) TempSetPointNodeNum .GT. 0 and TempSetPoint == SensedNodeFlagValue, this is not correct, missing temperature setpoint
                //     test 2) here (fatal message)
                if (ControlNode == 0) {
                    ShowSevereError(cAllCoilTypes(HeatingCoil(CoilNum).HCoilType_Num) + " \"" + HeatingCoil(CoilNum).Name + "\"");
                    ShowContinueError("... Missing control node for heating coil.");
                    ShowContinueError("... enter a control node name in the coil temperature setpoint node field for this heating coil.");
                    ShowContinueError("... use a Setpoint Manager to establish a setpoint at the coil temperature setpoint node.");
                    HeatingCoilFatalError = true;
                    //     test 3) here (fatal message)
                } else { // IF(ControlNode .GT. 0)THEN
                    if (Node(ControlNode).TempSetPoint == SensedNodeFlagValue) {
                        if (!AnyEnergyManagementSystemInModel) {
                            ShowSevereError(cAllCoilTypes(HeatingCoil(CoilNum).HCoilType_Num) + " \"" + HeatingCoil(CoilNum).Name + "\"");
                            ShowContinueError("... Missing temperature setpoint for heating coil.");
                            ShowContinueError("... use a Setpoint Manager to establish a setpoint at the coil temperature setpoint node.");
                            HeatingCoilFatalError = true;
                        } else {
                            CheckIfNodeSetPointManagedByEMS(ControlNode, iTemperatureSetPoint, HeatingCoilFatalError);
                            if (HeatingCoilFatalError) {
                                ShowSevereError(cAllCoilTypes(HeatingCoil(CoilNum).HCoilType_Num) + " \"" + HeatingCoil(CoilNum).Name + "\"");
                                ShowContinueError("... Missing temperature setpoint for heating coil.");
                                ShowContinueError("... use a Setpoint Manager to establish a setpoint at the coil temperature setpoint node.");
                                ShowContinueError("... or use an EMS Actuator to establish a setpoint at the coil temperature setpoint node.");
                            }
                        }
                    }
                }
                MySPTestFlag(CoilNum) = false;
            }
        } else if (MySPTestFlag(CoilNum)) {
            //  If QCoilReq /= SensedLoadFlagValue, the coil is load controlled and does not require a control node
            //   4 possibilities here:
            //   1) TempSetPointNodeNum .EQ. 0 and TempSetPoint == SensedNodeFlagValue, this is correct
            //   2) TempSetPointNodeNum .EQ. 0 and TempSetPoint /= SensedNodeFlagValue, this may be correct,
            //      (if no control node specified and SP on heating coil outlet do not show warning, other SP managers may be using SP)
            //   3) TempSetPointNodeNum .GT. 0 and TempSetPoint == SensedNodeFlagValue, control node not required if load based control
            //   4) TempSetPointNodeNum .GT. 0 and TempSetPoint /= SensedNodeFlagValue, control node not required if load based control
            //   test 3) and 4) here (warning only)
            if (ControlNode > 0) {
                ShowWarningError(cAllCoilTypes(HeatingCoil(CoilNum).HCoilType_Num) + " \"" + HeatingCoil(CoilNum).Name + "\"");
                ShowContinueError(" The Temperature Setpoint Node Name input is not required for this heating coil because");
                ShowContinueError(" this heating coil is controlled based on the load calculated by the thermostat.");
                ShowContinueError("... this heating coil is not controlled by using a temperature setpoint manager.");
                ShowContinueError(
                    "... if a temperature setpoint is placed at the outlet node of this heating coil, that temperature setpoint will not be used.");
                ShowContinueError("... leaving the input field \"Temperature Setpoint Node Name\" blank will eliminate this warning.");
            }
            MySPTestFlag(CoilNum) = false;
        }

        // delay fatal error until all coils are called
        if (!FirstHVACIteration && HeatingCoilFatalError) {
            ShowFatalError("... errors found in heating coil input.");
        }

        // Find the heating source index for the desuperheater heating coil if not already found. This occurs when zone heating
        // equip. exists. (when zone equipment heating coils are included in the input, the air loop DX equipment has not yet been read)
        // Issue a single warning if the coil is not found and continue the simulation
        if (!ValidSourceType(CoilNum) && (HeatingCoil(CoilNum).HCoilType_Num == Coil_HeatingDesuperheater) && ShowSingleWarning(CoilNum)) {
            ++ValidSourceTypeCounter;
            if (HeatingCoil(CoilNum).ReclaimHeatingSource == COMPRESSORRACK_REFRIGERATEDCASE) {
                for (RackNum = 1; RackNum <= NumRefrigeratedRacks; ++RackNum) {
                    if (!UtilityRoutines::SameString(HeatReclaimRefrigeratedRack(RackNum).Name, HeatingCoil(CoilNum).ReclaimHeatingCoilName))
                        continue;
                    HeatingCoil(CoilNum).ReclaimHeatingSourceIndexNum = RackNum;
                    if (allocated(HeatReclaimRefrigeratedRack)) ValidSourceType(CoilNum) = true;
                    break;
                }
            } else if (HeatingCoil(CoilNum).ReclaimHeatingSource == CONDENSER_REFRIGERATION) {
                for (CondNum = 1; CondNum <= NumRefrigCondensers; ++CondNum) {
                    if (!UtilityRoutines::SameString(HeatReclaimRefrigCondenser(CondNum).Name, HeatingCoil(CoilNum).ReclaimHeatingCoilName)) continue;
                    HeatingCoil(CoilNum).ReclaimHeatingSourceIndexNum = CondNum;
                    if (allocated(HeatReclaimRefrigCondenser)) ValidSourceType(CoilNum) = true;
                    break;
                }
            } else if (HeatingCoil(CoilNum).ReclaimHeatingSource == COIL_DX_COOLING ||
                       HeatingCoil(CoilNum).ReclaimHeatingSource == COIL_DX_MULTISPEED ||
                       HeatingCoil(CoilNum).ReclaimHeatingSource == COIL_DX_MULTIMODE) {
                for (DXCoilNum = 1; DXCoilNum <= NumDXCoils; ++DXCoilNum) {
                    if (!UtilityRoutines::SameString(HeatReclaimDXCoil(DXCoilNum).Name, HeatingCoil(CoilNum).ReclaimHeatingCoilName)) continue;
                    HeatingCoil(CoilNum).ReclaimHeatingSourceIndexNum = DXCoilNum;
                    if (allocated(HeatReclaimDXCoil)) ValidSourceType(CoilNum) = true;
                    break;
                }
            } else if (HeatingCoil(CoilNum).ReclaimHeatingSource == COIL_DX_VARIABLE_COOLING) {
                for (DXCoilNum = 1; DXCoilNum <= VariableSpeedCoils::NumVarSpeedCoils; ++DXCoilNum) {
                    if (!UtilityRoutines::SameString(DataHeatBalance::HeatReclaimVS_DXCoil(DXCoilNum).Name,
                                                     HeatingCoil(CoilNum).ReclaimHeatingCoilName))
                        continue;
                    HeatingCoil(CoilNum).ReclaimHeatingSourceIndexNum = DXCoilNum;
                    if (allocated(DataHeatBalance::HeatReclaimVS_DXCoil)) ValidSourceType(CoilNum) = true;
                    break;
                }
            }
            if ((ValidSourceTypeCounter > NumDesuperheaterCoil * 2) && ShowSingleWarning(CoilNum) && !ValidSourceType(CoilNum)) {
                ShowWarningError("Coil:Heating:Desuperheater, \"" + HeatingCoil(CoilNum).Name +
                                 "\" desuperheater heat source object name not found: " + HeatingCoil(CoilNum).ReclaimHeatingCoilName);
                ShowContinueError(" Desuperheater heating coil is not modeled and simulation continues.");
                ShowSingleWarning(CoilNum) = false;
            }
        }
    }

    void SizeHeatingCoil(int const CoilNum)
    {

        // SUBROUTINE INFORMATION:
        //       AUTHOR         Fred Buhl
        //       DATE WRITTEN   January 2002
        //       MODIFIED       August 2013 Daeho Kang, add component sizing table entries
        //       RE-ENGINEERED  Mar 2014 FSEC, moved calculations to common routine in ReportSizingManager

        // PURPOSE OF THIS SUBROUTINE:
        // This subroutine is for sizing Heating Coil Components for which nominal capcities have not been
        // specified in the input.

        // METHODOLOGY EMPLOYED:
        // Obtains heating capacities from the zone or system sizing arrays or parent object as necessary.
        // heating coil or other routine sets up any required data variables (e.g., DataCoilIsSuppHeater, TermUnitPIU, etc.),
        // sizing variable (e.g., HeatingCoil( CoilNum ).NominalCapacity in this routine since it can be multi-staged and new routine
        // currently only handles single values) and associated string representing that sizing variable.
        // RequestSizing functions handles the actual sizing and reporting.

        // REFERENCES:
        // na

        // Using/Aliasing
        using namespace DataSizing;
        using General::RoundSigDigits;
        using General::TrimSigDigits;
        using namespace OutputReportPredefined;
        using ReportSizingManager::ReportSizingOutput;
        using ReportSizingManager::RequestSizing;

        // Locals
        // SUBROUTINE ARGUMENT DEFINITIONS:

        // SUBROUTINE PARAMETER DEFINITIONS:
        static std::string const RoutineName("SizeHeatingCoil: "); // include trailing blank space

        // INTERFACE BLOCK SPECIFICATIONS
        // na

        // DERIVED TYPE DEFINITIONS
        // na

        // SUBROUTINE LOCAL VARIABLE DECLARATIONS:
        std::string CompName;       // component name
        std::string CompType;       // component type
        std::string SizingString;   // input field sizing description (e.g., Nominal Capacity)
        bool IsAutoSize;            // Indicator to autosize for reporting
        bool bPRINT = true;         // TRUE if sizing is reported to output (eio)
        bool ThisStageAutoSize;     // Indicator to autosize at each stage for reporting
        Real64 NominalCapacityDes;  // Autosized nominal capacity for reporting
        Real64 NominalCapacityUser; // Hardsized nominal capacity for reporting
        Real64 TempCap;             // autosized capacity of heating coil [W]
        int StageNum;               // actual stage of multi-stage heating coil
        int NumOfStages;            // total number of stages of multi-stage heating coil
        int FieldNum = 2;           // IDD numeric field number where input field description is found
        int NumCoilsSized = 0;      // counter used to deallocate temporary string array after all coils have been sized
        Real64 TempSize;            // sizing variable temp value

        if (HeatingCoil(CoilNum).HCoilType_Num == Coil_HeatingElectric_MultiStage) {
            FieldNum = 1 + (HeatingCoil(CoilNum).NumOfStages * 2);
            TempCap = HeatingCoil(CoilNum).MSNominalCapacity(HeatingCoil(CoilNum).NumOfStages);
        } else if (HeatingCoil(CoilNum).HCoilType_Num == Coil_HeatingGas_MultiStage) {
            FieldNum = 1 + (HeatingCoil(CoilNum).NumOfStages * 3);
            TempCap = HeatingCoil(CoilNum).MSNominalCapacity(HeatingCoil(CoilNum).NumOfStages);
        } else if (HeatingCoil(CoilNum).HCoilType_Num == Coil_HeatingDesuperheater) {
            return; // no autosizable inputs for desupterheater
        } else {
            FieldNum = 2;
            TempCap = HeatingCoil(CoilNum).NominalCapacity;
        }
        SizingString = HeatingCoilNumericFields(CoilNum).FieldNames(FieldNum) + " [W]";
        CompType = "Coil:" + HeatingCoil(CoilNum).HeatingCoilType + ':' + HeatingCoil(CoilNum).HeatingCoilModel;
        CompName = HeatingCoil(CoilNum).Name;
        DataCoilIsSuppHeater = CoilIsSuppHeater; // set global instead of using optional argument
        DataCoolCoilCap = 0.0; // global only used for heat pump heating coils, non-HP heating coils are sized with other global variables

        if (TempCap == AutoSize) {
            if (HeatingCoil(CoilNum).DesiccantRegenerationCoil) {
                DataDesicRegCoil = true;
                bPRINT = false;
                DataDesicDehumNum = HeatingCoil(CoilNum).DesiccantDehumNum;
                TempSize = AutoSize;
                RequestSizing(CompType, CompName, HeatingCoilDesAirInletTempSizing, SizingString, TempSize, bPRINT, RoutineName);
                DataDesInletAirTemp = TempSize;
                TempSize = AutoSize;
                RequestSizing(CompType, CompName, HeatingCoilDesAirOutletTempSizing, SizingString, TempSize, bPRINT, RoutineName);
                DataDesOutletAirTemp = TempSize;
                if (CurOASysNum > 0) {
                    OASysEqSizing(CurOASysNum).AirFlow = true;
                    OASysEqSizing(CurOASysNum).AirVolFlow = FinalSysSizing(CurSysNum).DesOutAirVolFlow;
                }
                DataDesicDehumNum = 0;
                bPRINT = true;
            }
        }
        RequestSizing(CompType, CompName, HeatingCapacitySizing, SizingString, TempCap, bPRINT, RoutineName);
        DataCoilIsSuppHeater = false; // reset global to false so other heating coils are not affected
        DataDesicRegCoil = false;     // reset global to false so other heating coils are not affected
        DataDesInletAirTemp = 0.0;    // reset global data to zero so other heating coils are not
        DataDesOutletAirTemp = 0.0;   // reset global data to zero so other heating coils are not affected

        if (HeatingCoil(CoilNum).HCoilType_Num == Coil_HeatingElectric_MultiStage ||
            HeatingCoil(CoilNum).HCoilType_Num == Coil_HeatingGas_MultiStage) {
            HeatingCoil(CoilNum).MSNominalCapacity(HeatingCoil(CoilNum).NumOfStages) = TempCap;
            IsAutoSize = false;
            if (any_eq(HeatingCoil(CoilNum).MSNominalCapacity, AutoSize)) {
                IsAutoSize = true;
            }
            if (IsAutoSize) {
                NumOfStages = HeatingCoil(CoilNum).NumOfStages;
                for (StageNum = NumOfStages - 1; StageNum >= 1; --StageNum) {
                    if (HeatingCoil(CoilNum).HCoilType_Num == Coil_HeatingElectric_MultiStage) {
                        FieldNum = 1 + (StageNum * 2);
                    } else {
                        FieldNum = 1 + (StageNum * 3);
                    }
                    SizingString = HeatingCoilNumericFields(CoilNum).FieldNames(FieldNum) + " [W]";
                    if (HeatingCoil(CoilNum).MSNominalCapacity(StageNum) == AutoSize) {
                        ThisStageAutoSize = true;
                    }
                    NominalCapacityDes = TempCap * StageNum / NumOfStages;
                    if (ThisStageAutoSize) {
                        HeatingCoil(CoilNum).MSNominalCapacity(StageNum) = NominalCapacityDes;
                        ReportSizingOutput(CompType, CompName, "Design Size " + SizingString, NominalCapacityDes);
                    } else {
                        if (HeatingCoil(CoilNum).MSNominalCapacity(StageNum) > 0.0 && NominalCapacityDes > 0.0) {
                            NominalCapacityUser = TempCap * StageNum / NumOfStages; // HeatingCoil( CoilNum ).MSNominalCapacity( StageNum );
                            ReportSizingOutput(CompType,
                                               CompName,
                                               "Design Size " + SizingString,
                                               NominalCapacityDes,
                                               "User-Specified " + SizingString,
                                               NominalCapacityUser);
                            if (DisplayExtraWarnings) {
                                if ((std::abs(NominalCapacityDes - NominalCapacityUser) / NominalCapacityUser) > AutoVsHardSizingThreshold) {
                                    ShowMessage("SizeHeatingCoil: Potential issue with equipment sizing for " + CompType + ", " + CompName);
                                    ShowContinueError("User-Specified Nominal Capacity of " + RoundSigDigits(NominalCapacityUser, 2) + " [W]");
                                    ShowContinueError("differs from Design Size Nominal Capacity of " + RoundSigDigits(NominalCapacityDes, 2) +
                                                      " [W]");
                                    ShowContinueError("This may, or may not, indicate mismatched component sizes.");
                                    ShowContinueError("Verify that the value entered is intended and is consistent with other components.");
                                }
                            }
                        }
                    }
                }
            } else { // No autosize
                NumOfStages = HeatingCoil(CoilNum).NumOfStages;
                for (StageNum = NumOfStages - 1; StageNum >= 1; --StageNum) {
                    if (HeatingCoil(CoilNum).MSNominalCapacity(StageNum) > 0.0) {
                        ReportSizingOutput(CompType, CompName, "User-Specified " + SizingString, HeatingCoil(CoilNum).MSNominalCapacity(StageNum));
                    }
                }
            }
            // Ensure capacity at lower Stage must be lower or equal to the capacity at higher Stage.
            for (StageNum = 1; StageNum <= HeatingCoil(CoilNum).NumOfStages - 1; ++StageNum) {
                if (HeatingCoil(CoilNum).MSNominalCapacity(StageNum) > HeatingCoil(CoilNum).MSNominalCapacity(StageNum + 1)) {
                    ShowSevereError("SizeHeatingCoil: " + HeatingCoil(CoilNum).HeatingCoilType + ' ' + HeatingCoil(CoilNum).Name + ", Stage " +
                                    TrimSigDigits(StageNum) + " Nominal Capacity (" +
                                    RoundSigDigits(HeatingCoil(CoilNum).MSNominalCapacity(StageNum), 2) + " W) must be less than or equal to Stage " +
                                    TrimSigDigits(StageNum + 1) + " Nominal Capacity (" +
                                    RoundSigDigits(HeatingCoil(CoilNum).MSNominalCapacity(StageNum + 1), 2) + " W).");
                    ShowFatalError("Preceding conditions cause termination.");
                }
            }
        } else { // not a multi-speed coil
            HeatingCoil(CoilNum).NominalCapacity = TempCap;
        }

        if (++NumCoilsSized == NumHeatingCoils) HeatingCoilNumericFields.deallocate(); // remove temporary array for field names at end of sizing

        // create predefined report entries
        {
            auto const SELECT_CASE_var(HeatingCoil(CoilNum).HCoilType_Num);
            if (SELECT_CASE_var == Coil_HeatingElectric) {
                PreDefTableEntry(pdchHeatCoilType, HeatingCoil(CoilNum).Name, "Coil:Heating:Electric");
                PreDefTableEntry(pdchHeatCoilNomCap, HeatingCoil(CoilNum).Name, HeatingCoil(CoilNum).NominalCapacity);
                PreDefTableEntry(pdchHeatCoilNomEff, HeatingCoil(CoilNum).Name, HeatingCoil(CoilNum).Efficiency);
            } else if (SELECT_CASE_var == Coil_HeatingElectric_MultiStage) {
                PreDefTableEntry(pdchHeatCoilType, HeatingCoil(CoilNum).Name, "Coil:Heating:Electric:MultiStage");
                PreDefTableEntry(
                    pdchHeatCoilNomCap, HeatingCoil(CoilNum).Name, HeatingCoil(CoilNum).MSNominalCapacity(HeatingCoil(CoilNum).NumOfStages));
                PreDefTableEntry(pdchHeatCoilNomEff, HeatingCoil(CoilNum).Name, HeatingCoil(CoilNum).MSEfficiency(HeatingCoil(CoilNum).NumOfStages));
            } else if (SELECT_CASE_var == Coil_HeatingGasOrOtherFuel) {
                PreDefTableEntry(pdchHeatCoilType, HeatingCoil(CoilNum).Name, "Coil:Heating:Fuel");
                PreDefTableEntry(pdchHeatCoilNomCap, HeatingCoil(CoilNum).Name, HeatingCoil(CoilNum).NominalCapacity);
                PreDefTableEntry(pdchHeatCoilNomEff, HeatingCoil(CoilNum).Name, HeatingCoil(CoilNum).Efficiency);
            } else if (SELECT_CASE_var == Coil_HeatingGas_MultiStage) {
                PreDefTableEntry(pdchHeatCoilType, HeatingCoil(CoilNum).Name, "Coil:Heating:Gas:MultiStage");
                PreDefTableEntry(
                    pdchHeatCoilNomCap, HeatingCoil(CoilNum).Name, HeatingCoil(CoilNum).MSNominalCapacity(HeatingCoil(CoilNum).NumOfStages));
                PreDefTableEntry(pdchHeatCoilNomEff, HeatingCoil(CoilNum).Name, HeatingCoil(CoilNum).MSEfficiency(HeatingCoil(CoilNum).NumOfStages));
            } else if (SELECT_CASE_var == Coil_HeatingDesuperheater) {
                PreDefTableEntry(pdchHeatCoilType, HeatingCoil(CoilNum).Name, "Coil:Heating:Desuperheater");
                PreDefTableEntry(pdchHeatCoilNomCap, HeatingCoil(CoilNum).Name, HeatingCoil(CoilNum).NominalCapacity);
                PreDefTableEntry(pdchHeatCoilNomEff, HeatingCoil(CoilNum).Name, HeatingCoil(CoilNum).Efficiency);
            }
        }
    }

    // End Initialization Section of the Module
    //******************************************************************************

    // Begin Algorithm Section of the Module
    //******************************************************************************

    void CalcElectricHeatingCoil(int const CoilNum, // index to heating coil
                                 Real64 &QCoilReq,
                                 Real64 &QCoilActual,       // coil load actually delivered (W)
                                 int const FanOpMode,       // fan operating mode
                                 Real64 const PartLoadRatio // part-load ratio of heating coil
    )
    {
        // SUBROUTINE INFORMATION:
        //       AUTHOR         Rich Liesen
        //       DATE WRITTEN   May 2000
        //       MODIFIED       Jul. 2016, R. Zhang, Applied the coil supply air temperature sensor offset
        //       RE-ENGINEERED  na

        // PURPOSE OF THIS SUBROUTINE:
        // Simulates a simple Electric heating coil with an efficiency

        // METHODOLOGY EMPLOYED:

        // REFERENCES:

        // Using/Aliasing
        using DataAirLoop::AirLoopAFNInfo;
        using DataGlobals::DoingSizing;
        using DataGlobals::KickOffSimulation;
        using DataGlobals::WarmupFlag;
        using DataHVACGlobals::ElecHeatingCoilPower;
        using DataHVACGlobals::TempControlTol;
        using FaultsManager::FaultsCoilSATSensor;

        // SUBROUTINE ARGUMENT DEFINITIONS:

        // Locals
        // SUBROUTINE PARAMETER DEFINITIONS:
        // na

        // INTERFACE BLOCK SPECIFICATIONS
        // na

        // DERIVED TYPE DEFINITIONS
        // na

        // SUBROUTINE LOCAL VARIABLE DECLARATIONS:
        Real64 AirMassFlow; // [kg/sec]
        Real64 TempAirIn;   // [C]
        Real64 TempAirOut;  // [C]
        Real64 Win;
        Real64 Effic;
        Real64 CapacitanceAir;
        Real64 HeatingCoilLoad;
        Real64 QCoilCap;
        Real64 TempSetPoint;
        int Control;

        Effic = HeatingCoil(CoilNum).Efficiency;
        TempAirIn = HeatingCoil(CoilNum).InletAirTemp;
        Win = HeatingCoil(CoilNum).InletAirHumRat;
        Control = HeatingCoil(CoilNum).Control;
        TempSetPoint = HeatingCoil(CoilNum).DesiredOutletTemp;

        // If there is a fault of coil SAT Sensor (zrp_Jul2016)
        if (HeatingCoil(CoilNum).FaultyCoilSATFlag && (!WarmupFlag) && (!DoingSizing) && (!KickOffSimulation)) {
            // calculate the sensor offset using fault information
            int FaultIndex = HeatingCoil(CoilNum).FaultyCoilSATIndex;
            HeatingCoil(CoilNum).FaultyCoilSATOffset = FaultsCoilSATSensor(FaultIndex).CalFaultOffsetAct();
            // update the TempSetPoint
            TempSetPoint -= HeatingCoil(CoilNum).FaultyCoilSATOffset;
        }

        //  adjust mass flow rates for cycling fan cycling coil operation
        if (FanOpMode == CycFanCycCoil) {
            if (PartLoadRatio > 0.0) {
                AirMassFlow = HeatingCoil(CoilNum).InletAirMassFlowRate / PartLoadRatio;
                QCoilReq /= PartLoadRatio;
            } else {
                AirMassFlow = 0.0;
            }
        } else {
            AirMassFlow = HeatingCoil(CoilNum).InletAirMassFlowRate;
        }

        CapacitanceAir = PsyCpAirFnWTdb(Win, TempAirIn) * AirMassFlow;

        // If the coil is operating there should be some heating capacitance
        //  across the coil, so do the simulation. If not set outlet to inlet and no load.
        //  Also the coil has to be scheduled to be available.

        // Control output to meet load QCoilReq (QCoilReq is passed in if load controlled, otherwise QCoilReq=-999)
        if ((AirMassFlow > 0.0 && HeatingCoil(CoilNum).NominalCapacity > 0.0) && (GetCurrentScheduleValue(HeatingCoil(CoilNum).SchedPtr) > 0.0) &&
            (QCoilReq > 0.0)) {

            // check to see if the Required heating capacity is greater than the user specified capacity.
            if (QCoilReq > HeatingCoil(CoilNum).NominalCapacity) {
                QCoilCap = HeatingCoil(CoilNum).NominalCapacity;
            } else {
                QCoilCap = QCoilReq;
            }

            TempAirOut = TempAirIn + QCoilCap / CapacitanceAir;
            HeatingCoilLoad = QCoilCap;

            // The HeatingCoilLoad is the change in the enthalpy of the Heating
            HeatingCoil(CoilNum).ElecUseLoad = HeatingCoilLoad / Effic;

            // Control coil output to meet a setpoint temperature.
        } else if ((AirMassFlow > 0.0 && HeatingCoil(CoilNum).NominalCapacity > 0.0) &&
                   (GetCurrentScheduleValue(HeatingCoil(CoilNum).SchedPtr) > 0.0) && (QCoilReq == SensedLoadFlagValue) &&
                   (std::abs(TempSetPoint - TempAirIn) > TempControlTol)) {

            QCoilCap = CapacitanceAir * (TempSetPoint - TempAirIn);
            // check to see if setpoint above enetering temperature. If not, set
            // output to zero.
            if (QCoilCap <= 0.0) {
                QCoilCap = 0.0;
                TempAirOut = TempAirIn;
                // check to see if the Required heating capacity is greater than the user
                // specified capacity.
            } else if (QCoilCap > HeatingCoil(CoilNum).NominalCapacity) {
                QCoilCap = HeatingCoil(CoilNum).NominalCapacity;
                TempAirOut = TempAirIn + QCoilCap / CapacitanceAir;
            } else {
                TempAirOut = TempSetPoint;
            }

            HeatingCoilLoad = QCoilCap;

            // The HeatingCoilLoad is the change in the enthalpy of the Heating
            HeatingCoil(CoilNum).ElecUseLoad = HeatingCoilLoad / Effic;

        } else { // If not running Conditions do not change across coil from inlet to outlet

            TempAirOut = TempAirIn;
            HeatingCoilLoad = 0.0;
            HeatingCoil(CoilNum).ElecUseLoad = 0.0;
        }

        if (FanOpMode == CycFanCycCoil) {
            HeatingCoil(CoilNum).ElecUseLoad *= PartLoadRatio;
            HeatingCoilLoad *= PartLoadRatio;
        }

        HeatingCoil(CoilNum).HeatingCoilLoad = HeatingCoilLoad;
        ElecHeatingCoilPower = HeatingCoil(CoilNum).ElecUseLoad;

        // Set the outlet conditions
        HeatingCoil(CoilNum).OutletAirTemp = TempAirOut;

        // This HeatingCoil does not change the moisture or Mass Flow across the component
        HeatingCoil(CoilNum).OutletAirHumRat = HeatingCoil(CoilNum).InletAirHumRat;
        HeatingCoil(CoilNum).OutletAirMassFlowRate = HeatingCoil(CoilNum).InletAirMassFlowRate;
        // Set the outlet enthalpys for air and Heating
        HeatingCoil(CoilNum).OutletAirEnthalpy = PsyHFnTdbW(HeatingCoil(CoilNum).OutletAirTemp, HeatingCoil(CoilNum).OutletAirHumRat);

        QCoilActual = HeatingCoilLoad;
        if (std::abs(HeatingCoil(CoilNum).NominalCapacity) < 1.e-8) {
            if (HeatingCoil(CoilNum).AirLoopNum > 0) {
                AirLoopAFNInfo(HeatingCoil(CoilNum).AirLoopNum).AFNLoopHeatingCoilMaxRTF = max(AirLoopAFNInfo(HeatingCoil(CoilNum).AirLoopNum).AFNLoopHeatingCoilMaxRTF, 0.0);
            }
        } else {
            if (HeatingCoil(CoilNum).AirLoopNum > 0) {
                AirLoopAFNInfo(HeatingCoil(CoilNum).AirLoopNum).AFNLoopHeatingCoilMaxRTF =
                    max(AirLoopAFNInfo(HeatingCoil(CoilNum).AirLoopNum).AFNLoopHeatingCoilMaxRTF, HeatingCoilLoad / HeatingCoil(CoilNum).NominalCapacity);
            }
        }

        // set outlet node temp so parent objects can call calc directly without have to simulate entire model
        Node(HeatingCoil(CoilNum).AirOutletNodeNum).Temp = HeatingCoil(CoilNum).OutletAirTemp;
    }

    void CalcMultiStageElectricHeatingCoil(int &CoilNum,            // the number of the electric heating coil to be simulated
                                           Real64 const SpeedRatio, // SpeedRatio varies between 1.0 (maximum speed) and 0.0 (minimum speed)
                                           Real64 const CycRatio,   // cycling part load ratio
                                           int const StageNum,      // Stage number
                                           int const FanOpMode      // Fan operation mode
    )
    {

        // SUBROUTINE INFORMATION:
        //       AUTHOR         Chandan Sharma, FSEC
        //       DATE WRITTEN   January 2013
        //       MODIFIED       na
        //       RE-ENGINEERED  na

        // PURPOSE OF THIS SUBROUTINE:
        // Calculates the air-side performance and electrical energy use of multistage electric heating coil.

        // METHODOLOGY EMPLOYED:
        // Uses the same methodology as the single stage electric heating unit model (SUBROUTINE CalcelectricHeatingCoil).
        // In addition it assumes that the unit performance is obtained by interpolating between
        // the performance at high stage and that at low stage. If the output needed is below
        // that produced at low stage, the coil cycles between off and low stage.

        // Using/Aliasing
        using CurveManager::CurveValue;
        using DataEnvironment::OutBaroPress;
        using DataHVACGlobals::ElecHeatingCoilPower;
        using DataHVACGlobals::MSHPMassFlowRateHigh;
        using DataHVACGlobals::MSHPMassFlowRateLow;
        using General::RoundSigDigits;
        using General::TrimSigDigits;
        using Psychrometrics::PsyRhFnTdbWPb;
        using Psychrometrics::PsyTdbFnHW;
        using Psychrometrics::PsyTsatFnHPb;
        using Psychrometrics::PsyWFnTdbH;

        // Locals
        // SUBROUTINE ARGUMENT DEFINITIONS:

        // SUBROUTINE PARAMETER DEFINITIONS:
        static std::string const RoutineName("CalcMultiStageElectricHeatingCoil");
        static std::string const RoutineNameAverageLoad("CalcMultiStageElectricHeatingCoil:Averageload");
        static std::string const RoutineNameFullLoad("CalcMultiStageElectricHeatingCoil:fullload");

        // INTERFACE BLOCK SPECIFICATIONS
        // na

        // DERIVED TYPE DEFINITIONS
        // na

        // SUBROUTINE LOCAL VARIABLE DECLARATIONS:
        Real64 AirMassFlow;          // dry air mass flow rate through coil [kg/s]
        Real64 InletAirDryBulbTemp;  // inlet air dry bulb temperature [C]
        Real64 InletAirEnthalpy;     // inlet air enthalpy [J/kg]
        Real64 InletAirHumRat;       // inlet air humidity ratio [kg/kg]
        Real64 OutletAirEnthalpy;    // outlet air enthalpy [J/kg]
        Real64 OutletAirHumRat;      // outlet air humidity ratio [kg/kg]
        Real64 TotCapHS;             // total capacity at high stage [W]
        Real64 TotCapLS;             // total capacity at low stage [W]
        Real64 TotCap;               // total capacity at current stage [W]
        Real64 EffHS;                // total capacity at high stage [W]
        Real64 EffLS;                // total capacity at low stage [W]
        Real64 OutdoorPressure;      // Outdoor barometric pressure at condenser (Pa)
        int StageNumHS;              // High stage number
        int StageNumLS;              // Low stage number
        Real64 FullLoadOutAirEnth;   // Outlet full load enthalpy
        Real64 FullLoadOutAirHumRat; // Outlet humidity ratio at full load
        Real64 FullLoadOutAirTemp;   // Outlet temperature at full load
        Real64 FullLoadOutAirRH;     // Outler relative humidity at full load
        Real64 OutletAirTemp;        // Supply ari temperature
        Real64 LSFullLoadOutAirEnth; // Outlet full load enthalpy at low stage
        Real64 HSFullLoadOutAirEnth; // Outlet full load enthalpy at high stage
        Real64 LSElecHeatingPower;   // Full load power at low stage
        Real64 HSElecHeatingPower;   // Full load power at high stage
        Real64 PartLoadRat;          // part load ratio

        // FLOW
        if (StageNum > 1) {
            StageNumLS = StageNum - 1;
            StageNumHS = StageNum;
            if (StageNum > HeatingCoil(CoilNum).NumOfStages) {
                StageNumLS = HeatingCoil(CoilNum).NumOfStages - 1;
                StageNumHS = HeatingCoil(CoilNum).NumOfStages;
            }
        } else {
            StageNumLS = 1;
            StageNumHS = 1;
        }

        AirMassFlow = HeatingCoil(CoilNum).InletAirMassFlowRate;
        InletAirDryBulbTemp = HeatingCoil(CoilNum).InletAirTemp;
        InletAirEnthalpy = HeatingCoil(CoilNum).InletAirEnthalpy;
        InletAirHumRat = HeatingCoil(CoilNum).InletAirHumRat;

        OutdoorPressure = OutBaroPress;

        if ((AirMassFlow > 0.0) && (GetCurrentScheduleValue(HeatingCoil(CoilNum).SchedPtr) > 0.0) && ((CycRatio > 0.0) || (SpeedRatio > 0.0))) {

            if (StageNum > 1) {

                TotCapLS = HeatingCoil(CoilNum).MSNominalCapacity(StageNumLS);
                TotCapHS = HeatingCoil(CoilNum).MSNominalCapacity(StageNumHS);

                EffLS = HeatingCoil(CoilNum).MSEfficiency(StageNumLS);
                EffHS = HeatingCoil(CoilNum).MSEfficiency(StageNumHS);

                // Get full load output and power
                LSFullLoadOutAirEnth = InletAirEnthalpy + TotCapLS / MSHPMassFlowRateLow;
                HSFullLoadOutAirEnth = InletAirEnthalpy + TotCapHS / MSHPMassFlowRateHigh;
                LSElecHeatingPower = TotCapLS / EffLS;
                HSElecHeatingPower = TotCapHS / EffHS;
                OutletAirHumRat = InletAirHumRat;

                // if cycling fan, send coil part-load fraction to on/off fan via HVACDataGlobals
                // IF (FanOpMode .EQ. CycFanCycCoil) OnOffFanPartLoadFraction = 1.0d0

                // Power calculation
                HeatingCoil(CoilNum).ElecUseLoad = SpeedRatio * HSElecHeatingPower + (1.0 - SpeedRatio) * LSElecHeatingPower;

                ElecHeatingCoilPower = HeatingCoil(CoilNum).ElecUseLoad;
                HeatingCoil(CoilNum).HeatingCoilLoad = MSHPMassFlowRateHigh * (HSFullLoadOutAirEnth - InletAirEnthalpy) * SpeedRatio +
                                                       MSHPMassFlowRateLow * (LSFullLoadOutAirEnth - InletAirEnthalpy) * (1.0 - SpeedRatio);

                OutletAirEnthalpy = InletAirEnthalpy + HeatingCoil(CoilNum).HeatingCoilLoad / HeatingCoil(CoilNum).InletAirMassFlowRate;
                OutletAirTemp = PsyTdbFnHW(OutletAirEnthalpy, OutletAirHumRat);
                FullLoadOutAirRH = PsyRhFnTdbWPb(OutletAirTemp, OutletAirHumRat, OutdoorPressure, RoutineNameAverageLoad);

                if (FullLoadOutAirRH > 1.0) { // Limit to saturated conditions at FullLoadOutAirEnth
                    OutletAirTemp = PsyTsatFnHPb(OutletAirEnthalpy, OutdoorPressure, RoutineName);
                    OutletAirHumRat = PsyWFnTdbH(OutletAirTemp, OutletAirEnthalpy, RoutineName);
                }

                HeatingCoil(CoilNum).OutletAirTemp = OutletAirTemp;
                HeatingCoil(CoilNum).OutletAirHumRat = OutletAirHumRat;
                HeatingCoil(CoilNum).OutletAirEnthalpy = OutletAirEnthalpy;
                HeatingCoil(CoilNum).OutletAirMassFlowRate = HeatingCoil(CoilNum).InletAirMassFlowRate;

                // Stage 1
            } else if (CycRatio > 0.0) {

                PartLoadRat = min(1.0, CycRatio);

                // for cycling fan, reset mass flow to full on rate
                if (FanOpMode == CycFanCycCoil) AirMassFlow /= PartLoadRat;
                if (FanOpMode == ContFanCycCoil) AirMassFlow = MSHPMassFlowRateLow;

                TotCap = HeatingCoil(CoilNum).MSNominalCapacity(StageNumLS);

                // Calculate full load outlet conditions
                FullLoadOutAirEnth = InletAirEnthalpy + TotCap / AirMassFlow;
                FullLoadOutAirHumRat = InletAirHumRat;
                FullLoadOutAirTemp = PsyTdbFnHW(FullLoadOutAirEnth, FullLoadOutAirHumRat);
                FullLoadOutAirRH = PsyRhFnTdbWPb(FullLoadOutAirTemp, FullLoadOutAirHumRat, OutdoorPressure, RoutineNameFullLoad);

                if (FullLoadOutAirRH > 1.0) { // Limit to saturated conditions at FullLoadOutAirEnth
                    FullLoadOutAirTemp = PsyTsatFnHPb(FullLoadOutAirEnth, OutdoorPressure, RoutineName);
                    //  Eventually inlet air conditions will be used in electric Coil, these lines are commented out and marked with this comment line
                    //  FullLoadOutAirTemp = PsyTsatFnHPb(FullLoadOutAirEnth,InletAirPressure)
                    FullLoadOutAirHumRat = PsyWFnTdbH(FullLoadOutAirTemp, FullLoadOutAirEnth, RoutineName);
                }

                // Set outlet conditions from the full load calculation
                if (FanOpMode == CycFanCycCoil) {
                    OutletAirEnthalpy = FullLoadOutAirEnth;
                    OutletAirHumRat = FullLoadOutAirHumRat;
                    OutletAirTemp = FullLoadOutAirTemp;
                } else {
                    OutletAirEnthalpy = PartLoadRat * FullLoadOutAirEnth + (1.0 - PartLoadRat) * InletAirEnthalpy;
                    OutletAirHumRat = PartLoadRat * FullLoadOutAirHumRat + (1.0 - PartLoadRat) * InletAirHumRat;
                    OutletAirTemp = PartLoadRat * FullLoadOutAirTemp + (1.0 - PartLoadRat) * InletAirDryBulbTemp;
                }

                EffLS = HeatingCoil(CoilNum).MSEfficiency(StageNumLS);

                //    HeatingCoil(CoilNum)%HeatingCoilLoad = TotCap
                //   This would require a CR to change
                HeatingCoil(CoilNum).HeatingCoilLoad = TotCap * PartLoadRat;

                HeatingCoil(CoilNum).ElecUseLoad = HeatingCoil(CoilNum).HeatingCoilLoad / EffLS;

                ElecHeatingCoilPower = HeatingCoil(CoilNum).ElecUseLoad;

                HeatingCoil(CoilNum).OutletAirTemp = OutletAirTemp;
                HeatingCoil(CoilNum).OutletAirHumRat = OutletAirHumRat;
                HeatingCoil(CoilNum).OutletAirEnthalpy = OutletAirEnthalpy;
                HeatingCoil(CoilNum).OutletAirMassFlowRate = HeatingCoil(CoilNum).InletAirMassFlowRate;
                // this would require a CR to correct (i.e., calculate outputs when coil is off)
                //  ELSE
                //    ! electric coil is off; just pass through conditions
                //    HeatingCoil(CoilNum)%OutletAirEnthalpy = HeatingCoil(CoilNum)%InletAirEnthalpy
                //    HeatingCoil(CoilNum)%OutletAirHumRat   = HeatingCoil(CoilNum)%InletAirHumRat
                //    HeatingCoil(CoilNum)%OutletAirTemp     = HeatingCoil(CoilNum)%InletAirTemp
                //    HeatingCoil(CoilNum)%OutletAirMassFlowRate = HeatingCoil(CoilNum)%InletAirMassFlowRate
                //    HeatingCoil(CoilNum)%ElecUseLoad      = 0.0
                //    HeatingCoil(CoilNum)%HeatingCoilLoad  = 0.0
                //    ElecHeatingCoilPower                  = 0.0
            }

        } else {

            // electric coil is off; just pass through conditions
            HeatingCoil(CoilNum).OutletAirEnthalpy = HeatingCoil(CoilNum).InletAirEnthalpy;
            HeatingCoil(CoilNum).OutletAirHumRat = HeatingCoil(CoilNum).InletAirHumRat;
            HeatingCoil(CoilNum).OutletAirTemp = HeatingCoil(CoilNum).InletAirTemp;
            HeatingCoil(CoilNum).OutletAirMassFlowRate = HeatingCoil(CoilNum).InletAirMassFlowRate;

            // some of these are reset in Init, can be removed to speed up code
            HeatingCoil(CoilNum).ElecUseLoad = 0.0;
            HeatingCoil(CoilNum).HeatingCoilLoad = 0.0;
            ElecHeatingCoilPower = 0.0;

        } // end of on/off if - else

        // set outlet node temp so parent objects can call calc directly without have to simulate entire model
        Node(HeatingCoil(CoilNum).AirOutletNodeNum).Temp = HeatingCoil(CoilNum).OutletAirTemp;
    }

    void CalcFuelHeatingCoil(int const CoilNum, // index to heating coil
                             Real64 const QCoilReq,
                             Real64 &QCoilActual,                  // coil load actually delivered (W)
                             int const FanOpMode,                  // fan operating mode
                             Real64 const EP_UNUSED(PartLoadRatio) // part-load ratio of heating coil
    )
    {
        // SUBROUTINE INFORMATION:
        //       AUTHOR         Rich Liesen
        //       DATE WRITTEN   May 2000
        //       MODIFIED       Jul. 2016, R. Zhang, Applied the coil supply air temperature sensor offset
        //       RE-ENGINEERED  na

        // PURPOSE OF THIS SUBROUTINE:
        // Simulates a simple Gas heating coil with a burner efficiency

        // METHODOLOGY EMPLOYED:

        // REFERENCES:

        // Using/Aliasing
        using CurveManager::CurveValue;
        using DataAirLoop::AirLoopAFNInfo;
        using DataGlobals::DoingSizing;
        using DataGlobals::KickOffSimulation;
        using DataGlobals::WarmupFlag;
        using DataHVACGlobals::TempControlTol;
        using FaultsManager::FaultsCoilSATSensor;
        using General::TrimSigDigits;

        // SUBROUTINE ARGUMENT DEFINITIONS:

        // Locals
        // SUBROUTINE PARAMETER DEFINITIONS:
        // na

        // INTERFACE BLOCK SPECIFICATIONS
        // na

        // DERIVED TYPE DEFINITIONS
        // na

        // SUBROUTINE LOCAL VARIABLE DECLARATIONS:
        Real64 AirMassFlow; // [kg/sec]
        Real64 TempAirIn;   // [C]
        Real64 TempAirOut;  // [C]
        Real64 Win;
        Real64 Effic;
        Real64 CapacitanceAir;
        Real64 HeatingCoilLoad;
        Real64 QCoilCap;
        Real64 TempSetPoint;
        int Control;
        Real64 PartLoadRat;
        Real64 PLF;

        Effic = HeatingCoil(CoilNum).Efficiency;
        TempAirIn = HeatingCoil(CoilNum).InletAirTemp;
        Win = HeatingCoil(CoilNum).InletAirHumRat;
        Control = HeatingCoil(CoilNum).Control;
        TempSetPoint = HeatingCoil(CoilNum).DesiredOutletTemp;
        AirMassFlow = HeatingCoil(CoilNum).InletAirMassFlowRate;

        CapacitanceAir = PsyCpAirFnWTdb(Win, TempAirIn) * AirMassFlow;

        // If there is a fault of coil SAT Sensor (zrp_Jul2016)
        if (HeatingCoil(CoilNum).FaultyCoilSATFlag && (!WarmupFlag) && (!DoingSizing) && (!KickOffSimulation)) {
            // calculate the sensor offset using fault information
            int FaultIndex = HeatingCoil(CoilNum).FaultyCoilSATIndex;
            HeatingCoil(CoilNum).FaultyCoilSATOffset = FaultsCoilSATSensor(FaultIndex).CalFaultOffsetAct();
            // update the TempSetPoint
            TempSetPoint -= HeatingCoil(CoilNum).FaultyCoilSATOffset;
        }

        // If the coil is operating there should be some heating capacitance
        //  across the coil, so do the simulation. If not set outlet to inlet and no load.
        //  Also the coil has to be scheduled to be available.

        // Control output to meet load QCoilReq (QCoilReq is passed in if load controlled, otherwise QCoilReq=-999)
        if ((AirMassFlow > 0.0 && HeatingCoil(CoilNum).NominalCapacity > 0.0) && (GetCurrentScheduleValue(HeatingCoil(CoilNum).SchedPtr) > 0.0) &&
            (QCoilReq > 0.0)) {

            // check to see if the Required heating capacity is greater than the user specified capacity.
            if (QCoilReq > HeatingCoil(CoilNum).NominalCapacity) {
                QCoilCap = HeatingCoil(CoilNum).NominalCapacity;
            } else {
                QCoilCap = QCoilReq;
            }

            TempAirOut = TempAirIn + QCoilCap / CapacitanceAir;
            HeatingCoilLoad = QCoilCap;

            PartLoadRat = HeatingCoilLoad / HeatingCoil(CoilNum).NominalCapacity;

            // The HeatingCoilLoad is the change in the enthalpy of the Heating
            HeatingCoil(CoilNum).FuelUseLoad = HeatingCoilLoad / Effic;
            HeatingCoil(CoilNum).ElecUseLoad = HeatingCoil(CoilNum).ParasiticElecLoad * PartLoadRat;
            HeatingCoil(CoilNum).ParasiticFuelRate = HeatingCoil(CoilNum).ParasiticFuelCapacity * (1.0 - PartLoadRat);

            // Control coil output to meet a setpoint temperature.
        } else if ((AirMassFlow > 0.0 && HeatingCoil(CoilNum).NominalCapacity > 0.0) &&
                   (GetCurrentScheduleValue(HeatingCoil(CoilNum).SchedPtr) > 0.0) && (QCoilReq == SensedLoadFlagValue) &&
                   (std::abs(TempSetPoint - TempAirIn) > TempControlTol)) {

            QCoilCap = CapacitanceAir * (TempSetPoint - TempAirIn);
            // check to see if setpoint above entering temperature. If not, set
            // output to zero.
            if (QCoilCap <= 0.0) {
                QCoilCap = 0.0;
                TempAirOut = TempAirIn;
                // check to see if the Required heating capacity is greater than the user
                // specified capacity.
            } else if (QCoilCap > HeatingCoil(CoilNum).NominalCapacity) {
                QCoilCap = HeatingCoil(CoilNum).NominalCapacity;
                TempAirOut = TempAirIn + QCoilCap / CapacitanceAir;
            } else {
                TempAirOut = TempSetPoint;
            }

            HeatingCoilLoad = QCoilCap;

            PartLoadRat = HeatingCoilLoad / HeatingCoil(CoilNum).NominalCapacity;

            // The HeatingCoilLoad is the change in the enthalpy of the Heating
            HeatingCoil(CoilNum).FuelUseLoad = HeatingCoilLoad / Effic;
            HeatingCoil(CoilNum).ElecUseLoad = HeatingCoil(CoilNum).ParasiticElecLoad * PartLoadRat;
            HeatingCoil(CoilNum).ParasiticFuelRate = HeatingCoil(CoilNum).ParasiticFuelCapacity * (1.0 - PartLoadRat);

        } else { // If not running Conditions do not change across coil from inlet to outlet

            TempAirOut = TempAirIn;
            HeatingCoilLoad = 0.0;
            PartLoadRat = 0.0;
            HeatingCoil(CoilNum).FuelUseLoad = 0.0;
            HeatingCoil(CoilNum).ElecUseLoad = 0.0;
            HeatingCoil(CoilNum).ParasiticFuelRate = HeatingCoil(CoilNum).ParasiticFuelCapacity;
        }

        HeatingCoil(CoilNum).RTF = PartLoadRat;

        // If the PLF curve is defined the gas usage needs to be modified
        if (HeatingCoil(CoilNum).PLFCurveIndex > 0) {
            if (PartLoadRat == 0) {
                HeatingCoil(CoilNum).FuelUseLoad = 0.0;
            } else {
                PLF = CurveValue(HeatingCoil(CoilNum).PLFCurveIndex, PartLoadRat);
                if (PLF < 0.7) {
                    if (HeatingCoil(CoilNum).PLFErrorCount < 1) {
                        ++HeatingCoil(CoilNum).PLFErrorCount;
                        ShowWarningError("CalcFuelHeatingCoil: " + cAllCoilTypes(HeatingCoil(CoilNum).HCoilType_Num) + "=\"" +
                                         HeatingCoil(CoilNum).Name + "\", PLF curve values");
                        ShowContinueError("The PLF curve value = " + TrimSigDigits(PLF, 5) +
                                          " for part-load ratio = " + TrimSigDigits(PartLoadRat, 5));
                        ShowContinueError("PLF curve values must be >= 0.7. PLF has been reset to 0.7 and the simulation continues...");
                        ShowContinueError("Check the IO reference manual for PLF curve guidance [Coil:Heating:Fuel].");
                    } else {
                        ShowRecurringWarningErrorAtEnd(HeatingCoil(CoilNum).Name + ", Heating coil PLF curve < 0.7 warning continues... ",
                                                       HeatingCoil(CoilNum).PLFErrorIndex,
                                                       PLF,
                                                       PLF);
                    }
                    PLF = 0.7;
                }
                // Modify the Gas Coil Consumption and parasitic loads based on PLF curve
                HeatingCoil(CoilNum).RTF = PartLoadRat / PLF;
                if (HeatingCoil(CoilNum).RTF > 1.0 && std::abs(HeatingCoil(CoilNum).RTF - 1.0) > 0.001) {
                    if (HeatingCoil(CoilNum).RTFErrorCount < 1) {
                        ++HeatingCoil(CoilNum).RTFErrorCount;
                        ShowWarningError("CalcFuelHeatingCoil: " + cAllCoilTypes(HeatingCoil(CoilNum).HCoilType_Num) + "=\"" +
                                         HeatingCoil(CoilNum).Name + "\", runtime fraction");
                        ShowContinueError("The runtime fraction exceeded 1.0. [" + TrimSigDigits(HeatingCoil(CoilNum).RTF, 4) + "].");
                        ShowContinueError("Runtime fraction is set to 1.0 and the simulation continues...");
                        ShowContinueError("Check the IO reference manual for PLF curve guidance [Coil:Heating:Fuel].");
                    } else {
                        ShowRecurringWarningErrorAtEnd(HeatingCoil(CoilNum).Name + ", Heating coil runtime fraction > 1.0 warning continues... ",
                                                       HeatingCoil(CoilNum).RTFErrorIndex,
                                                       HeatingCoil(CoilNum).RTF,
                                                       HeatingCoil(CoilNum).RTF);
                    }
                    HeatingCoil(CoilNum).RTF = 1.0; // Reset coil runtime fraction to 1.0
                } else if (HeatingCoil(CoilNum).RTF > 1.0) {
                    HeatingCoil(CoilNum).RTF = 1.0; // Reset coil runtime fraction to 1.0
                }
                HeatingCoil(CoilNum).ElecUseLoad = HeatingCoil(CoilNum).ParasiticElecLoad * HeatingCoil(CoilNum).RTF;
                HeatingCoil(CoilNum).FuelUseLoad = HeatingCoil(CoilNum).NominalCapacity / Effic * HeatingCoil(CoilNum).RTF;
                HeatingCoil(CoilNum).ParasiticFuelRate = HeatingCoil(CoilNum).ParasiticFuelCapacity * (1.0 - HeatingCoil(CoilNum).RTF);
                // Fan power will also be modified by the heating coil's part load fraction
                // OnOffFanPartLoadFraction passed to fan via DataHVACGlobals (cycling fan only)
                if (FanOpMode == CycFanCycCoil) {
                    OnOffFanPartLoadFraction = PLF;
                }
            }
        }

        // Set the outlet conditions
        HeatingCoil(CoilNum).HeatingCoilLoad = HeatingCoilLoad;
        HeatingCoil(CoilNum).OutletAirTemp = TempAirOut;

        // This HeatingCoil does not change the moisture or Mass Flow across the component
        HeatingCoil(CoilNum).OutletAirHumRat = HeatingCoil(CoilNum).InletAirHumRat;
        HeatingCoil(CoilNum).OutletAirMassFlowRate = HeatingCoil(CoilNum).InletAirMassFlowRate;
        // Set the outlet enthalpys for air and Heating
        HeatingCoil(CoilNum).OutletAirEnthalpy = PsyHFnTdbW(HeatingCoil(CoilNum).OutletAirTemp, HeatingCoil(CoilNum).OutletAirHumRat);

        QCoilActual = HeatingCoilLoad;
        if (HeatingCoil(CoilNum).AirLoopNum > 0) {
            AirLoopAFNInfo(HeatingCoil(CoilNum).AirLoopNum).AFNLoopHeatingCoilMaxRTF =
                max(AirLoopAFNInfo(HeatingCoil(CoilNum).AirLoopNum).AFNLoopHeatingCoilMaxRTF, HeatingCoil(CoilNum).RTF);
        }
        ElecHeatingCoilPower = HeatingCoil(CoilNum).ElecUseLoad;

        // set outlet node temp so parent objects can call calc directly without have to simulate entire model
        Node(HeatingCoil(CoilNum).AirOutletNodeNum).Temp = HeatingCoil(CoilNum).OutletAirTemp;
    }

    void CalcMultiStageGasHeatingCoil(int &CoilNum,            // the number of the Gas heating coil to be simulated
                                      Real64 const SpeedRatio, // SpeedRatio varies between 1.0 (maximum speed) and 0.0 (minimum speed)
                                      Real64 const CycRatio,   // cycling part load ratio
                                      int const StageNum,      // Speed number
                                      int const FanOpMode      // Fan operation mode
    )
    {

        // SUBROUTINE INFORMATION:
        //       AUTHOR         Chandan Sharma, FSEC
        //       DATE WRITTEN   January 2013
        //       MODIFIED       na
        //       RE-ENGINEERED  na

        // PURPOSE OF THIS SUBROUTINE:
        // Calculates the air-side performance and energy use of a multi stage gas heating coil.

        // METHODOLOGY EMPLOYED:
        // Uses the same methodology as the single speed Gas heating unit model (SUBROUTINE CalcFuelHeatingCoil).
        // In addition it assumes that the unit performance is obtained by interpolating between
        // the performance at high stage and that at low stage. If the output needed is below
        // that produced at low stage, the coil cycles between off and low stage.

        // Using/Aliasing
        using CurveManager::CurveValue;
        using DataEnvironment::OutBaroPress;
        using DataHVACGlobals::ElecHeatingCoilPower;
        using DataHVACGlobals::MSHPMassFlowRateHigh;
        using DataHVACGlobals::MSHPMassFlowRateLow;
        using General::RoundSigDigits;
        using General::TrimSigDigits;
        using Psychrometrics::PsyRhFnTdbWPb;
        using Psychrometrics::PsyTdbFnHW;
        using Psychrometrics::PsyTsatFnHPb;
        using Psychrometrics::PsyWFnTdbH;

        // Locals
        // SUBROUTINE ARGUMENT DEFINITIONS:

        // SUBROUTINE PARAMETER DEFINITIONS:
        static std::string const RoutineName("CalcMultiStageGasHeatingCoil");
        static std::string const RoutineNameAverageLoad("CalcMultiStageGasHeatingCoil:Averageload");
        static std::string const RoutineNameFullLoad("CalcMultiStageGasHeatingCoil:fullload");

        // INTERFACE BLOCK SPECIFICATIONS
        // na

        // DERIVED TYPE DEFINITIONS
        // na

        // SUBROUTINE LOCAL VARIABLE DECLARATIONS:
        Real64 AirMassFlow;          // dry air mass flow rate through coil [kg/s]
        Real64 InletAirDryBulbTemp;  // inlet air dry bulb temperature [C]
        Real64 InletAirEnthalpy;     // inlet air enthalpy [J/kg]
        Real64 InletAirHumRat;       // inlet air humidity ratio [kg/kg]
        Real64 OutletAirEnthalpy;    // outlet air enthalpy [J/kg]
        Real64 OutletAirHumRat;      // outlet air humidity ratio [kg/kg]
        Real64 TotCapHS;             // total capacity at high stage [W]
        Real64 TotCapLS;             // total capacity at low stage [W]
        Real64 TotCap;               // total capacity at current stage [W]
        Real64 EffHS;                // efficiency at high stage
        Real64 EffLS(0.0);           // efficiency at low stage
        Real64 EffAvg;               // average efficiency
        Real64 OutdoorPressure;      // Outdoor barometric pressure at condenser (Pa)
        int StageNumHS;              // High stage number
        int StageNumLS;              // Low stage number
        Real64 FullLoadOutAirEnth;   // Outlet full load enthalpy
        Real64 FullLoadOutAirHumRat; // Outlet humidity ratio at full load
        Real64 FullLoadOutAirTemp;   // Outlet temperature at full load
        Real64 FullLoadOutAirRH;     // Outler relative humidity at full load
        Real64 OutletAirTemp;        // Supply ari temperature
        Real64 LSFullLoadOutAirEnth; // Outlet full load enthalpy at low stage
        Real64 HSFullLoadOutAirEnth; // Outlet full load enthalpy at high stage
        Real64 LSGasHeatingPower;    // Full load power at low stage
        Real64 HSGasHeatingPower;    // Full load power at high stage
        Real64 PartLoadRat(0.0);     // part load ratio
        Real64 PLF;                  // part load factor used to calculate RTF

        // FLOW
        if (StageNum > 1) {
            StageNumLS = StageNum - 1;
            StageNumHS = StageNum;
            if (StageNum > HeatingCoil(CoilNum).NumOfStages) {
                StageNumLS = HeatingCoil(CoilNum).NumOfStages - 1;
                StageNumHS = HeatingCoil(CoilNum).NumOfStages;
            }
        } else {
            StageNumLS = 1;
            StageNumHS = 1;
        }

        AirMassFlow = HeatingCoil(CoilNum).InletAirMassFlowRate;
        InletAirDryBulbTemp = HeatingCoil(CoilNum).InletAirTemp;
        InletAirEnthalpy = HeatingCoil(CoilNum).InletAirEnthalpy;
        InletAirHumRat = HeatingCoil(CoilNum).InletAirHumRat;

        OutdoorPressure = OutBaroPress;

        if ((AirMassFlow > 0.0) && (GetCurrentScheduleValue(HeatingCoil(CoilNum).SchedPtr) > 0.0) && ((CycRatio > 0.0) || (SpeedRatio > 0.0))) {

            if (StageNum > 1) {

                TotCapLS = HeatingCoil(CoilNum).MSNominalCapacity(StageNumLS);
                TotCapHS = HeatingCoil(CoilNum).MSNominalCapacity(StageNumHS);

                EffLS = HeatingCoil(CoilNum).MSEfficiency(StageNumLS);
                EffHS = HeatingCoil(CoilNum).MSEfficiency(StageNumHS);

                PartLoadRat = min(1.0, SpeedRatio);
                HeatingCoil(CoilNum).RTF = 1.0;

                // Get full load output and power
                LSFullLoadOutAirEnth = InletAirEnthalpy + TotCapLS / MSHPMassFlowRateLow;
                HSFullLoadOutAirEnth = InletAirEnthalpy + TotCapHS / MSHPMassFlowRateHigh;
                LSGasHeatingPower = TotCapLS / EffLS;
                HSGasHeatingPower = TotCapHS / EffHS;
                OutletAirHumRat = InletAirHumRat;

                // if cycling fan, send coil part-load fraction to on/off fan via HVACDataGlobals
                // IF (FanOpMode .EQ. CycFanCycCoil) OnOffFanPartLoadFraction = 1.0d0

                // Power calculation. If PartLoadRat (SpeedRatio) = 0, operate at LS the whole time step
                HeatingCoil(CoilNum).ElecUseLoad = PartLoadRat * HeatingCoil(CoilNum).MSParasiticElecLoad(StageNumHS) +
                                                   (1.0 - PartLoadRat) * HeatingCoil(CoilNum).MSParasiticElecLoad(StageNumLS);

                ElecHeatingCoilPower = HeatingCoil(CoilNum).ElecUseLoad;
                HeatingCoil(CoilNum).HeatingCoilLoad = MSHPMassFlowRateHigh * (HSFullLoadOutAirEnth - InletAirEnthalpy) * PartLoadRat +
                                                       MSHPMassFlowRateLow * (LSFullLoadOutAirEnth - InletAirEnthalpy) * (1.0 - PartLoadRat);
                EffAvg = (EffHS * PartLoadRat) + (EffLS * (1.0 - PartLoadRat));
                HeatingCoil(CoilNum).FuelUseLoad = HeatingCoil(CoilNum).HeatingCoilLoad / EffAvg;
                HeatingCoil(CoilNum).ParasiticFuelRate = 0.0;

                OutletAirEnthalpy = InletAirEnthalpy + HeatingCoil(CoilNum).HeatingCoilLoad / HeatingCoil(CoilNum).InletAirMassFlowRate;
                OutletAirTemp = PsyTdbFnHW(OutletAirEnthalpy, OutletAirHumRat);
                FullLoadOutAirRH = PsyRhFnTdbWPb(OutletAirTemp, OutletAirHumRat, OutdoorPressure, RoutineNameAverageLoad);

                if (FullLoadOutAirRH > 1.0) { // Limit to saturated conditions at FullLoadOutAirEnth
                    OutletAirTemp = PsyTsatFnHPb(OutletAirEnthalpy, OutdoorPressure, RoutineName);
                    OutletAirHumRat = PsyWFnTdbH(OutletAirTemp, OutletAirEnthalpy, RoutineName);
                }

                HeatingCoil(CoilNum).OutletAirTemp = OutletAirTemp;
                HeatingCoil(CoilNum).OutletAirHumRat = OutletAirHumRat;
                HeatingCoil(CoilNum).OutletAirEnthalpy = OutletAirEnthalpy;
                HeatingCoil(CoilNum).OutletAirMassFlowRate = HeatingCoil(CoilNum).InletAirMassFlowRate;

                // Stage 1
            } else if (CycRatio > 0.0) {

                // for cycling fan, reset mass flow to full on rate
                if (FanOpMode == CycFanCycCoil) AirMassFlow /= CycRatio;
                if (FanOpMode == ContFanCycCoil) AirMassFlow = MSHPMassFlowRateLow;

                TotCap = HeatingCoil(CoilNum).MSNominalCapacity(StageNumLS);

                PartLoadRat = min(1.0, CycRatio);
                HeatingCoil(CoilNum).RTF = PartLoadRat;

                // Calculate full load outlet conditions
                FullLoadOutAirEnth = InletAirEnthalpy + TotCap / AirMassFlow;
                FullLoadOutAirHumRat = InletAirHumRat;
                FullLoadOutAirTemp = PsyTdbFnHW(FullLoadOutAirEnth, FullLoadOutAirHumRat);
                FullLoadOutAirRH = PsyRhFnTdbWPb(FullLoadOutAirTemp, FullLoadOutAirHumRat, OutdoorPressure, RoutineNameFullLoad);

                if (FullLoadOutAirRH > 1.0) { // Limit to saturated conditions at FullLoadOutAirEnth
                    FullLoadOutAirTemp = PsyTsatFnHPb(FullLoadOutAirEnth, OutdoorPressure, RoutineName);
                    //  Eventually inlet air conditions will be used in Gas Coil, these lines are commented out and marked with this comment line
                    //  FullLoadOutAirTemp = PsyTsatFnHPb(FullLoadOutAirEnth,InletAirPressure)
                    FullLoadOutAirHumRat = PsyWFnTdbH(FullLoadOutAirTemp, FullLoadOutAirEnth, RoutineName);
                }

                // Set outlet conditions from the full load calculation
                if (FanOpMode == CycFanCycCoil) {
                    OutletAirEnthalpy = FullLoadOutAirEnth;
                    OutletAirHumRat = FullLoadOutAirHumRat;
                    OutletAirTemp = FullLoadOutAirTemp;
                } else {
                    OutletAirEnthalpy =
                        PartLoadRat * AirMassFlow / HeatingCoil(CoilNum).InletAirMassFlowRate * (FullLoadOutAirEnth - InletAirEnthalpy) +
                        InletAirEnthalpy;
                    OutletAirHumRat =
                        PartLoadRat * AirMassFlow / HeatingCoil(CoilNum).InletAirMassFlowRate * (FullLoadOutAirHumRat - InletAirHumRat) +
                        InletAirHumRat;
                    OutletAirTemp = PsyTdbFnHW(OutletAirEnthalpy, OutletAirHumRat);
                }

                EffLS = HeatingCoil(CoilNum).MSEfficiency(StageNumLS);

                HeatingCoil(CoilNum).HeatingCoilLoad = TotCap * PartLoadRat;

                HeatingCoil(CoilNum).FuelUseLoad = HeatingCoil(CoilNum).HeatingCoilLoad / EffLS;
                //   parasitics are calculated when the coil is off (1-PLR)
                HeatingCoil(CoilNum).ElecUseLoad = HeatingCoil(CoilNum).MSParasiticElecLoad(StageNumLS) * (1.0 - PartLoadRat);
                HeatingCoil(CoilNum).ParasiticFuelRate = HeatingCoil(CoilNum).ParasiticFuelCapacity * (1.0 - PartLoadRat);
                ElecHeatingCoilPower = HeatingCoil(CoilNum).ElecUseLoad;

                HeatingCoil(CoilNum).OutletAirTemp = OutletAirTemp;
                HeatingCoil(CoilNum).OutletAirHumRat = OutletAirHumRat;
                HeatingCoil(CoilNum).OutletAirEnthalpy = OutletAirEnthalpy;
                HeatingCoil(CoilNum).OutletAirMassFlowRate = HeatingCoil(CoilNum).InletAirMassFlowRate;
            }

            // This requires a CR to correct (i.e., calculate outputs when coil is off)
        } else {

            // Gas coil is off; just pass through conditions
            HeatingCoil(CoilNum).OutletAirEnthalpy = HeatingCoil(CoilNum).InletAirEnthalpy;
            HeatingCoil(CoilNum).OutletAirHumRat = HeatingCoil(CoilNum).InletAirHumRat;
            HeatingCoil(CoilNum).OutletAirTemp = HeatingCoil(CoilNum).InletAirTemp;
            HeatingCoil(CoilNum).OutletAirMassFlowRate = HeatingCoil(CoilNum).InletAirMassFlowRate;

            // some of these are reset in Init, can be removed to speed up code
            HeatingCoil(CoilNum).ElecUseLoad = 0.0;
            HeatingCoil(CoilNum).HeatingCoilLoad = 0.0;
            HeatingCoil(CoilNum).FuelUseLoad = 0.0;
            HeatingCoil(CoilNum).ParasiticFuelRate = HeatingCoil(CoilNum).ParasiticFuelCapacity;
            ElecHeatingCoilPower = 0.0;
            PartLoadRat = 0.0;

        } // end of on/off if - else

        // If the PLF curve is defined the gas usage needs to be modified.
        // The PLF curve is only used when the coil cycles.
        if (HeatingCoil(CoilNum).PLFCurveIndex > 0) {
            if (PartLoadRat > 0.0 && StageNum < 2) {
                PLF = CurveValue(HeatingCoil(CoilNum).PLFCurveIndex, PartLoadRat);
                if (PLF < 0.7) {
                    if (HeatingCoil(CoilNum).PLFErrorCount < 1) {
                        ++HeatingCoil(CoilNum).PLFErrorCount;
                        ShowWarningError("CalcFuelHeatingCoil: " + cAllCoilTypes(HeatingCoil(CoilNum).HCoilType_Num) + "=\"" +
                                         HeatingCoil(CoilNum).Name + "\", PLF curve values");
                        ShowContinueError("The PLF curve value = " + TrimSigDigits(PLF, 5) +
                                          " for part-load ratio = " + TrimSigDigits(PartLoadRat, 5));
                        ShowContinueError("PLF curve values must be >= 0.7. PLF has been reset to 0.7 and the simulation continues...");
                        ShowContinueError("Check the IO reference manual for PLF curve guidance [Coil:Heating:Fuel].");
                    } else {
                        ShowRecurringWarningErrorAtEnd(HeatingCoil(CoilNum).Name + ", Heating coil PLF curve < 0.7 warning continues... ",
                                                       HeatingCoil(CoilNum).PLFErrorIndex,
                                                       PLF,
                                                       PLF);
                    }
                    PLF = 0.7;
                }
                // Modify the Gas Coil Consumption and parasitic loads based on PLF curve
                HeatingCoil(CoilNum).RTF = PartLoadRat / PLF;
                if (HeatingCoil(CoilNum).RTF > 1.0 && std::abs(HeatingCoil(CoilNum).RTF - 1.0) > 0.001) {
                    if (HeatingCoil(CoilNum).RTFErrorCount < 1) {
                        ++HeatingCoil(CoilNum).RTFErrorCount;
                        ShowWarningError("CalcFuelHeatingCoil: " + cAllCoilTypes(HeatingCoil(CoilNum).HCoilType_Num) + "=\"" +
                                         HeatingCoil(CoilNum).Name + "\", runtime fraction");
                        ShowContinueError("The runtime fraction exceeded 1.0. [" + TrimSigDigits(HeatingCoil(CoilNum).RTF, 4) + "].");
                        ShowContinueError("Runtime fraction is set to 1.0 and the simulation continues...");
                        ShowContinueError("Check the IO reference manual for PLF curve guidance [Coil:Heating:Fuel].");
                    } else {
                        ShowRecurringWarningErrorAtEnd(HeatingCoil(CoilNum).Name + ", Heating coil runtime fraction > 1.0 warning continues... ",
                                                       HeatingCoil(CoilNum).RTFErrorIndex,
                                                       HeatingCoil(CoilNum).RTF,
                                                       HeatingCoil(CoilNum).RTF);
                    }
                    HeatingCoil(CoilNum).RTF = 1.0; // Reset coil runtime fraction to 1.0
                } else if (HeatingCoil(CoilNum).RTF > 1.0) {
                    HeatingCoil(CoilNum).RTF = 1.0; // Reset coil runtime fraction to 1.0
                }
                HeatingCoil(CoilNum).ElecUseLoad = HeatingCoil(CoilNum).MSParasiticElecLoad(StageNum) * HeatingCoil(CoilNum).RTF;
                HeatingCoil(CoilNum).FuelUseLoad = (HeatingCoil(CoilNum).MSNominalCapacity(StageNum) / EffLS) * HeatingCoil(CoilNum).RTF;
                HeatingCoil(CoilNum).ParasiticFuelRate = HeatingCoil(CoilNum).ParasiticFuelCapacity * (1.0 - HeatingCoil(CoilNum).RTF);
                // Fan power will also be modified by the heating coil's part load fraction
                // OnOffFanPartLoadFraction passed to fan via DataHVACGlobals (cycling fan only)
                if (FanOpMode == CycFanCycCoil) {
                    OnOffFanPartLoadFraction = PLF;
                }
            }
        }

        // set outlet node temp so parent objects can call calc directly without have to simulate entire model
        Node(HeatingCoil(CoilNum).AirOutletNodeNum).Temp = HeatingCoil(CoilNum).OutletAirTemp;
    }

    void CalcDesuperheaterHeatingCoil(int const CoilNum,     // index to desuperheater heating coil
                                      Real64 const QCoilReq, // load requested by the simulation for load based control [W]
                                      Real64 &QCoilActual    // coil load actually delivered
    )
    {
        // SUBROUTINE INFORMATION:
        //       AUTHOR         Richard Raustad
        //       DATE WRITTEN   January 2005
        //       MODIFIED       Jul. 2016, R. Zhang, Applied the coil supply air temperature sensor offset
        //       RE-ENGINEERED  na

        // PURPOSE OF THIS SUBROUTINE:
        // Simulates a simple desuperheater heating coil with a heat reclaim efficiency
        // (eff = ratio of condenser waste heat reclaimed to total condenser waste heat rejected)

        // METHODOLOGY EMPLOYED:
        // The available capacity of the desuperheater heating coil is determined by the
        // amount of heat rejected at the heating source condenser multiplied by the
        // desuperheater heat reclaim efficiency. This capacity is either applied towards
        // a requested load (load based control) or applied to the air stream to meet a
        // heating setpoint (temperature based control). This subroutine is similar to
        // the electric or gas heating coil except that the NominalCapacity is variable
        // and based on the runtime fraction and heat rejection of the heat source object.

        // REFERENCES:

        // Using/Aliasing
        using DataGlobals::DoingSizing;
        using DataGlobals::KickOffSimulation;
        using DataGlobals::WarmupFlag;
        using DataHVACGlobals::TempControlTol;
        using FaultsManager::FaultsCoilSATSensor;
        using namespace DXCoils;

        // SUBROUTINE ARGUMENT DEFINITIONS:

        // Locals
        // SUBROUTINE PARAMETER DEFINITIONS:
        // na

        // INTERFACE BLOCK SPECIFICATIONS
        // na

        // DERIVED TYPE DEFINITIONS
        // na

        // SUBROUTINE LOCAL VARIABLE DECLARATIONS:
        Real64 AirMassFlow;     // air mass flow through the desuperheater heating coil [kg/sec]
        Real64 AvailTemp;       // Lowest temperature available from desuperheater (~T condensing)[C]
        Real64 TempAirIn;       // temperature of the air entering the desuperheater heating coil [C]
        Real64 TempAirOut;      // temperature of the air leaving the desuperheater heating coil [C]
        Real64 Win;             // humidity ratio of the air entering the desuperheater heating coil [kg/kg]
        Real64 Effic;           // ratio of condenser waste heat reclaimed to total condenser waste heat rejected
        Real64 CapacitanceAir;  // MdotCp of air entering the desuperheater heating coil
        Real64 HeatingCoilLoad; // actual load delivered by the desuperheater heating coil [W]
        Real64 QCoilCap;        // available capacity of the desuperheater heating coil [W]
        Real64 TempSetPoint;    // setpoint temperature to be met when using temperature based control [C]
        int SourceID;           // waste heat source id number

        Effic = HeatingCoil(CoilNum).Efficiency;
        AirMassFlow = HeatingCoil(CoilNum).InletAirMassFlowRate;
        TempAirIn = HeatingCoil(CoilNum).InletAirTemp;
        Win = HeatingCoil(CoilNum).InletAirHumRat;
        CapacitanceAir = PsyCpAirFnWTdb(Win, TempAirIn) * AirMassFlow;
        TempSetPoint = HeatingCoil(CoilNum).DesiredOutletTemp;

        // If there is a fault of coil SAT Sensor (zrp_Jul2016)
        if (HeatingCoil(CoilNum).FaultyCoilSATFlag && (!WarmupFlag) && (!DoingSizing) && (!KickOffSimulation)) {
            // calculate the sensor offset using fault information
            int FaultIndex = HeatingCoil(CoilNum).FaultyCoilSATIndex;
            HeatingCoil(CoilNum).FaultyCoilSATOffset = FaultsCoilSATSensor(FaultIndex).CalFaultOffsetAct();
            // update the TempSetPoint
            TempSetPoint -= HeatingCoil(CoilNum).FaultyCoilSATOffset;
        }

        // Access the appropriate structure to find the available heating capacity of the desuperheater heating coil
        // The nominal capacity of the desuperheater heating coil varies based on the amount of heat rejected by the source
        // Stovall 2011, add comparison to available temperature of heat reclaim source
        if (ValidSourceType(CoilNum)) {
            SourceID = HeatingCoil(CoilNum).ReclaimHeatingSourceIndexNum;
            if (HeatingCoil(CoilNum).ReclaimHeatingSource == COMPRESSORRACK_REFRIGERATEDCASE) {
                // Added last term to available energy equations to avoid double counting reclaimed energy
                // because refrigeration systems are solved outside the hvac time step iterations
                HeatingCoil(CoilNum).RTF = 1.0;
                HeatingCoil(CoilNum).NominalCapacity =
                    HeatReclaimRefrigeratedRack(SourceID).AvailCapacity * Effic - HeatReclaimRefrigeratedRack(SourceID).UsedWaterHeater;
            } else if (HeatingCoil(CoilNum).ReclaimHeatingSource == CONDENSER_REFRIGERATION) {
                AvailTemp = HeatReclaimRefrigCondenser(SourceID).AvailTemperature;
                HeatingCoil(CoilNum).RTF = 1.0;
                if (AvailTemp <= TempAirIn) {
                    HeatingCoil(CoilNum).NominalCapacity = 0.0;
                    ShowRecurringWarningErrorAtEnd("Coil:Heating:Desuperheater " + HeatingCoil(CoilNum).Name +
                                                       " - Waste heat source temperature was too low to be useful.",
                                                   HeatingCoil(CoilNum).InsuffTemperatureWarn);
                } else {
                    HeatingCoil(CoilNum).NominalCapacity =
                        HeatReclaimRefrigCondenser(SourceID).AvailCapacity * Effic - HeatReclaimRefrigCondenser(SourceID).UsedWaterHeater;
                }
            } else if (HeatingCoil(CoilNum).ReclaimHeatingSource == COIL_DX_COOLING ||
                       HeatingCoil(CoilNum).ReclaimHeatingSource == COIL_DX_MULTISPEED ||
                       HeatingCoil(CoilNum).ReclaimHeatingSource == COIL_DX_MULTIMODE) {
                HeatingCoil(CoilNum).RTF = DXCoil(SourceID).CoolingCoilRuntimeFraction;
                HeatingCoil(CoilNum).NominalCapacity = HeatReclaimDXCoil(SourceID).AvailCapacity * Effic;
            } else if (HeatingCoil(CoilNum).ReclaimHeatingSource == COIL_DX_VARIABLE_COOLING) {
                // condenser heat rejection
                HeatingCoil(CoilNum).RTF = VariableSpeedCoils::VarSpeedCoil(SourceID).RunFrac;
                HeatingCoil(CoilNum).NominalCapacity = VariableSpeedCoils::VarSpeedCoil(SourceID).QSource * Effic;
            }
        } else {
            HeatingCoil(CoilNum).NominalCapacity = 0.0;
        }

        // Control output to meet load (QCoilReq)
        if ((AirMassFlow > 0.0) && (GetCurrentScheduleValue(HeatingCoil(CoilNum).SchedPtr) > 0.0) && (QCoilReq > 0.0)) {

            // check to see if the Required heating capacity is greater than the available heating capacity.
            if (QCoilReq > HeatingCoil(CoilNum).NominalCapacity) {
                QCoilCap = HeatingCoil(CoilNum).NominalCapacity;
            } else {
                QCoilCap = QCoilReq;
            }

            // report the runtime fraction of the desuperheater heating coil
            if (HeatingCoil(CoilNum).NominalCapacity > 0.0) {
                HeatingCoil(CoilNum).RTF *= (QCoilCap / HeatingCoil(CoilNum).NominalCapacity);
                TempAirOut = TempAirIn + QCoilCap / CapacitanceAir;
                HeatingCoilLoad = QCoilCap;
            } else {
                HeatingCoil(CoilNum).RTF = 0.0;
                TempAirOut = TempAirIn;
                HeatingCoilLoad = 0.0;
            }

            // Control coil output to meet a setpoint temperature.
        } else if ((AirMassFlow > 0.0 && HeatingCoil(CoilNum).NominalCapacity > 0.0) &&
                   (GetCurrentScheduleValue(HeatingCoil(CoilNum).SchedPtr) > 0.0) && (QCoilReq == SensedLoadFlagValue) &&
                   (std::abs(TempSetPoint - TempAirIn) > TempControlTol)) {

            QCoilCap = CapacitanceAir * (TempSetPoint - TempAirIn);
            // check to see if setpoint is above entering air temperature. If not, set output to zero.
            if (QCoilCap <= 0.0) {
                QCoilCap = 0.0;
                TempAirOut = TempAirIn;
                // check to see if the required heating capacity is greater than the available capacity.
            } else if (QCoilCap > HeatingCoil(CoilNum).NominalCapacity) {
                QCoilCap = HeatingCoil(CoilNum).NominalCapacity;
                TempAirOut = TempAirIn + QCoilCap / CapacitanceAir;
            } else {
                TempAirOut = TempSetPoint;
            }

            HeatingCoilLoad = QCoilCap;
            //     report the runtime fraction of the desuperheater heating coil
            HeatingCoil(CoilNum).RTF *= (QCoilCap / HeatingCoil(CoilNum).NominalCapacity);

        } else { // If not running, conditions do not change across heating coil from inlet to outlet

            TempAirOut = TempAirIn;
            HeatingCoilLoad = 0.0;
            HeatingCoil(CoilNum).ElecUseLoad = 0.0;
            HeatingCoil(CoilNum).RTF = 0.0;
        }

        // Set the outlet conditions
        HeatingCoil(CoilNum).HeatingCoilLoad = HeatingCoilLoad;
        HeatingCoil(CoilNum).OutletAirTemp = TempAirOut;

        // This HeatingCoil does not change the moisture or Mass Flow across the component
        HeatingCoil(CoilNum).OutletAirHumRat = HeatingCoil(CoilNum).InletAirHumRat;
        HeatingCoil(CoilNum).OutletAirMassFlowRate = HeatingCoil(CoilNum).InletAirMassFlowRate;
        // Set the outlet enthalpy
        HeatingCoil(CoilNum).OutletAirEnthalpy = PsyHFnTdbW(HeatingCoil(CoilNum).OutletAirTemp, HeatingCoil(CoilNum).OutletAirHumRat);

        HeatingCoil(CoilNum).ElecUseLoad = HeatingCoil(CoilNum).ParasiticElecLoad * HeatingCoil(CoilNum).RTF;
        QCoilActual = HeatingCoilLoad;

        // Update remaining waste heat (just in case multiple users of waste heat use same source)
        if (ValidSourceType(CoilNum)) {
            SourceID = HeatingCoil(CoilNum).ReclaimHeatingSourceIndexNum;
            //   Refrigerated cases are simulated at the zone time step, do not decrement available capacity
            //   (the heat reclaim available capacity will not get reinitialized as the air loop iterates)
            if (HeatingCoil(CoilNum).ReclaimHeatingSource == COMPRESSORRACK_REFRIGERATEDCASE) {
                HeatReclaimRefrigeratedRack(SourceID).UsedHVACCoil = HeatingCoilLoad;
            } else if (HeatingCoil(CoilNum).ReclaimHeatingSource == CONDENSER_REFRIGERATION) {
                HeatReclaimRefrigCondenser(SourceID).UsedHVACCoil = HeatingCoilLoad;
            } else if (HeatingCoil(CoilNum).ReclaimHeatingSource == COIL_DX_COOLING ||
                       HeatingCoil(CoilNum).ReclaimHeatingSource == COIL_DX_MULTISPEED ||
                       HeatingCoil(CoilNum).ReclaimHeatingSource == COIL_DX_MULTIMODE) {
                HeatReclaimDXCoil(SourceID).AvailCapacity -= HeatingCoilLoad;
            } else if (HeatingCoil(CoilNum).ReclaimHeatingSource == COIL_DX_VARIABLE_COOLING) {
                DataHeatBalance::HeatReclaimVS_DXCoil(SourceID).AvailCapacity -= HeatingCoilLoad;
            }
        }
    }

    // End Algorithm Section of the Module
    // *****************************************************************************

    // Beginning of Update subroutines for the HeatingCoil Module
    // *****************************************************************************

    void UpdateHeatingCoil(int const CoilNum)
    {
        // SUBROUTINE INFORMATION:
        //       AUTHOR         Richard Liesen
        //       DATE WRITTEN   May 2000
        //       MODIFIED       na
        //       RE-ENGINEERED  na

        // PURPOSE OF THIS SUBROUTINE:
        // This subroutine updates the coil outlet nodes.

        // METHODOLOGY EMPLOYED:
        // Data is moved from the coil data structure to the coil outlet nodes.

        // REFERENCES:
        // na

        // Using/Aliasing
        using DataContaminantBalance::Contaminant;

        // Locals
        // SUBROUTINE ARGUMENT DEFINITIONS:

        // SUBROUTINE PARAMETER DEFINITIONS:
        // na

        // INTERFACE BLOCK SPECIFICATIONS
        // na

        // DERIVED TYPE DEFINITIONS
        // na

        // SUBROUTINE LOCAL VARIABLE DECLARATIONS:
        int AirInletNode;
        int AirOutletNode;

        AirInletNode = HeatingCoil(CoilNum).AirInletNodeNum;
        AirOutletNode = HeatingCoil(CoilNum).AirOutletNodeNum;

        // Set the outlet air nodes of the HeatingCoil
        Node(AirOutletNode).MassFlowRate = HeatingCoil(CoilNum).OutletAirMassFlowRate;
        Node(AirOutletNode).Temp = HeatingCoil(CoilNum).OutletAirTemp;
        Node(AirOutletNode).HumRat = HeatingCoil(CoilNum).OutletAirHumRat;
        Node(AirOutletNode).Enthalpy = HeatingCoil(CoilNum).OutletAirEnthalpy;

        // Set the outlet nodes for properties that just pass through & not used
        Node(AirOutletNode).Quality = Node(AirInletNode).Quality;
        Node(AirOutletNode).Press = Node(AirInletNode).Press;
        Node(AirOutletNode).MassFlowRateMin = Node(AirInletNode).MassFlowRateMin;
        Node(AirOutletNode).MassFlowRateMax = Node(AirInletNode).MassFlowRateMax;
        Node(AirOutletNode).MassFlowRateMinAvail = Node(AirInletNode).MassFlowRateMinAvail;
        Node(AirOutletNode).MassFlowRateMaxAvail = Node(AirInletNode).MassFlowRateMaxAvail;

        if (Contaminant.CO2Simulation) {
            Node(AirOutletNode).CO2 = Node(AirInletNode).CO2;
        }

        if (Contaminant.GenericContamSimulation) {
            Node(AirOutletNode).GenContam = Node(AirInletNode).GenContam;
        }
    }

    //        End of Update subroutines for the HeatingCoil Module
    // *****************************************************************************

    // Beginning of Reporting subroutines for the HeatingCoil Module
    // *****************************************************************************

    void ReportHeatingCoil(int const CoilNum)
    {

        // SUBROUTINE INFORMATION:
        //       AUTHOR         Richard Liesen
        //       DATE WRITTEN   May 2000
        //       MODIFIED       na
        //       RE-ENGINEERED  na

        // PURPOSE OF THIS SUBROUTINE:
        // This subroutine updates the report variable for the coils.

        // METHODOLOGY EMPLOYED:
        // NA

        // REFERENCES:
        // na

        // Using/Aliasing
        using DataHVACGlobals::TimeStepSys;

        // Locals
        // SUBROUTINE ARGUMENT DEFINITIONS:

        // SUBROUTINE PARAMETER DEFINITIONS:
        // na

        // INTERFACE BLOCK SPECIFICATIONS
        // na

        // DERIVED TYPE DEFINITIONS
        // na

        // SUBROUTINE LOCAL VARIABLE DECLARATIONS:
        Real64 ReportingConstant;

        ReportingConstant = TimeStepSys * SecInHour;
        // report the HeatingCoil energy from this component
        HeatingCoil(CoilNum).HeatingCoilRate = HeatingCoil(CoilNum).HeatingCoilLoad;
        HeatingCoil(CoilNum).HeatingCoilLoad *= ReportingConstant;

        HeatingCoil(CoilNum).FuelUseRate = HeatingCoil(CoilNum).FuelUseLoad;
        HeatingCoil(CoilNum).ElecUseRate = HeatingCoil(CoilNum).ElecUseLoad;
        HeatingCoil(CoilNum).FuelUseLoad *= ReportingConstant;
        HeatingCoil(CoilNum).ElecUseLoad *= ReportingConstant;

        HeatingCoil(CoilNum).ParasiticFuelLoad = HeatingCoil(CoilNum).ParasiticFuelRate * ReportingConstant;

        std::string coilObjClassName;
        {
            auto const SELECT_CASE_var(HeatingCoil(CoilNum).HCoilType_Num);
            if (SELECT_CASE_var == Coil_HeatingElectric) {
                coilObjClassName = "Coil:Heating:Electric";
            } else if (SELECT_CASE_var == Coil_HeatingElectric_MultiStage) {
                coilObjClassName = "Coil:Heating:Electric:MultiStage";
            } else if (SELECT_CASE_var == Coil_HeatingGasOrOtherFuel) {
                coilObjClassName = "Coil:Heating:Fuel";
            } else if (SELECT_CASE_var == Coil_HeatingGas_MultiStage) {
                coilObjClassName = "Coil:Heating:Gas:MultiStage";
            } else if (SELECT_CASE_var == Coil_HeatingDesuperheater) {
                coilObjClassName = "Coil:Heating:Desuperheater";
            }
        }
        if (HeatingCoil(CoilNum).reportCoilFinalSizes) {
            if (!DataGlobals::WarmupFlag && !DataGlobals::DoingHVACSizingSimulations && !DataGlobals::DoingSizing) {
                coilSelectionReportObj->setCoilFinalSizes(HeatingCoil(CoilNum).Name,
                                                          coilObjClassName,
                                                          HeatingCoil(CoilNum).NominalCapacity,
                                                          HeatingCoil(CoilNum).NominalCapacity,
                                                          -999.0,
                                                          -999.0);
                HeatingCoil(CoilNum).reportCoilFinalSizes = false;
            }
        }
    }

    //        End of Reporting subroutines for the HeatingCoil Module

    void GetCoilIndex(std::string const &HeatingCoilName, int &HeatingCoilIndex, bool &ErrorsFound)
    {

        // SUBROUTINE INFORMATION:
        //       AUTHOR         Richard Raustad
        //       DATE WRITTEN   March 2005
        //       MODIFIED       na
        //       RE-ENGINEERED  na

        // PURPOSE OF THIS SUBROUTINE:
        // This subroutine sets an index for a given DX Coil -- issues error message if that
        // DX Coil is not a legal DX Coil.

        // Obtains and Allocates HeatingCoil related parameters from input file
        if (GetCoilsInputFlag) { // First time subroutine has been entered
            GetHeatingCoilInput();
            GetCoilsInputFlag = false;
        }

        HeatingCoilIndex = UtilityRoutines::FindItem(HeatingCoilName, HeatingCoil);
        if (HeatingCoilIndex == 0) {
            ShowSevereError("GetCoilIndex: Heating coil not found=" + HeatingCoilName);
            ErrorsFound = true;
        }
    }

    void CheckHeatingCoilSchedule(std::string const &CompType, // unused1208
                                  std::string const &CompName,
                                  Real64 &Value,
                                  int &CompIndex)
    {

        // SUBROUTINE INFORMATION:
        //       AUTHOR         Linda Lawrie
        //       DATE WRITTEN   October 2005
        //       MODIFIED       na
        //       RE-ENGINEERED  na

        // PURPOSE OF THIS SUBROUTINE:
        // This routine provides a method for outside routines to check if
        // the heating coil is scheduled to be on.

        // Using/Aliasing
        using General::TrimSigDigits;

        // SUBROUTINE LOCAL VARIABLE DECLARATIONS:
        int CoilNum;

        // Obtains and Allocates HeatingCoil related parameters from input file
        if (GetCoilsInputFlag) { // First time subroutine has been entered
            GetHeatingCoilInput();
            GetCoilsInputFlag = false;
        }

        // Find the correct Coil number
        if (CompIndex == 0) {
            CoilNum = UtilityRoutines::FindItem(CompName, HeatingCoil);
            if (CoilNum == 0) {
                ShowFatalError("CheckHeatingCoilSchedule: Coil not found=\"" + CompName + "\".");
            }
            if (!UtilityRoutines::SameString(CompType, cAllCoilTypes(HeatingCoil(CoilNum).HCoilType_Num))) {
                ShowSevereError("CheckHeatingCoilSchedule: Coil=\"" + CompName + "\"");
                ShowContinueError("...expected type=\"" + CompType + "\", actual type=\"" + cAllCoilTypes(HeatingCoil(CoilNum).HCoilType_Num) +
                                  "\".");
                ShowFatalError("Program terminates due to preceding conditions.");
            }
            CompIndex = CoilNum;
            Value = GetCurrentScheduleValue(HeatingCoil(CoilNum).SchedPtr); // not scheduled?
        } else {
            CoilNum = CompIndex;
            if (CoilNum > NumHeatingCoils || CoilNum < 1) {
                ShowFatalError("CheckHeatingCoilSchedule: Invalid CompIndex passed=" + TrimSigDigits(CoilNum) +
                               ", Number of Heating Coils=" + TrimSigDigits(NumHeatingCoils) + ", Coil name=" + CompName);
            }
            if (CompName != HeatingCoil(CoilNum).Name) {
                ShowSevereError("CheckHeatingCoilSchedule: Invalid CompIndex passed=" + TrimSigDigits(CoilNum) + ", Coil name=" + CompName +
                                ", stored Coil Name for that index=" + HeatingCoil(CoilNum).Name);
                ShowContinueError("...expected type=\"" + CompType + "\", actual type=\"" + cAllCoilTypes(HeatingCoil(CoilNum).HCoilType_Num) +
                                  "\".");
                ShowFatalError("Program terminates due to preceding conditions.");
            }
            Value = GetCurrentScheduleValue(HeatingCoil(CoilNum).SchedPtr); // not scheduled?
        }
    }

    Real64 GetCoilCapacity(std::string const &CoilType, // must match coil types in this module
                           std::string const &CoilName, // must match coil names for the coil type
                           bool &ErrorsFound            // set to true if problem
    )
    {

        // FUNCTION INFORMATION:
        //       AUTHOR         Linda Lawrie
        //       DATE WRITTEN   February 2006
        //       MODIFIED       na
        //       RE-ENGINEERED  na

        // PURPOSE OF THIS FUNCTION:
        // This function looks up the coil capacity for the given coil and returns it.  If
        // incorrect coil type or name is given, ErrorsFound is returned as true and capacity is returned
        // as negative.

        // Return value
        Real64 CoilCapacity; // returned capacity of matched coil

        // FUNCTION LOCAL VARIABLE DECLARATIONS:
        int WhichCoil;
        int FoundType; // Integer equivalent of coil type

        // Obtains and Allocates HeatingCoil related parameters from input file
        if (GetCoilsInputFlag) { // First time subroutine has been entered
            GetHeatingCoilInput();
            GetCoilsInputFlag = false;
        }

        FoundType = UtilityRoutines::FindItem(CoilType, cAllCoilTypes, NumAllCoilTypes);
        if (FoundType == Coil_HeatingElectric || FoundType == Coil_HeatingGasOrOtherFuel || FoundType == Coil_HeatingDesuperheater) {
            WhichCoil = UtilityRoutines::FindItem(CoilName, HeatingCoil);
            if (WhichCoil != 0) {
                CoilCapacity = HeatingCoil(WhichCoil).NominalCapacity;
            }
        } else if (FoundType == Coil_HeatingElectric_MultiStage || FoundType == Coil_HeatingGas_MultiStage) {
            WhichCoil = UtilityRoutines::FindItem(CoilName, HeatingCoil);
            if (WhichCoil != 0) {
                CoilCapacity = HeatingCoil(WhichCoil).MSNominalCapacity(HeatingCoil(WhichCoil).NumOfStages);
            }
        } else {
            WhichCoil = 0;
        }

        if (WhichCoil == 0) { // Autodesk:Return Reworked block to assure CoilCapacity is set before return
            if (FoundType == 0) {
                ShowSevereError("GetCoilCapacity: Could not find Coil, Type=\"" + CoilType + "\" Name=\"" + CoilName + "\"");
            } else if (FoundType > 0) {
                ShowSevereError("GetCoilCapacity: Invalid coil type for capacity, Type=\"" + CoilType + "\" Name=\"" + CoilName + "\"");
                ShowContinueError("...only " + cAllCoilTypes(Coil_HeatingElectric) + ", " + cAllCoilTypes(Coil_HeatingGasOrOtherFuel) + " or " +
                                  cAllCoilTypes(Coil_HeatingDesuperheater) + " are valid in this context.");
            }
            ShowContinueError("... returning Coil Capacity as -1000.");
            ErrorsFound = true;
            CoilCapacity = -1000.0;
        }

        return CoilCapacity;
    }

    int GetCoilAvailScheduleIndex(std::string const &CoilType, // must match coil types in this module
                                  std::string const &CoilName, // must match coil names for the coil type
                                  bool &ErrorsFound            // set to true if problem
    )
    {

        // FUNCTION INFORMATION:
        //       AUTHOR         Richard Raustad, FSEC
        //       DATE WRITTEN   February 2013
        //       MODIFIED       na
        //       RE-ENGINEERED  na

        // PURPOSE OF THIS FUNCTION:
        // This function looks up the given coil and returns the availability schedule index.  If
        // incorrect coil type or name is given, ErrorsFound is returned as true and index is returned
        // as zero.

        // Return value
        int AvailSchIndex; // returned availability schedule of matched coil

        // FUNCTION LOCAL VARIABLE DECLARATIONS:
        int WhichCoil;
        int FoundType; // Integer equivalent of coil type

        // Obtains and Allocates HeatingCoil related parameters from input file
        if (GetCoilsInputFlag) { // First time subroutine has been entered
            GetHeatingCoilInput();
            GetCoilsInputFlag = false;
        }

        WhichCoil = 0;
        AvailSchIndex = 0;
        FoundType = UtilityRoutines::FindItem(CoilType, cAllCoilTypes, NumAllCoilTypes);
        if (FoundType == Coil_HeatingElectric || FoundType == Coil_HeatingElectric_MultiStage || FoundType == Coil_HeatingGasOrOtherFuel ||
            FoundType == Coil_HeatingGas_MultiStage || FoundType == Coil_HeatingDesuperheater) {
            WhichCoil = UtilityRoutines::FindItem(CoilName, HeatingCoil);
            if (WhichCoil != 0) {
                AvailSchIndex = HeatingCoil(WhichCoil).SchedPtr;
            }
        } else {
            WhichCoil = 0;
        }

        if (WhichCoil == 0) {
            ShowSevereError("GetCoilAvailScheduleIndex: Could not find Coil, Type=\"" + CoilType + "\" Name=\"" + CoilName + "\"");
            ErrorsFound = true;
            AvailSchIndex = 0;
        }

        return AvailSchIndex;
    }

    int GetCoilInletNode(std::string const &CoilType, // must match coil types in this module
                         std::string const &CoilName, // must match coil names for the coil type
                         bool &ErrorsFound            // set to true if problem
    )
    {

        // FUNCTION INFORMATION:
        //       AUTHOR         Linda Lawrie
        //       DATE WRITTEN   February 2006
        //       MODIFIED       na
        //       RE-ENGINEERED  na

        // PURPOSE OF THIS FUNCTION:
        // This function looks up the given coil and returns the inlet node number.  If
        // incorrect coil type or name is given, ErrorsFound is returned as true and node number is returned
        // as zero.

        // Return value
        int NodeNumber; // returned node number of matched coil

        // FUNCTION LOCAL VARIABLE DECLARATIONS:
        int WhichCoil;
        int FoundType; // Integer equivalent of coil type

        // Obtains and Allocates HeatingCoil related parameters from input file
        if (GetCoilsInputFlag) { // First time subroutine has been entered
            GetHeatingCoilInput();
            GetCoilsInputFlag = false;
        }

        WhichCoil = 0;
        NodeNumber = 0;
        FoundType = UtilityRoutines::FindItem(CoilType, cAllCoilTypes, NumAllCoilTypes);
        if (FoundType == Coil_HeatingElectric || FoundType == Coil_HeatingElectric_MultiStage || FoundType == Coil_HeatingGasOrOtherFuel ||
            FoundType == Coil_HeatingGas_MultiStage || FoundType == Coil_HeatingDesuperheater) {
            WhichCoil = UtilityRoutines::FindItem(CoilName, HeatingCoil);
            if (WhichCoil != 0) {
                NodeNumber = HeatingCoil(WhichCoil).AirInletNodeNum;
            }
        } else {
            WhichCoil = 0;
        }

        if (WhichCoil == 0) {
            ShowSevereError("GetCoilInletNode: Could not find Coil, Type=\"" + CoilType + "\" Name=\"" + CoilName + "\"");
            ErrorsFound = true;
            NodeNumber = 0;
        }

        return NodeNumber;
    }

    int GetCoilOutletNode(std::string const &CoilType, // must match coil types in this module
                          std::string const &CoilName, // must match coil names for the coil type
                          bool &ErrorsFound            // set to true if problem
    )
    {

        // FUNCTION INFORMATION:
        //       AUTHOR         Richard Raustad
        //       DATE WRITTEN   August 2006
        //       MODIFIED       na
        //       RE-ENGINEERED  na

        // PURPOSE OF THIS FUNCTION:
        // This function looks up the given coil and returns the outlet node number.  If
        // incorrect coil type or name is given, ErrorsFound is returned as true and node number is returned
        // as zero.

        // Return value
        int NodeNumber; // returned node number of matched coil

        // FUNCTION LOCAL VARIABLE DECLARATIONS:
        int WhichCoil;
        int FoundType; // Integer equivalent of coil type

        // Obtains and Allocates HeatingCoil related parameters from input file
        if (GetCoilsInputFlag) { // First time subroutine has been entered
            GetHeatingCoilInput();
            GetCoilsInputFlag = false;
        }

        WhichCoil = 0;
        NodeNumber = 0;
        FoundType = UtilityRoutines::FindItem(CoilType, cAllCoilTypes, NumAllCoilTypes);
        if (FoundType == Coil_HeatingElectric || FoundType == Coil_HeatingElectric_MultiStage || FoundType == Coil_HeatingGasOrOtherFuel ||
            FoundType == Coil_HeatingGas_MultiStage || FoundType == Coil_HeatingDesuperheater) {
            WhichCoil = UtilityRoutines::FindItem(CoilName, HeatingCoil);
            if (WhichCoil != 0) {
                NodeNumber = HeatingCoil(WhichCoil).AirOutletNodeNum;
            }
        } else {
            WhichCoil = 0;
        }

        if (WhichCoil == 0) {
            ShowSevereError("GetCoilOutletNode: Could not find Coil, Type=\"" + CoilType + "\" Name=\"" + CoilName + "\"");
            ErrorsFound = true;
            NodeNumber = 0;
        }

        return NodeNumber;
    }

    int GetHeatReclaimSourceIndex(int const &CoilType_Num, // must match coil types in this module
                                  int &CoilIndex, // must match coil names for the coil type
                                  bool &ErrorsFound            // set to true if problem
    )
    {

        // FUNCTION INFORMATION:
        //       AUTHOR         Richard Raustad
        //       DATE WRITTEN   June 2007

        // PURPOSE OF THIS FUNCTION:
        // This function looks up the given coil and returns the heating coil index number if it is a desuperheating coil.
        // If incorrect coil type or name is given, ErrorsFound is returned as true and index number is returned
        // as zero.

        // Return value
        int CoilFound; // returned index number of matched coil

        int NumCoil;

        // Obtains and Allocates HeatingCoil related parameters from input file
        if (GetCoilsInputFlag) { // First time subroutine has been entered
            GetHeatingCoilInput();
            GetCoilsInputFlag = false;
        }

        CoilFound = 0;

<<<<<<< HEAD
        // This function only used for dessicant regeneration
        if ((CoilType_Num == DataHVACGlobals::CoilDX_CoolingSingleSpeed) ||
            (CoilType_Num == DataHVACGlobals::CoilDX_CoolingTwoSpeed) ||
            (CoilType_Num == DataHVACGlobals::CoilDX_CoolingTwoStageWHumControl)) {
=======
        // note should eventually get rid of this string comparison
        if (UtilityRoutines::SameString(CoilType, "COIL:COOLING:DX:SINGLESPEED") ||
            UtilityRoutines::SameString(CoilType, "COIL:COOLING:DX:TWOSPEED") ||
            UtilityRoutines::SameString(CoilType, "COIL:COOLING:DX:TWOSTAGEWITHHUMIDITYCONTROLMODE")) {
            GetDXCoilIndex(CoilName, CoilNum, GetCoilErrFlag, CoilType, SuppressWarning);
>>>>>>> 2336dc56
            for (NumCoil = 1; NumCoil <= NumHeatingCoils; ++NumCoil) {
                if (HeatingCoil(NumCoil).ReclaimHeatingSource != COIL_DX_COOLING && HeatingCoil(NumCoil).ReclaimHeatingSource != COIL_DX_MULTISPEED &&
                    HeatingCoil(NumCoil).ReclaimHeatingSource != COIL_DX_MULTIMODE && HeatingCoil(NumCoil).ReclaimHeatingSourceIndexNum != CoilIndex)
                    continue;
                CoilFound = CoilIndex;
                break;
            }
        } else if (CoilType_Num == DataHVACGlobals::Coil_CoolingAirToAirVariableSpeed) {
            for (NumCoil = 1; NumCoil <= NumHeatingCoils; ++NumCoil) {
                if (HeatingCoil(NumCoil).ReclaimHeatingSource != COIL_DX_VARIABLE_COOLING && HeatingCoil(NumCoil).ReclaimHeatingSourceIndexNum != CoilIndex)
                    continue;
                CoilFound = CoilIndex;
                break;
            }
        } else {
            ErrorsFound;
        }

        return CoilFound;
    }

    int GetCoilControlNodeNum(std::string const &CoilType, // must match coil types in this module
                              std::string const &CoilName, // must match coil names for the coil type
                              bool &ErrorsFound            // set to true if problem
    )
    {

        // FUNCTION INFORMATION:
        //       AUTHOR         Richard Raustad
        //       DATE WRITTEN   June 2007
        //       MODIFIED       na
        //       RE-ENGINEERED  na

        // PURPOSE OF THIS FUNCTION:
        // This function looks up the given coil and returns the control node number.  If
        // incorrect coil type or name is given, ErrorsFound is returned as true and node number is returned
        // as zero.

        // Return value
        int NodeNumber; // returned node number of matched coil

        // FUNCTION LOCAL VARIABLE DECLARATIONS:
        int WhichCoil;
        int FoundType; // Integer equivalent of coil type

        // Obtains and Allocates HeatingCoil related parameters from input file
        if (GetCoilsInputFlag) { // First time subroutine has been entered
            GetHeatingCoilInput();
            GetCoilsInputFlag = false;
        }

        WhichCoil = 0;
        NodeNumber = 0;
        FoundType = UtilityRoutines::FindItem(CoilType, cAllCoilTypes, NumAllCoilTypes);
        if (FoundType == Coil_HeatingElectric || FoundType == Coil_HeatingElectric_MultiStage || FoundType == Coil_HeatingGasOrOtherFuel ||
            FoundType == Coil_HeatingGas_MultiStage || FoundType == Coil_HeatingDesuperheater) {
            WhichCoil = UtilityRoutines::FindItem(CoilName, HeatingCoil);
            if (WhichCoil != 0) {
                NodeNumber = HeatingCoil(WhichCoil).TempSetPointNodeNum;
            }
        } else {
            WhichCoil = 0;
        }

        if (WhichCoil == 0) {
            ShowSevereError("GetCoilControlNodeNum: Could not find Coil, Type=\"" + CoilType + "\" Name=\"" + CoilName + "\"");
            ErrorsFound = true;
            NodeNumber = 0;
        }

        return NodeNumber;
    }

    int GetHeatingCoilTypeNum(std::string const &CoilType, // must match coil types in this module
                              std::string const &CoilName, // must match coil names for the coil type
                              bool &ErrorsFound            // set to true if problem
    )
    {

        // FUNCTION INFORMATION:
        //       AUTHOR         Richard Raustad
        //       DATE WRITTEN   August 2008
        //       MODIFIED       na
        //       RE-ENGINEERED  na

        // PURPOSE OF THIS FUNCTION:
        // This function looks up the given coil and returns the type number.  If
        // incorrect coil type or name is given, ErrorsFound is returned as true and type number is returned
        // as zero.

        // Return value
        int TypeNum; // returned type number of matched coil

        // FUNCTION LOCAL VARIABLE DECLARATIONS:
        int WhichCoil;
        int FoundType; // Integer equivalent of coil type

        // Obtains and Allocates HeatingCoil related parameters from input file
        if (GetCoilsInputFlag) { // First time subroutine has been entered
            GetHeatingCoilInput();
            GetCoilsInputFlag = false;
        }

        WhichCoil = 0;
        TypeNum = 0;
        FoundType = UtilityRoutines::FindItem(CoilType, cAllCoilTypes, NumAllCoilTypes);
        if (FoundType == Coil_HeatingElectric || FoundType == Coil_HeatingElectric_MultiStage || FoundType == Coil_HeatingGasOrOtherFuel ||
            FoundType == Coil_HeatingGas_MultiStage || FoundType == Coil_HeatingDesuperheater) {
            WhichCoil = UtilityRoutines::FindItem(CoilName, HeatingCoil);
            if (WhichCoil != 0) {
                TypeNum = HeatingCoil(WhichCoil).HCoilType_Num;
            }
        } else {
            WhichCoil = 0;
        }

        if (WhichCoil == 0) {
            ShowSevereError("GetHeatingCoilTypeNum: Could not find Coil, Type=\"" + CoilType + "\" Name=\"" + CoilName + "\"");
            ErrorsFound = true;
            TypeNum = 0;
        }

        return TypeNum;
    }

    int GetHeatingCoilIndex(std::string const &CoilType, // must match coil types in this module
                            std::string const &CoilName, // must match coil names for the coil type
                            bool &ErrorsFound            // set to true if problem
    )
    {

        // FUNCTION INFORMATION:
        //       AUTHOR         Linda Lawrie
        //       DATE WRITTEN   February 2011
        //       MODIFIED       na
        //       RE-ENGINEERED  na

        // PURPOSE OF THIS FUNCTION:
        // This function looks up the given coil and returns the index into the structure.  If
        // incorrect coil type or name is given, ErrorsFound is returned as true and index is returned
        // as zero.

        // Return value
        int WhichCoil; // returned index number of matched coil

        // FUNCTION LOCAL VARIABLE DECLARATIONS:
        int FoundType; // Integer equivalent of coil type

        // Obtains and Allocates HeatingCoil related parameters from input file
        if (GetCoilsInputFlag) { // First time subroutine has been entered
            GetHeatingCoilInput();
            GetCoilsInputFlag = false;
        }

        WhichCoil = 0;
        FoundType = UtilityRoutines::FindItem(CoilType, cAllCoilTypes, NumAllCoilTypes);
        if (FoundType == Coil_HeatingElectric || FoundType == Coil_HeatingElectric_MultiStage || FoundType == Coil_HeatingGasOrOtherFuel ||
            FoundType == Coil_HeatingGas_MultiStage || FoundType == Coil_HeatingDesuperheater) {
            WhichCoil = UtilityRoutines::FindItem(CoilName, HeatingCoil);
        } else {
            WhichCoil = 0;
        }

        if (WhichCoil == 0) {
            ShowSevereError("GetHeatingCoilIndex: Could not find Coil, Type=\"" + CoilType + "\" Name=\"" + CoilName + "\"");
            ErrorsFound = true;
        }

        return WhichCoil;
    }

    int GetHeatingCoilPLFCurveIndex(std::string const &CoilType, // must match coil types in this module
                                    std::string const &CoilName, // must match coil names for the coil type
                                    bool &ErrorsFound            // set to true if problem
    )
    {

        // FUNCTION INFORMATION:
        //       AUTHOR         Richard Raustad
        //       DATE WRITTEN   December 2008
        //       MODIFIED       na
        //       RE-ENGINEERED  na

        // PURPOSE OF THIS FUNCTION:
        // This function looks up the given coil and returns the PLF curve index.  If
        // incorrect coil name is given for gas or electric heating coils, ErrorsFound
        // is returned as true and curve index is returned as zero.
        // If not a gas or electric heating coil, ErrorsFound is unchanged and index is 0.

        // Return value
        int IndexNum; // returned PLF curve index of matched coil

        // FUNCTION LOCAL VARIABLE DECLARATIONS:
        int WhichCoil;
        int FoundType; // Integer equivalent of coil type

        // Obtains and Allocates HeatingCoil related parameters from input file
        if (GetCoilsInputFlag) { // First time subroutine has been entered
            GetHeatingCoilInput();
            GetCoilsInputFlag = false;
        }

        FoundType = UtilityRoutines::FindItem(CoilType, cAllCoilTypes, NumAllCoilTypes);
        if (FoundType == Coil_HeatingElectric || FoundType == Coil_HeatingElectric_MultiStage || FoundType == Coil_HeatingGasOrOtherFuel ||
            FoundType == Coil_HeatingGas_MultiStage || FoundType == Coil_HeatingDesuperheater) {
            WhichCoil = UtilityRoutines::FindItem(CoilName, HeatingCoil);
            if (WhichCoil != 0) {
                IndexNum = HeatingCoil(WhichCoil).PLFCurveIndex;
            } else {
                ShowSevereError("GetHeatingCoilPLFCurveIndex: Could not find Coil, Type=\"" + CoilType + "\" Name=\"" + CoilName + "\"");
                ErrorsFound = true;
                IndexNum = 0;
            }
        } else {
            IndexNum = 0;
        }

        return IndexNum;
    }

    int GetHeatingCoilNumberOfStages(std::string const &CoilType, // must match coil types in this module
                                     std::string const &CoilName, // must match coil names for the coil type
                                     bool &ErrorsFound            // set to true if problem
    )
    {

        // FUNCTION INFORMATION:
        //       AUTHOR         Chandan Sharma
        //       DATE WRITTEN   February 2013
        //       MODIFIED       na
        //       RE-ENGINEERED  na

        // PURPOSE OF THIS FUNCTION:
        // This function looks up the given coil and returns the number of speeds for multistage coils.
        // If incorrect coil type or name is given, ErrorsFound is returned as true.

        // Return value
        int NumberOfStages; // returned the number of speed of matched coil

        // FUNCTION LOCAL VARIABLE DECLARATIONS:
        int WhichCoil;

        // Obtains and Allocates HeatingCoils
        if (GetCoilsInputFlag) { // First time subroutine has been entered
            GetHeatingCoilInput();
            GetCoilsInputFlag = false;
        }

        WhichCoil = UtilityRoutines::FindItemInList(CoilName, HeatingCoil);
        if (WhichCoil != 0) {
            NumberOfStages = HeatingCoil(WhichCoil).NumOfStages;
        } else {
            ShowSevereError("GetHeatingCoilNumberOfSpeeds: Invalid Heating Coil Type=\"" + CoilType + "\" Name=\"" + CoilName + "\"");
            ErrorsFound = true;
            NumberOfStages = 0;
        }

        return NumberOfStages;
    }

    // Clears the global data in HeatingCoils.
    // Needed for unit tests, should not be normally called.
    void clear_state()
    {

        NumHeatingCoils = 0;
        GetCoilsInputFlag = true;
        CoilIsSuppHeater = false;
        MyOneTimeFlag = true;
        InputErrorsFound = false;

        MySizeFlag.deallocate();
        ValidSourceType.deallocate();
        CheckEquipName.deallocate();
        HeatingCoil.deallocate();
        HeatingCoilNumericFields.deallocate();
    }

    void SetHeatingCoilData(int const CoilNum,                       // Number of electric or gas heating Coil
                            bool &ErrorsFound,                       // Set to true if certain errors found
                            Optional_bool DesiccantRegenerationCoil, // Flag that this coil is used as regeneration air heating coil
                            Optional_int DesiccantDehumIndex         // Index for the desiccant dehum system where this coil is used
    )
    {

        // FUNCTION INFORMATION:
        //       AUTHOR         Bereket Nigusse
        //       DATE WRITTEN   February 2016
        //       MODIFIED       na
        //       RE-ENGINEERED  na

        // PURPOSE OF THIS FUNCTION:
        // This function sets data to Heating Coil using the coil index and arguments passed

        // Using/Aliasing
        using General::TrimSigDigits;

        if (GetCoilsInputFlag) {
            GetHeatingCoilInput();
            GetCoilsInputFlag = false;
        }

        if (CoilNum <= 0 || CoilNum > NumHeatingCoils) {
            ShowSevereError("SetHeatingCoilData: called with heating coil Number out of range=" + TrimSigDigits(CoilNum) + " should be >0 and <" +
                            TrimSigDigits(NumHeatingCoils));
            ErrorsFound = true;
            return;
        }

        if (present(DesiccantRegenerationCoil)) {
            HeatingCoil(CoilNum).DesiccantRegenerationCoil = DesiccantRegenerationCoil;
        }

        if (present(DesiccantDehumIndex)) {
            HeatingCoil(CoilNum).DesiccantDehumNum = DesiccantDehumIndex;
        }
    }

    void SetHeatingCoilAirLoopNumber(std::string const &HeatingCoilName, int AirLoopNum, bool &ErrorsFound)
    {
        // SUBROUTINE INFORMATION:
        //       AUTHOR         L.Gu
        //       DATE WRITTEN   March 2018

        // PURPOSE OF THIS SUBROUTINE:
        // This subroutine sets an AirLoopNum for a given heating Coil

        int HeatingCoilIndex;

        if (GetCoilsInputFlag) { // First time subroutine has been entered
            GetHeatingCoilInput();
            GetCoilsInputFlag = false;
        }

        HeatingCoilIndex = UtilityRoutines::FindItem(HeatingCoilName, HeatingCoil);
        if (HeatingCoilIndex == 0) {
            ShowSevereError("GetCoilIndex: Heating coil not found=" + HeatingCoilName);
            ErrorsFound = true;
        } else {
            HeatingCoil(HeatingCoilIndex).AirLoopNum = AirLoopNum;
        }
    }
} // namespace HeatingCoils

} // namespace EnergyPlus<|MERGE_RESOLUTION|>--- conflicted
+++ resolved
@@ -3112,18 +3112,11 @@
 
         CoilFound = 0;
 
-<<<<<<< HEAD
-        // This function only used for dessicant regeneration
-        if ((CoilType_Num == DataHVACGlobals::CoilDX_CoolingSingleSpeed) ||
-            (CoilType_Num == DataHVACGlobals::CoilDX_CoolingTwoSpeed) ||
-            (CoilType_Num == DataHVACGlobals::CoilDX_CoolingTwoStageWHumControl)) {
-=======
         // note should eventually get rid of this string comparison
         if (UtilityRoutines::SameString(CoilType, "COIL:COOLING:DX:SINGLESPEED") ||
             UtilityRoutines::SameString(CoilType, "COIL:COOLING:DX:TWOSPEED") ||
             UtilityRoutines::SameString(CoilType, "COIL:COOLING:DX:TWOSTAGEWITHHUMIDITYCONTROLMODE")) {
             GetDXCoilIndex(CoilName, CoilNum, GetCoilErrFlag, CoilType, SuppressWarning);
->>>>>>> 2336dc56
             for (NumCoil = 1; NumCoil <= NumHeatingCoils; ++NumCoil) {
                 if (HeatingCoil(NumCoil).ReclaimHeatingSource != COIL_DX_COOLING && HeatingCoil(NumCoil).ReclaimHeatingSource != COIL_DX_MULTISPEED &&
                     HeatingCoil(NumCoil).ReclaimHeatingSource != COIL_DX_MULTIMODE && HeatingCoil(NumCoil).ReclaimHeatingSourceIndexNum != CoilIndex)
