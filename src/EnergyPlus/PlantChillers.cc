--- conflicted
+++ resolved
@@ -3807,63 +3807,36 @@
         if (this->MyFlag) {
             // Locate the chillers on the plant loops for later usage
             errFlag = false;
-<<<<<<< HEAD
-            PlantUtilities::ScanPlantLoopsForObject(ConstCOPChiller(ChillNum).Name,
-                                    ConstCOPChiller(ChillNum).plantTypeOfNum,
-                                    ConstCOPChiller(ChillNum).CWLoopNum,
-                                    ConstCOPChiller(ChillNum).CWLoopSideNum,
-                                    ConstCOPChiller(ChillNum).CWBranchNum,
-                                    ConstCOPChiller(ChillNum).CWCompNum,
-=======
             PlantUtilities::ScanPlantLoopsForObject(this->Name,
-                                    TypeOf_Chiller_ConstCOP,
+                                    this->plantTypeOfNum,
                                     this->CWLoopNum,
                                     this->CWLoopSideNum,
                                     this->CWBranchNum,
                                     this->CWCompNum,
->>>>>>> 2f096502
                                     errFlag,
                                     _,
                                     _,
                                     _,
                                     this->EvapInletNodeNum,
                                     _);
-<<<<<<< HEAD
-            if (ConstCOPChiller(ChillNum).CondenserType != AirCooled && ConstCOPChiller(ChillNum).CondenserType != EvapCooled) {
-                PlantUtilities::ScanPlantLoopsForObject(ConstCOPChiller(ChillNum).Name,
-                                                        ConstCOPChiller(ChillNum).plantTypeOfNum,
-                                        ConstCOPChiller(ChillNum).CDLoopNum,
-                                        ConstCOPChiller(ChillNum).CDLoopSideNum,
-                                        ConstCOPChiller(ChillNum).CDBranchNum,
-                                        ConstCOPChiller(ChillNum).CDCompNum,
-=======
             if (this->CondenserType != AirCooled && this->CondenserType != EvapCooled) {
                 PlantUtilities::ScanPlantLoopsForObject(this->Name,
-                                        TypeOf_Chiller_ConstCOP,
+                                        this->plantTypeOfNum,
                                         this->CDLoopNum,
                                         this->CDLoopSideNum,
                                         this->CDBranchNum,
                                         this->CDCompNum,
->>>>>>> 2f096502
                                         errFlag,
                                         _,
                                         _,
                                         _,
                                         this->CondInletNodeNum,
                                         _);
-<<<<<<< HEAD
-                PlantUtilities::InterConnectTwoPlantLoopSides(ConstCOPChiller(ChillNum).CWLoopNum,
-                                              ConstCOPChiller(ChillNum).CWLoopSideNum,
-                                              ConstCOPChiller(ChillNum).CDLoopNum,
-                                              ConstCOPChiller(ChillNum).CDLoopSideNum,
-                                                              ConstCOPChiller(ChillNum).plantTypeOfNum,
-=======
                 PlantUtilities::InterConnectTwoPlantLoopSides(this->CWLoopNum,
                                               this->CWLoopSideNum,
                                               this->CDLoopNum,
                                               this->CDLoopSideNum,
-                                              TypeOf_Chiller_ConstCOP,
->>>>>>> 2f096502
+                                              this->plantTypeOfNum,
                                               true);
             }
 
